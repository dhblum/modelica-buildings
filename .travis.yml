--- conflicted
+++ resolved
@@ -24,14 +24,11 @@
     - TEST_ARG="make test-optimica  PACKAGE=\"Buildings.Applications\""
     - TEST_ARG="make test-jmodelica PACKAGE=\"Buildings.Applications\""
 
-<<<<<<< HEAD
-=======
 before_install:
   - echo "$DOCKER_PASSWORD" | docker login -u "$DOCKER_USERNAME" --password-stdin
   - if [[ "$TEST_ARG" == *test-dymola* ]]; then
        docker pull "$DOCKER_USERNAME"/travis_ubuntu-1804_dymola-2020x-x86_64;
        cp Buildings/Resources/Scripts/travis/dymola/dymola $HOME/bin/;
->>>>>>> 59d0fbdb
     fi;
   - if [[ "$TEST_ARG" == *test-optimica* ]]; then
        docker pull "$DOCKER_USERNAME"/travis-ubuntu-1804-optimica;
