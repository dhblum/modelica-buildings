os: Linux
dist: bionic

language: python

python:
  - "3.6"

branches:
  only:
    - master
    - /^maint_.*$/
    - release

cache: pip

notifications:
  email: false

git:
  depth: 10

services:
  - docker
  - xvfb


<<<<<<< HEAD
# addons:
#   apt:
#     sources:
#     - sourceline: "deb http://build.openmodelica.org/apt bionic stable"
#       key_url: "http://build.openmodelica.org/apt/openmodelica.asc"
#     packages:
#     - omc=1.16.1-1
#     - omlib-modelica-3.2.3
=======
addons:
  apt:
    sources:
    - sourceline: "deb https://build.openmodelica.org/omc/builds/linux/releases/1.16.1/ bionic release"
      key_url: "http://build.openmodelica.org/apt/openmodelica.asc"
    packages:
    - omc=1.16.1-1
    - omlib-modelica-3.2.2 #3.2.3 is not in https://build.openmodelica.org/omc/builds/linux/releases/1.16.1/dists/bionic/release/binary-amd64/Packages.gz
>>>>>>> e9fcb982


# env:
#   global:
#     - ENERGYPLUS_VERSION=EnergyPlus-9.3.0-baff08990c-Linux-x86_64
#     - MODELICA_JSON_VERSION=6d950c3592fa021aa914ba4ff34a67cbb69962c6
#     - MODELICA_JSON_HOME=${TRAVIS_BUILD_DIR}/modelica-json

#   jobs:
#     - TEST_ARG="make test-cdl-conformance"
#     - TEST_ARG="make test-documentation test-experiment-setup test-autogenerated-files test-verify-files test-energyplus-validations"
#     - TEST_ARG="make test-dymola    PACKAGE=\"Buildings.{Air,Examples}\""
#     - TEST_ARG="make test-optimica  PACKAGE=\"Buildings.{Air,Examples}\""
#     - TEST_ARG="make test-jmodelica PACKAGE=\"Buildings.{Air,Examples}\""
#     - TEST_ARG="make test-dymola    PACKAGE=\"Buildings.ThermalZones.EnergyPlus\""
#     - TEST_ARG="make test-optimica  PACKAGE=\"Buildings.ThermalZones.EnergyPlus\""
#     - TEST_ARG="make test-jmodelica PACKAGE=\"Buildings.ThermalZones.EnergyPlus\""
#     - TEST_ARG="make test-dymola    PACKAGE=\"Buildings.ThermalZones.Detailed.{BaseClasses,Constructions,Examples}\""
#     - TEST_ARG="make test-optimica  PACKAGE=\"Buildings.ThermalZones.Detailed.{BaseClasses,Constructions,Examples}\""
#     - TEST_ARG="make test-jmodelica PACKAGE=\"Buildings.ThermalZones.Detailed.{BaseClasses,Constructions,Examples}\""
#     - TEST_ARG="make test-dymola    PACKAGE=\"Buildings.ThermalZones.Detailed.Validation.BESTEST\""
#     - TEST_ARG="make test-optimica  PACKAGE=\"Buildings.ThermalZones.Detailed.Validation.BESTEST\""
#     - TEST_ARG="make test-jmodelica PACKAGE=\"Buildings.ThermalZones.Detailed.Validation.BESTEST\""
#     - TEST_ARG="make test-dymola    PACKAGE=\"Buildings.ThermalZones.Detailed.Validation.{Initialization,LBNL_71T,TestConditionalConstructions}\""
#     - TEST_ARG="make test-optimica  PACKAGE=\"Buildings.ThermalZones.Detailed.Validation.{Initialization,LBNL_71T,TestConditionalConstructions}\""
#     - TEST_ARG="make test-jmodelica PACKAGE=\"Buildings.ThermalZones.Detailed.Validation.{Initialization,LBNL_71T,TestConditionalConstructions}\""
#     - TEST_ARG="make test-dymola    PACKAGE=\"Buildings.ThermalZones.Detailed.FLEXLAB\""
#     - TEST_ARG="make test-optimica  PACKAGE=\"Buildings.ThermalZones.Detailed.FLEXLAB\""
#     - TEST_ARG="make test-jmodelica PACKAGE=\"Buildings.ThermalZones.Detailed.FLEXLAB\""
#     - TEST_ARG="make test-dymola    PACKAGE=\"Buildings.ThermalZones.ReducedOrder\""
#     - TEST_ARG="make test-optimica  PACKAGE=\"Buildings.ThermalZones.ReducedOrder\""
#     - TEST_ARG="make test-jmodelica PACKAGE=\"Buildings.ThermalZones.ReducedOrder\""
#     - TEST_ARG="make test-dymola    PACKAGE=\"Buildings.{Applications,Experimental}\""
#     - TEST_ARG="make test-optimica  PACKAGE=\"Buildings.{Applications,Experimental}\""
#     - TEST_ARG="make test-jmodelica PACKAGE=\"Buildings.{Applications,Experimental}\""
#     - TEST_ARG="make test-dymola    PACKAGE=\"Buildings.Fluid.{Actuators,BaseClasses,Boilers,Chillers,CHPs,Delays}\""
#     - TEST_ARG="make test-optimica  PACKAGE=\"Buildings.Fluid.{Actuators,BaseClasses,Boilers,Chillers,CHPs,Delays}\""
#     - TEST_ARG="make test-jmodelica PACKAGE=\"Buildings.Fluid.{Actuators,BaseClasses,Boilers,Chillers,CHPs,Delays}\""
#     - TEST_ARG="make test-dymola    PACKAGE=\"Buildings.Fluid.{Examples,FMI,FixedResistances,Geothermal}\""
#     - TEST_ARG="make test-optimica  PACKAGE=\"Buildings.Fluid.{Examples,FMI,FixedResistances,Geothermal}\""
#     - TEST_ARG="make test-jmodelica PACKAGE=\"Buildings.Fluid.{Examples,FMI,FixedResistances,Geothermal}\""
#     - TEST_ARG="make test-dymola    PACKAGE=\"Buildings.Fluid.{HeatExchangers,HeatPumps,Interfaces}\""
#     - TEST_ARG="make test-optimica  PACKAGE=\"Buildings.Fluid.{HeatExchangers,HeatPumps,Interfaces}\""
#     - TEST_ARG="make test-jmodelica PACKAGE=\"Buildings.Fluid.{HeatExchangers,HeatPumps,Interfaces}\""
#     - TEST_ARG="make test-dymola    PACKAGE=\"Buildings.Fluid.{MassExchangers,MixingVolumes,Movers,Sensors,SolarCollectors,Sources,Storage,Utilities}\""
#     - TEST_ARG="make test-optimica  PACKAGE=\"Buildings.Fluid.{MassExchangers,MixingVolumes,Movers,Sensors,SolarCollectors,Sources,Storage,Utilities}\""
#     - TEST_ARG="make test-jmodelica PACKAGE=\"Buildings.Fluid.{MassExchangers,MixingVolumes,Movers,Sensors,SolarCollectors,Sources,Storage,Utilities}\""
#     - TEST_ARG="make test-dymola    PACKAGE=\"Buildings.Electrical\""
#     - TEST_ARG="make test-optimica  PACKAGE=\"Buildings.Electrical\""
#     - TEST_ARG="make test-jmodelica PACKAGE=\"Buildings.Electrical\""
#     - TEST_ARG="make test-dymola    PACKAGE=\"Buildings.{Airflow,BoundaryConditions,Controls}\""
#     - TEST_ARG="make test-optimica  PACKAGE=\"Buildings.{Airflow,BoundaryConditions,Controls}\""
#     - TEST_ARG="make test-jmodelica PACKAGE=\"Buildings.{Airflow,BoundaryConditions,Controls}\""
#     - TEST_ARG="make test-dymola    PACKAGE=\"Buildings.HeatTransfer\""
#     - TEST_ARG="make test-optimica  PACKAGE=\"Buildings.HeatTransfer\""
#     - TEST_ARG="make test-jmodelica PACKAGE=\"Buildings.HeatTransfer\""
#     - TEST_ARG="make test-dymola    PACKAGE=\"Buildings.{Obsolete.Controls,Occupants,Media}\""
#     - TEST_ARG="make test-optimica  PACKAGE=\"Buildings.{Obsolete.Controls,Occupants,Media}\""
#     - TEST_ARG="make test-jmodelica PACKAGE=\"Buildings.{Obsolete.Controls,Occupants,Media}\""
#     - TEST_ARG="make test-dymola    PACKAGE=\"Buildings.Utilities\""
#     - TEST_ARG="make test-optimica  PACKAGE=\"Buildings.Utilities\""
#     - TEST_ARG="make test-jmodelica PACKAGE=\"Buildings.Utilities\""
#     - TEST_ARG="make test-omc"

# before_install:
#   - sudo apt-get -y install python3.6-minimal  # Provides /usr/bin/python3.6m
#   - echo "$DOCKER_PASSWORD" | docker login -u "$DOCKER_USERNAME" --password-stdin
#   - if [[ "$TEST_ARG" == *test-dymola* ]]; then
#        docker pull "$DOCKER_USERNAME"/travis_ubuntu-1804_dymola:2021-x86_64;
#        cp Buildings/Resources/Scripts/travis/dymola/dymola $HOME/bin/;
#     fi;
#   - if [[ "$TEST_ARG" == *test-optimica* ]]; then
#        docker pull "$DOCKER_USERNAME"/travis-ubuntu-1804-optimica:r19089;
#        cp Buildings/Resources/Scripts/travis/optimica/jm_ipython.sh $HOME/bin/jm_ipython.sh;
#     fi;
#   - if [[ "$TEST_ARG" == *test-jmodelica* ]]; then
#        docker pull "$DOCKER_USERNAME"/ubuntu-1804_jmodelica_trunk;
#        cp Buildings/Resources/Scripts/travis/jmodelica/jm_ipython.sh $HOME/bin/jm_ipython.sh;
#     fi;
#   - if [[ "$TEST_ARG" == *test-energyplus* ]]; then
#       wget --no-verbose https://github.com/NREL/EnergyPlus/releases/download/v9.3.0/${ENERGYPLUS_VERSION}.tar.gz;
#       tar xzf ${ENERGYPLUS_VERSION}.tar.gz;
#       rm ${ENERGYPLUS_VERSION}.tar.gz;
#       mv -v ${ENERGYPLUS_VERSION}/energyplus ${ENERGYPLUS_VERSION}/EnergyPlus;
#       file ${ENERGYPLUS_VERSION}/EnergyPlus
#       ls -l ${ENERGYPLUS_VERSION}
#       echo "Installed EnergyPlus in ${PWD}/${ENERGYPLUS_VERSION}";
#     fi;
#   - if [[ "$TEST_ARG" == *test-cdl-conformance* ]]; then
#       wget --no-verbose https://github.com/lbl-srg/modelica-json/archive/${MODELICA_JSON_VERSION}.tar.gz;
#       tar xzf ${MODELICA_JSON_VERSION}.tar.gz;
#       rm ${MODELICA_JSON_VERSION}.tar.gz;
#       mv modelica-json-${MODELICA_JSON_VERSION} ${MODELICA_JSON_HOME};
#       cd ${MODELICA_JSON_HOME};
#       make install-node-packages;
#       make compile;
#       cd -;
#       echo "Installed modelica-json in ${MODELICA_JSON_HOME}";
#     fi;

# # Install dependencies
# # For sphinx, we need to install specific package versions, otherwise
# # the html output may have small formatting differences which causes
# # the test to fail
# install:
#   - pip3 install --upgrade pip setuptools wheel
#   - pip3 install --only-binary=numpy,scipy,matplotlib numpy==1.13.3 scipy==0.19.1 matplotlib==2.1.0
#   - if [[ "$TEST_ARG" == *test-documentation* ]]; then
#       pip3 install sphinx==2.1.2 \
#         sphinx-bootstrap-theme==0.7.1 \
#         sphinxcontrib-bibtex==0.4.2 \
#         sphinxcontrib-plantuml==0.17 \
#         alabaster==0.7.12 \
#         MarkupSafe==1.1.1 \
#         Pygments==2.4.2 \
#         snowballstemmer==1.9.0 \
#         docutils==0.15.2 \
#         Babel==2.7.0 \
#         requests==2.22.0 \
#         Jinja2==2.10.1 \
#         latexcodec==1.0.7 \
#         pybtex==0.22.2
#         pybtex-docutils==0.2.1 \
#         oset==0.1.3 \
#         PyYAML==5.1.2;
#     fi;
#   - if [[ "$TEST_ARG" == *test-energyplus* ]]; then
#       export PATH=${PATH}:${TRAVIS_BUILD_DIR}/${ENERGYPLUS_VERSION};
#       pip3 install pandas==1.0.1;
#     fi;
#   - pip3 install git+https://github.com/lbl-srg/BuildingsPy@master

# # Execute tests
# script:
#   - (cd Buildings/Resources/Scripts/travis && travis_wait 90 $TEST_ARG)

# after_failure:
#   - |
#     for ff in `find Buildings -maxdepth 1 -name '*.log'`; do
#       echo "*** Content of $ff"
#       cat $ff
#       echo "*** End of $ff"
#     done<|MERGE_RESOLUTION|>--- conflicted
+++ resolved
@@ -25,7 +25,6 @@
   - xvfb
 
 
-<<<<<<< HEAD
 # addons:
 #   apt:
 #     sources:
@@ -34,16 +33,6 @@
 #     packages:
 #     - omc=1.16.1-1
 #     - omlib-modelica-3.2.3
-=======
-addons:
-  apt:
-    sources:
-    - sourceline: "deb https://build.openmodelica.org/omc/builds/linux/releases/1.16.1/ bionic release"
-      key_url: "http://build.openmodelica.org/apt/openmodelica.asc"
-    packages:
-    - omc=1.16.1-1
-    - omlib-modelica-3.2.2 #3.2.3 is not in https://build.openmodelica.org/omc/builds/linux/releases/1.16.1/dists/bionic/release/binary-amd64/Packages.gz
->>>>>>> e9fcb982
 
 
 # env:
