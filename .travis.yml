--- conflicted
+++ resolved
@@ -27,10 +27,6 @@
     - TEST_ARG="make test-dymola    PACKAGE=\"Buildings.Controls.OBC\""
     - TEST_ARG="make test-optimica  PACKAGE=\"Buildings.Controls.OBC\""
     - TEST_ARG="make test-jmodelica PACKAGE=\"Buildings.Controls.OBC\""
-<<<<<<< HEAD
-
-=======
->>>>>>> c0b9b298
 
 before_install:
   - echo "$DOCKER_PASSWORD" | docker login -u "$DOCKER_USERNAME" --password-stdin
