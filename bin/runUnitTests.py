#!/usr/bin/env python
#######################################################
# Script that runs all unit tests or, optionally,
# only checks the html syntax or the validaty of 
# the simulation parameters of the models
#
# To run the unit tests, this script
# - creates temporary directories for each processor,
# - copies the library directory into these
#   temporary directories,
# - creates run scripts that run all unit tests,
# - runs these unit tests,
# - collects the dymola log files from each process,
# - writes the combined log file 'unitTests.log'
#   in the current directory,
# - checks whether all unit tests run successfully,
#   and produced the same results as the reference
#   results, and
# - exits with the message
#    'Unit tests completed successfully.' or with
#   an error message.
#
# If no errors occurred during the unit tests, then
# this script returns 0. Otherwise, it returns a
# non-zero exit value.
#
# MWetter@lbl.gov                            2011-02-23
# TSNouidui@lbl.gov                          2017-04-11s
#######################################################


<<<<<<< HEAD
def _validate_mos_mo():
    import buildingspy.development.check_parameters as f

    val = f.main()


def _validate_html():
=======
def _validate_mos_mo(path):
    import buildingspy.development.validator as v

    val = v.Validator()
    retVal = val.validateModelParameters(path)

def _validate_html(path):
>>>>>>> 87cd4065
    import buildingspy.development.validator as v

    val = v.Validator()
    errMsg = val.validateHTMLInPackage(path)
    n_msg = len(errMsg)
    for i in range(n_msg):
        if i == 0:
            print "The following malformed html syntax has been found:\n%s" % errMsg[i]
        else:
            print errMsg[i]

    if n_msg == 0:
        return 0
    else:
        return 1

def _setEnvironmentVariables(var, value):
    ''' Add to the environment variable `var` the value `value`
    '''
    import os
    import platform
    if os.environ.has_key(var):
        if platform.system() == "Windows":
            os.environ[var] = value + ";" + os.environ[var]
        else:
            os.environ[var] = value + ":" + os.environ[var]
    else:
        os.environ[var] = value

def _runUnitTests(batch, package, path, n_pro, show_gui):
    import buildingspy.development.regressiontest as u

    ut = u.Tester()
    ut.batchMode(batch)
    ut.setLibraryRoot(path)
    if package is not None:
        ut.setSinglePackage(package)
    ut.setNumberOfThreads(n_pro)
    ut.pedanticModelica(True)
    ut.showGUI(show_gui)
    # Below are some option that may occassionally be used.
    # These are currently not exposed as command line arguments.
#    ut.setNumberOfThreads(1)
#    ut.deleteTemporaryDirectories(False)
#    ut.useExistingResults(['/tmp/tmp-Buildings-0-fagmeZ'])

    ut.writeOpenModelicaResultDictionary()
    # Run the regression tests

    retVal = ut.run()
    return retVal

def _runOpenModelicaUnitTests():
    import buildingspy.development.regressiontest as u
    ut = u.Tester()
    ut.batchMode(batch)
    ut.test_OpenModelica(cmpl=True, simulate=True,
                         packages=['Examples'], number=-1)

if __name__ == '__main__':
    import multiprocessing
    import platform
    import argparse
    import os
    import sys

    # Configure the argument parser
    parser = argparse.ArgumentParser(description='Run the unit tests or the html validation only.')
    unit_test_group = parser.add_argument_group("arguments to run unit tests")

    unit_test_group.add_argument("-b", "--batch",
                        action="store_true",
                        help="Run in batch mode without user interaction")
    unit_test_group.add_argument('-s', "--single-package",
                        metavar="Modelica.Package",
                        help="Test only the Modelica package Modelica.Package")
    unit_test_group.add_argument("-p", "--path",
                        default = ".",
                        help="Path where top-level package.mo of the library is located")

    unit_test_group.add_argument("-n", "--number-of-processors",
                        type=int,
                        default = multiprocessing.cpu_count(),
                        help='Maximum number of processors to be used')
    unit_test_group.add_argument("--show-gui",
                        help='Show the GUI of the simulator',
                        action="store_true")

    html_group = parser.add_argument_group("arguments to check html syntax only")
    html_group.add_argument("--validate-html-only",
                           action="store_true")

<<<<<<< HEAD
    mos_mo_group = parser.add_argument_group("arguments to check consistency of mos/mo parameters only")
=======
    mos_mo_group = parser.add_argument_group("arguments to check validity of .mos/.mo parameters only")
>>>>>>> 87cd4065
    mos_mo_group.add_argument("--validate-mo-mos-only",
                           action="store_true")

    # Set environment variables
    if platform.system() == "Windows":
        _setEnvironmentVariables("PATH",
                                 os.path.join(os.path.abspath('.'),
                                              "Resources", "Library", "win32"))
    else:
        # For https://github.com/lbl-srg/modelica-buildings/issues/559, we add
        # 32 and 64 bit resources to run the Utilities.IO.Python27 regression tests.
        _setEnvironmentVariables("LD_LIBRARY_PATH",
                                 os.path.join(os.path.abspath('.'),
                                              "Resources", "Library", "linux32") + ":" +
                                 os.path.join(os.path.abspath('.'),
                                              "Resources", "Library", "linux64"))

    # The path to buildingspy must be added to sys.path to work on Linux.
    # If only added to os.environ, the Python interpreter won't find buildingspy
    sys.path.append(os.path.join(os.path.abspath('.'), "..", "..", "BuildingsPy"))


    # Parse the arguments
    args = parser.parse_args()

    if args.validate_html_only:
        # Validate the html syntax only, and then exit
        ret_val = _validate_html(args.path)
        exit(ret_val)

    if args.validate_mo_mos_only:
        # Match the mos file parameters with the mo files only, and then exit
<<<<<<< HEAD
        ret_val = _validate_mos_mo()
=======
        ret_val = _validate_mos_mo(args.path)
>>>>>>> 87cd4065
        exit(ret_val)

    if args.single_package:
        single_package = args.single_package
    else:
        single_package = None

    retVal = _runUnitTests(batch = args.batch,
                           package = single_package,
                           path = args.path,
                           n_pro = args.number_of_processors,
                           show_gui = args.show_gui)
    exit(retVal)

#   _runOpenModelicaUnitTests()<|MERGE_RESOLUTION|>--- conflicted
+++ resolved
@@ -29,15 +29,6 @@
 #######################################################
 
 
-<<<<<<< HEAD
-def _validate_mos_mo():
-    import buildingspy.development.check_parameters as f
-
-    val = f.main()
-
-
-def _validate_html():
-=======
 def _validate_mos_mo(path):
     import buildingspy.development.validator as v
 
@@ -45,7 +36,6 @@
     retVal = val.validateModelParameters(path)
 
 def _validate_html(path):
->>>>>>> 87cd4065
     import buildingspy.development.validator as v
 
     val = v.Validator()
@@ -138,11 +128,7 @@
     html_group.add_argument("--validate-html-only",
                            action="store_true")
 
-<<<<<<< HEAD
-    mos_mo_group = parser.add_argument_group("arguments to check consistency of mos/mo parameters only")
-=======
     mos_mo_group = parser.add_argument_group("arguments to check validity of .mos/.mo parameters only")
->>>>>>> 87cd4065
     mos_mo_group.add_argument("--validate-mo-mos-only",
                            action="store_true")
 
@@ -175,11 +161,7 @@
 
     if args.validate_mo_mos_only:
         # Match the mos file parameters with the mo files only, and then exit
-<<<<<<< HEAD
-        ret_val = _validate_mos_mo()
-=======
         ret_val = _validate_mos_mo(args.path)
->>>>>>> 87cd4065
         exit(ret_val)
 
     if args.single_package:
