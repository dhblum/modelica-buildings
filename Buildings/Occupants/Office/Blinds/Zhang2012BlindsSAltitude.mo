--- conflicted
+++ resolved
@@ -2,24 +2,15 @@
 model Zhang2012BlindsSAltitude
   "A model to predict occupants' blinds behavior with solar altitude"
   extends Modelica.Blocks.Icons.DiscreteBlock;
-<<<<<<< HEAD
-  parameter Real Aup = 0.019 "Slope of solar altitude for blinds up";
-  parameter Real Adown = 0.018 "Slope of solar altitude for blinds down";
-=======
   parameter Real Aup = 1.089 "Slope of Solar Altitude for blinds up";
   parameter Real Adown = 1.031 "Slope of Solar Altitude for blinds down";
->>>>>>> ae87fe7d
   parameter Real Bup = -3.446 "Intercept for blinds up";
   parameter Real Bdown = -3.424 "Intercept for blinds down";
   parameter Integer seed = 10 "Seed for the random number generator";
   parameter Modelica.SIunits.Time samplePeriod = 120 "Sample period";
 
   Modelica.Blocks.Interfaces.RealInput solarAltitude(
-<<<<<<< HEAD
-    unit="deg") "solar altitude" annotation (Placement(transformation(extent={{-140,-80},{-100,-40}}),
-=======
     unit="rad") "Solar Altitude" annotation (Placement(transformation(extent={{-140,-80},{-100,-40}}),
->>>>>>> ae87fe7d
       iconTransformation(extent={{-140,-80},{-100,-40}})));
   Modelica.Blocks.Interfaces.BooleanInput occ
     "Indoor occupancy, true for occupied"
@@ -90,21 +81,6 @@
 Model predicting the state of the blinds with the solar altitude
 and occupancy.
 </p>
-<<<<<<< HEAD
-<h4>Inputs</h4>
-<p>
-solarAltitude: solar altitude, should be input with the unit of degree.
-</p>
-<p>
-occupancy: a boolean variable, true indicates the space is occupied,
-false indicates the space is unoccupied.
-</p>
-<h4>Outputs</h4>
-<p>The state of blinds: a real variable, 1 indicates the blind
-is 100% on, 0 indicates the blind is 100% off.
-</p>
-=======
->>>>>>> ae87fe7d
 <h4>Dynamics</h4>
 <p>
 When the space is unoccupied, the blinds is always on. When the
