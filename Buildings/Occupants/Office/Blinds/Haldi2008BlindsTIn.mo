--- conflicted
+++ resolved
@@ -59,21 +59,6 @@
 <p>
 Model predicting the state of the blinds with the indoor temperature.
 </p>
-<<<<<<< HEAD
-<h4>Inputs</h4>
-<p>
-TIn: indoor air temperature, should be input with the unit of K.
-</p>
-<p>
-occupancy: a boolean variable, true indicates the space is occupied,
-false indicates the space is unoccupied.
-</p>
-<h4>Outputs</h4>
-<p>The state of blinds: a real variable, 1 indicates the blind
-is 100% on, 0 indicates the blind is 100% off.
-</p>
-=======
->>>>>>> ae87fe7d
 <h4>Dynamics</h4>
 <p>
 When the space is unoccupied, the blinds is always on. When the
