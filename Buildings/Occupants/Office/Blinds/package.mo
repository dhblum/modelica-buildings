within Buildings.Occupants.Office;
package Blinds "Package with models to simulate blinds behaviors in office buildings"
  extends Modelica.Icons.Package;

<<<<<<< HEAD
  model Newsham1994BlindsSIntensity
    "A model to predict occupants' blinds behavior with Solar Intensity"
    extends Modelica.Blocks.Icons.DiscreteBlock;
    parameter Real H_threshold = 233 "Threshold for turning on/off the blinds";
    parameter Modelica.SIunits.Time samplePeriod = 120 "Sample period";

    Modelica.Blocks.Interfaces.RealInput H(unit="W/m2") "Solar Intensity at the room-side of the window"
      annotation (Placement(transformation(extent={{-140,-80},{-100,-40}}),
          iconTransformation(extent={{-140,-80},{-100,-40}})));
    Modelica.Blocks.Interfaces.BooleanInput occ
      "Indoor occupancy, true for occupied"
      annotation (Placement(transformation(extent={{-140,40},{-100,80}})));
    Modelica.Blocks.Interfaces.RealOutput blindState(min=0, max=1, unit="1")
      "State of Blinds, 1 being blinds deployed"
      annotation (Placement(transformation(extent={{100,-10},{120,10}})));

protected
    parameter Modelica.SIunits.Time t0(fixed = false) "First sample time instant";
    output Boolean sampleTrigger "True, if sample time instant";

  initial equation
    t0 = time;

  equation
    sampleTrigger = sample(t0,samplePeriod);
    when sampleTrigger then
      if occ then
        if H < H_threshold then
          blindState = 1;
        else
          blindState = 0;
        end if;
      else
        blindState = 1;
      end if;
    end when;

    annotation (graphics={
              Rectangle(extent={{-60,40},{60,-40}}, lineColor={28,108,200}), Text(
              extent={{-40,20},{40,-20}},
              lineColor={28,108,200},
              fillColor={0,0,255},
              fillPattern=FillPattern.Solid,
              textStyle={TextStyle.Bold},
              textString="Blinds_SI")},
  defaultComponentName="bli",
  Documentation(info="<html>
<p>
Model predicting the state of the blinds with the solar intensity at the window 
and occupancy.
</p>
<h4>Dynamics</h4>
<p>
When the space is unoccupied, the blinds is always on. When the 
space is occupied, if the Solar intensity is above the threshold, the blinds would be turned off.
</p>
<h4>References</h4>
<p>
The model is documented in the paper &quot;Newsham, G.R., 1994. Manual control of window blinds 
and electric lighting: implications for comfort and energy consumption. Indoor Environment, 3, pp.135-144.&quot;.
</p>
<p>
The Solar Intensity threshold was first identified by a field study in 
an office building in Japan, and was utilized by Newsham for a simulation
study in an office building in Toronto.
</p>
</html>",
  revisions="<html>
<ul>
<li>
July 24, 2018, by Zhe Wang:<br/>
First implementation.</li>
<li>
August 31, 2018, by Zhe Wang:<br/>
First Revision.
</li>
</ul>
</html>"),
      Icon(graphics={Text(
            extent={{-98,98},{94,-96}},
            lineColor={28,108,200},
            textString="ob.office
Blind")}));
  end Newsham1994BlindsSIntensity;

  model Inkarojrit2008BlindsSIntensity
    "A model to predict occupants' blinds behavior with Solar Intensity (and self-reported brightness sensitivity)"
    extends Modelica.Blocks.Icons.DiscreteBlock;
    parameter Real A1 = 3.22 "Slope of Solar Intensity at Window";
    parameter Real A2 = 1.22 "Slope of Occupants' brightness sensitivity";
    parameter Real B = -8.94 "Intercept";
    parameter Real LSen =  4 "Self-reported sensitivity to brightness,
  seven-point scale, 1 for least sensitive, 7 for most sensitive"   annotation(Dialog(enable = true,
                       tab = "Advanced"));
    parameter Integer seed = 10 "Seed for the random number generator";
    parameter Modelica.SIunits.Time samplePeriod = 120 "Sample period";

    Modelica.Blocks.Interfaces.RealInput H(unit="W/m2") "Solar Intensity"
      annotation (Placement(transformation(extent={{-140,-80},{-100,-40}}),
          iconTransformation(extent={{-140,-80},{-100,-40}})));
    Modelica.Blocks.Interfaces.BooleanInput occ
      "Indoor occupancy, true for occupied"
      annotation (Placement(transformation(extent={{-140,40},{-100,80}})));
    Modelica.Blocks.Interfaces.RealOutput blindState
      "State of blinds, 1 being blinds deployed"
      annotation (Placement(transformation(extent={{100,-10},{120,10}})));

    Real p(
      unit="1",
      min=0,
      max=1) "The probability of keeping the blinds on";

protected
    parameter Modelica.SIunits.Time t0(fixed = false) "First sample time instant";
    output Boolean sampleTrigger "True, if sample time instant";

  initial equation
    t0 = time;

  equation
    sampleTrigger = sample(t0,samplePeriod);
    when sampleTrigger then
      if occ then
        p = 1 - Modelica.Math.exp(A1*Modelica.Math.log10(H) + A2*LSen + B)/(
          Modelica.Math.exp(A1*Modelica.Math.log10(H) + A2*LSen + B) + 1);
        if Buildings.Occupants.BaseClasses.binaryVariableGeneration(p, globalSeed=integer(seed*1E6*time)) then
          blindState = 1;
        else
          blindState = 0;
        end if;
      else
        p = 0;
        blindState = 1;
      end if;
    end when;

    annotation (graphics={
              Rectangle(extent={{-60,40},{60,-40}}, lineColor={28,108,200}), Text(
              extent={{-40,20},{40,-20}},
              lineColor={28,108,200},
              fillColor={0,0,255},
              fillPattern=FillPattern.Solid,
              textStyle={TextStyle.Bold},
              textString="Blinds_SI")},
  defaultComponentName="bli",
  Documentation(info="<html>
<p>
Model predicting the state of the blinds with the solar intensity at the window
and occupancy.
</p>
<h4>Dynamics</h4>
<p>
When the space is unoccupied, the blinds is always on. When the
space is occupied, the lower the solar intensity is, the higher
the chance that the blind is on.
</p>
<h4>References</h4>
<p>
The model is documented in the paper &quot;Inkarojrit, V., 2008. Monitoring and
modelling of manually-controlled Venetian blinds in private offices: a pilot
study. Journal of Building Performance Simulation, 1(2), pp.75-89.&quot;.
</p>
<p>
The model parameters are regressed from the field study in California in 2008
from 113 naturally ventilated buildings.
</p>
</html>",
  revisions="<html>
<ul>
<li>
July 23, 2018, by Zhe Wang:<br/>
First implementation.
</li>
<li>
August 31, 2018, by Zhe Wang:<br/>
First revision.
</li>
</ul>
</html>"),
      Icon(graphics={Text(
            extent={{-98,98},{94,-96}},
            lineColor={28,108,200},
            textString="ob.office
Blind")}));
  end Inkarojrit2008BlindsSIntensity;

  model Zhang2012BlindsSIntensity
    "A model to predict occupants' blinds behavior with Solar Intensity"
    extends Modelica.Blocks.Icons.DiscreteBlock;
    parameter Real Aup = 0.003 "Slope of Solar Intensity for blinds up";
    parameter Real Adown = 0.002 "Slope of Solar Intensity for blinds down";
    parameter Real Bup = -3.33 "Intercept for blinds up";
    parameter Real Bdown = -3.17 "Intercept for blinds down";
    parameter Integer seed = 10 "Seed for the random number generator";
    parameter Modelica.SIunits.Time samplePeriod = 120 "Sample period";

    Modelica.Blocks.Interfaces.RealInput H(
      unit="W/m2") "Solar Intensity" annotation (Placement(transformation(extent={{-140,-80},{-100,-40}}),
        iconTransformation(extent={{-140,-80},{-100,-40}})));
    Modelica.Blocks.Interfaces.BooleanInput occ
      "Indoor occupancy, true for occupied"
      annotation (Placement(transformation(extent={{-140,40},{-100,80}})));
    Modelica.Blocks.Interfaces.RealOutput blindState
      "State of blinds, 1 being blinds deployed"
      annotation (Placement(transformation(extent={{100,-10},{120,10}})));

    Real pup(
      unit="1",
      min=0,
      max=1) "The probability of blinds up";
    Real pdown(
      unit="1",
      min=0,
      max=1) "The probability of blinds down";

protected
    parameter Modelica.SIunits.Time t0(fixed = false) "First sample time instant";
    output Boolean sampleTrigger "True, if sample time instant";

  initial equation
    t0 = time;
    blindState = 1 "Initial state of blinds is 100% on";

  equation
    sampleTrigger = sample(t0,samplePeriod);
    when sampleTrigger then


      if occ then
        if pre(blindState) == 1 then
          pup = 0;
          pdown = Modelica.Math.exp(Adown*H+Bdown)/(Modelica.Math.exp(Adown*H+Bdown)+1);
          if Buildings.Occupants.BaseClasses.binaryVariableGeneration(p=pdown,globalSeed=integer(seed*1E6*time)) then
            blindState = 0;
          else
            blindState = 1;
          end if;
        else
          pup = Modelica.Math.exp(Aup*H+Bup)/(Modelica.Math.exp(Aup*H+Bup)+1);
          pdown = 0;
          if Buildings.Occupants.BaseClasses.binaryVariableGeneration(p=pup,globalSeed=integer(seed*1E6*time)) then
            blindState = 1;
          else
            blindState = 0;
          end if;
        end if;
      else
        pup = 0;
        pdown = 0;
        blindState = 1;
      end if;
    end when;

    annotation (graphics={
              Rectangle(extent={{-60,40},{60,-40}}, lineColor={28,108,200}), Text(
              extent={{-40,20},{40,-20}},
              lineColor={28,108,200},
              fillColor={0,0,255},
              fillPattern=FillPattern.Solid,
              textStyle={TextStyle.Bold},
              textString="Blinds_SI")},
  defaultComponentName="bli",
  Documentation(info="<html>
<p>
Model predicting the state of the blinds with the solar intensity at the window 
and occupancy.
</p>
<h4>Inputs</h4>
<p>
H: solar intensity outside of the window, should be input with the unit of W/m2. 
</p>
<p>
occupancy: a boolean variable, true indicates the space is occupied, 
false indicates the space is unoccupied.
</p>
<h4>Outputs</h4>
<p>The state of blinds: a real variable, 1 indicates the blind 
is 100% on, 0 indicates the blind is 100% off.
</p>
<h4>Dynamics</h4>
<p>
When the space is unoccupied, the blinds is always on. When the 
space is occupied, the lower the Solar Intensity is, the higher 
the chance that the blind is on.
</p>
<h4>References</h4>
<p>
The model is documented in the paper &quot;Zhang, Y. and Barrett, P., 2012. 
Factors influencing occupants’ blind-control behaviour in a naturally 
ventilated office building. Building and Environment, 54, pp.137-147.&quot;.
</p>
<p>
The model parameters are regressed from the field study in an office building
in Sheffield, England.
</p>
</html>",
  revisions="<html>
<ul>
<li>
July 23, 2018, by Zhe Wang:<br/>
First implementation.
</li>
<li>
August 31, 2018, by Zhe Wang:<br/>
First revision.
</li>
</ul>
</html>"),
    Icon(graphics={Text(
          extent={{-98,98},{94,-96}},
          lineColor={28,108,200},
          textString="ob.office
Blind")}));
  end Zhang2012BlindsSIntensity;

=======
>>>>>>> ae87fe7d
  annotation (preferredView="info", Documentation(info="<html>
<p>
This package contains models to simulate blinds behaviors in office buildings.
</p>
</html>"),
  Icon(graphics={Text(
        extent={{-98,98},{94,-96}},
        lineColor={28,108,200},
        textString="Office
Blind")}));
end Blinds;<|MERGE_RESOLUTION|>--- conflicted
+++ resolved
@@ -2,324 +2,6 @@
 package Blinds "Package with models to simulate blinds behaviors in office buildings"
   extends Modelica.Icons.Package;
 
-<<<<<<< HEAD
-  model Newsham1994BlindsSIntensity
-    "A model to predict occupants' blinds behavior with Solar Intensity"
-    extends Modelica.Blocks.Icons.DiscreteBlock;
-    parameter Real H_threshold = 233 "Threshold for turning on/off the blinds";
-    parameter Modelica.SIunits.Time samplePeriod = 120 "Sample period";
-
-    Modelica.Blocks.Interfaces.RealInput H(unit="W/m2") "Solar Intensity at the room-side of the window"
-      annotation (Placement(transformation(extent={{-140,-80},{-100,-40}}),
-          iconTransformation(extent={{-140,-80},{-100,-40}})));
-    Modelica.Blocks.Interfaces.BooleanInput occ
-      "Indoor occupancy, true for occupied"
-      annotation (Placement(transformation(extent={{-140,40},{-100,80}})));
-    Modelica.Blocks.Interfaces.RealOutput blindState(min=0, max=1, unit="1")
-      "State of Blinds, 1 being blinds deployed"
-      annotation (Placement(transformation(extent={{100,-10},{120,10}})));
-
-protected
-    parameter Modelica.SIunits.Time t0(fixed = false) "First sample time instant";
-    output Boolean sampleTrigger "True, if sample time instant";
-
-  initial equation
-    t0 = time;
-
-  equation
-    sampleTrigger = sample(t0,samplePeriod);
-    when sampleTrigger then
-      if occ then
-        if H < H_threshold then
-          blindState = 1;
-        else
-          blindState = 0;
-        end if;
-      else
-        blindState = 1;
-      end if;
-    end when;
-
-    annotation (graphics={
-              Rectangle(extent={{-60,40},{60,-40}}, lineColor={28,108,200}), Text(
-              extent={{-40,20},{40,-20}},
-              lineColor={28,108,200},
-              fillColor={0,0,255},
-              fillPattern=FillPattern.Solid,
-              textStyle={TextStyle.Bold},
-              textString="Blinds_SI")},
-  defaultComponentName="bli",
-  Documentation(info="<html>
-<p>
-Model predicting the state of the blinds with the solar intensity at the window 
-and occupancy.
-</p>
-<h4>Dynamics</h4>
-<p>
-When the space is unoccupied, the blinds is always on. When the 
-space is occupied, if the Solar intensity is above the threshold, the blinds would be turned off.
-</p>
-<h4>References</h4>
-<p>
-The model is documented in the paper &quot;Newsham, G.R., 1994. Manual control of window blinds 
-and electric lighting: implications for comfort and energy consumption. Indoor Environment, 3, pp.135-144.&quot;.
-</p>
-<p>
-The Solar Intensity threshold was first identified by a field study in 
-an office building in Japan, and was utilized by Newsham for a simulation
-study in an office building in Toronto.
-</p>
-</html>",
-  revisions="<html>
-<ul>
-<li>
-July 24, 2018, by Zhe Wang:<br/>
-First implementation.</li>
-<li>
-August 31, 2018, by Zhe Wang:<br/>
-First Revision.
-</li>
-</ul>
-</html>"),
-      Icon(graphics={Text(
-            extent={{-98,98},{94,-96}},
-            lineColor={28,108,200},
-            textString="ob.office
-Blind")}));
-  end Newsham1994BlindsSIntensity;
-
-  model Inkarojrit2008BlindsSIntensity
-    "A model to predict occupants' blinds behavior with Solar Intensity (and self-reported brightness sensitivity)"
-    extends Modelica.Blocks.Icons.DiscreteBlock;
-    parameter Real A1 = 3.22 "Slope of Solar Intensity at Window";
-    parameter Real A2 = 1.22 "Slope of Occupants' brightness sensitivity";
-    parameter Real B = -8.94 "Intercept";
-    parameter Real LSen =  4 "Self-reported sensitivity to brightness,
-  seven-point scale, 1 for least sensitive, 7 for most sensitive"   annotation(Dialog(enable = true,
-                       tab = "Advanced"));
-    parameter Integer seed = 10 "Seed for the random number generator";
-    parameter Modelica.SIunits.Time samplePeriod = 120 "Sample period";
-
-    Modelica.Blocks.Interfaces.RealInput H(unit="W/m2") "Solar Intensity"
-      annotation (Placement(transformation(extent={{-140,-80},{-100,-40}}),
-          iconTransformation(extent={{-140,-80},{-100,-40}})));
-    Modelica.Blocks.Interfaces.BooleanInput occ
-      "Indoor occupancy, true for occupied"
-      annotation (Placement(transformation(extent={{-140,40},{-100,80}})));
-    Modelica.Blocks.Interfaces.RealOutput blindState
-      "State of blinds, 1 being blinds deployed"
-      annotation (Placement(transformation(extent={{100,-10},{120,10}})));
-
-    Real p(
-      unit="1",
-      min=0,
-      max=1) "The probability of keeping the blinds on";
-
-protected
-    parameter Modelica.SIunits.Time t0(fixed = false) "First sample time instant";
-    output Boolean sampleTrigger "True, if sample time instant";
-
-  initial equation
-    t0 = time;
-
-  equation
-    sampleTrigger = sample(t0,samplePeriod);
-    when sampleTrigger then
-      if occ then
-        p = 1 - Modelica.Math.exp(A1*Modelica.Math.log10(H) + A2*LSen + B)/(
-          Modelica.Math.exp(A1*Modelica.Math.log10(H) + A2*LSen + B) + 1);
-        if Buildings.Occupants.BaseClasses.binaryVariableGeneration(p, globalSeed=integer(seed*1E6*time)) then
-          blindState = 1;
-        else
-          blindState = 0;
-        end if;
-      else
-        p = 0;
-        blindState = 1;
-      end if;
-    end when;
-
-    annotation (graphics={
-              Rectangle(extent={{-60,40},{60,-40}}, lineColor={28,108,200}), Text(
-              extent={{-40,20},{40,-20}},
-              lineColor={28,108,200},
-              fillColor={0,0,255},
-              fillPattern=FillPattern.Solid,
-              textStyle={TextStyle.Bold},
-              textString="Blinds_SI")},
-  defaultComponentName="bli",
-  Documentation(info="<html>
-<p>
-Model predicting the state of the blinds with the solar intensity at the window
-and occupancy.
-</p>
-<h4>Dynamics</h4>
-<p>
-When the space is unoccupied, the blinds is always on. When the
-space is occupied, the lower the solar intensity is, the higher
-the chance that the blind is on.
-</p>
-<h4>References</h4>
-<p>
-The model is documented in the paper &quot;Inkarojrit, V., 2008. Monitoring and
-modelling of manually-controlled Venetian blinds in private offices: a pilot
-study. Journal of Building Performance Simulation, 1(2), pp.75-89.&quot;.
-</p>
-<p>
-The model parameters are regressed from the field study in California in 2008
-from 113 naturally ventilated buildings.
-</p>
-</html>",
-  revisions="<html>
-<ul>
-<li>
-July 23, 2018, by Zhe Wang:<br/>
-First implementation.
-</li>
-<li>
-August 31, 2018, by Zhe Wang:<br/>
-First revision.
-</li>
-</ul>
-</html>"),
-      Icon(graphics={Text(
-            extent={{-98,98},{94,-96}},
-            lineColor={28,108,200},
-            textString="ob.office
-Blind")}));
-  end Inkarojrit2008BlindsSIntensity;
-
-  model Zhang2012BlindsSIntensity
-    "A model to predict occupants' blinds behavior with Solar Intensity"
-    extends Modelica.Blocks.Icons.DiscreteBlock;
-    parameter Real Aup = 0.003 "Slope of Solar Intensity for blinds up";
-    parameter Real Adown = 0.002 "Slope of Solar Intensity for blinds down";
-    parameter Real Bup = -3.33 "Intercept for blinds up";
-    parameter Real Bdown = -3.17 "Intercept for blinds down";
-    parameter Integer seed = 10 "Seed for the random number generator";
-    parameter Modelica.SIunits.Time samplePeriod = 120 "Sample period";
-
-    Modelica.Blocks.Interfaces.RealInput H(
-      unit="W/m2") "Solar Intensity" annotation (Placement(transformation(extent={{-140,-80},{-100,-40}}),
-        iconTransformation(extent={{-140,-80},{-100,-40}})));
-    Modelica.Blocks.Interfaces.BooleanInput occ
-      "Indoor occupancy, true for occupied"
-      annotation (Placement(transformation(extent={{-140,40},{-100,80}})));
-    Modelica.Blocks.Interfaces.RealOutput blindState
-      "State of blinds, 1 being blinds deployed"
-      annotation (Placement(transformation(extent={{100,-10},{120,10}})));
-
-    Real pup(
-      unit="1",
-      min=0,
-      max=1) "The probability of blinds up";
-    Real pdown(
-      unit="1",
-      min=0,
-      max=1) "The probability of blinds down";
-
-protected
-    parameter Modelica.SIunits.Time t0(fixed = false) "First sample time instant";
-    output Boolean sampleTrigger "True, if sample time instant";
-
-  initial equation
-    t0 = time;
-    blindState = 1 "Initial state of blinds is 100% on";
-
-  equation
-    sampleTrigger = sample(t0,samplePeriod);
-    when sampleTrigger then
-
-
-      if occ then
-        if pre(blindState) == 1 then
-          pup = 0;
-          pdown = Modelica.Math.exp(Adown*H+Bdown)/(Modelica.Math.exp(Adown*H+Bdown)+1);
-          if Buildings.Occupants.BaseClasses.binaryVariableGeneration(p=pdown,globalSeed=integer(seed*1E6*time)) then
-            blindState = 0;
-          else
-            blindState = 1;
-          end if;
-        else
-          pup = Modelica.Math.exp(Aup*H+Bup)/(Modelica.Math.exp(Aup*H+Bup)+1);
-          pdown = 0;
-          if Buildings.Occupants.BaseClasses.binaryVariableGeneration(p=pup,globalSeed=integer(seed*1E6*time)) then
-            blindState = 1;
-          else
-            blindState = 0;
-          end if;
-        end if;
-      else
-        pup = 0;
-        pdown = 0;
-        blindState = 1;
-      end if;
-    end when;
-
-    annotation (graphics={
-              Rectangle(extent={{-60,40},{60,-40}}, lineColor={28,108,200}), Text(
-              extent={{-40,20},{40,-20}},
-              lineColor={28,108,200},
-              fillColor={0,0,255},
-              fillPattern=FillPattern.Solid,
-              textStyle={TextStyle.Bold},
-              textString="Blinds_SI")},
-  defaultComponentName="bli",
-  Documentation(info="<html>
-<p>
-Model predicting the state of the blinds with the solar intensity at the window 
-and occupancy.
-</p>
-<h4>Inputs</h4>
-<p>
-H: solar intensity outside of the window, should be input with the unit of W/m2. 
-</p>
-<p>
-occupancy: a boolean variable, true indicates the space is occupied, 
-false indicates the space is unoccupied.
-</p>
-<h4>Outputs</h4>
-<p>The state of blinds: a real variable, 1 indicates the blind 
-is 100% on, 0 indicates the blind is 100% off.
-</p>
-<h4>Dynamics</h4>
-<p>
-When the space is unoccupied, the blinds is always on. When the 
-space is occupied, the lower the Solar Intensity is, the higher 
-the chance that the blind is on.
-</p>
-<h4>References</h4>
-<p>
-The model is documented in the paper &quot;Zhang, Y. and Barrett, P., 2012. 
-Factors influencing occupants’ blind-control behaviour in a naturally 
-ventilated office building. Building and Environment, 54, pp.137-147.&quot;.
-</p>
-<p>
-The model parameters are regressed from the field study in an office building
-in Sheffield, England.
-</p>
-</html>",
-  revisions="<html>
-<ul>
-<li>
-July 23, 2018, by Zhe Wang:<br/>
-First implementation.
-</li>
-<li>
-August 31, 2018, by Zhe Wang:<br/>
-First revision.
-</li>
-</ul>
-</html>"),
-    Icon(graphics={Text(
-          extent={{-98,98},{94,-96}},
-          lineColor={28,108,200},
-          textString="ob.office
-Blind")}));
-  end Zhang2012BlindsSIntensity;
-
-=======
->>>>>>> ae87fe7d
   annotation (preferredView="info", Documentation(info="<html>
 <p>
 This package contains models to simulate blinds behaviors in office buildings.
