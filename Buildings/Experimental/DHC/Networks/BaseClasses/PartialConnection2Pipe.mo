--- conflicted
+++ resolved
@@ -2,14 +2,7 @@
 partial model PartialConnection2Pipe
   "Partial model for connecting an agent to a two-pipe distribution network"
   replaceable package Medium=Modelica.Media.Interfaces.PartialMedium
-<<<<<<< HEAD
-    "Medium model"
-    annotation (choices(choice(redeclare package Medium=Buildings.Media.Water "Water"),choice(redeclare
-          package                                                                                               Medium=
-            Buildings.Media.Antifreeze.PropyleneGlycolWater (                                                                                                          property_T=293.15,X_a=0.40) "Propylene glycol water, 40% mass fraction")));
-=======
     "Medium model";
->>>>>>> 3c2d2970
   replaceable model Model_pipDis=Fluid.Interfaces.PartialTwoPortInterface (
     redeclare final package Medium=Medium,
     final m_flow_nominal=mDis_flow_nominal,
