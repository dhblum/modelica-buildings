--- conflicted
+++ resolved
@@ -242,16 +242,9 @@
     annotation (Line(points={{90.8333,46},{160,46},{160,114},{238,114}},color={0,0,127}));
   connect(terUniHea.PFan,addPFan.u1)
     annotation (Line(points={{90.8333,-12},{180,-12},{180,126},{238,126}},color={0,0,127}));
-<<<<<<< HEAD
-  connect(loa.y[3], QReqHotWat_flow) annotation (Line(points={{-259,0},{46,0},{46,
-          -120},{320,-120}}, color={0,0,127}));
-  connect(loa.y[3], QReqHotWat_flow)
-    annotation (Line(points={{-259,0},{46,0},{ 46,-120},{320,-120}}, color={0,0,127}));
-=======
   connect(loa.y[3], QReqHotWat_flow) annotation (Line(points={{-259,0},{40,0},{
           40,-120},{320,-120}},
                              color={0,0,127}));
->>>>>>> 3f868af9
   connect(disFloCoo.port_b, mulChiWatOut[1].port_a)
     annotation (Line(points={{140,-260},{260,-260}}, color={0,127,255}));
   connect(disFloHea.port_b, mulHeaWatOut[1].port_a)
