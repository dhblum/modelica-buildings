within Buildings.Experimental.DHC.Loads.Examples.BaseClasses;
model BuildingTimeSeries
  "Building model with heating and cooling loads provided as time series"
  extends Buildings.Experimental.DHC.Loads.BaseClasses.PartialBuilding(
    redeclare package Medium=Buildings.Media.Water,
    have_heaWat=true,
    have_chiWat=true,
    final have_fan=false,
    final have_pum=true,
    final have_eleHea=false,
    final have_eleCoo=false,
    final have_weaBus=false);
  parameter Boolean have_hotWat = false
    "Set to true if SHW load is included in the time series"
    annotation (Evaluate=true);
  replaceable package Medium2=Buildings.Media.Air
    "Load side medium";
  parameter String filNam
    "File name with thermal loads as time series";
<<<<<<< HEAD
  parameter Real facScaHea=10
    "Heating terminal unit scaling factor";
  parameter Real facScaCoo=40
    "Cooling terminal unit scaling factor";
  parameter Modelica.SIunits.Temperature T_aHeaWat_nominal=273.15 + 40
=======
  // TODO: compute facSca* based on peak loads.
  parameter Real facScaHea=1
    "Heating terminal unit scaling factor"
    annotation(Dialog(enable=have_heaWat));
  parameter Real facScaCoo=1
    "Cooling terminal unit scaling factor"
    annotation(Dialog(enable=have_chiWat));
  parameter Modelica.SIunits.Temperature T_aHeaWat_nominal=40+273.15
>>>>>>> d03c5fe5
    "Heating water inlet temperature at nominal conditions"
    annotation (Dialog(group="Nominal condition"));
  parameter Modelica.SIunits.Temperature T_bHeaWat_nominal(
    min=273.15,
    displayUnit="degC")=T_aHeaWat_nominal-5
    "Heating water outlet temperature at nominal conditions"
    annotation (Dialog(group="Nominal condition"));
<<<<<<< HEAD
  parameter Modelica.SIunits.Temperature T_aChiWat_nominal=273.15 + 18
=======
  parameter Modelica.SIunits.Temperature T_aChiWat_nominal=18+273.15
>>>>>>> d03c5fe5
    "Chilled water inlet temperature at nominal conditions "
    annotation (Dialog(group="Nominal condition"));
  parameter Modelica.SIunits.Temperature T_bChiWat_nominal(
    min=273.15,
    displayUnit="degC")=T_aChiWat_nominal+5
    "Chilled water outlet temperature at nominal conditions"
    annotation (Dialog(group="Nominal condition"));
  parameter Modelica.SIunits.Temperature T_aLoaHea_nominal=273.15 + 20
    "Load side inlet temperature at nominal conditions in heating mode"
    annotation (Dialog(group="Nominal condition"));
  parameter Modelica.SIunits.Temperature T_aLoaCoo_nominal=273.15 + 24
    "Load side inlet temperature at nominal conditions in cooling mode"
    annotation (Dialog(group="Nominal condition"));
<<<<<<< HEAD
  parameter Modelica.SIunits.MassFlowRate mLoaHeaUni_flow_nominal=1
    "Load side mass flow rate at nominal conditions in heating mode (one unit)"
    annotation (Dialog(group="Nominal condition"));
  parameter Modelica.SIunits.MassFlowRate mLoaCooUni_flow_nominal=1
    "Load side mass flow rate at nominal conditions in cooling mode (one unit)"
=======
  parameter Modelica.SIunits.MassFlowRate mLoaHea_flow_nominal=1
    "Load side mass flow rate at nominal conditions in heating mode (single unit)"
    annotation (Dialog(group="Nominal condition"));
  parameter Modelica.SIunits.MassFlowRate mLoaCoo_flow_nominal=mLoaHea_flow_nominal
    "Load side mass flow rate at nominal conditions in cooling mode (single unit)"
>>>>>>> d03c5fe5
    annotation (Dialog(group="Nominal condition"));
  parameter Modelica.SIunits.HeatFlowRate QCoo_flow_nominal(
    max=-Modelica.Constants.eps)=Buildings.Experimental.DHC.Loads.BaseClasses.getPeakLoad(
    string="#Peak space cooling load",
    filNam=Modelica.Utilities.Files.loadResource(filNam))
    "Design cooling heat flow rate (<=0)"
    annotation (Dialog(group="Design parameter"));
  parameter Modelica.SIunits.HeatFlowRate QHea_flow_nominal(
    min=Modelica.Constants.eps)=Buildings.Experimental.DHC.Loads.BaseClasses.getPeakLoad(
    string="#Peak space heating load",
    filNam=Modelica.Utilities.Files.loadResource(filNam))
    "Design heating heat flow rate (>=0)"
    annotation (Dialog(group="Design parameter"));
  parameter Real k(
    min=0)=1
    "Gain of controller";
  parameter Modelica.SIunits.Time Ti(
    min=Modelica.Constants.small)=10
    "Time constant of integrator block";
  parameter Modelica.Fluid.Types.Dynamics energyDynamics=Modelica.Fluid.Types.Dynamics.FixedInitial
    "Type of energy balance for fan air volume"
    annotation (Evaluate=true,Dialog(tab="Dynamics",group="Equations"));
  parameter Modelica.SIunits.Time tau=1
    "Time constant of fan air volume, used if energy or mass balance is dynamic"
    annotation (Dialog(tab="Dynamics",group="Nominal condition",
      enable=energyDynamics <> Modelica.Fluid.Types.Dynamics.SteadyState));
  parameter Boolean use_inputFilter=true
    "= true, if fan speed is filtered with a 2nd order CriticalDamping filter"
    annotation (Dialog(tab="Dynamics",group="Filtered speed"));
  parameter Modelica.SIunits.Time riseTime=30
    "Rise time of the filter (time to reach 99.6 % of the speed)"
    annotation (Dialog(tab="Dynamics",group="Filtered speed",enable=use_inputFilter));
<<<<<<< HEAD
  Modelica.Blocks.Interfaces.RealOutput QReqHotWat_flow(
    final unit="W") if have_cooLoa
    "SHW load" annotation (Placement(
      transformation(extent={{300,-140},{340,-100}}), iconTransformation(
      extent={{-20,-20},{20,20}},
      rotation=-90,
      origin={260,-320})));
=======
  Buildings.Controls.OBC.CDL.Interfaces.RealOutput QReqHea_flow(
    final quantity="HeatFlowRate",
    final unit="W") if have_heaLoa
    "Heating load"
    annotation (Placement(transformation(extent={{300,20},{340,60}}),
      iconTransformation(extent={{-40,-40},{40,40}},rotation=-90,origin={200,-340})));
  Buildings.Controls.OBC.CDL.Interfaces.RealOutput QReqCoo_flow(
    final quantity="HeatFlowRate",
    final unit="W") if have_cooLoa
    "Cooling load"
    annotation (Placement(transformation(extent={{300,-20},{340,20}}),
      iconTransformation(extent={{-40,-40},{40,40}},rotation=-90,origin={240,-340})));
>>>>>>> d03c5fe5
  Modelica.Blocks.Sources.CombiTimeTable loa(
    tableOnFile=true,
    tableName="tab1",
    fileName=Modelica.Utilities.Files.loadResource(
      filNam),
    extrapolation=Modelica.Blocks.Types.Extrapolation.Periodic,
    y(each unit="W"),
    offset={0,0,0},
    columns=if have_hotWat then {2,3,4} else {2,3},
    smoothness=Modelica.Blocks.Types.Smoothness.MonotoneContinuousDerivative1)
    "Reader for thermal loads (y[1] is cooling load, y[2] is heating load)"
    annotation (Placement(transformation(extent={{-280,-10},{-260,10}})));
  Buildings.Controls.OBC.CDL.Continuous.Sources.Constant minTSet(
    k=293.15,
    y(final unit="K",
      displayUnit="degC"))
    "Minimum temperature set point"
    annotation (Placement(transformation(extent={{-280,170},{-260,190}})));
  Buildings.Controls.OBC.CDL.Continuous.Sources.Constant maxTSet(
    k=297.15,
    y(final unit="K",
      displayUnit="degC"))
    "Maximum temperature set point"
    annotation (Placement(transformation(extent={{-280,210},{-260,230}})));
  DHC.Loads.Validation.BaseClasses.FanCoil2PipeHeating terUniHea(
    redeclare final package Medium1=Medium,
    redeclare final package Medium2=Medium2,
    final facSca=facScaHea,
    final facMul=1,
    final QHea_flow_nominal=QHea_flow_nominal/facScaHea,
    final mHeaWat_flow_nominal=mHeaWat_flow_nominal/facScaHea,
<<<<<<< HEAD
    final mLoaHea_flow_nominal=mLoaHeaUni_flow_nominal,
=======
    final mLoaHea_flow_nominal=mLoaHea_flow_nominal,
    final energyDynamics=energyDynamics,
>>>>>>> d03c5fe5
    final T_aHeaWat_nominal=T_aHeaWat_nominal,
    final T_bHeaWat_nominal=T_bHeaWat_nominal,
    final T_aLoaHea_nominal=T_aLoaHea_nominal,
    final k=k,
    final Ti=Ti,
    final tau=tau,
    final use_inputFilter=use_inputFilter,
    final riseTime=riseTime) if have_heaWat
    "Heating terminal unit"
    annotation (Placement(transformation(extent={{70,-22},{90,-2}})));
  Buildings.Experimental.DHC.Loads.FlowDistribution disFloHea(
    redeclare package Medium=Medium,
    m_flow_nominal=mHeaWat_flow_nominal*facScaHea,
    have_pum=true,
    dp_nominal=100000,
    nPorts_a1=1,
    nPorts_b1=1) if have_heaWat
    "Heating water distribution system"
    annotation (Placement(transformation(extent={{120,-70},{140,-50}})));
  Buildings.Experimental.DHC.Loads.FlowDistribution disFloCoo(
    redeclare package Medium=Medium,
    final m_flow_nominal=mChiWat_flow_nominal*facScaCoo,
    typDis=Buildings.Experimental.DHC.Loads.Types.DistributionType.ChilledWater,
    have_pum=true,
    dp_nominal=100000,
    nPorts_b1=1,
    nPorts_a1=1) if have_chiWat
    "Chilled water distribution system"
    annotation (Placement(transformation(extent={{120,-270},{140,-250}})));
  DHC.Loads.Validation.BaseClasses.FanCoil2PipeCooling terUniCoo(
    redeclare final package Medium1=Medium,
    redeclare final package Medium2=Medium2,
    final facSca=facScaCoo,
    final facMul=1,
    final QCoo_flow_nominal=QCoo_flow_nominal/facScaCoo,
<<<<<<< HEAD
    final mChiWat_flow_nominal=mChiWat_flow_nominal/facScaCoo,
    final mLoaCoo_flow_nominal=mLoaCooUni_flow_nominal,
=======
    final mChiWat_flow_nominal=mHeaWat_flow_nominal/facScaCoo,
    final mLoaCoo_flow_nominal=mLoaCoo_flow_nominal,
    final energyDynamics=energyDynamics,
    final QHea_flow_nominal=QHea_flow_nominal/facScaHea,
>>>>>>> d03c5fe5
    final T_aHeaWat_nominal=T_aHeaWat_nominal,
    final T_aChiWat_nominal=T_aChiWat_nominal,
    final T_bHeaWat_nominal=T_bHeaWat_nominal,
    final T_bChiWat_nominal=T_bChiWat_nominal,
    final T_aLoaHea_nominal=T_aLoaHea_nominal,
    final T_aLoaCoo_nominal=T_aLoaCoo_nominal,
    final k=k,
    final Ti=Ti,
    final tau=tau,
    final use_inputFilter=use_inputFilter,
    final riseTime=riseTime) if have_chiWat
    "Cooling terminal unit"
<<<<<<< HEAD
    annotation (Placement(transformation(extent={{70,26},{90,46}})));
  Modelica.Blocks.Interfaces.RealOutput QReqHea_flow(
    final quantity="HeatFlowRate",
    final unit="W") if have_heaLoa
    "Heating load"
    annotation (Placement(transformation(extent={{300,20},{340,60}}),iconTransformation(extent={{-20,-20},{20,20}},rotation=-90,origin={178,-320})));
  Modelica.Blocks.Interfaces.RealOutput QReqCoo_flow(
    final quantity="HeatFlowRate",
    final unit="W") if have_cooLoa "Cooling load"
    annotation (Placement(transformation(extent={{300,-20},{340,20}}),iconTransformation(extent={{-20,-20},{20,20}},rotation=-90,origin={220,-320})));
=======
    annotation (Placement(transformation(extent={{70,36},{90,56}})));
>>>>>>> d03c5fe5
  Buildings.Controls.OBC.CDL.Continuous.Add addPPum
    "Sum pump power"
    annotation (Placement(transformation(extent={{240,70},{260,90}})));
  Buildings.Controls.OBC.CDL.Continuous.Sources.Constant noCoo(
    k=0) if not have_chiWat
    "No cooling system"
    annotation (Placement(transformation(extent={{130,70},{150,90}})));
  Buildings.Controls.OBC.CDL.Continuous.Sources.Constant noHea(
    k=0) if not have_heaWat
    "No heating system"
    annotation (Placement(transformation(extent={{130,110},{150,130}})));
  Buildings.Controls.OBC.CDL.Continuous.Add addPFan
    "Sum fan power"
    annotation (Placement(transformation(extent={{240,110},{260,130}})));
  Buildings.Controls.OBC.CDL.Continuous.Gain mulQReqHea_flow(
    final k=facMul) if have_heaLoa "Scaling"
    annotation (Placement(transformation(extent={{272,30},{292,50}})));
  Buildings.Controls.OBC.CDL.Continuous.Gain mulQReqCoo_flow(
    final k=facMul) if have_cooLoa "Scaling"
    annotation (Placement(transformation(extent={{272,-10},{292,10}})));
protected
  parameter Modelica.SIunits.SpecificHeatCapacity cpHeaWat_nominal=
    Medium.specificHeatCapacityCp(
      Medium.setState_pTX(
        Medium.p_default,
        T_aHeaWat_nominal))
    "Heating water specific heat capacity at nominal conditions";
  parameter Modelica.SIunits.SpecificHeatCapacity cpChiWat_nominal=
    Medium.specificHeatCapacityCp(
      Medium.setState_pTX(
        Medium.p_default,
        T_aChiWat_nominal))
    "Chilled water specific heat capacity at nominal conditions";
  parameter Modelica.SIunits.MassFlowRate mChiWat_flow_nominal=abs(
    QCoo_flow_nominal/cpChiWat_nominal/(T_aChiWat_nominal-T_bChiWat_nominal))
    "Chilled water mass flow rate at nominal conditions (all units)";
  parameter Modelica.SIunits.MassFlowRate mHeaWat_flow_nominal=abs(
    QHea_flow_nominal/cpHeaWat_nominal/(T_aHeaWat_nominal-T_bHeaWat_nominal))
    "Heating water mass flow rate at nominal conditions (all units)";
equation
  connect(terUniHea.port_bHeaWat,disFloHea.ports_a1[1])
    annotation (Line(points={{90,-20.3333},{90,-20},{146,-20},{146,-54},{140,
          -54}},                                                                   color={0,127,255}));
  connect(disFloHea.ports_b1[1],terUniHea.port_aHeaWat)
    annotation (Line(points={{120,-54},{64,-54},{64,-20.3333},{70,-20.3333}},color={0,127,255}));
  connect(terUniHea.mReqHeaWat_flow,disFloHea.mReq_flow[1])
    annotation (Line(points={{90.8333,-15.3333},{100,-15.3333},{100,-64},{119,
          -64}},                                                                     color={0,0,127}));
  connect(loa.y[1],terUniCoo.QReqCoo_flow)
    annotation (Line(points={{-259,0},{40,0},{40,42.5},{69.1667,42.5}}, color={0,0,127}));
  connect(loa.y[2],terUniHea.QReqHea_flow)
    annotation (Line(points={{-259,0},{40,0},{40,-13.6667},{69.1667,-13.6667}}, color={0,0,127}));
  connect(disFloCoo.ports_b1[1],terUniCoo.port_aChiWat)
    annotation (Line(points={{120,-254},{60,-254},{60,39.3333},{70,39.3333}},color={0,127,255}));
  connect(terUniCoo.port_bChiWat,disFloCoo.ports_a1[1])
    annotation (Line(points={{90,39.3333},{160,39.3333},{160,-254},{140,-254}}, color={0,127,255}));
  connect(terUniCoo.mReqChiWat_flow,disFloCoo.mReq_flow[1])
    annotation (Line(points={{90.8333,41},{108,41},{108,-264},{119,-264}},color={0,0,127}));
  connect(minTSet.y,terUniHea.TSetHea)
    annotation (Line(points={{-258,180},{-20,180},{-20,-7},{69.1667,-7}}, color={0,0,127}));
  connect(maxTSet.y,terUniCoo.TSetCoo)
    annotation (Line(points={{-258,220},{0,220},{0,49.3333},{69.1667,49.3333}},color={0,0,127}));
  connect(disFloHea.PPum,addPPum.u1)
    annotation (Line(points={{141,-68},{170,-68},{170,86},{238,86}},color={0,0,127}));
  connect(disFloCoo.PPum,addPPum.u2)
    annotation (Line(points={{141,-268},{200,-268},{200,74},{238,74}},color={0,0,127}));
  connect(noHea.y,addPPum.u1)
    annotation (Line(points={{152,120},{170,120},{170,86},{238,86}}, color={0,0,127}));
  connect(noCoo.y,addPPum.u2)
    annotation (Line(points={{152,80},{200,80},{200,74},{238,74}}, color={0,0,127}));
  connect(noHea.y,addPFan.u1)
    annotation (Line(points={{152,120},{180,120},{180,126},{238,126}},
                                                                     color={0,0,127}));
  connect(noCoo.y,addPFan.u2)
    annotation (Line(points={{152,80},{200,80},{200,114},{238,114}},
                                                                   color={0,0,127}));
  connect(terUniCoo.PFan,addPFan.u2)
    annotation (Line(points={{90.8333,46},{160,46},{160,114},{238,114}},color={0,0,127}));
  connect(terUniHea.PFan,addPFan.u1)
<<<<<<< HEAD
    annotation (Line(points={{90.8333,-24},{180,-24},{180,126},{218,126}},color={0,0,127}));
  connect(loa.y[3], QReqHotWat_flow) annotation (Line(points={{21,0},{46,0},{46,
          -120},{320,-120}}, color={0,0,127}));
=======
    annotation (Line(points={{90.8333,-12},{180,-12},{180,126},{238,126}},color={0,0,127}));
  connect(disFloCoo.port_b, scaChiWatOut[1].port_a)
    annotation (Line(points={{140,-260},{260,-260}}, color={0,127,255}));
  connect(disFloHea.port_b, scaHeaWatOut[1].port_a)
    annotation (Line(points={{140,-60},{260,-60}}, color={0,127,255}));
  connect(scaHeaWatInl[1].port_b, disFloHea.port_a)
    annotation (Line(points={{-260,-60},{120,-60}}, color={0,127,255}));
  connect(scaChiWatInl[1].port_b, disFloCoo.port_a)
    annotation (Line(points={{-260,-260},{120,-260}}, color={0,127,255}));
  connect(addPFan.y, mulPFan.u)
    annotation (Line(points={{262,120},{268,120}}, color={0,0,127}));
  connect(addPPum.y, mulPPum.u)
    annotation (Line(points={{262,80},{268,80}}, color={0,0,127}));
  connect(mulQReqCoo_flow.y, QReqCoo_flow)
    annotation (Line(points={{294,0},{320,0}}, color={0,0,127}));
  connect(mulQReqHea_flow.y, QReqHea_flow)
    annotation (Line(points={{294,40},{320,40}}, color={0,0,127}));
  connect(loa.y[1], mulQReqCoo_flow.u)
    annotation (Line(points={{-259,0},{270,0}}, color={0,0,127}));
  connect(loa.y[2], mulQReqHea_flow.u) annotation (Line(points={{-259,0},{260,0},
          {260,40},{270,40}}, color={0,0,127}));
  connect(disFloHea.QActTot_flow, mulQHea_flow.u) annotation (Line(points={{141,
          -66},{220,-66},{220,280},{268,280}}, color={0,0,127}));
  connect(disFloCoo.QActTot_flow, mulQCoo_flow.u) annotation (Line(points={{141,
          -266},{224,-266},{224,240},{268,240}}, color={0,0,127}));
>>>>>>> d03c5fe5
  annotation (
    Documentation(
      info="
<html>
<p>
This is a simplified building model where the space heating and cooling loads
are provided as time series.
</p>
</html>",
      revisions="<html>
<ul>
<li>
September 18, 2020, by Jianjun Hu:<br/>
Changed flow distribution components and the terminal units to be conditional depending
on if there is water-based heating, or cooling system.
This is for <a href=\"https://github.com/lbl-srg/modelica-buildings/issues/2147\">issue 2147</a>.
</li>
<li>
February 21, 2020, by Antoine Gautier:<br/>
First implementation.
</li>
</ul>
</html>"),
    Icon(
      coordinateSystem(
        preserveAspectRatio=false,
        extent={{-300,-300},{300,300}})));
end BuildingTimeSeries;<|MERGE_RESOLUTION|>--- conflicted
+++ resolved
@@ -17,13 +17,6 @@
     "Load side medium";
   parameter String filNam
     "File name with thermal loads as time series";
-<<<<<<< HEAD
-  parameter Real facScaHea=10
-    "Heating terminal unit scaling factor";
-  parameter Real facScaCoo=40
-    "Cooling terminal unit scaling factor";
-  parameter Modelica.SIunits.Temperature T_aHeaWat_nominal=273.15 + 40
-=======
   // TODO: compute facSca* based on peak loads.
   parameter Real facScaHea=1
     "Heating terminal unit scaling factor"
@@ -32,7 +25,6 @@
     "Cooling terminal unit scaling factor"
     annotation(Dialog(enable=have_chiWat));
   parameter Modelica.SIunits.Temperature T_aHeaWat_nominal=40+273.15
->>>>>>> d03c5fe5
     "Heating water inlet temperature at nominal conditions"
     annotation (Dialog(group="Nominal condition"));
   parameter Modelica.SIunits.Temperature T_bHeaWat_nominal(
@@ -40,11 +32,7 @@
     displayUnit="degC")=T_aHeaWat_nominal-5
     "Heating water outlet temperature at nominal conditions"
     annotation (Dialog(group="Nominal condition"));
-<<<<<<< HEAD
-  parameter Modelica.SIunits.Temperature T_aChiWat_nominal=273.15 + 18
-=======
   parameter Modelica.SIunits.Temperature T_aChiWat_nominal=18+273.15
->>>>>>> d03c5fe5
     "Chilled water inlet temperature at nominal conditions "
     annotation (Dialog(group="Nominal condition"));
   parameter Modelica.SIunits.Temperature T_bChiWat_nominal(
@@ -58,19 +46,11 @@
   parameter Modelica.SIunits.Temperature T_aLoaCoo_nominal=273.15 + 24
     "Load side inlet temperature at nominal conditions in cooling mode"
     annotation (Dialog(group="Nominal condition"));
-<<<<<<< HEAD
-  parameter Modelica.SIunits.MassFlowRate mLoaHeaUni_flow_nominal=1
-    "Load side mass flow rate at nominal conditions in heating mode (one unit)"
-    annotation (Dialog(group="Nominal condition"));
-  parameter Modelica.SIunits.MassFlowRate mLoaCooUni_flow_nominal=1
-    "Load side mass flow rate at nominal conditions in cooling mode (one unit)"
-=======
   parameter Modelica.SIunits.MassFlowRate mLoaHea_flow_nominal=1
     "Load side mass flow rate at nominal conditions in heating mode (single unit)"
     annotation (Dialog(group="Nominal condition"));
   parameter Modelica.SIunits.MassFlowRate mLoaCoo_flow_nominal=mLoaHea_flow_nominal
     "Load side mass flow rate at nominal conditions in cooling mode (single unit)"
->>>>>>> d03c5fe5
     annotation (Dialog(group="Nominal condition"));
   parameter Modelica.SIunits.HeatFlowRate QCoo_flow_nominal(
     max=-Modelica.Constants.eps)=Buildings.Experimental.DHC.Loads.BaseClasses.getPeakLoad(
@@ -103,15 +83,13 @@
   parameter Modelica.SIunits.Time riseTime=30
     "Rise time of the filter (time to reach 99.6 % of the speed)"
     annotation (Dialog(tab="Dynamics",group="Filtered speed",enable=use_inputFilter));
-<<<<<<< HEAD
-  Modelica.Blocks.Interfaces.RealOutput QReqHotWat_flow(
-    final unit="W") if have_cooLoa
+  Buildings.Controls.OBC.CDL.Interfaces.RealOutput QReqHotWat_flow(
+    final unit="W") if have_hotWat
     "SHW load" annotation (Placement(
       transformation(extent={{300,-140},{340,-100}}), iconTransformation(
       extent={{-20,-20},{20,20}},
       rotation=-90,
       origin={260,-320})));
-=======
   Buildings.Controls.OBC.CDL.Interfaces.RealOutput QReqHea_flow(
     final quantity="HeatFlowRate",
     final unit="W") if have_heaLoa
@@ -124,7 +102,6 @@
     "Cooling load"
     annotation (Placement(transformation(extent={{300,-20},{340,20}}),
       iconTransformation(extent={{-40,-40},{40,40}},rotation=-90,origin={240,-340})));
->>>>>>> d03c5fe5
   Modelica.Blocks.Sources.CombiTimeTable loa(
     tableOnFile=true,
     tableName="tab1",
@@ -156,12 +133,8 @@
     final facMul=1,
     final QHea_flow_nominal=QHea_flow_nominal/facScaHea,
     final mHeaWat_flow_nominal=mHeaWat_flow_nominal/facScaHea,
-<<<<<<< HEAD
-    final mLoaHea_flow_nominal=mLoaHeaUni_flow_nominal,
-=======
     final mLoaHea_flow_nominal=mLoaHea_flow_nominal,
     final energyDynamics=energyDynamics,
->>>>>>> d03c5fe5
     final T_aHeaWat_nominal=T_aHeaWat_nominal,
     final T_bHeaWat_nominal=T_bHeaWat_nominal,
     final T_aLoaHea_nominal=T_aLoaHea_nominal,
@@ -197,15 +170,10 @@
     final facSca=facScaCoo,
     final facMul=1,
     final QCoo_flow_nominal=QCoo_flow_nominal/facScaCoo,
-<<<<<<< HEAD
-    final mChiWat_flow_nominal=mChiWat_flow_nominal/facScaCoo,
-    final mLoaCoo_flow_nominal=mLoaCooUni_flow_nominal,
-=======
     final mChiWat_flow_nominal=mHeaWat_flow_nominal/facScaCoo,
     final mLoaCoo_flow_nominal=mLoaCoo_flow_nominal,
     final energyDynamics=energyDynamics,
     final QHea_flow_nominal=QHea_flow_nominal/facScaHea,
->>>>>>> d03c5fe5
     final T_aHeaWat_nominal=T_aHeaWat_nominal,
     final T_aChiWat_nominal=T_aChiWat_nominal,
     final T_bHeaWat_nominal=T_bHeaWat_nominal,
@@ -218,20 +186,7 @@
     final use_inputFilter=use_inputFilter,
     final riseTime=riseTime) if have_chiWat
     "Cooling terminal unit"
-<<<<<<< HEAD
-    annotation (Placement(transformation(extent={{70,26},{90,46}})));
-  Modelica.Blocks.Interfaces.RealOutput QReqHea_flow(
-    final quantity="HeatFlowRate",
-    final unit="W") if have_heaLoa
-    "Heating load"
-    annotation (Placement(transformation(extent={{300,20},{340,60}}),iconTransformation(extent={{-20,-20},{20,20}},rotation=-90,origin={178,-320})));
-  Modelica.Blocks.Interfaces.RealOutput QReqCoo_flow(
-    final quantity="HeatFlowRate",
-    final unit="W") if have_cooLoa "Cooling load"
-    annotation (Placement(transformation(extent={{300,-20},{340,20}}),iconTransformation(extent={{-20,-20},{20,20}},rotation=-90,origin={220,-320})));
-=======
     annotation (Placement(transformation(extent={{70,36},{90,56}})));
->>>>>>> d03c5fe5
   Buildings.Controls.OBC.CDL.Continuous.Add addPPum
     "Sum pump power"
     annotation (Placement(transformation(extent={{240,70},{260,90}})));
@@ -311,11 +266,9 @@
   connect(terUniCoo.PFan,addPFan.u2)
     annotation (Line(points={{90.8333,46},{160,46},{160,114},{238,114}},color={0,0,127}));
   connect(terUniHea.PFan,addPFan.u1)
-<<<<<<< HEAD
     annotation (Line(points={{90.8333,-24},{180,-24},{180,126},{218,126}},color={0,0,127}));
   connect(loa.y[3], QReqHotWat_flow) annotation (Line(points={{21,0},{46,0},{46,
           -120},{320,-120}}, color={0,0,127}));
-=======
     annotation (Line(points={{90.8333,-12},{180,-12},{180,126},{238,126}},color={0,0,127}));
   connect(disFloCoo.port_b, scaChiWatOut[1].port_a)
     annotation (Line(points={{140,-260},{260,-260}}, color={0,127,255}));
@@ -341,7 +294,6 @@
           -66},{220,-66},{220,280},{268,280}}, color={0,0,127}));
   connect(disFloCoo.QActTot_flow, mulQCoo_flow.u) annotation (Line(points={{141,
           -266},{224,-266},{224,240},{268,240}}, color={0,0,127}));
->>>>>>> d03c5fe5
   annotation (
     Documentation(
       info="
