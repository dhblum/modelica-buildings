within Buildings.Experimental.DHC.Loads.BaseClasses;
partial model PartialBuilding
  "Partial class for building model"
  replaceable package Medium=Buildings.Media.Water
<<<<<<< HEAD
    "Source side medium (heating or chilled water)";
=======
    constrainedby Modelica.Media.Interfaces.PartialMedium
    "Source side medium";
>>>>>>> 2754e615
  parameter Integer nPorts_aHeaWat=0
    "Number of heating water inlet ports"
    annotation (Evaluate=true,Dialog(connectorSizing=true));
  parameter Integer nPorts_bHeaWat=0
    "Number of heating water outlet ports"
    annotation (Evaluate=true,Dialog(connectorSizing=true));
  parameter Integer nPorts_aChiWat=0
    "Number of chilled water inlet ports"
    annotation (Evaluate=true,Dialog(connectorSizing=true));
  parameter Integer nPorts_bChiWat=0
    "Number of chilled water outlet ports"
    annotation (Evaluate=true,Dialog(connectorSizing=true));
  parameter Boolean have_heaWat=false
    "Set to true if the building has heating water system"
    annotation (Evaluate=true);
  parameter Boolean have_chiWat=false
    "Set to true if the building has chilled water system"
    annotation (Evaluate=true);
  parameter Boolean have_eleHea=false
    "Set to true if the building has decentralized electric heating equipment"
    annotation (Evaluate=true);
  parameter Boolean have_eleCoo=false
    "Set to true if the building has decentralized electric cooling equipment"
    annotation (Evaluate=true);
  parameter Boolean have_fan=false
    "Set to true if the power drawn by fan motors is computed"
    annotation (Evaluate=true);
  parameter Boolean have_pum=false
    "Set to true if the power drawn by pump motors is computed"
    annotation (Evaluate=true);
  parameter Boolean have_weaBus=false
    "Set to true for weather bus"
    annotation (Evaluate=true);
  parameter Boolean allowFlowReversal=false
    "= true to allow flow reversal, false restricts to design direction (port_a -> port_b)"
    annotation (Dialog(tab="Assumptions"),Evaluate=true);
  final parameter Boolean have_heaLoa=have_heaWat or have_eleHea
    "Set to true if the building has heating loads"
    annotation (Evaluate=true);
  final parameter Boolean have_cooLoa=have_chiWat or have_eleCoo
    "Set to true if the building has cooling loads"
    annotation (Evaluate=true);
  // IO CONNECTORS
  Buildings.BoundaryConditions.WeatherData.Bus weaBus if have_weaBus
    "Weather data bus"
    annotation (Placement(transformation(extent={{-16,284},{18,316}}),
      iconTransformation(extent={{-16,198},{18,230}})));
  Modelica.Fluid.Interfaces.FluidPorts_a ports_aHeaWat[nPorts_aHeaWat](
    redeclare each package Medium=Medium,
    each m_flow(
      min=
        if allowFlowReversal then
          -Modelica.Constants.inf
        else
          0),
    each h_outflow(
      start=Medium.h_default,
      nominal=Medium.h_default)) if have_heaWat
    "Heating water inlet ports"
    annotation (Placement(transformation(extent={{-310,-100},{-290,-20}}),
      iconTransformation(extent={{-310,-100},{-290,-20}})));
  Modelica.Fluid.Interfaces.FluidPorts_b ports_bHeaWat[nPorts_bHeaWat](
    redeclare each package Medium=Medium,
    each m_flow(
      max=
        if allowFlowReversal then
          +Modelica.Constants.inf
        else
          0),
    each h_outflow(
      start=Medium.h_default,
      nominal=Medium.h_default)) if have_heaWat
    "Heating water outlet ports"
    annotation (Placement(transformation(extent={{290,-100},{310,-20}}),
      iconTransformation(extent={{290,-100},{310,-20}})));
  Modelica.Fluid.Interfaces.FluidPorts_a ports_aChiWat[nPorts_aChiWat](
    redeclare each package Medium=Medium,
    each m_flow(
      min=
        if allowFlowReversal then
          -Modelica.Constants.inf
        else
          0),
    each h_outflow(
      start=Medium.h_default,
      nominal=Medium.h_default)) if have_chiWat
    "Chilled water inlet ports"
    annotation (Placement(transformation(extent={{-310,-300},{-290,-220}}),
      iconTransformation(extent={{-310,-220},{-290,-140}})));
  Modelica.Fluid.Interfaces.FluidPorts_b ports_bChiWat[nPorts_bChiWat](
    redeclare each package Medium=Medium,
    each m_flow(
      max=
        if allowFlowReversal then
          +Modelica.Constants.inf
        else
          0),
    each h_outflow(
      start=Medium.h_default,
      nominal=Medium.h_default)) if have_chiWat
    "Chilled water outlet ports"
    annotation (Placement(transformation(extent={{290,-300},{310,-220}}),
      iconTransformation(extent={{290,-220},{310,-140}})));
  Modelica.Blocks.Interfaces.RealOutput QHea_flow(
    final quantity="HeatFlowRate",
    final unit="W") if have_heaLoa
    "Total heating heat flow rate transferred to the loads (>=0)"
    annotation (Placement(transformation(extent={{300,260},{340,300}}),
      iconTransformation(extent={{300,240},{340,280}})));
  Modelica.Blocks.Interfaces.RealOutput QCoo_flow(
    final quantity="HeatFlowRate",
    final unit="W") if have_cooLoa
    "Total cooling heat flow rate transferred to the loads (<=0)"
    annotation (Placement(transformation(extent={{300,220},{340,260}}),
      iconTransformation(extent={{300,200},{340,240}})));
  Modelica.Blocks.Interfaces.RealOutput PHea(
    final quantity="Power",
    final unit="W") if have_eleHea
    "Power drawn by decentralized heating equipment"
    annotation (Placement(transformation(extent={{300,180},{340,220}}),
      iconTransformation(extent={{300,160},{340,200}})));
  Modelica.Blocks.Interfaces.RealOutput PCoo(
    quantity="Power",
    final unit="W") if have_eleCoo
    "Power drawn by decentralized cooling equipment"
    annotation (Placement(transformation(extent={{300,140},{340,180}}),
      iconTransformation(extent={{300,120},{340,160}})));
  Modelica.Blocks.Interfaces.RealOutput PFan(
    final quantity="Power",
    final unit="W") if have_fan
    "Power drawn by fan motors"
    annotation (Placement(transformation(extent={{300,100},{340,140}}),
      iconTransformation(extent={{300,80},{340,120}})));
  Modelica.Blocks.Interfaces.RealOutput PPum(
    final quantity="Power",
    final unit="W") if have_pum
    "Power drawn by pump motors"
    annotation (Placement(transformation(extent={{300,60},{340,100}}),
      iconTransformation(extent={{300,40},{340,80}})));
initial equation
  assert(
    nPorts_aHeaWat == nPorts_bHeaWat,
    "In "+getInstanceName()+": The numbers of heating water inlet ports ("+String(
      nPorts_aHeaWat)+") and outlet ports ("+String(
      nPorts_bHeaWat)+") must be equal.");
  assert(
    nPorts_aChiWat == nPorts_bChiWat,
    "In "+getInstanceName()+": The numbers of chilled water inlet ports ("+String(
      nPorts_aChiWat)+") and outlet ports ("+String(
      nPorts_bChiWat)+") must be equal.");
  annotation (
    defaultComponentName="bui",
    Documentation(
      info="<html>
<p>
Partial model to be used for modeling the thermal loads on an energy
transfer station or a dedicated plant.
Models extending this class are typically used in conjunction with
<a href=\"modelica://Buildings.Experimental.DHC.Loads.FlowDistribution\">
Buildings.Experimental.DHC.Loads.FlowDistribution</a>
and models extending
<a href=\"modelica://Buildings.Experimental.DHC.Loads.BaseClasses.PartialTerminalUnit\">
Buildings.Experimental.DHC.Loads.BaseClasses.PartialTerminalUnit</a>
as described in the schematics here under.
The fluid ports represent the connection between the production system and
the building distribution system.
</p>
<p>
See various use cases in
<a href=\"modelica://Buildings.Experimental.DHC.Loads.Examples\">
Buildings.Experimental.DHC.Loads.Examples</a>.
<br/>
</p>
<p>
<img alt=\"image\"
src=\"modelica://Buildings/Resources/Images/Experimental/DHC/Loads/PartialBuilding.png\"/>
</p>
</html>",
      revisions="<html>
<ul>
<li>
February 21, 2020, by Antoine Gautier:<br/>
First implementation.
</li>
</ul>
</html>"),
    Icon(
      coordinateSystem(
        extent={{-300,-300},{300,300}},
        preserveAspectRatio=false),
      graphics={
        Rectangle(
          extent={{-300,-300},{300,300}},
          lineColor={0,0,127},
          fillColor={255,255,255},
          fillPattern=FillPattern.Solid),
        Rectangle(
          extent={{20,-188},{300,-172}},
          lineColor={0,0,255},
          pattern=LinePattern.None,
          fillColor={255,0,0},
          fillPattern=FillPattern.Solid),
        Rectangle(
          extent={{-300,-172},{-20,-188}},
          lineColor={0,0,255},
          pattern=LinePattern.None,
          fillColor={0,0,255},
          fillPattern=FillPattern.Solid),
        Rectangle(
          extent={{18,-38},{46,-10}},
          lineColor={255,255,255},
          fillColor={255,255,255},
          fillPattern=FillPattern.Solid),
        Text(
          extent={{-150,-328},{150,-368}},
          lineColor={0,0,255},
          textString="%name"),
        Rectangle(
          extent={{20,-52},{300,-68}},
          lineColor={0,0,255},
          pattern=LinePattern.None,
          fillColor={0,0,255},
          fillPattern=FillPattern.Solid),
        Rectangle(
          extent={{-300,-68},{-20,-52}},
          lineColor={0,0,255},
          pattern=LinePattern.None,
          fillColor={255,0,0},
          fillPattern=FillPattern.Solid),
        Rectangle(
          extent={{-180,180},{174,-220}},
          lineColor={150,150,150},
          fillPattern=FillPattern.Sphere,
          fillColor={255,255,255}),
        Rectangle(
          extent={{36,42},{108,114}},
          lineColor={255,255,255},
          fillColor={255,255,255},
          fillPattern=FillPattern.Solid),
        Rectangle(
          extent={{-124,42},{-52,114}},
          lineColor={255,255,255},
          fillColor={255,255,255},
          fillPattern=FillPattern.Solid),
        Rectangle(
          extent={{-126,-122},{-54,-50}},
          lineColor={255,255,255},
          fillColor={255,255,255},
          fillPattern=FillPattern.Solid),
        Rectangle(
          extent={{40,-122},{112,-50}},
          lineColor={255,255,255},
          fillColor={255,255,255},
          fillPattern=FillPattern.Solid),
        Polygon(
          points={{0,264},{-218,164},{220,164},{0,264}},
          lineColor={95,95,95},
          smooth=Smooth.None,
          fillPattern=FillPattern.Solid,
          fillColor={95,95,95})}),
    Diagram(
      coordinateSystem(
        preserveAspectRatio=false,
        extent={{-300,-300},{300,300}})));
end PartialBuilding;<|MERGE_RESOLUTION|>--- conflicted
+++ resolved
@@ -2,12 +2,8 @@
 partial model PartialBuilding
   "Partial class for building model"
   replaceable package Medium=Buildings.Media.Water
-<<<<<<< HEAD
-    "Source side medium (heating or chilled water)";
-=======
     constrainedby Modelica.Media.Interfaces.PartialMedium
     "Source side medium";
->>>>>>> 2754e615
   parameter Integer nPorts_aHeaWat=0
     "Number of heating water inlet ports"
     annotation (Evaluate=true,Dialog(connectorSizing=true));
