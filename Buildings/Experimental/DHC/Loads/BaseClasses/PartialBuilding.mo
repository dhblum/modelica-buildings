within Buildings.Experimental.DHC.Loads.BaseClasses;
partial model PartialBuilding
  "Partial class for building model"
<<<<<<< HEAD
  replaceable package Medium=Modelica.Media.Interfaces.PartialMedium
    "Source side medium (heating or chilled water)"
    annotation (
      choices(
        choice(redeclare package Medium=Buildings.Media.Water "Water"),
        choice(redeclare package Medium=
            Buildings.Media.Antifreeze.PropyleneGlycolWater (
        property_T=293.15,X_a=0.40) "Propylene glycol water, 40% mass fraction")));
=======
  replaceable package Medium=Buildings.Media.Water
    constrainedby Modelica.Media.Interfaces.PartialMedium
    "Source side medium";
>>>>>>> cb5fcec9
  parameter Integer nPorts_aHeaWat=0
    "Number of heating water inlet ports"
    annotation (Evaluate=true,Dialog(connectorSizing=true));
  parameter Integer nPorts_bHeaWat=0
    "Number of heating water outlet ports"
    annotation (Evaluate=true,Dialog(connectorSizing=true));
  parameter Integer nPorts_aChiWat=0
    "Number of chilled water inlet ports"
    annotation (Evaluate=true,Dialog(connectorSizing=true));
  parameter Integer nPorts_bChiWat=0
    "Number of chilled water outlet ports"
    annotation (Evaluate=true,Dialog(connectorSizing=true));
  parameter Boolean have_heaWat=false
    "Set to true if the building has heating water system"
    annotation (Evaluate=true);
  parameter Boolean have_chiWat=false
    "Set to true if the building has chilled water system"
    annotation (Evaluate=true);
  parameter Boolean have_eleHea=false
    "Set to true if the building has decentralized electric heating equipment"
    annotation (Evaluate=true);
  parameter Boolean have_eleCoo=false
    "Set to true if the building has decentralized electric cooling equipment"
    annotation (Evaluate=true);
  parameter Boolean have_fan=false
    "Set to true if the power drawn by fan motors is computed"
    annotation (Evaluate=true);
  parameter Boolean have_pum=false
    "Set to true if the power drawn by pump motors is computed"
    annotation (Evaluate=true);
  parameter Boolean have_weaBus=false
    "Set to true for weather bus"
    annotation (Evaluate=true);
  parameter Boolean allowFlowReversal=false
    "= true to allow flow reversal, false restricts to design direction (port_a -> port_b)"
    annotation (Dialog(tab="Assumptions"),Evaluate=true);
  final parameter Boolean have_heaLoa=have_heaWat or have_eleHea
    "Set to true if the building has heating loads"
    annotation (Evaluate=true);
  final parameter Boolean have_cooLoa=have_chiWat or have_eleCoo
    "Set to true if the building has cooling loads"
    annotation (Evaluate=true);
  // IO CONNECTORS
  Buildings.BoundaryConditions.WeatherData.Bus weaBus if have_weaBus
    "Weather data bus"
    annotation (Placement(transformation(extent={{-16,284},{18,316}}),
      iconTransformation(extent={{-16,198},{18,230}})));
  Modelica.Fluid.Interfaces.FluidPorts_a ports_aHeaWat[nPorts_aHeaWat](
    redeclare each package Medium=Medium,
    each m_flow(
      min=
        if allowFlowReversal then
          -Modelica.Constants.inf
        else
          0),
    each h_outflow(
      start=Medium.h_default,
      nominal=Medium.h_default)) if have_heaWat
    "Heating water inlet ports"
    annotation (Placement(transformation(extent={{-310,-100},{-290,-20}}),
      iconTransformation(extent={{-310,-100},{-290,-20}})));
  Modelica.Fluid.Interfaces.FluidPorts_b ports_bHeaWat[nPorts_bHeaWat](
    redeclare each package Medium=Medium,
    each m_flow(
      max=
        if allowFlowReversal then
          +Modelica.Constants.inf
        else
          0),
    each h_outflow(
      start=Medium.h_default,
      nominal=Medium.h_default)) if have_heaWat
    "Heating water outlet ports"
    annotation (Placement(transformation(extent={{290,-100},{310,-20}}),
      iconTransformation(extent={{290,-100},{310,-20}})));
  Modelica.Fluid.Interfaces.FluidPorts_a ports_aChiWat[nPorts_aChiWat](
    redeclare each package Medium=Medium,
    each m_flow(
      min=
        if allowFlowReversal then
          -Modelica.Constants.inf
        else
          0),
    each h_outflow(
      start=Medium.h_default,
      nominal=Medium.h_default)) if have_chiWat
    "Chilled water inlet ports"
    annotation (Placement(transformation(extent={{-310,-300},{-290,-220}}),
      iconTransformation(extent={{-310,-220},{-290,-140}})));
  Modelica.Fluid.Interfaces.FluidPorts_b ports_bChiWat[nPorts_bChiWat](
    redeclare each package Medium=Medium,
    each m_flow(
      max=
        if allowFlowReversal then
          +Modelica.Constants.inf
        else
          0),
    each h_outflow(
      start=Medium.h_default,
      nominal=Medium.h_default)) if have_chiWat
    "Chilled water outlet ports"
    annotation (Placement(transformation(extent={{290,-300},{310,-220}}),
      iconTransformation(extent={{290,-220},{310,-140}})));
  Modelica.Blocks.Interfaces.RealOutput QHea_flow(
    final unit="W") if have_heaLoa
    "Total heating heat flow rate transferred to the loads (>=0)"
    annotation (Placement(transformation(extent={{300,260},{340,300}}),
      iconTransformation(extent={{300,240},{340,280}})));
  Modelica.Blocks.Interfaces.RealOutput QCoo_flow(
    final unit="W") if have_cooLoa
    "Total cooling heat flow rate transferred to the loads (<=0)"
    annotation (Placement(transformation(extent={{300,220},{340,260}}),
      iconTransformation(extent={{300,200},{340,240}})));
  Modelica.Blocks.Interfaces.RealOutput PHea(
    final unit="W") if have_eleHea
    "Power drawn by decentralized heating equipment"
    annotation (Placement(transformation(extent={{300,180},{340,220}}),
      iconTransformation(extent={{300,160},{340,200}})));
  Modelica.Blocks.Interfaces.RealOutput PCoo(
    final unit="W") if have_eleCoo
    "Power drawn by decentralized cooling equipment"
    annotation (Placement(transformation(extent={{300,140},{340,180}}),
      iconTransformation(extent={{300,120},{340,160}})));
  Modelica.Blocks.Interfaces.RealOutput PFan(
<<<<<<< HEAD
    final unit="W") if have_fan "Power drawn by fan motors"
    annotation (Placement(transformation(extent={{300,100},{340,140}}),iconTransformation(extent={{300,80},{340,120}})));
  Modelica.Blocks.Interfaces.RealOutput PPum(
    final unit="W") if have_pum "Power drawn by pump motors"
    annotation (Placement(transformation(extent={{300,60},{340,100}}),iconTransformation(extent={{300,40},{340,80}})));
=======
    final quantity="Power",
    final unit="W") if have_fan
    "Power drawn by fan motors"
    annotation (Placement(transformation(extent={{300,100},{340,140}}),
      iconTransformation(extent={{300,80},{340,120}})));
  Modelica.Blocks.Interfaces.RealOutput PPum(
    final quantity="Power",
    final unit="W") if have_pum
    "Power drawn by pump motors"
    annotation (Placement(transformation(extent={{300,60},{340,100}}),
      iconTransformation(extent={{300,40},{340,80}})));
>>>>>>> cb5fcec9
initial equation
  assert(
    nPorts_aHeaWat == nPorts_bHeaWat,
    "In "+getInstanceName()+": The numbers of heating water inlet ports ("+String(
      nPorts_aHeaWat)+") and outlet ports ("+String(
      nPorts_bHeaWat)+") must be equal.");
  assert(
    nPorts_aChiWat == nPorts_bChiWat,
    "In "+getInstanceName()+": The numbers of chilled water inlet ports ("+String(
      nPorts_aChiWat)+") and outlet ports ("+String(
      nPorts_bChiWat)+") must be equal.");
  annotation (
    defaultComponentName="bui",
    Documentation(
      info="<html>
<p>
Partial model to be used for modeling the thermal loads on an energy
transfer station or a dedicated plant.
Models extending this class are typically used in conjunction with
<a href=\"modelica://Buildings.Experimental.DHC.Loads.FlowDistribution\">
Buildings.Experimental.DHC.Loads.FlowDistribution</a>
and models extending
<a href=\"modelica://Buildings.Experimental.DHC.Loads.BaseClasses.PartialTerminalUnit\">
Buildings.Experimental.DHC.Loads.BaseClasses.PartialTerminalUnit</a>
as described in the schematics here under.
The fluid ports represent the connection between the production system and
the building distribution system.
</p>
<p>
See various use cases in
<a href=\"modelica://Buildings.Experimental.DHC.Loads.Examples\">
Buildings.Experimental.DHC.Loads.Examples</a>.
<br>
</p>
<p>
<img alt=\"image\"
src=\"modelica://Buildings/Resources/Images/Experimental/DHC/Loads/PartialBuilding.png\"/>
</p>
</html>",
      revisions="<html>
<ul>
<li>
February 21, 2020, by Antoine Gautier:<br/>
First implementation.
</li>
</ul>
</html>"),
    Icon(
      coordinateSystem(
        extent={{-300,-300},{300,300}},
        preserveAspectRatio=false),
      graphics={
        Rectangle(
          extent={{-300,-300},{300,300}},
          lineColor={0,0,127},
          fillColor={255,255,255},
          fillPattern=FillPattern.Solid),
        Rectangle(
          extent={{20,-188},{300,-172}},
          lineColor={0,0,255},
          pattern=LinePattern.None,
          fillColor={255,0,0},
          fillPattern=FillPattern.Solid),
        Rectangle(
          extent={{-300,-172},{-20,-188}},
          lineColor={0,0,255},
          pattern=LinePattern.None,
          fillColor={0,0,255},
          fillPattern=FillPattern.Solid),
        Rectangle(
          extent={{18,-38},{46,-10}},
          lineColor={255,255,255},
          fillColor={255,255,255},
          fillPattern=FillPattern.Solid),
        Text(
          extent={{-150,-328},{150,-368}},
          lineColor={0,0,255},
          textString="%name"),
        Rectangle(
          extent={{20,-52},{300,-68}},
          lineColor={0,0,255},
          pattern=LinePattern.None,
          fillColor={0,0,255},
          fillPattern=FillPattern.Solid),
        Rectangle(
          extent={{-300,-68},{-20,-52}},
          lineColor={0,0,255},
          pattern=LinePattern.None,
          fillColor={255,0,0},
          fillPattern=FillPattern.Solid),
        Rectangle(
          extent={{-180,180},{174,-220}},
          lineColor={150,150,150},
          fillPattern=FillPattern.Sphere,
          fillColor={255,255,255}),
        Rectangle(
          extent={{36,42},{108,114}},
          lineColor={255,255,255},
          fillColor={255,255,255},
          fillPattern=FillPattern.Solid),
        Rectangle(
          extent={{-124,42},{-52,114}},
          lineColor={255,255,255},
          fillColor={255,255,255},
          fillPattern=FillPattern.Solid),
        Rectangle(
          extent={{-126,-122},{-54,-50}},
          lineColor={255,255,255},
          fillColor={255,255,255},
          fillPattern=FillPattern.Solid),
        Rectangle(
          extent={{40,-122},{112,-50}},
          lineColor={255,255,255},
          fillColor={255,255,255},
          fillPattern=FillPattern.Solid),
        Polygon(
          points={{0,264},{-218,164},{220,164},{0,264}},
          lineColor={95,95,95},
          smooth=Smooth.None,
          fillPattern=FillPattern.Solid,
          fillColor={95,95,95})}),
    Diagram(
      coordinateSystem(
        preserveAspectRatio=false,
        extent={{-300,-300},{300,300}})));
end PartialBuilding;<|MERGE_RESOLUTION|>--- conflicted
+++ resolved
@@ -1,20 +1,9 @@
 within Buildings.Experimental.DHC.Loads.BaseClasses;
 partial model PartialBuilding
   "Partial class for building model"
-<<<<<<< HEAD
-  replaceable package Medium=Modelica.Media.Interfaces.PartialMedium
-    "Source side medium (heating or chilled water)"
-    annotation (
-      choices(
-        choice(redeclare package Medium=Buildings.Media.Water "Water"),
-        choice(redeclare package Medium=
-            Buildings.Media.Antifreeze.PropyleneGlycolWater (
-        property_T=293.15,X_a=0.40) "Propylene glycol water, 40% mass fraction")));
-=======
   replaceable package Medium=Buildings.Media.Water
     constrainedby Modelica.Media.Interfaces.PartialMedium
     "Source side medium";
->>>>>>> cb5fcec9
   parameter Integer nPorts_aHeaWat=0
     "Number of heating water inlet ports"
     annotation (Evaluate=true,Dialog(connectorSizing=true));
@@ -139,13 +128,6 @@
     annotation (Placement(transformation(extent={{300,140},{340,180}}),
       iconTransformation(extent={{300,120},{340,160}})));
   Modelica.Blocks.Interfaces.RealOutput PFan(
-<<<<<<< HEAD
-    final unit="W") if have_fan "Power drawn by fan motors"
-    annotation (Placement(transformation(extent={{300,100},{340,140}}),iconTransformation(extent={{300,80},{340,120}})));
-  Modelica.Blocks.Interfaces.RealOutput PPum(
-    final unit="W") if have_pum "Power drawn by pump motors"
-    annotation (Placement(transformation(extent={{300,60},{340,100}}),iconTransformation(extent={{300,40},{340,80}})));
-=======
     final quantity="Power",
     final unit="W") if have_fan
     "Power drawn by fan motors"
@@ -157,7 +139,6 @@
     "Power drawn by pump motors"
     annotation (Placement(transformation(extent={{300,60},{340,100}}),
       iconTransformation(extent={{300,40},{340,80}})));
->>>>>>> cb5fcec9
 initial equation
   assert(
     nPorts_aHeaWat == nPorts_bHeaWat,
