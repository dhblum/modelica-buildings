within Buildings.Experimental.DHC.Loads.BaseClasses;
partial model PartialTerminalUnit
  "Partial model for HVAC terminal unit"
<<<<<<< HEAD
  replaceable package Medium1=Modelica.Media.Interfaces.PartialMedium
    "Source side medium (heating or chilled water)"
    annotation (choices(choice(redeclare package Medium1=Buildings.Media.Water "Water"),
      choice(redeclare package Medium1=
            Buildings.Media.Antifreeze.PropyleneGlycolWater (                          property_T=293.15,X_a=0.40)
      "Propylene glycol water, 40% mass fraction")));
  replaceable package Medium2=Modelica.Media.Interfaces.PartialMedium
    "Load side medium"
    annotation (choices(choice(redeclare package Medium2=Buildings.Media.Air "Moist air"),
    choice(redeclare package Medium2=Buildings.Media.Water "Water")));
=======
  replaceable package Medium1=Buildings.Media.Water
    constrainedby Modelica.Media.Interfaces.PartialMedium
    "Source side medium";
  replaceable package Medium2=Buildings.Media.Air
    constrainedby Modelica.Media.Interfaces.PartialMedium
    "Load side medium";
>>>>>>> cb5fcec9
  parameter Boolean allowFlowReversal=false
    "Set to true to allow flow reversal on the source side"
    annotation (Dialog(tab="Assumptions"),Evaluate=true);
  parameter Boolean allowFlowReversalLoa=true
    "Set to true to allow flow reversal on the load side"
    annotation (Dialog(tab="Assumptions"),Evaluate=true);
  parameter Real facSca=1
    "Scaling factor to be applied to each extensive quantity"
    annotation (Dialog(group="Scaling"));
  parameter Boolean have_scaLoa=true
    "Set to true to apply the scaling factor to the heat or mass flow rate on the load side"
    annotation (Dialog(group="Scaling"));
  parameter Boolean have_watHea=false
    "Set to true if the system has a heating water based heat exchanger"
    annotation (Evaluate=true);
  parameter Boolean have_watCoo=false
    "Set to true if the system has a chilled water based heat exchanger"
    annotation (Evaluate=true);
  parameter Boolean have_chaOve=false
    "Set to true if the chilled water based heat exchanger operates in change-over"
    annotation (Evaluate=true);
  parameter Boolean have_eleHea=false
    "Set to true if the system has an electric heating equipment"
    annotation (Evaluate=true);
  parameter Boolean have_eleCoo=false
    "Set to true if the system has an electric cooling equipment"
    annotation (Evaluate=true);
  parameter Boolean have_heaPor=false
    "Set to true for heat ports on the load side"
    annotation (Evaluate=true);
  parameter Boolean have_fluPor=false
    "Set to true for fluid ports on the load side"
    annotation (Evaluate=true);
  parameter Boolean have_TSen=false
    "Set to true for measured temperature as an input"
    annotation (Evaluate=true);
  parameter Boolean have_QReq_flow=false
    "Set to true for required heat flow rate as an input"
    annotation (Evaluate=true);
  parameter Boolean have_weaBus=false
    "Set to true to enable the weather bus"
    annotation (Evaluate=true);
  parameter Boolean have_fan=false
    "Set to true if the system has a fan"
    annotation (Evaluate=true);
  parameter Boolean have_pum=false
    "Set to true if the system has a pump"
    annotation (Evaluate=true);
  parameter Modelica.SIunits.HeatFlowRate QHea_flow_nominal(
    min=0)=0
    "Heat flow rate for water based heating at nominal conditions (>=0)"
    annotation (Dialog(group="Nominal condition",enable=have_watHea));
  parameter Modelica.SIunits.HeatFlowRate QCoo_flow_nominal(
    max=0)=0
    "Heat flow rate for water based cooling at nominal conditions (<=0)"
    annotation (Dialog(group="Nominal condition",enable=have_watCoo));
  parameter Modelica.SIunits.MassFlowRate mHeaWat_flow_nominal(
    min=0)=0
    "Heating water mass flow rate at nominal conditions"
    annotation (Dialog(group="Nominal condition",enable=have_watHea));
  parameter Modelica.SIunits.MassFlowRate mChiWat_flow_nominal(
    min=0)=0
    "Chilled water mass flow rate at nominal conditions"
    annotation (Dialog(group="Nominal condition",enable=have_watCoo));
  parameter Modelica.SIunits.MassFlowRate mLoaHea_flow_nominal(
    min=0)=0
    "Load side mass flow rate at nominal conditions in heating mode"
    annotation (Dialog(group="Nominal condition",enable=have_watHea));
  parameter Modelica.SIunits.MassFlowRate mLoaCoo_flow_nominal(
    min=0)=0
    "Load side mass flow rate at nominal conditions in cooling mode"
    annotation (Dialog(group="Nominal condition",enable=have_watCoo));
  // AHRI 440 Standard Heating
  parameter Modelica.SIunits.Temperature T_aHeaWat_nominal(
    min=273.15,
    displayUnit="degC")=273.15+60
    "Heating water inlet temperature at nominal conditions"
    annotation (Dialog(group="Nominal condition",enable=have_watHea and not have_chaOve));
  parameter Modelica.SIunits.Temperature T_bHeaWat_nominal(
    min=273.15,
    displayUnit="degC")=T_aHeaWat_nominal-22.2
    "Heating water outlet temperature at nominal conditions"
    annotation (Dialog(group="Nominal condition",enable=have_watHea and not have_chaOve));
  // AHRI 440 Standard Cooling
  parameter Modelica.SIunits.Temperature T_aChiWat_nominal(
    min=273.15,
    displayUnit="degC")=273.15+7.2
    "Chilled water inlet temperature at nominal conditions "
    annotation (Dialog(group="Nominal condition",enable=have_watCoo));
  parameter Modelica.SIunits.Temperature T_bChiWat_nominal(
    min=273.15,
    displayUnit="degC")=T_aChiWat_nominal+5.6
    "Chilled water outlet temperature at nominal conditions"
    annotation (Dialog(group="Nominal condition",enable=have_watCoo));
  parameter Modelica.SIunits.Temperature T_aLoaHea_nominal(
    min=273.15,
    displayUnit="degC")=273.15+21.1
    "Load side inlet temperature at nominal conditions in heating mode"
    annotation (Dialog(group="Nominal condition",enable=have_watHea and not have_chaOve));
  parameter Modelica.SIunits.Temperature T_aLoaCoo_nominal(
    min=273.15,
    displayUnit="degC")=273.15+26.7
    "Load side inlet temperature at nominal conditions in cooling mode"
    annotation (Dialog(group="Nominal condition",enable=have_watCoo));
  // Dynamics
  parameter Modelica.Fluid.Types.Dynamics energyDynamics=Modelica.Fluid.Types.Dynamics.FixedInitial
    "Type of energy balance: dynamic (3 initialization options) or steady state"
    annotation (Evaluate=true,Dialog(tab="Dynamics",group="Equations"));
  final parameter Modelica.Fluid.Types.Dynamics massDynamics=energyDynamics
    "Type of mass balance: dynamic (3 initialization options) or steady state"
    annotation (Evaluate=true,Dialog(tab="Dynamics",group="Equations"));
  parameter Modelica.SIunits.Time tau=1
    "Time constant at nominal flow (if energyDynamics <> SteadyState)"
    annotation (Dialog(tab="Dynamics",group="Nominal condition"));
  // IO connectors
  Modelica.Blocks.Interfaces.RealInput TSen(
    final quantity="ThermodynamicTemperature",
    final unit="K",
    displayUnit="degC") if have_TSen
    "Temperature (measured)"
    annotation (Placement(transformation(extent={{-20,-20},{20,20}},rotation=0,origin={-220,140}),
    iconTransformation(extent={{-10,-10},{10,10}},rotation=0,origin={-130,20})));
  Modelica.Blocks.Interfaces.RealInput TSetHea(
    quantity="ThermodynamicTemperature",
    final unit="K",
    displayUnit="degC") if have_watHea or have_chaOve or have_eleHea
    "Heating set point"
    annotation (Placement(transformation(extent={{-20,-20},{20,20}},rotation=0,origin={-220,220}),
    iconTransformation(extent={{-10,-10},{10,10}},rotation=0,origin={-130,60})));
  Modelica.Blocks.Interfaces.RealInput TSetCoo(
    final quantity="ThermodynamicTemperature",
    final unit="K",
    displayUnit="degC") if have_watCoo or have_eleCoo
    "Cooling set point"
    annotation (Placement(transformation(extent={{-20,-20},{20,20}},rotation=0,origin={-220,180}),
    iconTransformation(extent={{-10,-10},{10,10}},rotation=0,origin={-130,40})));
  Modelica.Blocks.Interfaces.RealInput QReqHea_flow(
    final quantity="HeatFlowRate",
    final unit="W") if have_QReq_flow and
                                         (have_watHea or have_chaOve or have_eleHea)
    "Required heat flow rate to meet heating set point (>=0)"
    annotation (Placement(transformation(extent={{-20,-20},{20,20}},rotation=0,origin={-220,100}),
    iconTransformation(extent={{-10,-10},{10,10}},rotation=0,origin={-130,-20})));
  Modelica.Blocks.Interfaces.RealInput QReqCoo_flow(
    final quantity="HeatFlowRate",
    final unit="W") if have_QReq_flow and
                                         (have_watCoo or have_eleCoo)
    "Required heat flow rate to meet cooling set point (<=0)"
    annotation (Placement(transformation(extent={{-20,-20},{20,20}},rotation=0,origin={-220,60}),
    iconTransformation(extent={{-10,-10},{10,10}},rotation=0,origin={-130,-42})));
  Modelica.Blocks.Interfaces.RealOutput QActHea_flow(
    final quantity="HeatFlowRate",
    final unit="W") if have_watHea or have_chaOve or have_eleHea
    "Heating heat flow rate transferred to the load (>=0)"
    annotation (Placement(transformation(extent={{200,200},{240,240}}),
    iconTransformation(extent={{120,70},{140,90}})));
  Modelica.Blocks.Interfaces.RealOutput QActCoo_flow(
    final quantity="HeatFlowRate",
    final unit="W") if have_watCoo or have_eleCoo
    "Cooling heat flow rate transferred to the load (<=0)"
    annotation (Placement(transformation(extent={{200,180},{240,220}}),
    iconTransformation(extent={{120,50},{140,70}})));
  Modelica.Blocks.Interfaces.RealOutput PHea(
    final quantity="Power",
    final unit="W") if have_eleHea
    "Power drawn by heating equipment"
    annotation (Placement(transformation(extent={{200,160},{240,200}}),
    iconTransformation(extent={{120,30},{140,50}})));
  Modelica.Blocks.Interfaces.RealOutput PCoo(
    final quantity="Power",
    final unit="W") if have_eleCoo
    "Power drawn by cooling equipment"
    annotation (Placement(transformation(extent={{200,140},{240,180}}),
    iconTransformation(extent={{120,10},{140,30}})));
  Modelica.Blocks.Interfaces.RealOutput PFan(
    final quantity="Power",
    final unit="W") if have_fan
    "Power drawn by fans motors"
    annotation (Placement(transformation(extent={{200,120},{240,160}}),
    iconTransformation(extent={{120,-10},{140,10}})));
  Modelica.Blocks.Interfaces.RealOutput PPum(
    final quantity="Power",
    final unit="W") if have_pum
    "Power drawn by pumps motors"
    annotation (Placement(transformation(extent={{200,100},{240,140}}),
    iconTransformation(extent={{120,-30},{140,-10}})));
  Modelica.Blocks.Interfaces.RealOutput mReqHeaWat_flow(
    final quantity="MassFlowRate",
    final unit="kg/s") if have_watHea
    "Required heating water flow rate to meet heating set point"
    annotation (Placement(transformation(extent={{200,80},{240,120}}),
    iconTransformation(extent={{120,-50},{140,-30}})));
  Modelica.Blocks.Interfaces.RealOutput mReqChiWat_flow(
    final quantity="MassFlowRate",
    final unit="kg/s") if have_watCoo
    "Required chilled water flow rate to meet cooling set point"
    annotation (Placement(transformation(extent={{200,60},{240,100}}),
    iconTransformation(extent={{120,-70},{140,-50}})));
  Modelica.Fluid.Interfaces.FluidPort_a port_aLoa(
    redeclare final package Medium=Medium2,
    p(start=Medium2.p_default),
    m_flow(
      min=
        if allowFlowReversalLoa then
          -Modelica.Constants.inf
        else
          0),
    h_outflow(
      start=Medium2.h_default,
      nominal=Medium2.h_default)) if have_fluPor
    "Fluid stream inlet port on the load side"
    annotation (Placement(transformation(extent={{190,-10},{210,10}}),
    iconTransformation(extent={{110,90},{130,110}})));
  Modelica.Fluid.Interfaces.FluidPort_b port_bLoa(
    redeclare final package Medium=Medium2,
    p(start=Medium2.p_default),
    m_flow(
      max=
        if allowFlowReversalLoa then
          +Modelica.Constants.inf
        else
          0),
    h_outflow(
      start=Medium2.h_default,
      nominal=Medium2.h_default)) if have_fluPor
    "Fluid stream outlet port on the load side"
    annotation (Placement(transformation(extent={{-190,-10},{-210,10}}),
    iconTransformation(extent={{-110,90},{-130,110}})));
  Modelica.Thermal.HeatTransfer.Interfaces.HeatPort_b heaPorCon if have_heaPor
    "Heat port transferring convective heat to the load"
    annotation (Placement(transformation(extent={{190,30},{210,50}}),
    iconTransformation(extent={{-50,-10},{-30,10}})));
  Modelica.Thermal.HeatTransfer.Interfaces.HeatPort_b heaPorRad if have_heaPor
    "Heat port transferring radiative heat to the load"
    annotation (Placement(transformation(extent={{190,-50},{210,-30}}),
    iconTransformation(extent={{30,-10},{50,10}})));
  BoundaryConditions.WeatherData.Bus weaBus if have_weaBus
    "Weather data bus"
    annotation (Placement(transformation(extent={{-16,224},{18,256}}),
    iconTransformation(extent={{-18,104},{16,136}})));
  Modelica.Fluid.Interfaces.FluidPort_a port_aHeaWat(
    p(start=Medium1.p_default),
    redeclare final package Medium=Medium1,
    m_flow(
      min=
        if allowFlowReversal then
          -Modelica.Constants.inf
        else
          0),
    h_outflow(
      start=Medium1.h_default,
      nominal=Medium1.h_default)) if have_watHea
    "Heating water inlet port"
    annotation (Placement(transformation(extent={{-210,-230},{-190,-210}}),iconTransformation(extent={{-130,-110},{-110,-90}})));
  Modelica.Fluid.Interfaces.FluidPort_a port_aChiWat(
    p(start=Medium1.p_default),
    redeclare final package Medium=Medium1,
    m_flow(
      min=
        if allowFlowReversal then
          -Modelica.Constants.inf
        else
          0),
    h_outflow(
      start=Medium1.h_default,
      nominal=Medium1.h_default)) if have_watCoo
    "Chilled water inlet port"
    annotation (Placement(transformation(extent={{-210,-190},{-190,-170}}),iconTransformation(extent={{-130,-90},{-110,-70}})));
  Modelica.Fluid.Interfaces.FluidPort_b port_bHeaWat(
    p(start=Medium1.p_default),
    redeclare final package Medium=Medium1,
    m_flow(
      max=
        if allowFlowReversal then
          +Modelica.Constants.inf
        else
          0),
    h_outflow(
      start=Medium1.h_default,
      nominal=Medium1.h_default)) if have_watHea
    "Heating water outlet port"
    annotation (Placement(transformation(extent={{210,-230},{190,-210}}),iconTransformation(extent={{130,-110},{110,-90}})));
  Modelica.Fluid.Interfaces.FluidPort_b port_bChiWat(
    p(start=Medium1.p_default),
    redeclare final package Medium=Medium1,
    m_flow(
      max=
        if allowFlowReversal then
          +Modelica.Constants.inf
        else
          0),
    h_outflow(
      start=Medium1.h_default,
      nominal=Medium1.h_default)) if have_watCoo
    "Chilled water outlet port"
    annotation (Placement(transformation(extent={{210,-190},{190,-170}}),iconTransformation(extent={{130,-90},{110,-70}})));
  // COMPONENTS
  Buildings.Controls.OBC.CDL.Continuous.Gain scaQReqHea_flow(
    k=1/facSca) if have_QReq_flow and
                                     (have_watHea or have_chaOve or have_eleHea)
    "Scaling"
    annotation (Placement(transformation(extent={{-180,90},{-160,110}})));
  Buildings.Controls.OBC.CDL.Continuous.Gain scaQReqCoo_flow(
    k=1/facSca) if have_QReq_flow and
                                     (have_watCoo or have_eleCoo)
    "Scaling"
    annotation (Placement(transformation(extent={{-180,50},{-160,70}})));
  Buildings.Controls.OBC.CDL.Continuous.Gain scaQActHea_flow(
    k=facSca) if have_watHea or have_chaOve or have_eleHea
    "Scaling"
    annotation (Placement(transformation(extent={{160,210},{180,230}})));
  Buildings.Controls.OBC.CDL.Continuous.Gain scaQActCoo_flow(
    k=facSca) if have_watCoo or have_eleCoo
    "Scaling"
    annotation (Placement(transformation(extent={{160,190},{180,210}})));
  Buildings.Controls.OBC.CDL.Continuous.Gain scaPHea(
    k=facSca) if have_eleHea
    "Scaling"
    annotation (Placement(transformation(extent={{160,170},{180,190}})));
  Buildings.Controls.OBC.CDL.Continuous.Gain scaPCoo(
    k=facSca) if have_eleCoo
    "Scaling"
    annotation (Placement(transformation(extent={{160,150},{180,170}})));
  Buildings.Controls.OBC.CDL.Continuous.Gain scaPFan(
    k=facSca) if have_fan
    "Scaling"
    annotation (Placement(transformation(extent={{160,130},{180,150}})));
  Buildings.Controls.OBC.CDL.Continuous.Gain scaPPum(
    k=facSca) if have_pum
    "Scaling"
    annotation (Placement(transformation(extent={{160,110},{180,130}})));
  Buildings.Controls.OBC.CDL.Continuous.Gain scaMasFloReqHeaWat(
    k=facSca) if have_watHea
    "Scaling"
    annotation (Placement(transformation(extent={{160,90},{180,110}})));
  Buildings.Controls.OBC.CDL.Continuous.Gain scaMasFloReqChiWat(
    k=facSca) if have_watCoo
    "Scaling"
    annotation (Placement(transformation(extent={{160,70},{180,90}})));
  Fluid.BaseClasses.MassFlowRateMultiplier scaHeaWatFloInl(
    redeclare final package Medium=Medium1,
    final k=1/facSca,
    final allowFlowReversal=allowFlowReversal) if have_watHea
    "Mass flow rate scaling"
    annotation (Placement(transformation(extent={{-180,-230},{-160,-210}})));
  Fluid.BaseClasses.MassFlowRateMultiplier scaHeaWatFloOut(
    redeclare final package Medium=Medium1,
    final k=facSca,
    final allowFlowReversal=allowFlowReversal) if have_watHea
    "Mass flow rate scaling"
    annotation (Placement(transformation(extent={{160,-230},{180,-210}})));
  Fluid.BaseClasses.MassFlowRateMultiplier scaChiWatFloInl(
    redeclare final package Medium=Medium1,
    final k=1/facSca,
    final allowFlowReversal=allowFlowReversal) if have_watCoo
    "Mass flow rate scaling"
    annotation (Placement(transformation(extent={{-180,-190},{-160,-170}})));
  Fluid.BaseClasses.MassFlowRateMultiplier scaChiWatFloOut(
    redeclare final package Medium=Medium1,
    final k=facSca,
    final allowFlowReversal=allowFlowReversal) if have_watCoo
    "Mass flow rate scaling"
    annotation (Placement(transformation(extent={{160,-190},{180,-170}})));
  Fluid.BaseClasses.MassFlowRateMultiplier scaLoaMasFloOut(
    redeclare final package Medium=Medium2,
    final k=
      if have_scaLoa then
        facSca
      else
        1,
    final allowFlowReversal=allowFlowReversalLoa) if have_fluPor
    "Load side mass flow rate scaling"
    annotation (Placement(transformation(extent={{-160,-10},{-180,10}})));
  Fluid.BaseClasses.MassFlowRateMultiplier scaLoaMasFloInl(
    redeclare final package Medium=Medium2,
    final k=
      if have_scaLoa then
        1/facSca
      else
        1,
    final allowFlowReversal=allowFlowReversalLoa) if have_fluPor
    "Load side mass flow rate scaling"
    annotation (Placement(transformation(extent={{180,-10},{160,10}})));
  Fluid.HeatExchangers.RadiantSlabs.BaseClasses.HeatFlowRateMultiplier scaHeaFloCon(
    k=if have_scaLoa then
        facSca
      else
        1) if have_heaPor
    "Convective heat flow rate scaling"
    annotation (Placement(transformation(extent={{160,30},{180,50}})));
  Fluid.HeatExchangers.RadiantSlabs.BaseClasses.HeatFlowRateMultiplier scaHeaFloRad(
    k=if have_scaLoa then
        facSca
      else
        1) if have_heaPor
    "Radiative heat flow rate scaling"
    annotation (Placement(transformation(extent={{160,-50},{180,-30}})));
protected
  parameter Modelica.SIunits.SpecificHeatCapacity cpHeaWat_nominal=Medium1.specificHeatCapacityCp(
    Medium1.setState_pTX(
      Medium1.p_default,
      T_aHeaWat_nominal))
    "Heating water specific heat capacity at nominal conditions";
  parameter Modelica.SIunits.SpecificHeatCapacity cpChiWat_nominal=Medium1.specificHeatCapacityCp(
    Medium1.setState_pTX(
      Medium1.p_default,
      T_aChiWat_nominal))
    "Chilled water specific heat capacity at nominal conditions";
  parameter Modelica.SIunits.SpecificHeatCapacity cpLoaHea_nominal=Medium2.specificHeatCapacityCp(
    Medium2.setState_pTX(
      Medium2.p_default,
      T_aLoaHea_nominal))
    "Load side fluid specific heat capacity at nominal conditions in heating mode";
  parameter Modelica.SIunits.SpecificHeatCapacity cpLoaCoo_nominal=Medium2.specificHeatCapacityCp(
    Medium2.setState_pTX(
      Medium2.p_default,
      T_aLoaCoo_nominal))
    "Load side fluid specific heat capacity at nominal conditions in cooling mode";
equation
  connect(QReqHea_flow,scaQReqHea_flow.u)
    annotation (Line(points={{-220,100},{-182,100}},color={0,0,127}));
  connect(QReqCoo_flow,scaQReqCoo_flow.u)
    annotation (Line(points={{-220,60},{-182,60}},color={0,0,127}));
  connect(scaQActHea_flow.y,QActHea_flow)
    annotation (Line(points={{182,220},{220,220}},color={0,0,127}));
  connect(scaQActCoo_flow.y,QActCoo_flow)
    annotation (Line(points={{182,200},{192,200},{192,200},{220,200}},color={0,0,127}));
  connect(scaPHea.y,PHea)
    annotation (Line(points={{182,180},{220,180}},color={0,0,127}));
  connect(scaPCoo.y,PCoo)
    annotation (Line(points={{182,160},{220,160}},color={0,0,127}));
  connect(scaPFan.y,PFan)
    annotation (Line(points={{182,140},{220,140}},color={0,0,127}));
  connect(scaPPum.y,PPum)
    annotation (Line(points={{182,120},{220,120}},color={0,0,127}));
  connect(scaMasFloReqHeaWat.y,mReqHeaWat_flow)
    annotation (Line(points={{182,100},{220,100}},color={0,0,127}));
  connect(scaMasFloReqChiWat.y,mReqChiWat_flow)
    annotation (Line(points={{182,80},{220,80}},color={0,0,127}));
  connect(port_aHeaWat,scaHeaWatFloInl.port_a)
    annotation (Line(points={{-200,-220},{-180,-220}},color={0,127,255}));
  connect(scaHeaWatFloOut.port_b,port_bHeaWat)
    annotation (Line(points={{180,-220},{200,-220}},color={0,127,255}));
  connect(port_aChiWat,scaChiWatFloInl.port_a)
    annotation (Line(points={{-200,-180},{-180,-180}},color={0,127,255}));
  connect(scaChiWatFloOut.port_b,port_bChiWat)
    annotation (Line(points={{180,-180},{192,-180},{192,-180},{200,-180}},color={0,127,255}));
  connect(scaLoaMasFloOut.port_b,port_bLoa)
    annotation (Line(points={{-180,0},{-200,0}},color={0,127,255}));
  connect(port_aLoa,scaLoaMasFloInl.port_a)
    annotation (Line(points={{200,0},{180,0}},color={0,127,255}));
  connect(scaHeaFloCon.port_b,heaPorCon)
    annotation (Line(points={{180,40},{200,40}},color={191,0,0}));
  connect(scaHeaFloRad.port_b,heaPorRad)
    annotation (Line(points={{180,-40},{200,-40}},color={191,0,0}));
  annotation (
    defaultComponentName="ter",
    Documentation(
      info="<html>
<p>
Partial model to be used for modeling an HVAC terminal unit.
</p>
<p>
The models inheriting from this class are typically used in conjunction with
<a href=\"modelica://Buildings.Experimental.DHC.Loads.FlowDistribution\">
Buildings.Experimental.DHC.Loads.FlowDistribution</a>. They must
compute a so-called required mass flow rate defined as the heating or chilled
water mass flow rate needed to meet the load.
It can be approximated using a control loop to avoid inverting a heat
exchanger model as illustrated in
<a href=\"modelica://Buildings.Experimental.DHC.Loads.Examples\">
Buildings.Experimental.DHC.Loads.Examples</a>.
</p>
<p>
The model connectivity can be modified to address various use cases:
</p>
<ul>
<li>
On the source side (typically connected to
<a href=\"modelica://Buildings.Experimental.DHC.Loads.FlowDistribution\">
Buildings.Experimental.DHC.Loads.FlowDistribution</a>):
<ul>
<li>
Fluid ports for chilled water and heating water can be conditionally
instantiated by respectively setting <code>have_watCoo</code> and
<code>have_watHea</code> to true.
</li>
</ul>
<li>
On the load side (typically connected to a room model):
<ul>
<li>
Fluid ports can be conditionally instantiated by setting
<code>have_fluPor</code> to true.
</li>
<li>
Alternatively heat ports (for convective and radiative heat transfer)
can be conditionally instantiated by setting <code>have_heaPor</code> to true.
</li>
<li>
Real input connectors can be conditionally instantiated by setting
<code>have_QReq_flow</code> to true. Those connectors can be used to provide
heating and cooling loads as time series, see
<a href=\"modelica://Buildings.Experimental.DHC.Loads.Examples.CouplingTimeSeries\">
Buildings.Experimental.DHC.Loads.Examples.CouplingTimeSeries</a>
for an illustration of that use case.
The impact on the room air temperature of an unmet load can be assessed with
<a href=\"modelica://Buildings.Experimental.DHC.Loads.SimpleRoomODE\">
Buildings.Experimental.DHC.Loads.SimpleRoomODE</a>.
</li>
</ul>
</ul>
<p>
The heating or cooling nominal capacity is provided for the water based heat
exchangers only. Electric heating or cooling equipment is supposed to have
an infinite capacity.
</p>
<h4>Connection with the flow distribution model</h4>
<p>
When connecting the model to
<a href=\"modelica://Buildings.Experimental.DHC.Loads.FlowDistribution\">
Buildings.Experimental.DHC.Loads.FlowDistribution</a>:
</p>
<ul>
<li>
The nominal pressure drop on the source side (heating or chilled water) is
irrelevant as the computation of the pump head relies on a specific algorithm
described in
<a href=\"modelica://Buildings.Experimental.DHC.Loads.FlowDistribution\">
Buildings.Experimental.DHC.Loads.FlowDistribution</a>.
</li>
<li>
The parameter <code>allowFlowReversal</code> must be set to <code>false</code> (default)
in consistency with
<a href=\"modelica://Buildings.Experimental.DHC.Loads.FlowDistribution\">
Buildings.Experimental.DHC.Loads.FlowDistribution</a>.
This requirement only applies to the source side.
On the load side one is free to use whatever option suitable for the modeling needs.
Note that typically for an air flow network connected to the outdoor
(either at the room level for modeling infiltration or at the system level
for the fresh air source), the unidirectional air flow condition cannot be guaranted.
The reason is the varying pressure of the outdoor air that can lead to a negative
pressure difference at the terminal unit boundaries when the fan is off.
</li>
</ul>
<h4>Scaling factor</h4>
<p>
Scaling is implemented by means of a scaling factor <code>facSca</code> being
applied on each extensive quantity (mass and heat flow rate, electric power),
except the heat or mass flow rate on the load side depending on
the value of <code>have_scaLoa</code>.
</p>
<ul>
<li>
If <code>have_scaLoa</code> is <code>true</code> (default), then the heat or mass flow rate
on the load side is scaled. This allows modeling, with a single instance,
multiple identical units serving an aggregated load, for instance,
a thermal zone representing several rooms.
</li>
<li>
If <code>have_scaLoa</code> is <code>false</code>, then the heat or mass flow rate
on the load side is not scaled. This allows modeling, with a single instance,
multiple identical units serving multiple identical rooms, for instance,
with only one zone model representing a single room.
</li>
</ul>
<p>
The scaling factor type is real (not integer) to allow idealized modeling of
a set of terminal units based on manufacturer data, while still being able to
size the full set based on a peak load.
See
<a href=\"modelica://Buildings.Experimental.DHC.Loads.Validation.TerminalUnitScaling\">
Buildings.Experimental.DHC.Loads.Validation.TerminalUnitScaling</a>
for an illustration of the use case when heating and cooling loads are
provided by means of time series.
</p>
<h4>Change-over mode</h4>
<p>
When modeling a change-over system:
</p>
<ul>
<li>
The parameters <code>have_watCoo</code> and <code>have_chaOve</code> must both be set to
<code>true</code> and <code>have_watHea</code> must be set to <code>false</code>.
</li>
<li>
The heat exchanger is sized by providing the nominal parameters for the cooling
configuration (suffix <code>ChiWat</code>). The nominal mass flow rate on the
source and the load side must also be provided for the heating configuration
(suffix <code>HeaWat</code>) as it can differ from the cooling configuration.
</li>
<li>
The computed heat flow rate must be split into its positive part that gets
connected to <code>QActHea_flow</code> and its negative part that gets connected
to <code>QActCoo_flow</code>.
</li>
<li>
The computed required mass flow rate must be connected to
<code>mReqChiWat_flow</code>.
</li>
</ul>
</html>",
      revisions="<html>
<ul>
<li>
February 21, 2020, by Antoine Gautier:<br/>
First implementation.
</li>
</ul>
</html>"),
    Icon(
      coordinateSystem(
        preserveAspectRatio=false,
        extent={{-120,-120},{120,120}}),
      graphics={
        Rectangle(
          extent={{-120,120},{120,-120}},
          lineColor={95,95,95},
          fillColor={255,255,255},
          fillPattern=FillPattern.Solid),
        Text(
          extent={{-150,-130},{150,-170}},
          lineColor={0,0,255},
          textString="%name"),
        Ellipse(
          extent={{-100,100},{100,-100}},
          lineColor={28,108,200},
          fillColor={95,95,95},
          fillPattern=FillPattern.Solid,
          pattern=LinePattern.None),
        Line(
          points={{-120,-1.46958e-14},{-80,-9.79717e-15},{-40,60},{40,-60},{80,9.79717e-15},{120,1.46958e-14}},
          color={255,255,255},
          thickness=1,
          origin={0,0},
          rotation=180),
        Line(
          points={{-118,-118},{120,120}},
          color={255,255,255},
          thickness=1),
        Polygon(
          points={{46,62},{70,70},{62,46},{46,62}},
          lineColor={255,255,255},
          lineThickness=1,
          fillColor={255,255,255},
          fillPattern=FillPattern.Solid)}),
    Diagram(
      coordinateSystem(
        extent={{-200,-240},{200,240}})));
end PartialTerminalUnit;<|MERGE_RESOLUTION|>--- conflicted
+++ resolved
@@ -1,25 +1,12 @@
 within Buildings.Experimental.DHC.Loads.BaseClasses;
 partial model PartialTerminalUnit
   "Partial model for HVAC terminal unit"
-<<<<<<< HEAD
-  replaceable package Medium1=Modelica.Media.Interfaces.PartialMedium
-    "Source side medium (heating or chilled water)"
-    annotation (choices(choice(redeclare package Medium1=Buildings.Media.Water "Water"),
-      choice(redeclare package Medium1=
-            Buildings.Media.Antifreeze.PropyleneGlycolWater (                          property_T=293.15,X_a=0.40)
-      "Propylene glycol water, 40% mass fraction")));
-  replaceable package Medium2=Modelica.Media.Interfaces.PartialMedium
-    "Load side medium"
-    annotation (choices(choice(redeclare package Medium2=Buildings.Media.Air "Moist air"),
-    choice(redeclare package Medium2=Buildings.Media.Water "Water")));
-=======
   replaceable package Medium1=Buildings.Media.Water
     constrainedby Modelica.Media.Interfaces.PartialMedium
     "Source side medium";
   replaceable package Medium2=Buildings.Media.Air
     constrainedby Modelica.Media.Interfaces.PartialMedium
     "Load side medium";
->>>>>>> cb5fcec9
   parameter Boolean allowFlowReversal=false
     "Set to true to allow flow reversal on the source side"
     annotation (Dialog(tab="Assumptions"),Evaluate=true);
