--- conflicted
+++ resolved
@@ -1,17 +1,11 @@
 within Buildings.Experimental.DHC.Loads.BaseClasses;
 partial model PartialTerminalUnit
   "Partial model for HVAC terminal unit"
-<<<<<<< HEAD
-  replaceable package Medium1=Modelica.Media.Interfaces.PartialMedium
-    "Source side medium (heating or chilled water)";
-  replaceable package Medium2=Modelica.Media.Interfaces.PartialMedium
-=======
   replaceable package Medium1=Buildings.Media.Water
     constrainedby Modelica.Media.Interfaces.PartialMedium
     "Source side medium";
   replaceable package Medium2=Buildings.Media.Air
     constrainedby Modelica.Media.Interfaces.PartialMedium
->>>>>>> 2754e615
     "Load side medium";
   parameter Boolean allowFlowReversal=false
     "Set to true to allow flow reversal on the source side"
@@ -20,17 +14,12 @@
     "Set to true to allow flow reversal on the load side"
     annotation (Dialog(tab="Assumptions"),Evaluate=true);
   parameter Real facSca=1
-<<<<<<< HEAD
-    "Scaling factor to be applied to each extensive quantity";
-  parameter Boolean have_watHea=false
-=======
     "Scaling factor to be applied to each extensive quantity"
     annotation (Dialog(group="Scaling"));
   parameter Boolean have_scaLoa=true
     "Set to true to apply the scaling factor to the heat or mass flow rate on the load side"
     annotation (Dialog(group="Scaling"));
   parameter Boolean have_heaWat=false
->>>>>>> 2754e615
     "Set to true if the system has a heating water based heat exchanger"
     annotation (Evaluate=true);
   parameter Boolean have_chiWat=false
@@ -156,23 +145,13 @@
     iconTransformation(extent={{-10,-10},{10,10}},rotation=0,origin={-130,40})));
   Modelica.Blocks.Interfaces.RealInput QReqHea_flow(
     final quantity="HeatFlowRate",
-    final unit="W") if have_QReq_flow and
-<<<<<<< HEAD
-                                         (have_watHea or have_chaOve or have_eleHea)
-=======
-                                         (have_heaWat or have_chaOve or have_eleHea)
->>>>>>> 2754e615
+    final unit="W") if have_QReq_flow and (have_heaWat or have_chaOve or have_eleHea)
     "Required heat flow rate to meet heating set point (>=0)"
     annotation (Placement(transformation(extent={{-20,-20},{20,20}},rotation=0,origin={-220,100}),
     iconTransformation(extent={{-10,-10},{10,10}},rotation=0,origin={-130,-20})));
   Modelica.Blocks.Interfaces.RealInput QReqCoo_flow(
     final quantity="HeatFlowRate",
-    final unit="W") if have_QReq_flow and
-<<<<<<< HEAD
-                                         (have_watCoo or have_eleCoo)
-=======
-                                         (have_chiWat or have_eleCoo)
->>>>>>> 2754e615
+    final unit="W") if have_QReq_flow and (have_chiWat or have_eleCoo)
     "Required heat flow rate to meet cooling set point (<=0)"
     annotation (Placement(transformation(extent={{-20,-20},{20,20}},rotation=0,origin={-220,60}),
     iconTransformation(extent={{-10,-10},{10,10}},rotation=0,origin={-130,-42})));
@@ -324,21 +303,11 @@
     annotation (Placement(transformation(extent={{210,-190},{190,-170}}),iconTransformation(extent={{130,-90},{110,-70}})));
   // COMPONENTS
   Buildings.Controls.OBC.CDL.Continuous.Gain scaQReqHea_flow(
-    k=1/facSca) if have_QReq_flow and
-<<<<<<< HEAD
-                                     (have_watHea or have_chaOve or have_eleHea)
-=======
-                                     (have_heaWat or have_chaOve or have_eleHea)
->>>>>>> 2754e615
+    k=1/facSca) if have_QReq_flow and (have_heaWat or have_chaOve or have_eleHea)
     "Scaling"
     annotation (Placement(transformation(extent={{-180,90},{-160,110}})));
   Buildings.Controls.OBC.CDL.Continuous.Gain scaQReqCoo_flow(
-    k=1/facSca) if have_QReq_flow and
-<<<<<<< HEAD
-                                     (have_watCoo or have_eleCoo)
-=======
-                                     (have_chiWat or have_eleCoo)
->>>>>>> 2754e615
+    k=1/facSca) if have_QReq_flow and (have_chiWat or have_eleCoo)
     "Scaling"
     annotation (Placement(transformation(extent={{-180,50},{-160,70}})));
   Buildings.Controls.OBC.CDL.Continuous.Gain scaQActHea_flow(
@@ -409,25 +378,11 @@
     "Load side mass flow rate scaling"
     annotation (Placement(transformation(extent={{180,-10},{160,10}})));
   Fluid.HeatExchangers.RadiantSlabs.BaseClasses.HeatFlowRateMultiplier scaHeaFloCon(
-<<<<<<< HEAD
     final k=facSca) if have_heaPor
     "Convective heat flow rate scaling"
     annotation (Placement(transformation(extent={{160,30},{180,50}})));
   Fluid.HeatExchangers.RadiantSlabs.BaseClasses.HeatFlowRateMultiplier scaHeaFloRad(
     final k=facSca) if have_heaPor
-=======
-    k=if have_scaLoa then
-        facSca
-      else
-        1) if have_heaPor
-    "Convective heat flow rate scaling"
-    annotation (Placement(transformation(extent={{160,30},{180,50}})));
-  Fluid.HeatExchangers.RadiantSlabs.BaseClasses.HeatFlowRateMultiplier scaHeaFloRad(
-    k=if have_scaLoa then
-        facSca
-      else
-        1) if have_heaPor
->>>>>>> 2754e615
     "Radiative heat flow rate scaling"
     annotation (Placement(transformation(extent={{160,-50},{180,-30}})));
 protected
