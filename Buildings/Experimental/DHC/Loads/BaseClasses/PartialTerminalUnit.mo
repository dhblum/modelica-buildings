--- conflicted
+++ resolved
@@ -29,17 +29,10 @@
     "Set to true if the chilled water based heat exchanger operates in change-over"
     annotation (Evaluate=true, Dialog(group="Configuration"));
   parameter Boolean have_eleHea=false
-<<<<<<< HEAD
-    "Set to true if the system has electric heating equipment"
-    annotation (Evaluate=true, Dialog(group="Configuration"));
-  parameter Boolean have_eleCoo=false
-    "Set to true if the system has electric cooling equipment"
-=======
     "Set to true if the system has electric heating system"
     annotation (Evaluate=true, Dialog(group="Configuration"));
   parameter Boolean have_eleCoo=false
     "Set to true if the system has electric cooling system"
->>>>>>> e89b95ff
     annotation (Evaluate=true, Dialog(group="Configuration"));
   parameter Boolean have_heaPor=false
     "Set to true for heat ports on the load side"
