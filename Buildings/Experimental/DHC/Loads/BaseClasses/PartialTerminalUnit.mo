within Buildings.Experimental.DHC.Loads.BaseClasses;
partial model PartialTerminalUnit
  "Partial model for HVAC terminal unit"
<<<<<<< HEAD
  replaceable package Medium1=Modelica.Media.Interfaces.PartialMedium
    "Source side medium (heating or chilled water)"
    annotation (choices(choice(redeclare package Medium1=Buildings.Media.Water "Water"),
      choice(redeclare package Medium1=
            Buildings.Media.Antifreeze.PropyleneGlycolWater (                          property_T=293.15,X_a=0.40)
      "Propylene glycol water, 40% mass fraction")));
  replaceable package Medium2=Modelica.Media.Interfaces.PartialMedium
    "Load side medium"
    annotation (choices(choice(redeclare package Medium2=Buildings.Media.Air "Moist air"),
    choice(redeclare package Medium2=Buildings.Media.Water "Water")));
=======
  replaceable package Medium1=Buildings.Media.Water
    constrainedby Modelica.Media.Interfaces.PartialMedium
    "Medium in the building distribution system";
  replaceable package Medium2=Buildings.Media.Air
    constrainedby Modelica.Media.Interfaces.PartialMedium
    "Load side medium";
>>>>>>> 60bf5aea
  parameter Boolean allowFlowReversal=false
    "Set to true to allow flow reversal in building distribution system"
    annotation (Dialog(tab="Assumptions"),Evaluate=true);
  parameter Boolean allowFlowReversalLoa=true
    "Set to true to allow flow reversal on the load side"
    annotation (Dialog(tab="Assumptions"),Evaluate=true);
  parameter Real facMul(min=Modelica.Constants.eps)=1
    "Multiplier factor"
    annotation (Evaluate=true, Dialog(group="Scaling"));
   parameter Real facMulZon(min=Modelica.Constants.eps)=1
    "Zone multiplier factor"
    annotation (Evaluate=true, Dialog(group="Scaling"));
  parameter Boolean have_heaWat=false
    "Set to true if the system uses heating water"
    annotation (Evaluate=true, Dialog(group="Configuration"));
  parameter Boolean have_chiWat=false
    "Set to true if the system uses chilled water"
    annotation (Evaluate=true, Dialog(group="Configuration"));
  parameter Boolean have_chaOve=false
    "Set to true if the chilled water based heat exchanger operates in change-over"
    annotation (Evaluate=true, Dialog(group="Configuration"));
  parameter Boolean have_eleHea=false
    "Set to true if the system has electric heating system"
    annotation (Evaluate=true, Dialog(group="Configuration"));
  parameter Boolean have_eleCoo=false
    "Set to true if the system has electric cooling system"
    annotation (Evaluate=true, Dialog(group="Configuration"));
  parameter Boolean have_heaPor=false
    "Set to true for heat ports on the load side"
    annotation (Evaluate=true, Dialog(group="Configuration"));
  parameter Boolean have_fluPor=false
    "Set to true for fluid ports on the load side"
    annotation (Evaluate=true, Dialog(group="Configuration"));
  parameter Boolean have_TSen=false
    "Set to true for measured temperature as an input"
    annotation (Evaluate=true, Dialog(group="Configuration"));
  parameter Boolean have_QReq_flow=false
    "Set to true for required heat flow rate as an input"
    annotation (Evaluate=true, Dialog(group="Configuration"));
  parameter Boolean have_weaBus=false
    "Set to true to use a weather bus"
    annotation (Evaluate=true, Dialog(group="Configuration"));
  parameter Boolean have_fan=false
    "Set to true if fan power is computed"
    annotation (Evaluate=true, Dialog(group="Configuration"));
  parameter Boolean have_pum=false
    "Set to true if pump power is computed"
    annotation (Evaluate=true, Dialog(group="Configuration"));
  parameter Modelica.SIunits.HeatFlowRate QHea_flow_nominal(
    min=0)=0
    "Nominal heating capacity (>=0)"
    annotation (Dialog(group="Nominal condition",enable=have_heaWat));
  parameter Modelica.SIunits.HeatFlowRate QCoo_flow_nominal(
    max=0)=0
    "Nominal cooling capacity (<=0)"
    annotation (Dialog(group="Nominal condition",enable=have_chiWat));
  parameter Modelica.SIunits.MassFlowRate mHeaWat_flow_nominal(
    min=0)=0
    "Heating water mass flow rate at nominal conditions"
    annotation (Dialog(group="Nominal condition",enable=have_heaWat));
  parameter Modelica.SIunits.MassFlowRate mChiWat_flow_nominal(
    min=0)=0
    "Chilled water mass flow rate at nominal conditions"
    annotation (Dialog(group="Nominal condition",enable=have_chiWat));
  parameter Modelica.SIunits.MassFlowRate mLoaHea_flow_nominal(
    min=0)=0
    "Load side mass flow rate at nominal conditions in heating mode"
    annotation (Dialog(group="Nominal condition",enable=have_heaWat));
  parameter Modelica.SIunits.MassFlowRate mLoaCoo_flow_nominal(
    min=0)=0
    "Load side mass flow rate at nominal conditions in cooling mode"
    annotation (Dialog(group="Nominal condition",enable=have_chiWat));
  // AHRI 440 Standard Heating
  parameter Modelica.SIunits.Temperature T_aHeaWat_nominal=273.15 + 60
    "Heating water inlet temperature at nominal conditions"
    annotation (Dialog(group="Nominal condition",enable=have_heaWat and not have_chaOve));
  parameter Modelica.SIunits.Temperature T_bHeaWat_nominal(
    min=273.15,
    displayUnit="degC")=T_aHeaWat_nominal-22.2
    "Heating water outlet temperature at nominal conditions"
    annotation (Dialog(group="Nominal condition",enable=have_heaWat and not have_chaOve));
  // AHRI 440 Standard Cooling
  parameter Modelica.SIunits.Temperature T_aChiWat_nominal=273.15 + 7.2
    "Chilled water inlet temperature at nominal conditions "
    annotation (Dialog(group="Nominal condition",enable=have_chiWat));
  parameter Modelica.SIunits.Temperature T_bChiWat_nominal(
    min=273.15,
    displayUnit="degC")=T_aChiWat_nominal+5.6
    "Chilled water outlet temperature at nominal conditions"
    annotation (Dialog(group="Nominal condition",enable=have_chiWat));
  parameter Modelica.SIunits.Temperature T_aLoaHea_nominal=273.15 + 21.1
    "Load side inlet temperature at nominal conditions in heating mode"
    annotation (Dialog(group="Nominal condition",enable=have_heaWat and not have_chaOve));
  parameter Modelica.SIunits.Temperature T_aLoaCoo_nominal=273.15 + 26.7
    "Load side inlet temperature at nominal conditions in cooling mode"
    annotation (Dialog(group="Nominal condition",enable=have_chiWat));
  // IO connectors
  Modelica.Blocks.Interfaces.RealInput TSen(
    final quantity="ThermodynamicTemperature",
    final unit="K",
    displayUnit="degC") if have_TSen
    "Temperature (measured)"
    annotation (Placement(transformation(extent={{-20,-20},{20,20}},rotation=0,origin={-220,140}),
    iconTransformation(extent={{-10,-10},{10,10}},rotation=0,origin={-130,20})));
  Modelica.Blocks.Interfaces.RealInput TSetHea(
    quantity="ThermodynamicTemperature",
    final unit="K",
    displayUnit="degC") if have_heaWat or have_chaOve or have_eleHea
    "Heating set point"
    annotation (Placement(transformation(extent={{-20,-20},{20,20}},rotation=0,origin={-220,220}),
    iconTransformation(extent={{-10,-10},{10,10}},rotation=0,origin={-130,60})));
  Modelica.Blocks.Interfaces.RealInput TSetCoo(
    final quantity="ThermodynamicTemperature",
    final unit="K",
    displayUnit="degC") if have_chiWat or have_eleCoo
    "Cooling set point"
    annotation (Placement(transformation(extent={{-20,-20},{20,20}},rotation=0,origin={-220,180}),
    iconTransformation(extent={{-10,-10},{10,10}},rotation=0,origin={-130,40})));
  Modelica.Blocks.Interfaces.RealInput QReqHea_flow(
    final quantity="HeatFlowRate",
<<<<<<< HEAD
    final unit="W") if have_QReq_flow and
                                         (have_watHea or have_chaOve or have_eleHea)
=======
    final unit="W") if have_QReq_flow and (have_heaWat or have_chaOve or have_eleHea)
>>>>>>> 60bf5aea
    "Required heat flow rate to meet heating set point (>=0)"
    annotation (Placement(transformation(extent={{-20,-20},{20,20}},rotation=0,origin={-220,100}),
    iconTransformation(extent={{-10,-10},{10,10}},rotation=0,origin={-130,-20})));
  Modelica.Blocks.Interfaces.RealInput QReqCoo_flow(
    final quantity="HeatFlowRate",
<<<<<<< HEAD
    final unit="W") if have_QReq_flow and
                                         (have_watCoo or have_eleCoo)
=======
    final unit="W") if have_QReq_flow and (have_chiWat or have_eleCoo)
>>>>>>> 60bf5aea
    "Required heat flow rate to meet cooling set point (<=0)"
    annotation (Placement(transformation(extent={{-20,-20},{20,20}},rotation=0,origin={-220,60}),
    iconTransformation(extent={{-10,-10},{10,10}},rotation=0,origin={-130,-42})));
  Modelica.Blocks.Interfaces.RealOutput QActHea_flow(
    final quantity="HeatFlowRate",
    final unit="W") if have_heaWat or have_chaOve or have_eleHea
    "Heating heat flow rate transferred to the load (>=0)"
    annotation (Placement(transformation(extent={{200,200},{240,240}}),
    iconTransformation(extent={{120,70},{140,90}})));
  Modelica.Blocks.Interfaces.RealOutput QActCoo_flow(
    final quantity="HeatFlowRate",
    final unit="W") if have_chiWat or have_eleCoo
    "Cooling heat flow rate transferred to the load (<=0)"
    annotation (Placement(transformation(extent={{200,180},{240,220}}),
    iconTransformation(extent={{120,50},{140,70}})));
  Modelica.Blocks.Interfaces.RealOutput PHea(
    final quantity="Power",
    final unit="W") if have_eleHea
    "Power drawn by heating system"
    annotation (Placement(transformation(extent={{200,160},{240,200}}),
    iconTransformation(extent={{120,30},{140,50}})));
  Modelica.Blocks.Interfaces.RealOutput PCoo(
    final quantity="Power",
    final unit="W") if have_eleCoo
    "Power drawn by cooling system"
    annotation (Placement(transformation(extent={{200,140},{240,180}}),
    iconTransformation(extent={{120,10},{140,30}})));
  Modelica.Blocks.Interfaces.RealOutput PFan(
    final quantity="Power",
    final unit="W") if have_fan
    "Power drawn by fans motors"
    annotation (Placement(transformation(extent={{200,120},{240,160}}),
    iconTransformation(extent={{120,-10},{140,10}})));
  Modelica.Blocks.Interfaces.RealOutput PPum(
    final quantity="Power",
    final unit="W") if have_pum
    "Power drawn by pumps motors"
    annotation (Placement(transformation(extent={{200,100},{240,140}}),
    iconTransformation(extent={{120,-30},{140,-10}})));
  Modelica.Blocks.Interfaces.RealOutput mReqHeaWat_flow(
    final quantity="MassFlowRate",
    final unit="kg/s") if have_heaWat
    "Required heating water flow rate to meet heating set point"
    annotation (Placement(transformation(extent={{200,80},{240,120}}),
    iconTransformation(extent={{120,-50},{140,-30}})));
  Modelica.Blocks.Interfaces.RealOutput mReqChiWat_flow(
    final quantity="MassFlowRate",
    final unit="kg/s") if have_chiWat
    "Required chilled water flow rate to meet cooling set point"
    annotation (Placement(transformation(extent={{200,60},{240,100}}),
    iconTransformation(extent={{120,-70},{140,-50}})));
  Modelica.Fluid.Interfaces.FluidPort_a port_aLoa(
    redeclare final package Medium=Medium2,
    p(start=Medium2.p_default),
    m_flow(
      min=
        if allowFlowReversalLoa then
          -Modelica.Constants.inf
        else
          0),
    h_outflow(
      start=Medium2.h_default,
      nominal=Medium2.h_default)) if have_fluPor
    "Fluid stream inlet port on the load side"
    annotation (Placement(transformation(extent={{190,-10},{210,10}}),
    iconTransformation(extent={{110,90},{130,110}})));
  Modelica.Fluid.Interfaces.FluidPort_b port_bLoa(
    redeclare final package Medium=Medium2,
    p(start=Medium2.p_default),
    m_flow(
      max=
        if allowFlowReversalLoa then
          +Modelica.Constants.inf
        else
          0),
    h_outflow(
      start=Medium2.h_default,
      nominal=Medium2.h_default)) if have_fluPor
    "Fluid stream outlet port on the load side"
    annotation (Placement(transformation(extent={{-190,-10},{-210,10}}),
    iconTransformation(extent={{-110,90},{-130,110}})));
  Modelica.Thermal.HeatTransfer.Interfaces.HeatPort_b heaPorCon if have_heaPor
    "Heat port transferring convective heat to the load"
    annotation (Placement(transformation(extent={{190,30},{210,50}}),
    iconTransformation(extent={{-50,-10},{-30,10}})));
  Modelica.Thermal.HeatTransfer.Interfaces.HeatPort_b heaPorRad if have_heaPor
    "Heat port transferring radiative heat to the load"
    annotation (Placement(transformation(extent={{190,-50},{210,-30}}),
    iconTransformation(extent={{30,-10},{50,10}})));
  BoundaryConditions.WeatherData.Bus weaBus if have_weaBus
    "Weather data bus"
    annotation (Placement(transformation(extent={{-16,224},{18,256}}),
    iconTransformation(extent={{-18,104},{16,136}})));
  Modelica.Fluid.Interfaces.FluidPort_a port_aHeaWat(
    p(start=Medium1.p_default),
    redeclare final package Medium=Medium1,
    m_flow(
      min=
        if allowFlowReversal then
          -Modelica.Constants.inf
        else
          0),
    h_outflow(
      start=Medium1.h_default,
      nominal=Medium1.h_default)) if have_heaWat
    "Heating water inlet port"
    annotation (Placement(transformation(extent={{-210,-230},{-190,-210}}),
      iconTransformation(extent={{-130,-110},{-110,-90}})));
  Modelica.Fluid.Interfaces.FluidPort_a port_aChiWat(
    p(start=Medium1.p_default),
    redeclare final package Medium=Medium1,
    m_flow(
      min=
        if allowFlowReversal then
          -Modelica.Constants.inf
        else
          0),
    h_outflow(
      start=Medium1.h_default,
      nominal=Medium1.h_default)) if have_chiWat
    "Chilled water inlet port"
    annotation (Placement(transformation(extent={{-210,-190},{-190,-170}}),
      iconTransformation(extent={{-130,-90},{-110,-70}})));
  Modelica.Fluid.Interfaces.FluidPort_b port_bHeaWat(
    p(start=Medium1.p_default),
    redeclare final package Medium=Medium1,
    m_flow(
      max=
        if allowFlowReversal then
          +Modelica.Constants.inf
        else
          0),
    h_outflow(
      start=Medium1.h_default,
      nominal=Medium1.h_default)) if have_heaWat
    "Heating water outlet port"
    annotation (Placement(transformation(extent={{210,-230},{190,-210}}),iconTransformation(extent={{130,-110},{110,-90}})));
  Modelica.Fluid.Interfaces.FluidPort_b port_bChiWat(
    p(start=Medium1.p_default),
    redeclare final package Medium=Medium1,
    m_flow(
      max=
        if allowFlowReversal then
          +Modelica.Constants.inf
        else
          0),
    h_outflow(
      start=Medium1.h_default,
      nominal=Medium1.h_default)) if have_chiWat
    "Chilled water outlet port"
    annotation (Placement(transformation(extent={{210,-190},{190,-170}}),iconTransformation(extent={{130,-90},{110,-70}})));
  // COMPONENTS
<<<<<<< HEAD
  Buildings.Controls.OBC.CDL.Continuous.Gain scaQReqHea_flow(
    k=1/facSca) if have_QReq_flow and
                                     (have_watHea or have_chaOve or have_eleHea)
    "Scaling"
    annotation (Placement(transformation(extent={{-180,90},{-160,110}})));
  Buildings.Controls.OBC.CDL.Continuous.Gain scaQReqCoo_flow(
    k=1/facSca) if have_QReq_flow and
                                     (have_watCoo or have_eleCoo)
=======
  Buildings.Controls.OBC.CDL.Continuous.Gain mulQReqHea_flow(
    u(final unit="W"),
    final k=1/facMul) if have_QReq_flow and (have_heaWat or have_chaOve or have_eleHea)
    "Scaling"
    annotation (Placement(transformation(extent={{-180,90},{-160,110}})));
  Buildings.Controls.OBC.CDL.Continuous.Gain mulQReqCoo_flow(
    u(final unit="W"),
    final k=1/facMul) if have_QReq_flow and (have_chiWat or have_eleCoo)
>>>>>>> 60bf5aea
    "Scaling"
    annotation (Placement(transformation(extent={{-180,50},{-160,70}})));
  Buildings.Controls.OBC.CDL.Continuous.Gain mulQActHea_flow(
    u(final unit="W"),
    final k=facMul*facMulZon) if have_heaWat or have_chaOve or have_eleHea
    "Scaling"
    annotation (Placement(transformation(extent={{160,210},{180,230}})));
  Buildings.Controls.OBC.CDL.Continuous.Gain mulQActCoo_flow(
    u(final unit="W"),
    final k=facMul*facMulZon) if have_chiWat or have_eleCoo
    "Scaling"
    annotation (Placement(transformation(extent={{160,190},{180,210}})));
  Buildings.Controls.OBC.CDL.Continuous.Gain mulPHea(
    u(final unit="W"),
    final k=facMul*facMulZon) if have_eleHea
    "Scaling"
    annotation (Placement(transformation(extent={{160,170},{180,190}})));
  Buildings.Controls.OBC.CDL.Continuous.Gain mulPCoo(
    u(final unit="W"),
    final k=facMul*facMulZon) if have_eleCoo
    "Scaling"
    annotation (Placement(transformation(extent={{160,150},{180,170}})));
  Buildings.Controls.OBC.CDL.Continuous.Gain mulPFan(
    u(final unit="W"),
    final k=facMul*facMulZon) if have_fan
    "Scaling"
    annotation (Placement(transformation(extent={{160,130},{180,150}})));
  Buildings.Controls.OBC.CDL.Continuous.Gain mulPPum(
    u(final unit="W"),
    final k=facMul*facMulZon) if have_pum
    "Scaling"
    annotation (Placement(transformation(extent={{160,110},{180,130}})));
  Buildings.Controls.OBC.CDL.Continuous.Gain mulMasFloReqHeaWat(
    u(final unit="kg/s"),
    final k=facMul*facMulZon) if have_heaWat
    "Scaling"
    annotation (Placement(transformation(extent={{160,90},{180,110}})));
  Buildings.Controls.OBC.CDL.Continuous.Gain mulMasFloReqChiWat(
    u(final unit="kg/s"),
    final k=facMul*facMulZon) if have_chiWat
    "Scaling"
    annotation (Placement(transformation(extent={{160,70},{180,90}})));
  Fluid.BaseClasses.MassFlowRateMultiplier mulHeaWatFloInl(
    redeclare final package Medium=Medium1,
    final k=1/facMul/facMulZon,
    final allowFlowReversal=allowFlowReversal) if have_heaWat
    "Mass flow rate multiplier"
    annotation (Placement(transformation(extent={{-180,-230},{-160,-210}})));
  Fluid.BaseClasses.MassFlowRateMultiplier mulHeaWatFloOut(
    redeclare final package Medium=Medium1,
    final k=facMul*facMulZon,
    final allowFlowReversal=allowFlowReversal) if have_heaWat
    "Mass flow rate multiplier"
    annotation (Placement(transformation(extent={{160,-230},{180,-210}})));
  Fluid.BaseClasses.MassFlowRateMultiplier mulChiWatFloInl(
    redeclare final package Medium=Medium1,
    final k=1/facMul/facMulZon,
    final allowFlowReversal=allowFlowReversal) if have_chiWat
    "Mass flow rate multiplier"
    annotation (Placement(transformation(extent={{-180,-190},{-160,-170}})));
  Fluid.BaseClasses.MassFlowRateMultiplier mulChiWatFloOut(
    redeclare final package Medium=Medium1,
    final k=facMul*facMulZon,
    final allowFlowReversal=allowFlowReversal) if have_chiWat
    "Mass flow rate multiplier"
    annotation (Placement(transformation(extent={{160,-190},{180,-170}})));
  Fluid.BaseClasses.MassFlowRateMultiplier mulLoaMasFloOut(
    redeclare final package Medium=Medium2,
    final k=facMul,
    final allowFlowReversal=allowFlowReversalLoa) if have_fluPor
    "Load side mass flow rate multiplier"
    annotation (Placement(transformation(extent={{-160,-10},{-180,10}})));
  Fluid.BaseClasses.MassFlowRateMultiplier mulLoaMasFloInl(
    redeclare final package Medium=Medium2,
    final k=1/facMul,
    final allowFlowReversal=allowFlowReversalLoa) if have_fluPor
    "Load side mass flow rate multiplier"
    annotation (Placement(transformation(extent={{180,-10},{160,10}})));
<<<<<<< HEAD
  Fluid.HeatExchangers.RadiantSlabs.BaseClasses.HeatFlowRateMultiplier scaHeaFloCon(
    k=if have_scaLoa then
        facSca
      else
        1) if have_heaPor
    "Convective heat flow rate scaling"
    annotation (Placement(transformation(extent={{160,30},{180,50}})));
  Fluid.HeatExchangers.RadiantSlabs.BaseClasses.HeatFlowRateMultiplier scaHeaFloRad(
    k=if have_scaLoa then
        facSca
      else
        1) if have_heaPor
    "Radiative heat flow rate scaling"
=======
  Fluid.HeatExchangers.RadiantSlabs.BaseClasses.HeatFlowRateMultiplier mulHeaFloCon(final k=
        facMul) if     have_heaPor "Convective heat flow rate multiplier"
    annotation (Placement(transformation(extent={{160,30},{180,50}})));
  Fluid.HeatExchangers.RadiantSlabs.BaseClasses.HeatFlowRateMultiplier mulHeaFloRad(final k=
        facMul) if     have_heaPor "Radiative heat flow rate multiplier"
>>>>>>> 60bf5aea
    annotation (Placement(transformation(extent={{160,-50},{180,-30}})));
protected
  parameter Modelica.SIunits.SpecificHeatCapacity cpHeaWat_nominal=
    Medium1.specificHeatCapacityCp(
      Medium1.setState_pTX(
        Medium1.p_default,
        T_aHeaWat_nominal))
    "Heating water specific heat capacity at nominal conditions";
  parameter Modelica.SIunits.SpecificHeatCapacity cpChiWat_nominal=
    Medium1.specificHeatCapacityCp(
      Medium1.setState_pTX(
        Medium1.p_default,
        T_aChiWat_nominal))
    "Chilled water specific heat capacity at nominal conditions";
  parameter Modelica.SIunits.SpecificHeatCapacity cpLoaHea_nominal=
    Medium2.specificHeatCapacityCp(
      Medium2.setState_pTX(
        Medium2.p_default,
        T_aLoaHea_nominal))
    "Load side fluid specific heat capacity at nominal conditions in heating mode";
  parameter Modelica.SIunits.SpecificHeatCapacity cpLoaCoo_nominal=
    Medium2.specificHeatCapacityCp(
      Medium2.setState_pTX(
        Medium2.p_default,
        T_aLoaCoo_nominal))
    "Load side fluid specific heat capacity at nominal conditions in cooling mode";
equation
  connect(QReqHea_flow,mulQReqHea_flow.u)
    annotation (Line(points={{-220,100},{-182,100}},color={0,0,127}));
  connect(QReqCoo_flow,mulQReqCoo_flow.u)
    annotation (Line(points={{-220,60},{-182,60}},color={0,0,127}));
  connect(mulQActHea_flow.y,QActHea_flow)
    annotation (Line(points={{182,220},{220,220}},color={0,0,127}));
  connect(mulQActCoo_flow.y,QActCoo_flow)
    annotation (Line(points={{182,200},{192,200},{192,200},{220,200}},color={0,0,127}));
  connect(mulPHea.y,PHea)
    annotation (Line(points={{182,180},{220,180}},color={0,0,127}));
  connect(mulPCoo.y,PCoo)
    annotation (Line(points={{182,160},{220,160}},color={0,0,127}));
  connect(mulPFan.y,PFan)
    annotation (Line(points={{182,140},{220,140}},color={0,0,127}));
  connect(mulPPum.y,PPum)
    annotation (Line(points={{182,120},{220,120}},color={0,0,127}));
  connect(mulMasFloReqHeaWat.y,mReqHeaWat_flow)
    annotation (Line(points={{182,100},{220,100}},color={0,0,127}));
  connect(mulMasFloReqChiWat.y,mReqChiWat_flow)
    annotation (Line(points={{182,80},{220,80}},color={0,0,127}));
  connect(port_aHeaWat,mulHeaWatFloInl.port_a)
    annotation (Line(points={{-200,-220},{-180,-220}},color={0,127,255}));
  connect(mulHeaWatFloOut.port_b,port_bHeaWat)
    annotation (Line(points={{180,-220},{200,-220}},color={0,127,255}));
  connect(port_aChiWat,mulChiWatFloInl.port_a)
    annotation (Line(points={{-200,-180},{-180,-180}},color={0,127,255}));
  connect(mulChiWatFloOut.port_b,port_bChiWat)
    annotation (Line(points={{180,-180},{192,-180},{192,-180},{200,-180}},color={0,127,255}));
  connect(mulLoaMasFloOut.port_b,port_bLoa)
    annotation (Line(points={{-180,0},{-200,0}},color={0,127,255}));
  connect(port_aLoa,mulLoaMasFloInl.port_a)
    annotation (Line(points={{200,0},{180,0}},color={0,127,255}));
  connect(mulHeaFloCon.port_b,heaPorCon)
    annotation (Line(points={{180,40},{200,40}},color={191,0,0}));
  connect(mulHeaFloRad.port_b,heaPorRad)
    annotation (Line(points={{180,-40},{200,-40}},color={191,0,0}));
  annotation (
    defaultComponentName="ter",
    Documentation(
      info="<html>
<p>
Partial model to be used for modeling an HVAC terminal unit.
</p>
<p>
The models inheriting from this class are typically used in conjunction with
<a href=\"modelica://Buildings.Experimental.DHC.Loads.FlowDistribution\">
Buildings.Experimental.DHC.Loads.FlowDistribution</a>. They must
compute a so-called required mass flow rate defined as the heating or chilled
water mass flow rate needed to meet the load.
It can be approximated using a control loop to avoid inverting a heat
exchanger model as illustrated in
<a href=\"modelica://Buildings.Experimental.DHC.Loads.Examples\">
Buildings.Experimental.DHC.Loads.Examples</a>.
</p>
<p>
The model connectivity can be modified to address various use cases:
</p>
<ul>
<li>
On the source side (typically connected to
<a href=\"modelica://Buildings.Experimental.DHC.Loads.FlowDistribution\">
Buildings.Experimental.DHC.Loads.FlowDistribution</a>):
<ul>
<li>
Fluid ports for chilled water and heating water can be conditionally
instantiated by respectively setting <code>have_chiWat</code> and
<code>have_heaWat</code> to true.
</li>
</ul>
</li>
<li>
On the load side (typically connected to a room model):
<ul>
<li>
Fluid ports can be conditionally instantiated by setting
<code>have_fluPor</code> to true.
</li>
<li>
Alternatively heat ports (for convective and radiative heat transfer)
can be conditionally instantiated by setting <code>have_heaPor</code> to true.
</li>
<li>
Real input connectors can be conditionally instantiated by setting
<code>have_QReq_flow</code> to true. Those connectors can be used to provide
heating and cooling loads as time series, see
<a href=\"modelica://Buildings.Experimental.DHC.Loads.Examples.CouplingTimeSeries\">
Buildings.Experimental.DHC.Loads.Examples.CouplingTimeSeries</a>
for an illustration of that use case.
The impact on the room air temperature of an unmet load can be assessed with
<a href=\"modelica://Buildings.Experimental.DHC.Loads.SimpleRoomODE\">
Buildings.Experimental.DHC.Loads.SimpleRoomODE</a>.
</li>
</ul>
</li>
</ul>
<p>
The heating or cooling nominal capacity is provided for the water based heat
exchangers only. Electric heating or cooling systems are supposed to have
an infinite capacity.
</p>
<h4>Connection with the flow distribution model</h4>
<p>
When connecting the model to
<a href=\"modelica://Buildings.Experimental.DHC.Loads.FlowDistribution\">
Buildings.Experimental.DHC.Loads.FlowDistribution</a>:
</p>
<ul>
<li>
The nominal pressure drop on the source side (heating or chilled water) is
irrelevant as the computation of the pump head relies on a specific algorithm
described in
<a href=\"modelica://Buildings.Experimental.DHC.Loads.FlowDistribution\">
Buildings.Experimental.DHC.Loads.FlowDistribution</a>.
</li>
<li>
The parameter <code>allowFlowReversal</code> must be set to <code>false</code> (default)
in consistency with
<a href=\"modelica://Buildings.Experimental.DHC.Loads.FlowDistribution\">
Buildings.Experimental.DHC.Loads.FlowDistribution</a>.
This requirement only applies to the source side.
On the load side one is free to use whatever option suitable for the modeling needs.
Note that typically for an air flow network connected to the outdoor
(either at the room level for modeling infiltration or at the system level
for the fresh air source), the unidirectional air flow condition cannot be guaranted.
The reason is the varying pressure of the outdoor air that can lead to a negative
pressure difference at the terminal unit boundaries when the fan is off.
</li>
</ul>
<h4>Scaling</h4>
<p>
Scaling is implemented by means of two multiplier factors.
</p>
<ul>
<li>
The parameter <code>facMul</code> serves as a terminal unit multiplier.
Each extensive quantity (mass and heat flow rate, electric power)
<i>flowing out</i> through fluid or heat ports, or connected to an
<i>output connector</i> is multiplied by <code>facMul</code>.
Each extensive quantity (mass and heat flow rate, electric power)
<i>flowing in</i> through fluid or heat ports, or connected to an
<i>input connector</i> is multiplied by <code>1/facMul</code>.
This parameter allows modeling, with a single instance,
multiple identical units served by the same distribution system,
and serving <i>an aggregated load</i> (e.g., a thermal zone representing several rooms).
</li>
<li>
The parameter <code>facMulZon</code> serves as a thermal zone multiplier.
Except for the variables connected to the load side, which are not affected by
<code>facMulZon</code>, the logic is otherwise identical to the one described
for <code>facMul</code>.
This parameter allows modeling, with a single instance (of both the terminal
unit model and the load model),
multiple identical units served by the same distribution system,
and serving <i>multiple identical loads</i> (e.g., a thermal zone representing a single room).
</li>
</ul>
<p>
Both multiplier factors are of type real (as opposed to integer) to allow
for instance modeling a set of terminal units based on manufacturer data,
while still being able to size the full set based on a peak load.
See
<a href=\"modelica://Buildings.Experimental.DHC.Loads.Validation.TerminalUnitScaling\">
Buildings.Experimental.DHC.Loads.Validation.TerminalUnitScaling</a>
for an illustration of the use case when heating and cooling loads are
provided as time series.
</p>
<h4>Change-over mode</h4>
<p>
When modeling a change-over system:
</p>
<ul>
<li>
The parameters <code>have_chiWat</code> and <code>have_chaOve</code> must both be set to
<code>true</code> and <code>have_heaWat</code> must be set to <code>false</code>.
</li>
<li>
The heat exchanger is sized by providing the nominal parameters for the cooling
configuration (suffix <code>ChiWat</code>). The nominal mass flow rate on the
source and the load side must also be provided for the heating configuration
(suffix <code>HeaWat</code>) as it can differ from the cooling configuration.
</li>
<li>
The computed heat flow rate must be split into its positive part that gets
connected to <code>QActHea_flow</code> and its negative part that gets connected
to <code>QActCoo_flow</code>.
</li>
<li>
The computed required mass flow rate must be connected to
<code>mReqChiWat_flow</code>.
</li>
</ul>
<h4>Base class parameters</h4>
<p>
All the parameters of this base class that pertain to the nominal conditions
shall not be exposed in the derived class, as this would lead to an
overdetermined model.
For instance, the nominal mass flow rate may not be exposed but rather
computed from the nominal heat flow rate, entering and leaving fluid temperature.
However, those parameters are included in the base class because other components
are likely to reference them. For instance the distribution system model
may use the nominal mass flow rate of each terminal unit to compute
the nominal mass flow rate of the circulation pump.
</p>
</html>",
      revisions="<html>
<ul>
<li>
December 21, 2020, by Antoine Gautier:<br/>
Refactored scaling mechanism and renamed parameters.<br/>
This is for <a href=\"https://github.com/lbl-srg/modelica-buildings/issues/2291\">issue 2291</a>.
</li>
<li>
February 21, 2020, by Antoine Gautier:<br/>
First implementation.
</li>
</ul>
</html>"),
    Icon(
      coordinateSystem(
        preserveAspectRatio=false,
        extent={{-120,-120},{120,120}}),
      graphics={
        Rectangle(
          extent={{-120,120},{120,-120}},
          lineColor={95,95,95},
          fillColor={255,255,255},
          fillPattern=FillPattern.Solid),
        Text(
          extent={{-150,-130},{150,-170}},
          lineColor={0,0,255},
          textString="%name"),
        Ellipse(
          extent={{-100,100},{100,-100}},
          lineColor={28,108,200},
          fillColor={95,95,95},
          fillPattern=FillPattern.Solid,
          pattern=LinePattern.None),
        Line(
          points={{-120,-1.46958e-14},{-80,-9.79717e-15},{-40,60},{40,-60},{80,9.79717e-15},{120,1.46958e-14}},
          color={255,255,255},
          thickness=1,
          origin={0,0},
          rotation=180),
        Line(
          points={{-118,-118},{120,120}},
          color={255,255,255},
          thickness=1),
        Polygon(
          points={{46,62},{70,70},{62,46},{46,62}},
          lineColor={255,255,255},
          lineThickness=1,
          fillColor={255,255,255},
          fillPattern=FillPattern.Solid)}),
    Diagram(
      coordinateSystem(
        extent={{-200,-240},{200,240}})));
end PartialTerminalUnit;<|MERGE_RESOLUTION|>--- conflicted
+++ resolved
@@ -1,25 +1,12 @@
 within Buildings.Experimental.DHC.Loads.BaseClasses;
 partial model PartialTerminalUnit
   "Partial model for HVAC terminal unit"
-<<<<<<< HEAD
-  replaceable package Medium1=Modelica.Media.Interfaces.PartialMedium
-    "Source side medium (heating or chilled water)"
-    annotation (choices(choice(redeclare package Medium1=Buildings.Media.Water "Water"),
-      choice(redeclare package Medium1=
-            Buildings.Media.Antifreeze.PropyleneGlycolWater (                          property_T=293.15,X_a=0.40)
-      "Propylene glycol water, 40% mass fraction")));
-  replaceable package Medium2=Modelica.Media.Interfaces.PartialMedium
-    "Load side medium"
-    annotation (choices(choice(redeclare package Medium2=Buildings.Media.Air "Moist air"),
-    choice(redeclare package Medium2=Buildings.Media.Water "Water")));
-=======
   replaceable package Medium1=Buildings.Media.Water
     constrainedby Modelica.Media.Interfaces.PartialMedium
     "Medium in the building distribution system";
   replaceable package Medium2=Buildings.Media.Air
     constrainedby Modelica.Media.Interfaces.PartialMedium
     "Load side medium";
->>>>>>> 60bf5aea
   parameter Boolean allowFlowReversal=false
     "Set to true to allow flow reversal in building distribution system"
     annotation (Dialog(tab="Assumptions"),Evaluate=true);
@@ -140,23 +127,13 @@
     iconTransformation(extent={{-10,-10},{10,10}},rotation=0,origin={-130,40})));
   Modelica.Blocks.Interfaces.RealInput QReqHea_flow(
     final quantity="HeatFlowRate",
-<<<<<<< HEAD
-    final unit="W") if have_QReq_flow and
-                                         (have_watHea or have_chaOve or have_eleHea)
-=======
     final unit="W") if have_QReq_flow and (have_heaWat or have_chaOve or have_eleHea)
->>>>>>> 60bf5aea
     "Required heat flow rate to meet heating set point (>=0)"
     annotation (Placement(transformation(extent={{-20,-20},{20,20}},rotation=0,origin={-220,100}),
     iconTransformation(extent={{-10,-10},{10,10}},rotation=0,origin={-130,-20})));
   Modelica.Blocks.Interfaces.RealInput QReqCoo_flow(
     final quantity="HeatFlowRate",
-<<<<<<< HEAD
-    final unit="W") if have_QReq_flow and
-                                         (have_watCoo or have_eleCoo)
-=======
     final unit="W") if have_QReq_flow and (have_chiWat or have_eleCoo)
->>>>>>> 60bf5aea
     "Required heat flow rate to meet cooling set point (<=0)"
     annotation (Placement(transformation(extent={{-20,-20},{20,20}},rotation=0,origin={-220,60}),
     iconTransformation(extent={{-10,-10},{10,10}},rotation=0,origin={-130,-42})));
@@ -309,16 +286,6 @@
     "Chilled water outlet port"
     annotation (Placement(transformation(extent={{210,-190},{190,-170}}),iconTransformation(extent={{130,-90},{110,-70}})));
   // COMPONENTS
-<<<<<<< HEAD
-  Buildings.Controls.OBC.CDL.Continuous.Gain scaQReqHea_flow(
-    k=1/facSca) if have_QReq_flow and
-                                     (have_watHea or have_chaOve or have_eleHea)
-    "Scaling"
-    annotation (Placement(transformation(extent={{-180,90},{-160,110}})));
-  Buildings.Controls.OBC.CDL.Continuous.Gain scaQReqCoo_flow(
-    k=1/facSca) if have_QReq_flow and
-                                     (have_watCoo or have_eleCoo)
-=======
   Buildings.Controls.OBC.CDL.Continuous.Gain mulQReqHea_flow(
     u(final unit="W"),
     final k=1/facMul) if have_QReq_flow and (have_heaWat or have_chaOve or have_eleHea)
@@ -327,7 +294,6 @@
   Buildings.Controls.OBC.CDL.Continuous.Gain mulQReqCoo_flow(
     u(final unit="W"),
     final k=1/facMul) if have_QReq_flow and (have_chiWat or have_eleCoo)
->>>>>>> 60bf5aea
     "Scaling"
     annotation (Placement(transformation(extent={{-180,50},{-160,70}})));
   Buildings.Controls.OBC.CDL.Continuous.Gain mulQActHea_flow(
@@ -406,27 +372,11 @@
     final allowFlowReversal=allowFlowReversalLoa) if have_fluPor
     "Load side mass flow rate multiplier"
     annotation (Placement(transformation(extent={{180,-10},{160,10}})));
-<<<<<<< HEAD
-  Fluid.HeatExchangers.RadiantSlabs.BaseClasses.HeatFlowRateMultiplier scaHeaFloCon(
-    k=if have_scaLoa then
-        facSca
-      else
-        1) if have_heaPor
-    "Convective heat flow rate scaling"
-    annotation (Placement(transformation(extent={{160,30},{180,50}})));
-  Fluid.HeatExchangers.RadiantSlabs.BaseClasses.HeatFlowRateMultiplier scaHeaFloRad(
-    k=if have_scaLoa then
-        facSca
-      else
-        1) if have_heaPor
-    "Radiative heat flow rate scaling"
-=======
   Fluid.HeatExchangers.RadiantSlabs.BaseClasses.HeatFlowRateMultiplier mulHeaFloCon(final k=
         facMul) if     have_heaPor "Convective heat flow rate multiplier"
     annotation (Placement(transformation(extent={{160,30},{180,50}})));
   Fluid.HeatExchangers.RadiantSlabs.BaseClasses.HeatFlowRateMultiplier mulHeaFloRad(final k=
         facMul) if     have_heaPor "Radiative heat flow rate multiplier"
->>>>>>> 60bf5aea
     annotation (Placement(transformation(extent={{160,-50},{180,-30}})));
 protected
   parameter Modelica.SIunits.SpecificHeatCapacity cpHeaWat_nominal=
