--- conflicted
+++ resolved
@@ -1,18 +1,5 @@
 within Buildings.Experimental.DHC.EnergyTransferStations.BaseClasses;
 partial model PartialETS
-<<<<<<< HEAD
-  "Partial class for energy transfer station model"
-  replaceable package MediumBui=Modelica.Media.Interfaces.PartialMedium
-    "Building side medium"
-    annotation (choices(choice(redeclare package Medium=Buildings.Media.Water "Water"),choice(redeclare
-          package                                                                                               Medium=
-            Buildings.Media.Antifreeze.PropyleneGlycolWater (                                                                                                          property_T=293.15,X_a=0.40) "Propylene glycol water, 40% mass fraction")));
-  replaceable package MediumDis=Modelica.Media.Interfaces.PartialMedium
-    "District side medium"
-    annotation (choices(choice(redeclare package Medium=Buildings.Media.Water "Water"),choice(redeclare
-          package                                                                                               Medium=
-            Buildings.Media.Antifreeze.PropyleneGlycolWater (                                                                                                          property_T=293.15,X_a=0.40) "Propylene glycol water, 40% mass fraction")));
-=======
   "Partial class for modeling an energy transfer station"
   import TypDisSys=Buildings.Experimental.DHC.Types.DistrictSystemType
     "District system type enumeration";
@@ -31,7 +18,6 @@
   parameter TypDisSys typ = TypDisSys.CombinedGeneration2to4
     "Type of district system"
     annotation (Evaluate=true, Dialog(group="Configuration"));
->>>>>>> 3c2d2970
   parameter Integer nPorts_aHeaWat=0
     "Number of heating water return ports"
     annotation (Evaluate=true,Dialog(group="Configuration", connectorSizing=true));
