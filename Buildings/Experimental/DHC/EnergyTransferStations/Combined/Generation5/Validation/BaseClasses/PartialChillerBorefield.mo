within Buildings.Experimental.DHC.EnergyTransferStations.Combined.Generation5.Validation.BaseClasses;
partial model PartialChillerBorefield
  "Partial validation of the ETS model with heat recovery chiller and optional borefield"
  extends Modelica.Icons.Example;
  package Medium=Buildings.Media.Water
    "Medium model";
  parameter Modelica.SIunits.MassFlowRate mHeaWat_flow_nominal=0.9*datChi.mCon_flow_nominal
    "Nominal heating water mass flow rate";
  parameter Modelica.SIunits.MassFlowRate mChiWat_flow_nominal=0.9*datChi.mEva_flow_nominal
    "Nominal chilled water mass flow rate";
  parameter Modelica.SIunits.HeatFlowRate QCoo_flow_nominal(
    max=-Modelica.Constants.eps)=-1e6
    "Design cooling heat flow rate (<=0)"
    annotation (Dialog(group="Design parameter"));
  parameter Modelica.SIunits.HeatFlowRate QHea_flow_nominal(
    min=Modelica.Constants.eps)=abs(
    QCoo_flow_nominal)*(1+1/datChi.COP_nominal)
    "Design heating heat flow rate (>=0)"
    annotation (Dialog(group="Design parameter"));
  parameter Fluid.Chillers.Data.ElectricEIR.Generic datChi(
    QEva_flow_nominal=QCoo_flow_nominal,
    COP_nominal=3,
    PLRMax=1,
    PLRMinUnl=0.3,
    PLRMin=0.3,
    etaMotor=1,
    mEva_flow_nominal=abs(
      QCoo_flow_nominal)/5/4186,
    mCon_flow_nominal=QHea_flow_nominal/5/4186,
    TEvaLvg_nominal=277.15,
    capFunT={1.72,0.02,0,-0.02,0,0},
    EIRFunT={0.28,-0.02,0,0.02,0,0},
    EIRFunPLR={0.1,0.9,0},
    TEvaLvgMin=277.15,
    TEvaLvgMax=288.15,
    TConEnt_nominal=313.15,
    TConEntMin=298.15,
    TConEntMax=328.15)
    "Chiller performance data"
    annotation (Placement(transformation(extent={{20,180},{40,200}})));
  Buildings.Controls.OBC.CDL.Continuous.Sources.Constant THeaWatSupSet(
    k=45+273.15,
    y(final unit="K",
      displayUnit="degC"))
    "Heating water supply temperature set point"
    annotation (Placement(transformation(extent={{-140,130},{-120,150}})));
  Fluid.Sources.Boundary_pT heaWat(
    redeclare package Medium=Medium,
    nPorts=1)
    "Heating water boundary conditions"
    annotation (Placement(transformation(extent={{10,-10},{-10,10}},rotation=90,origin={20,60})));
  Buildings.Controls.OBC.CDL.Continuous.Sources.Constant TChiWatSupSet(
    k=7+273.15,
    y(final unit="K",
      displayUnit="degC"))
    "Chilled water supply temperature set point"
    annotation (Placement(transformation(extent={{-140,90},{-120,110}})));
  Fluid.Sensors.TemperatureTwoPort senTHeaWatSup(
    redeclare package Medium=Medium,
    m_flow_nominal=datChi.mCon_flow_nominal)
    "Heating water supply temperature"
    annotation (Placement(transformation(extent={{10,-10},{-10,10}},rotation=0,origin={-60,40})));
  Fluid.Sensors.TemperatureTwoPort senTChiWatSup(
    redeclare package Medium=Medium,
    m_flow_nominal=datChi.mEva_flow_nominal)
    "Chilled water supply temperature"
    annotation (Placement(transformation(extent={{-10,-10},{10,10}},rotation=0,origin={90,40})));
  replaceable Combined.Generation5.ChillerBorefield ets(
    redeclare package MediumSer=Medium,
    redeclare package MediumBui=Medium,
    QChiWat_flow_nominal=QCoo_flow_nominal,
    QHeaWat_flow_nominal=QHea_flow_nominal,
    dp1Hex_nominal=20E3,
    dp2Hex_nominal=20E3,
    QHex_flow_nominal=-QCoo_flow_nominal,
    T_a1Hex_nominal=284.15,
    T_b1Hex_nominal=279.15,
    T_a2Hex_nominal=277.15,
    T_b2Hex_nominal=282.15,
    dpCon_nominal=15E3,
    dpEva_nominal=15E3,
    datChi=datChi,
    nPorts_bChiWat=1,
    nPorts_bHeaWat=1,
    nPorts_aHeaWat=1,
    nPorts_aChiWat=1)
    "ETS"
    annotation (Placement(transformation(extent={{-10,-84},{50,-24}})));
  Fluid.Sensors.TemperatureTwoPort senTHeaWatRet(
    redeclare final package Medium=Medium,
    m_flow_nominal=datChi.mCon_flow_nominal)
    "Heating water return temperature"
    annotation (Placement(transformation(extent={{-10,-10},{10,10}},rotation=0,origin={-60,-28})));
  Fluid.Sensors.TemperatureTwoPort senTChiWatRet(
    redeclare final package Medium=Medium,
    m_flow_nominal=datChi.mEva_flow_nominal)
    "Chilled water return temperature"
    annotation (Placement(transformation(extent={{10,-10},{-10,10}},rotation=0,origin={90,0})));
  Fluid.Sources.Boundary_pT disWat(
    redeclare package Medium=Medium,
    use_T_in=true,
    nPorts=2)
    "District water boundary conditions"
    annotation (Placement(transformation(extent={{-10,-10},{10,10}},rotation=0,origin={-110,-140})));
  Buildings.Experimental.DHC.EnergyTransferStations.BaseClasses.Pump_m_flow pumChiWat(
    redeclare package Medium=Medium,
    final m_flow_nominal=mChiWat_flow_nominal,
    dp_nominal=100E3)
    "Chilled water distribution pump"
    annotation (Placement(transformation(extent={{110,30},{130,50}})));
  Buildings.Controls.OBC.CDL.Continuous.Gain gai2(
    final k=mChiWat_flow_nominal)
    "Scale to nominal mass flow rate"
    annotation (Placement(transformation(extent={{90,90},{110,110}})));
  Buildings.Controls.OBC.CDL.Continuous.Gain gai1(
    final k=mHeaWat_flow_nominal)
    "Scale to nominal mass flow rate"
    annotation (Placement(transformation(extent={{40,90},{20,110}})));
  Buildings.Experimental.DHC.EnergyTransferStations.BaseClasses.Pump_m_flow pumHeaWat(
    redeclare package Medium=Medium,
    final m_flow_nominal=mHeaWat_flow_nominal,
    dp_nominal=100E3)
    "Heating water distribution pump"
    annotation (Placement(transformation(extent={{10,30},{-10,50}})));
  Fluid.MixingVolumes.MixingVolume volHeaWat(
    energyDynamics=Modelica.Fluid.Types.Dynamics.FixedInitial,
    T_start=45+273.15,
    final prescribedHeatFlowRate=true,
    redeclare package Medium=Medium,
    V=10,
    final mSenFac=1,
    final m_flow_nominal=mHeaWat_flow_nominal,
    nPorts=2)
    "Volume for heating water distribution circuit"
    annotation (Placement(transformation(extent={{-10,10},{10,-10}},rotation=-90,origin={-111,0})));
  Buildings.Controls.OBC.CDL.Continuous.Gain gai3(
    final k=-ets.QHeaWat_flow_nominal)
    "Scale to nominal heat flow rate"
    annotation (Placement(transformation(extent={{-180,50},{-160,70}})));
  HeatTransfer.Sources.PrescribedHeatFlow loaHea
    "Heating load as prescribed heat flow rate"
    annotation (Placement(transformation(extent={{-140,50},{-120,70}})));
  Fluid.MixingVolumes.MixingVolume volChiWat(
    energyDynamics=Modelica.Fluid.Types.Dynamics.FixedInitial,
    T_start=7+273.15,
    final prescribedHeatFlowRate=true,
    redeclare package Medium=Medium,
    V=10,
    final mSenFac=1,
    final m_flow_nominal=mChiWat_flow_nominal,
    nPorts=2)
    "Volume for chilled water distribution circuit"
    annotation (Placement(transformation(extent={{-10,-10},{10,10}},rotation=-90,origin={149,0})));
  Buildings.Controls.OBC.CDL.Continuous.Gain gai4(
    final k=-ets.QChiWat_flow_nominal)
    "Scale to nominal heat flow rate"
    annotation (Placement(transformation(extent={{220,50},{200,70}})));
  HeatTransfer.Sources.PrescribedHeatFlow loaCoo
    "Cooling load as prescribed heat flow rate"
    annotation (Placement(transformation(extent={{182,50},{162,70}})));
  Buildings.Controls.OBC.CDL.Continuous.GreaterThreshold uHea(
    final t=0.01,
    final h=0.005)
    "Enable heating"
    annotation (Placement(transformation(extent={{-200,-30},{-180,-10}})));
  Buildings.Controls.OBC.CDL.Continuous.GreaterThreshold uCoo(
    final t=0.01,
    final h=0.005)
    "Enable cooling"
    annotation (Placement(transformation(extent={{-200,-110},{-180,-90}})));
  Modelica.Blocks.Routing.RealPassThrough heaLoaNor
    "Connect with normalized heating load"
    annotation (Placement(transformation(extent={{-250,50},{-230,70}})));
  Modelica.Blocks.Routing.RealPassThrough loaCooNor
    "Connect with normalized cooling load"
    annotation (Placement(transformation(extent={{270,50},{250,70}})));
  Modelica.Blocks.Sources.CombiTimeTable TDisWatSup(
    tableName="tab1",
    table=[
      0,11;
      49,11;
      50,20;
      100,20],
    extrapolation=Modelica.Blocks.Types.Extrapolation.Periodic,
    timeScale=3600,
    offset={273.15},
    columns={2},
    smoothness=Modelica.Blocks.Types.Smoothness.MonotoneContinuousDerivative1)
    "District water supply temperature"
    annotation (Placement(transformation(extent={{-330,-150},{-310,-130}})));
  Modelica.Blocks.Sources.CombiTimeTable loa(
    tableName="tab1",
    table=[
      0,0,0;
      1,0,0;
      2,0,1;
      3,0,1;
      4,0,0.5;
      5,0,0.5;
      6,0,0.1;
      7,0,0.1;
      8,0,0;
      9,0,0;
      10,0,0;
      11,0,0;
      12,1,0;
      13,1,0;
      14,0.5,0;
      15,0.5,0;
      16,0.1,0;
      17,0.1,0;
      18,0,0;
      19,0,0;
      20,0,0;
      21,0,0;
      22,1,1;
      23,1,1;
      24,0.5,0.5;
      25,0.5,0.5;
      26,0.1,0.1;
      27,0.1,0.1;
      28,0,0;
      29,0,0;
      30,0,0;
      31,0,0;
      32,0.1,1;
      33,0.1,1;
      34,0.5,0.5;
      35,0.5,0.5;
      36,1,0.1;
      37,1,0.1;
      38,0,0;
      39,0,0;
      40,0,0;
      41,0,0;
      42,0.1,0.3;
      43,0.1,0.3;
      44,0.3,0.1;
      45,0.3,0.1;
      46,0.1,0.1;
      47,0.1,0.1;
      48,0,0;
      49,0,0],
    extrapolation=Modelica.Blocks.Types.Extrapolation.Periodic,
    timeScale=3600,
    offset={0,0},
    columns={2,3},
    smoothness=Modelica.Blocks.Types.Smoothness.MonotoneContinuousDerivative1)
    "Thermal loads (y[1] is cooling load, y[2] is heating load)"
    annotation (Placement(transformation(extent={{-330,150},{-310,170}})));
  Fluid.Sensors.TemperatureTwoPort senTDisWatSup(
    redeclare final package Medium=Medium,
    final m_flow_nominal=ets.hex.m1_flow_nominal)
    "District water supply temperature"
    annotation (Placement(transformation(extent={{-10,-10},{10,10}},rotation=0,origin={-80,-80})));
  Modelica.Blocks.Continuous.Integrator EChi(
    y(unit="J"))
    "Chiller electricity use"
    annotation (Placement(transformation(extent={{300,-70},{320,-50}})));
equation
  connect(TChiWatSupSet.y,ets.TChiWatSupSet)
    annotation (Line(points={{-118,100},{-32,100},{-32,-64},{-14,-64}},color={0,0,127}));
  connect(THeaWatSupSet.y,ets.THeaWatSupSet)
    annotation (Line(points={{-118,140},{-28,140},{-28,-58},{-14,-58}},color={0,0,127}));
  connect(ets.port_bSerAmb, disWat.ports[1]) annotation (Line(points={{50,-74},{
          160,-74},{160,-180},{-100,-180},{-100,-138}},  color={0,127,255}));
  connect(pumChiWat.port_a,senTChiWatSup.port_b)
    annotation (Line(points={{110,40},{100,40}},color={0,127,255}));
  connect(gai2.y,pumChiWat.m_flow_in)
    annotation (Line(points={{112,100},{120,100},{120,52}},color={0,0,127}));
  connect(pumHeaWat.port_b,senTHeaWatSup.port_a)
    annotation (Line(points={{-10,40},{-50,40}},color={0,127,255}));
  connect(gai1.y,pumHeaWat.m_flow_in)
    annotation (Line(points={{18,100},{0,100},{0,52}},color={0,0,127}));
  connect(gai3.y,loaHea.Q_flow)
    annotation (Line(points={{-158,60},{-140,60}},color={0,0,127}));
  connect(loaHea.port,volHeaWat.heatPort)
    annotation (Line(points={{-120,60},{-112,60},{-112,10},{-111,10}},color={191,0,0}));
  connect(pumChiWat.port_b,volChiWat.ports[1])
    annotation (Line(points={{130,40},{139,40},{139,2}},color={0,127,255}));
  connect(volChiWat.ports[2],senTChiWatRet.port_a)
    annotation (Line(points={{139,-2},{139,0},{100,0}},color={0,127,255}));
  connect(senTHeaWatSup.port_b,volHeaWat.ports[1])
    annotation (Line(points={{-70,40},{-101,40},{-101,2}},color={0,127,255}));
  connect(gai4.y,loaCoo.Q_flow)
    annotation (Line(points={{198,60},{182,60}},color={0,0,127}));
  connect(loaCoo.port,volChiWat.heatPort)
    annotation (Line(points={{162,60},{149,60},{149,10}},color={191,0,0}));
  connect(volHeaWat.ports[2],senTHeaWatRet.port_a)
    annotation (Line(points={{-101,-2},{-101,-28},{-70,-28}},color={0,127,255}));
  connect(heaWat.ports[1],pumHeaWat.port_a)
    annotation (Line(points={{20,50},{20,40},{10,40}},color={0,127,255}));
  connect(heaLoaNor.y,gai3.u)
    annotation (Line(points={{-229,60},{-182,60}},color={0,0,127}));
  connect(heaLoaNor.y,uHea.u)
    annotation (Line(points={{-229,60},{-220,60},{-220,-20},{-202,-20}},color={0,0,127}));
  connect(heaLoaNor.y,gai1.u)
    annotation (Line(points={{-229,60},{-220,60},{-220,120},{60,120},{60,100},{42,100}},color={0,0,127}));
  connect(loaCooNor.y,gai4.u)
    annotation (Line(points={{249,60},{222,60}},color={0,0,127}));
  connect(loaCooNor.y,gai2.u)
    annotation (Line(points={{249,60},{240,60},{240,120},{80,120},{80,100},{88,100}},color={0,0,127}));
  connect(loaCooNor.y,uCoo.u)
    annotation (Line(points={{249,60},{240,60},{240,-120},{-220,-120},{-220,-100},{-202,-100}},color={0,0,127}));
  connect(TDisWatSup.y[1],disWat.T_in)
    annotation (Line(points={{-309,-140},{-140,-140},{-140,-136},{-122,-136}},color={0,0,127}));
  connect(uCoo.y,ets.uCoo)
    annotation (Line(points={{-178,-100},{-120,-100},{-120,-52},{-14,-52}},color={255,0,255}));
  connect(uHea.y,ets.uHea)
    annotation (Line(points={{-178,-20},{-120,-20},{-120,-46},{-14,-46}},color={255,0,255}));
  connect(disWat.ports[2],senTDisWatSup.port_a)
    annotation (Line(points={{-100,-142},{-100,-80},{-90,-80}},color={0,127,255}));
  connect(senTDisWatSup.port_b, ets.port_aSerAmb) annotation (Line(points={{-70,-80},
          {-40,-80},{-40,-74},{-10,-74}},      color={0,127,255}));
  connect(ets.ports_bChiWat[1],senTChiWatSup.port_a)
    annotation (Line(points={{50,-38},{70,-38},{70,40},{80,40}},color={0,127,255}));
  connect(ets.ports_bHeaWat[1],pumHeaWat.port_a)
    annotation (Line(points={{50,-28},{60,-28},{60,40},{10,40}},color={0,127,255}));
  connect(senTHeaWatRet.port_b,ets.ports_aHeaWat[1])
    annotation (Line(points={{-50,-28},{-10,-28}},color={0,127,255}));
  connect(senTChiWatRet.port_b,ets.ports_aChiWat[1])
    annotation (Line(points={{80,0},{-40,0},{-40,-38},{-10,-38}},color={0,127,255}));
<<<<<<< HEAD
  connect(ets.PCoo, EChi.u) annotation (Line(points={{54,-50},{60,-50},{60,-60},
=======
  connect(ets.PCoo, EChi.u) annotation (Line(points={{54,-52},{60,-52},{60,-60},
>>>>>>> e89b95ff
          {298,-60}}, color={0,0,127}));
  annotation (
    Diagram(
      coordinateSystem(
        preserveAspectRatio=false,
        extent={{-340,-220},{340,220}})),
    Documentation(
      revisions="<html>
<ul>
<li>
July 31, 2020, by Antoine Gautier:<br/>
First implementation
</li>
</ul>
</html>",
      info="<html>
<p>
This is a partial model used as a base class to construct the
validation and example models.
</p>
<ul>
<li>
The building distribution pumps are variable speed and the flow rate
is considered to vary linearly with the load (with no inferior limit).
</li>
<li>
The Boolean enable signals for heating and cooling typically provided
by the building automation system are here computed based on the condition 
that the load is greater than 1% of the nominal load.
</li>
<li>
Simplified chiller performance data are used, which represent a linear
variation of the EIR and the capacity with the evaporator outlet temperature 
and the condenser inlet temperature (no variation of the EIR at part 
load is considered).
</li>
</ul>
</html>"));
end PartialChillerBorefield;<|MERGE_RESOLUTION|>--- conflicted
+++ resolved
@@ -320,11 +320,7 @@
     annotation (Line(points={{-50,-28},{-10,-28}},color={0,127,255}));
   connect(senTChiWatRet.port_b,ets.ports_aChiWat[1])
     annotation (Line(points={{80,0},{-40,0},{-40,-38},{-10,-38}},color={0,127,255}));
-<<<<<<< HEAD
-  connect(ets.PCoo, EChi.u) annotation (Line(points={{54,-50},{60,-50},{60,-60},
-=======
   connect(ets.PCoo, EChi.u) annotation (Line(points={{54,-52},{60,-52},{60,-60},
->>>>>>> e89b95ff
           {298,-60}}, color={0,0,127}));
   annotation (
     Diagram(
