--- conflicted
+++ resolved
@@ -58,23 +58,6 @@
     "Nominal value of zone air trace substances. (Set to typical order of magnitude.)"
    annotation (Dialog(tab="Initialization", enable=Medium.nC > 0));
 
-<<<<<<< HEAD
-  parameter Boolean usePrecompiledFMU = false
-    "Set to true to use pre-compiled FMU with name specified by fmuName"
-    annotation(Dialog(tab="Debug"));
-
-  parameter String fmuName=""
-    "Specify if a pre-compiled FMU should be used instead of EnergyPlus (mainly for development)"
-    annotation(Dialog(tab="Debug", enable=usePrecompiledFMU));
-
-  parameter Buildings.Experimental.EnergyPlus.Types.Verbosity verbosity=
-    Buildings.Experimental.EnergyPlus.Types.Verbosity.Warning
-    "Verbosity of EnergyPlus output"
-    annotation(Dialog(tab="Debug"));
-
-
-=======
->>>>>>> a589fd98
   final parameter Modelica.SIunits.Volume V = fmuZon.V "Zone volume";
   final parameter Modelica.SIunits.Area AFlo = fmuZon.AFlo "Floor area";
   final parameter Real mSenFac(min=1)=fmuZon.mSenFac
