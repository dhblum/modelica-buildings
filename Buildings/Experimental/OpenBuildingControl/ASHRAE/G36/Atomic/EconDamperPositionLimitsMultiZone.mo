within Buildings.Experimental.OpenBuildingControl.ASHRAE.G36.Atomic;
block EconDamperPositionLimitsMultiZone
  "Multiple zone VAV AHU minimum outdoor air control - damper position limits"

<<<<<<< HEAD
  parameter Real retDamPhyPosMax(final min=0, final max=1, final unit="1") = 1
    "Physically fixed maximum position of the return air damper";
  parameter Real retDamPhyPosMin(final min=0, final max=1, final unit="1") = 0
    "Physically fixed minimum position of the return air damper";
  parameter Real outDamPhyPosMax(final min=0, final max=1, final unit="1") = 1
    "Physically fixed maximum position of the outdoor air damper";
  parameter Real outDamPhyPosMin(final min=0, final max=1, final unit="1") = 0
    "Physically fixed minimum position of the outdoor air damper";
  parameter Real conSigMin=0 "Lower limit of control signal output";
  parameter Real conSigMax=1 "Upper limit of control signal output";
  parameter Real conSigFraOutDam(final min=conSigMin, final max=conSigMax, final unit="1")=0.5
    "Fraction of control loop signal output below which the outdoor air damper limit gets
    modulated and above which the return air damper limit gets modulated";
  parameter Real kPDamLim=1 "Gain of damper limit controller";
  parameter Modelica.SIunits.Time TiDamLim=0.9 "Time constant of damper limit controller integrator block";

  CDL.Interfaces.RealInput VOut_flow(final unit="m3/s", final quantity="VolumeFlowRate")
    "Measured outdoor volumetric airflow rate"
    annotation (Placement(transformation(extent={{-220,150},{-180,190}}),
        iconTransformation(extent={{-120,70},{-100,90}})));
  CDL.Interfaces.RealInput VOutMinSet_flow(final unit="m3/s", final quantity="VolumeFlowRate")
=======
  parameter Real conSigMin=0 "Lower limit of control signal output"
    annotation(Evaluate=true, Dialog(tab="Commissioning", group="Controller"));
  parameter Real conSigMax=1 "Upper limit of control signal output"
    annotation(Evaluate=true, Dialog(tab="Commissioning", group="Controller"));
  parameter Real retDamConSigMin(
    final min=conSigMin,
    final max=conSigMax,
    final unit="1")=0.5
    "Minimum control signal for the RA damper position limit - maximum for the OA damper position limit"
    annotation(Evaluate=true, Dialog(tab="Commissioning", group="Controller"));
  parameter Real kPDamLim=1 "Gain of damper limit controller"
    annotation(Evaluate=true, Dialog(tab="Commissioning", group="Controller"));
  parameter Modelica.SIunits.Time TiDamLim=30 "Time constant of damper limit controller integrator block"
    annotation(Evaluate=true, Dialog(tab="Commissioning", group="Controller"));
  parameter Real retDamPhyPosMax(
    final min=0,
    final max=1,
    final unit="1") = 1
    "Physically fixed maximum position of the return air damper"
    annotation(Evaluate=true, Dialog(tab="Commissioning", group="Physical damper position limits"));
  parameter Real retDamPhyPosMin(
    final min=0,
    final max=1,
    final unit="1") = 0
    "Physically fixed minimum position of the return air damper"
    annotation(Evaluate=true, Dialog(tab="Commissioning", group="Physical damper position limits"));
  parameter Real outDamPhyPosMax(
    final min=0,
    final max=1,
    final unit="1") = 1
    "Physically fixed maximum position of the outdoor air damper"
    annotation(Evaluate=true, Dialog(tab="Commissioning", group="Physical damper position limits"));
  parameter Real outDamPhyPosMin(
    final min=0,
    final max=1,
    final unit="1") = 0
    "Physically fixed minimum position of the outdoor air damper"
    annotation(Evaluate=true, Dialog(tab="Commissioning", group="Physical damper position limits"));

  CDL.Interfaces.RealInput VOut_flow(
    final unit="m3/s",
    final quantity="VolumeFlowRate")
    "Measured outdoor volumetric airflow rate"
    annotation (Placement(transformation(extent={{-220,150},{-180,190}}),
        iconTransformation(extent={{-120,70},{-100,90}})));
  CDL.Interfaces.RealInput VOutMinSet_flow(
    final unit="m3/s",
    final quantity="VolumeFlowRate")
>>>>>>> aea16c48
    "Minimum outdoor volumetric airflow rate setpoint"
    annotation (Placement(transformation(extent={{-220,200},{-180,240}}),
        iconTransformation(extent={{-120,40},{-100,60}})));
  CDL.Interfaces.IntegerInput uOpeMod "AHU operation mode status signal"
    annotation (Placement(transformation(extent={{-220,-200},{-180,-160}}),
    iconTransformation(extent={{-120,-60},{-100,-40}})));
  CDL.Interfaces.IntegerInput uFreProSta "Freeze protection status signal"
    annotation (Placement(transformation(extent={{-220,-160},{-180,-120}}),
    iconTransformation(extent={{-120,-90},{-100,-70}})));
  CDL.Interfaces.BooleanInput uSupFan "Supply fan status signal"
    annotation (Placement(transformation(extent={{-220,-120},{-180,-80}}),
        iconTransformation(extent={{-120,-10},{-100,10}})));

<<<<<<< HEAD
  CDL.Interfaces.RealOutput yOutDamPosMin(final min=outDamPhyPosMin, final max=outDamPhyPosMax, final unit="1")
    "Minimum outdoor air damper position limit"
    annotation (Placement(transformation(extent={{180,70},{200,90}}),
    iconTransformation(extent={{100,40},{120,60}})));
  CDL.Interfaces.RealOutput yOutDamPosMax(final min=outDamPhyPosMin, final max=outDamPhyPosMax, final unit="1")
    "Maximum outdoor air damper position limit"
    annotation (Placement(transformation(extent={{180,30},{200,50}}),
    iconTransformation(extent={{100,60},{120,80}})));
  CDL.Interfaces.RealOutput yRetDamPosMin(final min=retDamPhyPosMin, final max=retDamPhyPosMax, final unit="1")
    "Minimum return air damper position limit"
    annotation (Placement(transformation(extent={{180,-10},{200,10}}),
    iconTransformation(extent={{100,-10},{120,10}})));
  CDL.Interfaces.RealOutput yRetDamPosMax(final min=retDamPhyPosMin, final max=retDamPhyPosMax, final unit="1")
    "Maximum return air damper position limit"
    annotation (Placement(transformation(extent={{180,-50},{200,-30}}),
        iconTransformation(extent={{100,-30},{120,-10}})));
  CDL.Interfaces.RealOutput yRetDamPhyPosMax(final min=0, final max=1, final unit="1")
=======
  CDL.Interfaces.RealOutput yOutDamPosMin(
    final min=outDamPhyPosMin,
    final max=outDamPhyPosMax,
    final unit="1")
    "Minimum outdoor air damper position limit"
    annotation (Placement(transformation(extent={{180,70},{200,90}}),
    iconTransformation(extent={{100,40},{120,60}})));
  CDL.Interfaces.RealOutput yOutDamPosMax(
    final min=outDamPhyPosMin,
    final max=outDamPhyPosMax,
    final unit="1")
    "Maximum outdoor air damper position limit"
    annotation (Placement(transformation(extent={{180,30},{200,50}}),
    iconTransformation(extent={{100,60},{120,80}})));
  CDL.Interfaces.RealOutput yRetDamPosMin(
    final min=retDamPhyPosMin,
    final max=retDamPhyPosMax,
    final unit="1")
    "Minimum return air damper position limit"
    annotation (Placement(transformation(extent={{180,-10},{200,10}}),
    iconTransformation(extent={{100,-10},{120,10}})));
  CDL.Interfaces.RealOutput yRetDamPosMax(
    final min=retDamPhyPosMin,
    final max=retDamPhyPosMax,
    final unit="1")
    "Maximum return air damper position limit"
    annotation (Placement(transformation(extent={{180,-50},{200,-30}}),
        iconTransformation(extent={{100,-30},{120,-10}})));
  CDL.Interfaces.RealOutput yRetDamPhyPosMax(
    final min=0,
    final max=1,
    final unit="1")
>>>>>>> aea16c48
    "Physical maximum return air damper position limit. Required as an input for the economizer enable disable sequence"
    annotation (Placement(transformation(extent={{180,-90},{200,-70}}),
        iconTransformation(extent={{100,-50},{120,-30}})));

  CDL.Continuous.LimPID damLimCon(
    final Ti=TiDamLim,
    final Td=0.1,
    final yMax=conSigMax,
    final yMin=conSigMin,
    final controllerType=Buildings.Experimental.OpenBuildingControl.CDL.Types.SimpleController.PI,
    final k=kPDamLim) "Damper position limit controller"
    annotation (Placement(transformation(extent={{-140,180},{-120,200}})));

protected
  CDL.Continuous.Sources.Constant outDamPhyPosMinSig(final k=outDamPhyPosMin)
    "Physically fixed minimum position of the outdoor air damper. This is the initial position of the economizer damper"
    annotation (Placement(transformation(extent={{-160,70},{-140,90}})));
  CDL.Continuous.Sources.Constant outDamPhyPosMaxSig(final k=outDamPhyPosMax)
    "Physically fixed maximum position of the outdoor air damper."
    annotation (Placement(transformation(extent={{-160,30},{-140,50}})));
  CDL.Continuous.Sources.Constant retDamPhyPosMinSig(final k=retDamPhyPosMin)
    "Physically fixed minimum position of the return air damper"
    annotation (Placement(transformation(extent={{-160,-10},{-140,10}})));
  CDL.Continuous.Sources.Constant retDamPhyPosMaxSig(final k=retDamPhyPosMax)
    "Physically fixed maximum position of the return air damper. This is the initial condition of the return air damper"
    annotation (Placement(transformation(extent={{-160,-50},{-140,-30}})));
  CDL.Continuous.Sources.Constant minSigLim(final k=conSigMin)
    "Equals minimum controller output signal"
    annotation (Placement(transformation(extent={{-100,200},{-80,220}})));
  CDL.Continuous.Sources.Constant maxSigLim(final k=conSigMax)
    "Equals maximum controller output signal"
    annotation (Placement(transformation(extent={{-20,200},{0,220}})));
  CDL.Continuous.Sources.Constant sigFraForOutDam(final k=retDamConSigMin)
    "Equals the fraction of the control loop signal below which the outdoor air damper
    limit gets modulated and above which the return air damper limit gets modulated"
    annotation (Placement(transformation(extent={{-60,200},{-40,220}})));

  CDL.Continuous.Line minOutDam(
    final limitBelow=true,
    final limitAbove=true)
    "Linear mapping of the outdoor air damper position to the control signal"
    annotation (Placement(transformation(extent={{120,140},{140,160}})));
  CDL.Continuous.Line minRetDam(
    final limitBelow=true,
    final limitAbove=true)
    "Linear mapping of the return air damper position to the control signal"
    annotation (Placement(transformation(extent={{120,100},{140,120}})));
  CDL.Logical.Switch retDamPosMinSwitch
    "A switch to deactivate the return air damper minimal outdoor airflow control"
    annotation (Placement(transformation(extent={{40,-30},{60,-10}})));
  CDL.Logical.Switch outDamPosMaxSwitch
    "A switch to deactivate the outdoor air damper minimal outdoor airflow control"
    annotation (Placement(transformation(extent={{40,10},{60,30}})));
  CDL.Logical.MultiAnd and1(final nu=4) "Locigal and block"
    annotation (Placement(transformation(extent={{-80,-100},{-60,-80}})));
  CDL.Logical.Not not1 "Logical not block"
    annotation (Placement(transformation(extent={{-40,-100},{-20,-80}})));
  CDL.Conversions.IntegerToReal intToRea "Integer to real converter"
    annotation (Placement(transformation(extent={{-160,-150},{-140,-130}})));
  CDL.Conversions.IntegerToReal intToRea1 "Integer to real converter"
    annotation (Placement(transformation(extent={{-160,-190},{-140,-170}})));
  CDL.Logical.LessEqualThreshold equ(
    final threshold=Constants.FreezeProtectionStages.stage1 + 0.5)
    "Any freeze protection stage above 1 disables the control"
    annotation (Placement(transformation(extent={{-120,-150},{-100,-130}})));

  CDL.Logical.GreaterThreshold greThr(
    final threshold=Constants.OperationModes.occModInd - 0.5)
      "Tests whether operation mode is occupied"
    annotation (Placement(transformation(extent={{-120,-180},{-100,-160}})));
  CDL.Logical.LessThreshold lesThr(
    final threshold=Constants.OperationModes.occModInd + 0.5)
    "Tests whether operation mode is occupied"
    annotation (Placement(transformation(extent={{-120,-210},{-100,-190}})));

equation
  connect(minRetDam.y,yRetDamPosMax)  annotation (Line(points={{141,110},{150,110},{150,20},{150,-40},{190,-40}},
    color={0,0,127}));
  connect(retDamPosMinSwitch.y, minRetDam.f2)
    annotation (Line(points={{61,-20},{61,-18},{61,-20},{100,-20},{100,102},{118,102}},color={0,0,127}));
  connect(sigFraForOutDam.y,minRetDam. x1)
    annotation (Line(points={{-39,210},{-30,210},{-30,118},{118,118}},color={0,0,127}));
  connect(maxSigLim.y,minRetDam. x2)
    annotation (Line(points={{1,210},{8,210},{8,106},{118,106}},color={0,0,127}));
  connect(VOut_flow,damLimCon. u_m)
    annotation (Line(points={{-200,170},{-130,170},{-130,178}},color={0,0,127}));
  connect(VOutMinSet_flow,damLimCon. u_s)
    annotation (Line(points={{-200,220},{-160,220},{-160,190},{-142,190}},color={0,0,127}));
  connect(damLimCon.y,minRetDam. u)
    annotation (Line(points={{-119,190},{-80,190},{-80,110},{118,110}},color={0,0,127}));
  connect(outDamPosMaxSwitch.y, minOutDam.f2)
    annotation (Line(points={{61,20},{110,20},{110,142},{118,142}}, color={0,0,127}));
  connect(minSigLim.y,minOutDam. x1)
    annotation (Line(points={{-79,210},{-70,210},{-70,158},{118,158}},color={0,0,127}));
  connect(sigFraForOutDam.y,minOutDam. x2)
    annotation (Line(points={{-39,210},{-39,210},{-30,210},{-30,146},{118,146}},color={0,0,127}));
  connect(damLimCon.y,minOutDam. u)
    annotation (Line(points={{-119,190},{-80,190},{-80,150},{118,150}},  color={0,0,127}));
  connect(outDamPosMaxSwitch.y, yOutDamPosMax)
    annotation (Line(points={{61,20},{126,20},{126,40},{190,40}},color={0,0,127}));
  connect(minOutDam.y,yOutDamPosMin)
    annotation (Line(points={{141,150},{160,150},{160,80},{190,80}}, color={0,0,127}));
  connect(retDamPhyPosMaxSig.y, retDamPosMinSwitch.u1)
    annotation (Line(points={{-139,-40},{0,-40},{0,-12},{38,-12}}, color={0,0,127}));
  connect(retDamPhyPosMaxSig.y,minRetDam. f1)
    annotation (Line(points={{-139,-40},{-60,-40},{-60,114},{118,114}},color={0,0,127}));
  connect(retDamPhyPosMinSig.y, retDamPosMinSwitch.u3)
    annotation (Line(points={{-139,0},{-120,0},{-120,-28},{38,-28}},color={0,0,127}));
  connect(outDamPhyPosMaxSig.y, outDamPosMaxSwitch.u3)
    annotation (Line(points={{-139,40},{-120,40},{-120,12},{38,12}},color={0,0,127}));
  connect(outDamPhyPosMinSig.y, outDamPosMaxSwitch.u1)
    annotation (Line(points={{-139,80},{0,80},{0,28},{38,28}},color={0,0,127}));
  connect(outDamPhyPosMinSig.y,minOutDam. f1)
    annotation (Line(points={{-139,80},{0,80},{0,154},{118,154}},color={0,0,127}));
  connect(and1.y,not1. u)
    annotation (Line(points={{-58.3,-90},{-42,-90}},
                                                  color={255,0,255}));
  connect(not1.y, retDamPosMinSwitch.u2)
    annotation (Line(points={{-19,-90},{20,-90},{20,-20},{38,-20}},color={255,0,255}));
  connect(not1.y, outDamPosMaxSwitch.u2)
    annotation (Line(points={{-19,-90},{-19,-90},{20,-90},{20,20},{38,20}},color={255,0,255}));
  connect(retDamPosMinSwitch.y, yRetDamPosMin)
    annotation (Line(points={{61,-20},{126,-20},{126,0},{190,0}},color={0,0,127}));
  connect(intToRea.u, uFreProSta)
    annotation (Line(points={{-162,-140},{-162,-140},{-200,-140}}, color={255,127,0}));
  connect(intToRea.y, equ.u)
    annotation (Line(points={{-139,-140},{-130,-140},{-122,-140}}, color={0,0,127}));
  connect(uOpeMod, intToRea1.u)
    annotation (Line(points={{-200,-180},{-182,-180},{-162,-180}}, color={255,127,0}));
  connect(retDamPhyPosMaxSig.y, yRetDamPhyPosMax)
    annotation (Line(points={{-139,-40},{40,-40},{40,-80},{190,-80}},color={0,0,127}));
  connect(yRetDamPosMin, yRetDamPosMin) annotation (Line(points={{190,0},{190,0}}, color={0,0,127}));
  connect(and1.u[1], uSupFan) annotation (Line(points={{-82,-84.75},{-160,-84.75},
          {-160,-100},{-200,-100}}, color={255,0,255}));
  connect(equ.y, and1.u[2]) annotation (Line(points={{-99,-140},{-96,-140},{-96,
          -88.25},{-82,-88.25}}, color={255,0,255}));
  connect(intToRea1.y, greThr.u) annotation (Line(points={{-139,-180},{-130,-180},
          {-130,-170},{-122,-170}}, color={0,0,127}));
  connect(intToRea1.y, lesThr.u) annotation (Line(points={{-139,-180},{-130,-180},
          {-130,-200},{-122,-200}}, color={0,0,127}));
  connect(greThr.y, and1.u[3]) annotation (Line(points={{-99,-170},{-92,-170},{-92,
          -91.75},{-82,-91.75}}, color={255,0,255}));
  connect(lesThr.y, and1.u[4]) annotation (Line(points={{-99,-200},{-90,-200},{-90,
          -95.25},{-82,-95.25}}, color={255,0,255}));
  annotation (
    defaultComponentName = "ecoDamLim",
    Icon(graphics={
        Rectangle(
          extent={{-100,-100},{100,100}},
          lineColor={0,0,127},
          fillColor={255,255,255},
          fillPattern=FillPattern.Solid),
        Text(
          extent={{-88,138},{88,108}},
          lineColor={0,0,127},
          textString="%name"),
        Line(
          points={{-60,-60},{2,62},{2,62},{64,-60},{-60,-60}},
          color={0,0,127},
          thickness=0.5)}),
    Diagram(coordinateSystem(extent={{-180,-240},{180,240}},
        initialScale=0.1), graphics={
        Rectangle(
          extent={{-172,-72},{16,-232}},
          lineColor={0,0,0},
          fillColor={215,215,215},
          fillPattern=FillPattern.Solid),
        Rectangle(
          extent={{-172,232},{16,128}},
          lineColor={0,0,0},
          fillColor={215,215,215},
          fillPattern=FillPattern.Solid),
        Rectangle(
          extent={{24,232},{172,-232}},
          lineColor={0,0,0},
          fillColor={215,215,215},
          fillPattern=FillPattern.Solid),
        Rectangle(
          extent={{-172,124},{16,-68}},
          lineColor={0,0,0},
          fillColor={215,215,215},
          fillPattern=FillPattern.Solid),
                                   Text(
          extent={{32,228},{146,204}},
          lineColor={0,0,0},
          fontSize=12,
          horizontalAlignment=TextAlignment.Left,
          textString="Damper position limit
calculation and assignments"),     Text(
          extent={{-160,152},{-16,70}},
          lineColor={0,0,0},
          fontSize=12,
          horizontalAlignment=TextAlignment.Left,
          textString="Physical damper position
limits set at commissioning"),
          Text(extent={{36,68},{114,28}},
          lineColor={0,0,0},
          horizontalAlignment=TextAlignment.Left,
          textString="Switches to deactivate
limit modulation"),                Text(
          extent={{-78,-170},{66,-252}},
          lineColor={0,0,0},
          fontSize=12,
          horizontalAlignment=TextAlignment.Left,
          textString="Enable/disable conditions
for damper position limits
control loop"),                    Text(
          extent={{-160,170},{-16,122}},
          lineColor={0,0,0},
          fontSize=12,
          horizontalAlignment=TextAlignment.Left,
          textString="Damper position limits
outdoor air volume flow
control loop")}),
Documentation(info="<html>
<p>
This block models the multiple zone VAV AHU minimum outdoor air control with a single
common damper for minimum outdoor air and economizer functions based on outdoor airflow
measurement, designed in line with ASHRAE Guidline 36 (G36), PART5.N.6.c.
</p>
<p>
The controller is enabled when the supply fan is proven on (<code>uSupFan=true</code>),
the AHU operation mode <a href=\"modelica://Buildings.Experimental.OpenBuildingControl.ASHRAE.G36.Constants.OperationModes\">
Buildings.Experimental.OpenBuildingControl.ASHRAE.G36.Constants.OperationModes</a> equals <code>occModInt</code>,
and the freeze protection stage <a href=\"modelica://Buildings.Experimental.OpenBuildingControl.ASHRAE.G36.Constants.FreezeProtectionStages\">
Buildings.Experimental.OpenBuildingControl.ASHRAE.G36.Constants.FreezeProtectionStages</a> is <code>stage1</code> or lower.
Otherwise the damper position limits are set to their corresponding maximum and minimum physical or at
commissioning fixed limits. The state machine chart below illustrates listed conditions:
</p>
<p align=\"center\">
<img alt=\"Image of damper position limits state machine chart\"
src=\"modelica://Buildings/Resources/Images/Experimental/OpenBuildingControl/ASHRAE/G36/Atomic/EconDamperLimitsStateMachineChartMultiZone.png\"/>
</p>
<p>
The controller sets the outdoor and return damper position limits so
that the outdoor airflow rate <code>VOut_flow</code> stays equal or above the
minimum outdoor air setpoint <code>VOutMinSet_flow</code>. The fraction of the controller
output signal between <code>conSigMin</code> and <code>retDamConSigMin</code> is
linearly mapped to the outdoor air damper minimal position <code>yOutDamPosMin</code>
while the fraction of the controller output between <code>retDamConSigMin</code> and
<code>conSigMax</code> is linearly mapped to the return air damper maximum position
<code>yRetDamPosMax</code>. Thus the dampers are not interlocked.
</p>
<p>
The following control charts show the input/output structure and an expected damper position
limits for a well configured controller. Control diagram:
</p>
<p align=\"center\">
<img alt=\"Image of damper position limits control diagram\"
src=\"modelica://Buildings/Resources/Images/Experimental/OpenBuildingControl/ASHRAE/G36/Atomic/EconDamperLimitsControlDiagramMultiZone.png\"/>
</p>
<p>
Expected damper position limits vs. control loop signal:
</p>
<p align=\"center\">
<img alt=\"Image of damper position limits control chart\"
src=\"modelica://Buildings/Resources/Images/Experimental/OpenBuildingControl/ASHRAE/G36/Atomic/EconDamperLimitsControlChartMultiZone.png\"/>
</p>
</html>", revisions="<html>
<ul>
<li>
July 17, 2017, by Michael Wetter:<br/>
Replaced block that checks for equality of real values within a tolerance
by two inequality checks.
</li>
<li>
June 06, 2017, by Milica Grahovac:<br/>
First implementation.
</li>
</ul>
</html>"));
end EconDamperPositionLimitsMultiZone;<|MERGE_RESOLUTION|>--- conflicted
+++ resolved
@@ -2,29 +2,6 @@
 block EconDamperPositionLimitsMultiZone
   "Multiple zone VAV AHU minimum outdoor air control - damper position limits"
 
-<<<<<<< HEAD
-  parameter Real retDamPhyPosMax(final min=0, final max=1, final unit="1") = 1
-    "Physically fixed maximum position of the return air damper";
-  parameter Real retDamPhyPosMin(final min=0, final max=1, final unit="1") = 0
-    "Physically fixed minimum position of the return air damper";
-  parameter Real outDamPhyPosMax(final min=0, final max=1, final unit="1") = 1
-    "Physically fixed maximum position of the outdoor air damper";
-  parameter Real outDamPhyPosMin(final min=0, final max=1, final unit="1") = 0
-    "Physically fixed minimum position of the outdoor air damper";
-  parameter Real conSigMin=0 "Lower limit of control signal output";
-  parameter Real conSigMax=1 "Upper limit of control signal output";
-  parameter Real conSigFraOutDam(final min=conSigMin, final max=conSigMax, final unit="1")=0.5
-    "Fraction of control loop signal output below which the outdoor air damper limit gets
-    modulated and above which the return air damper limit gets modulated";
-  parameter Real kPDamLim=1 "Gain of damper limit controller";
-  parameter Modelica.SIunits.Time TiDamLim=0.9 "Time constant of damper limit controller integrator block";
-
-  CDL.Interfaces.RealInput VOut_flow(final unit="m3/s", final quantity="VolumeFlowRate")
-    "Measured outdoor volumetric airflow rate"
-    annotation (Placement(transformation(extent={{-220,150},{-180,190}}),
-        iconTransformation(extent={{-120,70},{-100,90}})));
-  CDL.Interfaces.RealInput VOutMinSet_flow(final unit="m3/s", final quantity="VolumeFlowRate")
-=======
   parameter Real conSigMin=0 "Lower limit of control signal output"
     annotation(Evaluate=true, Dialog(tab="Commissioning", group="Controller"));
   parameter Real conSigMax=1 "Upper limit of control signal output"
@@ -73,7 +50,6 @@
   CDL.Interfaces.RealInput VOutMinSet_flow(
     final unit="m3/s",
     final quantity="VolumeFlowRate")
->>>>>>> aea16c48
     "Minimum outdoor volumetric airflow rate setpoint"
     annotation (Placement(transformation(extent={{-220,200},{-180,240}}),
         iconTransformation(extent={{-120,40},{-100,60}})));
@@ -87,25 +63,6 @@
     annotation (Placement(transformation(extent={{-220,-120},{-180,-80}}),
         iconTransformation(extent={{-120,-10},{-100,10}})));
 
-<<<<<<< HEAD
-  CDL.Interfaces.RealOutput yOutDamPosMin(final min=outDamPhyPosMin, final max=outDamPhyPosMax, final unit="1")
-    "Minimum outdoor air damper position limit"
-    annotation (Placement(transformation(extent={{180,70},{200,90}}),
-    iconTransformation(extent={{100,40},{120,60}})));
-  CDL.Interfaces.RealOutput yOutDamPosMax(final min=outDamPhyPosMin, final max=outDamPhyPosMax, final unit="1")
-    "Maximum outdoor air damper position limit"
-    annotation (Placement(transformation(extent={{180,30},{200,50}}),
-    iconTransformation(extent={{100,60},{120,80}})));
-  CDL.Interfaces.RealOutput yRetDamPosMin(final min=retDamPhyPosMin, final max=retDamPhyPosMax, final unit="1")
-    "Minimum return air damper position limit"
-    annotation (Placement(transformation(extent={{180,-10},{200,10}}),
-    iconTransformation(extent={{100,-10},{120,10}})));
-  CDL.Interfaces.RealOutput yRetDamPosMax(final min=retDamPhyPosMin, final max=retDamPhyPosMax, final unit="1")
-    "Maximum return air damper position limit"
-    annotation (Placement(transformation(extent={{180,-50},{200,-30}}),
-        iconTransformation(extent={{100,-30},{120,-10}})));
-  CDL.Interfaces.RealOutput yRetDamPhyPosMax(final min=0, final max=1, final unit="1")
-=======
   CDL.Interfaces.RealOutput yOutDamPosMin(
     final min=outDamPhyPosMin,
     final max=outDamPhyPosMax,
@@ -138,7 +95,6 @@
     final min=0,
     final max=1,
     final unit="1")
->>>>>>> aea16c48
     "Physical maximum return air damper position limit. Required as an input for the economizer enable disable sequence"
     annotation (Placement(transformation(extent={{180,-90},{200,-70}}),
         iconTransformation(extent={{100,-50},{120,-30}})));
