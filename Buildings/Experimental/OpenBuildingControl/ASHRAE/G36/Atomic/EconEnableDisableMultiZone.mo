within Buildings.Experimental.OpenBuildingControl.ASHRAE.G36.Atomic;
block EconEnableDisableMultiZone
  "Multiple zone VAV AHU economizer enable/disable switch"

  parameter Boolean use_enthalpy = true
<<<<<<< HEAD
    "Set to true to evaluate outdoor air enthalpy in addition to temperature";
  parameter Modelica.SIunits.Time retDamFulOpeTim = 180
    "Time period to keep RA damper fully open at disable to avoid pressure fluctuations";
  parameter Modelica.SIunits.Time smaDisDel = 15
    "Small time delay before closing the OA damper at disable to avoid pressure fluctuations";

  CDL.Interfaces.RealInput TOut(final unit="K", final quantity = "ThermodynamicTemperature")
    "Outdoor air (OA) temperature"
    annotation (Placement(transformation(extent={{-220,250},{-180,290}}),
        iconTransformation(extent={{-120,90},{-100,110}})));
  CDL.Interfaces.RealInput hOut(final unit="J/kg", final quantity="SpecificEnergy") if use_enthalpy
      "Outdoor air enthalpy" annotation (Placement(transformation(extent={{-220,170},{-180,210}}),
        iconTransformation(extent={{-120,50},{-100,70}})));
  CDL.Interfaces.RealInput TOutCut(final unit="K", final quantity = "ThermodynamicTemperature")
    "OA temperature high limit cutoff. For differential dry bulb temeprature condition use return air temperature measurement"
    annotation (Placement(transformation(extent={{-220,210},{-180,250}}),
        iconTransformation(extent={{-120,70},{-100,90}})));
  CDL.Interfaces.RealInput hOutCut(final unit="J/kg", final quantity="SpecificEnergy") if use_enthalpy
    "OA enthalpy high limit cutoff. For differential enthalpy use return air enthalpy measurement"
    annotation (Placement(transformation(extent={{-220,130},{-180,170}}),
        iconTransformation(extent={{-120,30},{-100,50}})));
  CDL.Interfaces.RealInput uOutDamPosMin(final min=0, final max=1)
    "Minimum outdoor air damper position, get from damper position limits sequence"
    annotation (Placement(transformation(extent={{-220,-180},{-180,-140}}),
        iconTransformation(extent={{-120,-70},{-100,-50}})));
  CDL.Interfaces.RealInput uOutDamPosMax(final min=0, final max=1)
    "Maximum outdoor air damper position, get from damper position limits sequence"
    annotation (Placement(transformation(extent={{-220,-150},{-180,-110}}),
        iconTransformation(extent={{-120,-50},{-100,-30}})));
  CDL.Interfaces.RealInput uRetDamPosMax(final min=0, final max=1)
    "Maximum return air damper position, get from damper position limits sequence"
    annotation (Placement(transformation(extent={{-220,-250},{-180,-210}}),
        iconTransformation(extent={{-120,-110},{-100,-90}})));
  CDL.Interfaces.RealInput uRetDamPosMin(final min=0, final max=1)
    "Minimum return air damper position, get from damper position limits sequence"
    annotation (Placement(transformation(extent={{-220,-280},{-180,-240}}),
        iconTransformation(extent={{-120,-130},{-100,-110}})));
  CDL.Interfaces.RealInput uRetDamPhyPosMax(final min=0, final max=1)
    "Physical maximum return air damper position, get from damper position limits sequence"
=======
    "Set to true to evaluate outdoor air enthalpy in addition to temperature"
    annotation(Dialog(group="Conditional"));
  parameter Modelica.SIunits.TemperatureDifference delTOutHis=1
    "Delta between the temperature hysteresis high and low limit"
    annotation(Evaluate=true, Dialog(tab="Advanced", group="Hysteresis"));
  parameter Modelica.SIunits.SpecificEnergy delEntHis=1000
    "Delta between the enthalpy hysteresis high and low limits"
    annotation(Evaluate=true, Dialog(tab="Advanced", group="Hysteresis", enable = use_enthalpy));
  parameter Modelica.SIunits.Time retDamFulOpeTim=180
    "Time period to keep RA damper fully open before releasing it for minimum outdoor airflow control 
    at disable to avoid pressure fluctuations"
    annotation(Evaluate=true, Dialog(tab="Advanced", group="Delays at disable"));
  parameter Modelica.SIunits.Time smaDisDel=15
    "Short time delay before closing the OA damper at disable to avoid pressure fluctuations"
    annotation(Evaluate=true, Dialog(tab="Advanced", group="Delays at disable"));

  CDL.Interfaces.RealInput TOut(
    final unit="K",
    final quantity = "ThermodynamicTemperature")
    "Outdoor air temperature"
    annotation (Placement(transformation(extent={{-220,250},{-180,290}}),
      iconTransformation(extent={{-120,90},{-100,110}})));
  CDL.Interfaces.RealInput hOut(
    final unit="J/kg",
    final quantity="SpecificEnergy") if use_enthalpy
    "Outdoor air enthalpy"
    annotation (Placement(transformation(extent={{-220,170},{-180,210}}),
      iconTransformation(extent={{-120,50},{-100,70}})));
  CDL.Interfaces.RealInput TOutCut(
    final unit="K",
    final quantity = "ThermodynamicTemperature")
    "OA temperature high limit cutoff. For differential dry bulb temeprature condition use return air temperature measurement"
    annotation (Placement(transformation(extent={{-220,210},{-180,250}}),
      iconTransformation(extent={{-120,70},{-100,90}})));
  CDL.Interfaces.RealInput hOutCut(
    final unit="J/kg",
    final quantity="SpecificEnergy") if use_enthalpy
    "OA enthalpy high limit cutoff. For differential enthalpy use return air enthalpy measurement"
    annotation (Placement(transformation(extent={{-220,130},{-180,170}}),
      iconTransformation(extent={{-120,30},{-100,50}})));
  CDL.Interfaces.RealInput uOutDamPosMin(
    final unit="1",
    final min=0,
    final max=1)
    "Minimum outdoor air damper position, output from damper position limits sequence"
    annotation (Placement(transformation(extent={{-220,-180},{-180,-140}}),
      iconTransformation(extent={{-120,-70},{-100,-50}})));
  CDL.Interfaces.RealInput uOutDamPosMax(
    final unit="1",
    final min=0,
    final max=1)
    "Maximum outdoor air damper position, output from damper position limits sequence"
    annotation (Placement(transformation(extent={{-220,-150},{-180,-110}}),
      iconTransformation(extent={{-120,-50},{-100,-30}})));
  CDL.Interfaces.RealInput uRetDamPosMax(
    final unit="1",
    final min=0,
    final max=1)
    "Maximum return air damper position, output from damper position limits sequence"
    annotation (Placement(transformation(extent={{-220,-250},{-180,-210}}),
      iconTransformation(extent={{-120,-110},{-100,-90}})));
  CDL.Interfaces.RealInput uRetDamPosMin(
    final unit="1",
    final min=0,
    final max=1)
    "Minimum return air damper position, output from damper position limits sequence"
    annotation (Placement(transformation(extent={{-220,-280},{-180,-240}}),
      iconTransformation(extent={{-120,-130},{-100,-110}})));
  CDL.Interfaces.RealInput uRetDamPhyPosMax(
    final unit="1",
    final min=0,
    final max=1)
    "Physical maximum return air damper position, output from damper position limits sequence"
>>>>>>> aea16c48
    annotation (Placement(transformation(extent={{-220,-220},{-180,-180}}),
      iconTransformation(extent={{-120,-90},{-100,-70}})));
  CDL.Interfaces.BooleanInput uSupFan "Supply fan on/off status signal"
    annotation (Placement(transformation(extent={{-220,90},{-180,130}}),
<<<<<<< HEAD
        iconTransformation(extent={{-120,-30},{-100,-10}})));
=======
      iconTransformation(extent={{-120,-30},{-100,-10}})));
>>>>>>> aea16c48
  CDL.Interfaces.IntegerInput uFreProSta "Freeze protection stage status signal"
    annotation (Placement(transformation(extent={{-220,30},{-180,70}}),
      iconTransformation(extent={{-120,10},{-100,30}})));
  CDL.Interfaces.IntegerInput uZonSta "Zone state signal"
    annotation (Placement(transformation(extent={{-220,-30},{-180,10}}),
      iconTransformation(extent={{-120,-10},{-100,10}})));

<<<<<<< HEAD
  CDL.Interfaces.RealOutput yOutDamPosMax(final min=0, final max=1) "Maximum outdoor air damper position"
    annotation (Placement(transformation(extent={{180,-150},{200,-130}}),
        iconTransformation(extent={{100,28},{140,68}})));
  CDL.Interfaces.RealOutput yRetDamPosMin(final min=0, final max=1) "Minimum return air damper position"
    annotation (Placement(transformation(extent={{180,-260},{200,-240}}),
        iconTransformation(extent={{100,-100},{140,-60}})));
  CDL.Interfaces.RealOutput yRetDamPosMax(final min=0, final max=1) "Maximum return air damper position"
=======
  CDL.Interfaces.RealOutput yOutDamPosMax(
    final unit="1",
    final min=0,
    final max=1) "Maximum outdoor air damper position"
    annotation (Placement(transformation(extent={{180,-150},{200,-130}}),
      iconTransformation(extent={{100,28},{140,68}})));
  CDL.Interfaces.RealOutput yRetDamPosMin(
    final unit="1",
    final min=0,
    final max=1) "Minimum return air damper position"
    annotation (Placement(transformation(extent={{180,-260},{200,-240}}),
      iconTransformation(extent={{100,-100},{140,-60}})));
  CDL.Interfaces.RealOutput yRetDamPosMax(
    final unit="1",
    final min=0,
    final max=1) "Maximum return air damper position"
>>>>>>> aea16c48
    annotation (Placement(transformation(
      extent={{180,-220},{200,-200}}), iconTransformation(extent={{100,-40},{140,0}})));

<<<<<<< HEAD
  CDL.Logical.TrueFalseHold trueFalseHold(final duration=600) "10 min on/off delay"
    annotation (Placement(transformation(extent={{0,200},{20,220}})));
  CDL.Logical.And3 andEnaDis "Logical and to check freeze protection stage and zone state"
   annotation (Placement(transformation(extent={{40,30},{60,50}})));

protected
  final parameter Modelica.SIunits.Temperature delTOutHis=1
    "Delta between the temperature hysteresis high and low limit";
  parameter Modelica.SIunits.SpecificEnergy delEntHis=1000
    "Delta between the enthalpy hysteresis high and low limits, used if use_enthalpy = true"
    annotation(Dialog(enable = use_enthalpy));
  final parameter Modelica.SIunits.Temperature TOutHigLimCutHig = 0
=======
  CDL.Logical.TrueFalseHold truFalHol(final duration=600) "10 min on/off delay"
    annotation (Placement(transformation(extent={{0,200},{20,220}})));
  CDL.Logical.And3 andEnaDis "Logical and to check freeze protection stage and zone state"
    annotation (Placement(transformation(extent={{40,30},{60,50}})));

protected
  final parameter Modelica.SIunits.TemperatureDifference TOutHigLimCutHig = 0
>>>>>>> aea16c48
    "Hysteresis high limit cutoff";
  final parameter Real TOutHigLimCutLow = TOutHigLimCutHig - delTOutHis
    "Hysteresis low limit cutoff";
  final parameter Modelica.SIunits.SpecificEnergy hOutHigLimCutHig = 0
    "Hysteresis block high limit cutoff";
  final parameter Real hOutHigLimCutLow = hOutHigLimCutHig - delEntHis
    "Hysteresis block low limit cutoff";

  CDL.Continuous.Sources.Constant openRetDam(final k=retDamFulOpeTim)
    "Keep return damper open to its physical maximum for a short period of time before closing the outdoor air damper
    and resuming the maximum return air damper position, per G36 Part N7"
    annotation (Placement(transformation(extent={{-60,-190},{-40,-170}})));
  CDL.Logical.Sources.Constant entSubst(final k=false) if not use_enthalpy
    "Deactivates outdoor air enthalpy condition if there is no enthalpy sensor"
    annotation (Placement(transformation(extent={{-100,190},{-80,210}})));
  CDL.Continuous.Sources.Constant disableDelay(final k=smaDisDel)
    "Small delay before closing the outdoor air damper to avoid pressure fluctuations"
    annotation (Placement(transformation(extent={{-120,-120},{-100,-100}})));
  CDL.Continuous.Add add2(final k2=-1) if use_enthalpy "Add block determines difference between hOut and hOutCut"
    annotation (Placement(transformation(extent={{-140,160},{-120,180}})));
  CDL.Continuous.Add add1(final k2=-1) "Add block determines difference between TOut and TOutCut"
    annotation (Placement(transformation(extent={{-140,240},{-120,260}})));
<<<<<<< HEAD
  CDL.Logical.Hysteresis hysOutTem(final uLow=TOutHigLimCutLow, final uHigh=TOutHigLimCutHig)
    "Outdoor air temperature hysteresis for both fixed and differential dry bulb temperature cutoff conditions"
    annotation (Placement(transformation(extent={{-100,240},{-80,260}})));
  CDL.Logical.Hysteresis hysOutEnt(final uLow=hOutHigLimCutLow, final uHigh=hOutHigLimCutHig) if use_enthalpy
=======
  CDL.Logical.Hysteresis hysOutTem(
    final uLow=TOutHigLimCutLow,
    final uHigh=TOutHigLimCutHig)
    "Outdoor air temperature hysteresis for both fixed and differential dry bulb temperature cutoff conditions"
    annotation (Placement(transformation(extent={{-100,240},{-80,260}})));
  CDL.Logical.Hysteresis hysOutEnt(
    final uLow=hOutHigLimCutLow,
    final uHigh=hOutHigLimCutHig) if use_enthalpy
>>>>>>> aea16c48
    "Outdoor air enthalpy hysteresis for both fixed and differential enthalpy cutoff conditions"
    annotation (Placement(transformation(extent={{-100,160},{-80,180}})));
  CDL.Logical.Switch outDamSwitch "Set maximum OA damper position to minimum at disable (after a given time delay)"
    annotation (Placement(transformation(extent={{40,-150},{60,-130}})));
  CDL.Logical.Switch retDamSwitch "Set minimum RA damper position to maximum at disable"
    annotation (Placement(transformation(extent={{-60,-270},{-40,-250}})));
  CDL.Logical.Switch maxRetDamSwitch
    "Keep maximum RA damper position at physical maximum for a short time period after disable signal"
    annotation (Placement(transformation(extent={{40,-220},{60,-200}})));
  CDL.Logical.Switch minRetDamSwitch
    "Keep minimum RA damper position at physical maximum for a short time period after disable"
    annotation (Placement(transformation(extent={{40,-260},{60,-240}})));
  CDL.Logical.GreaterEqual greEqu "Logical greater or equal block"
    annotation (Placement(transformation(extent={{-70,-110},{-50,-90}})));
  CDL.Logical.Timer timer "Timer gets started as the economizer gets disabled"
    annotation (Placement(transformation(extent={{30,-70},{50,-50}})));
  CDL.Logical.Nor nor1 "Logical nor"
    annotation (Placement(transformation(extent={{-40,200},{-20,220}})));
  CDL.Logical.Not not2 "Logical not that starts the timer at disable signal "
    annotation (Placement(transformation(extent={{-10,-70},{10,-50}})));
  CDL.Logical.Less les1 "Check if the RA damper should be fully open"
    annotation (Placement(transformation(extent={{-8,-190},{12,-170}})));
  CDL.Logical.LessEqualThreshold equ(
    final threshold=Constants.FreezeProtectionStages.stage0 + 0.5)
    "Logical block to check if the freeze protection is deactivated"
    annotation (Placement(transformation(extent={{-120,40},{-100,60}})));
  CDL.Logical.GreaterThreshold greThr(
    final threshold=Constants.ZoneStates.heating + 0.5)
    "Check if zone state is other than heating"
    annotation (Placement(transformation(extent={{-120,-20},{-100,0}})));
<<<<<<< HEAD
  CDL.Logical.GreaterThreshold greThr2(final threshold=0) "Check if the timer got started"
    annotation (Placement(transformation(extent={{88,-182},{108,-162}})));
  CDL.Logical.And3 and2 "Logical and"
    annotation (Placement(transformation(extent={{130,-200},{150,-180}})));
=======
  CDL.Logical.And  and2 "Logical and"
    annotation (Placement(transformation(extent={{130,-182},{150,-162}})));
>>>>>>> aea16c48
  CDL.Logical.And and1 "Logical and checks supply fan status"
    annotation (Placement(transformation(extent={{0,100},{20,120}})));
  CDL.Conversions.IntegerToReal intToRea "Integer to real converter"
    annotation (Placement(transformation(extent={{-160,40},{-140,60}})));
  CDL.Conversions.IntegerToReal intToRea1 "Integer to real converter"
    annotation (Placement(transformation(extent={{-160,-20},{-140,0}})));
  CDL.Logical.And and3 "Logical and which checks supply fan status"
    annotation (Placement(transformation(extent={{-20,-120},{0,-100}})));

equation
  connect(outDamSwitch.y, yOutDamPosMax) annotation (Line(points={{61,-140},{61,-140},{190,-140}}, color={0,0,127}));
  connect(TOut, add1.u1) annotation (Line(points={{-200,270},{-160,270},{-160,256},{-142,256}},
        color={0,0,127}));
  connect(TOutCut, add1.u2) annotation (Line(points={{-200,230},{-160,230},{-160,244},{-142,244}},
        color={0,0,127}));
  connect(add1.y, hysOutTem.u) annotation (Line(points={{-119,250},{-102,250}}, color={0,0,127}));
  connect(hOut, add2.u1) annotation (Line(points={{-200,190},{-160,190},{-160,176},{-142,176}},
        color={0,0,127}));
  connect(hOutCut, add2.u2)
    annotation (Line(points={{-200,150},{-160,150},{-160,164},{-142,164}}, color={0,0,127}));
  connect(add2.y, hysOutEnt.u) annotation (Line(points={{-119,170},{-102,170}}, color={0,0,127}));
  connect(hysOutTem.y, nor1.u1) annotation (Line(points={{-79,250},{-60,250},{-60,210},{-42,210}},
    color={255,0,255}));
  connect(hysOutEnt.y, nor1.u2)
    annotation (Line(points={{-79,170},{-60,170},{-60,202},{-42,202}},color={255,0,255}));
  connect(entSubst.y, nor1.u2) annotation (Line(points={{-79,200},{-60,200},{-60,202},{-42,202}},
    color={255,0,255}));
  connect(disableDelay.y, greEqu.u2)
    annotation (Line(points={{-99,-110},{-80,-110},{-80,-108},{-72,-108}}, color={0,0,127}));
  connect(timer.y, greEqu.u1) annotation (Line(points={{51,-60},{60,-60},{60,-80},{-80,-80},{-80,-100},{-72,-100}},
        color={0,0,127}));
  connect(uOutDamPosMin, outDamSwitch.u1)
    annotation (Line(points={{-200,-160},{-120,-160},{-120,-134},{-120,-132},{38,-132}}, color={0,0,127}));
  connect(uOutDamPosMax, outDamSwitch.u3)
    annotation (Line(points={{-200,-130},{-80,-130},{-80,-148},{38,-148}}, color={0,0,127}));
  connect(uRetDamPhyPosMax, maxRetDamSwitch.u1)
    annotation (Line(points={{-200,-200},{-78,-200},{-78,-202},{38,-202}}, color={0,0,127}));
  connect(uRetDamPosMax, maxRetDamSwitch.u3)
    annotation (Line(points={{-200,-230},{-78,-230},{-78,-218},{38,-218}}, color={0,0,127}));
  connect(timer.y, les1.u1)
    annotation (Line(points={{51,-60},{72,-60},{72,-154},{-20,-154},{-20,-180},{-10,-180}},color={0,0,127}));
<<<<<<< HEAD
  connect(nor1.y, trueFalseHold.u) annotation (Line(points={{-19,210},{-1,210}}, color={255,0,255}));
=======
  connect(nor1.y, truFalHol.u) annotation (Line(points={{-19,210},{-1,210}}, color={255,0,255}));
>>>>>>> aea16c48
  connect(andEnaDis.y, not2.u)
    annotation (Line(points={{61,40},{72,40},{72,-20},{-20,-20},{-20,-60},{-12,-60}}, color={255,0,255}));
  connect(minRetDamSwitch.y, yRetDamPosMin)
    annotation (Line(points={{61,-250},{124,-250},{190,-250}}, color={0,0,127}));
<<<<<<< HEAD
  connect(maxRetDamSwitch.y, yRetDamPosMax) annotation (Line(points={{61,-210},{190,-210}},  color={0,0,127}));
=======
  connect(maxRetDamSwitch.y, yRetDamPosMax) annotation (Line(points={{61,-210},{190,-210}}, color={0,0,127}));
>>>>>>> aea16c48
  connect(openRetDam.y, les1.u2)
    annotation (Line(points={{-39,-180},{-30,-180},{-30,-188},{-10,-188}}, color={0,0,127}));
  connect(not2.y, timer.u) annotation (Line(points={{11,-60},{28,-60}},   color={255,0,255}));
  connect(uFreProSta, intToRea.u) annotation (Line(points={{-200,50},{-200,50},{-162,50}}, color={255,127,0}));
  connect(intToRea.y, equ.u) annotation (Line(points={{-139,50},{-134,50},{-122,50}}, color={0,0,127}));
  connect(equ.y, andEnaDis.u2)
    annotation (Line(points={{-99,50},{-62,50},{-20,50},{-20,40},{38,40}},color={255,0,255}));
  connect(intToRea1.y, greThr.u) annotation (Line(points={{-139,-10},{-134,-10},{-130,-10},{-122,-10}},
    color={0,0,127}));
  connect(greThr.y, andEnaDis.u3)
    annotation (Line(points={{-99,-10},{-20,-10},{-20,32},{38,32}}, color={255,0,255}));
  connect(and2.y, maxRetDamSwitch.u2)
<<<<<<< HEAD
    annotation (Line(points={{151,-190},{162,-190},{162,-230},{20,-230},{20,-210},{38,-210}}, color={255,0,255}));
  connect(and2.y, minRetDamSwitch.u2)
    annotation (Line(points={{151,-190},{162,-190},{162,-230},{20,-230},{20,-250},{38,-250}}, color={255,0,255}));
  connect(timer.y, greThr2.u)
    annotation (Line(points={{51,-60},{82,-60},{82,-172},{86,-172}},   color={0,0,127}));
=======
    annotation (Line(points={{151,-172},{162,-172},{162,-230},{20,-230},{20,-210},
          {38,-210}}, color={255,0,255}));
  connect(and2.y, minRetDamSwitch.u2)
    annotation (Line(points={{151,-172},{162,-172},{162,-230},{20,-230},{20,-250},
          {38,-250}}, color={255,0,255}));
>>>>>>> aea16c48
  connect(not2.y, retDamSwitch.u2)
    annotation (Line(points={{11,-60},{20,-60},{20,-72},{-90,-72},{-90,-260},{-62,-260}},color={255,0,255}));
  connect(uRetDamPosMax, retDamSwitch.u1)
    annotation (Line(points={{-200,-230},{-140,-230},{-140,-252},{-62,-252}},color={0,0,127}));
  connect(uRetDamPosMin, retDamSwitch.u3)
    annotation (Line(points={{-200,-260},{-140,-260},{-140,-268},{-62,-268}},color={0,0,127}));
  connect(retDamSwitch.y, minRetDamSwitch.u3)
    annotation (Line(points={{-39,-260},{-30,-260},{-30,-258},{38,-258}},color={0,0,127}));
  connect(uRetDamPhyPosMax, minRetDamSwitch.u1)
    annotation (Line(points={{-200,-200},{-120,-200},{-120,-242},{38,-242}},color={0,0,127}));
<<<<<<< HEAD
  connect(trueFalseHold.y, and1.u1)
=======
  connect(truFalHol.y, and1.u1)
>>>>>>> aea16c48
    annotation (Line(points={{21,210},{30,210},{30,130},{-10,130},{-10,110},{-2,110}},color={255,0,255}));
  connect(and1.y, andEnaDis.u1)
    annotation (Line(points={{21,110},{21,110},{30,110},{30,48},{38,48}},color={255,0,255}));
  connect(les1.y, and2.u2)
    annotation (Line(points={{13,-180},{128,-180}},color={255,0,255}));
  connect(uSupFan, and1.u2)
    annotation (Line(points={{-200,110},{-102,110},{-102,102},{-2,102}},color={255,0,255}));
  connect(intToRea1.u, uZonSta) annotation (Line(points={{-162,-10},{-170,-10},{-200,-10}}, color={255,127,0}));
  connect(outDamSwitch.u2, and3.y)
    annotation (Line(points={{38,-140},{20,-140},{20,-110},{1,-110}}, color={255,0,255}));
  connect(not2.y, and3.u1)
    annotation (Line(points={{11,-60},{20,-60},{20,-86},{-28,-86},{-28,-110},{-22,-110}}, color={255,0,255}));
  connect(greEqu.y, and3.u2) annotation (Line(points={{-49,-100},{-36,-100},{-36,-118},{-22,-118}}, color={255,0,255}));

  connect(and2.u1, not2.y) annotation (Line(points={{128,-172},{116,-172},{116,-94},
          {20,-94},{20,-60},{11,-60}}, color={255,0,255}));
  annotation (
    defaultComponentName = "ecoEnaDis",
    Icon(graphics={
        Rectangle(
          extent={{-100,-100},{100,100}},
          lineColor={0,0,127},
          fillColor={255,255,255},
          fillPattern=FillPattern.Solid),
        Line(
          points={{-2,60},{78,60}},
          color={0,0,127},
          thickness=0.5),
        Line(
          points={{-78,-64},{-2,-64},{-2,60}},
          color={0,0,127},
          thickness=0.5),
        Text(
          extent={{-170,150},{158,112}},
          lineColor={0,0,127},
          textString="%name")}),
    Diagram(coordinateSystem(
        preserveAspectRatio=false,
        extent={{-180,-280},{180,280}},
        initialScale=0.1), graphics={
        Rectangle(
          extent={{-170,-44},{170,-272}},
          lineColor={0,0,0},
          fillColor={215,215,215},
          fillPattern=FillPattern.Solid),
        Rectangle(
          extent={{-170,16},{170,-36}},
          lineColor={0,0,0},
          fillColor={215,215,215},
          fillPattern=FillPattern.Solid),
        Rectangle(
          extent={{-170,76},{170,24}},
          lineColor={0,0,0},
          fillColor={215,215,215},
          fillPattern=FillPattern.Solid),
        Rectangle(
          extent={{-170,136},{170,84}},
          lineColor={0,0,0},
          fillColor={215,215,215},
          fillPattern=FillPattern.Solid),
        Rectangle(
          extent={{-170,272},{170,144}},
          lineColor={0,0,0},
          fillColor={215,215,215},
          fillPattern=FillPattern.Solid),
                                     Text(
          extent={{102,168},{184,156}},
          lineColor={0,0,0},
          horizontalAlignment=TextAlignment.Left,
          textString="Outdoor air
conditions"),                        Text(
          extent={{100,70},{278,36}},
          lineColor={0,0,0},
          horizontalAlignment=TextAlignment.Left,
          textString="Freeze protection -
disable if stage1
and above"),                         Text(
          extent={{100,-42},{268,-90}},
          lineColor={0,0,0},
          horizontalAlignment=TextAlignment.Left,
          textString="Damper position
limit assignments
with delays"),                       Text(
          extent={{102,18},{214,-30}},
          lineColor={0,0,0},
          horizontalAlignment=TextAlignment.Left,
          textString="Zone state -
disable if
Heating"),                       Text(
          extent={{100,102},{194,92}},
          lineColor={0,0,0},
          horizontalAlignment=TextAlignment.Left,
          textString="Supply fan status")}),
Documentation(info="<html>
<p>
This is a multiple zone VAV AHU economizer enable/disable sequence
based on ASHRAE G36 PART5.N.7 and PART5.A.17. Additional
conditions included in the sequence are: freeze protection (freeze protection
stage 0-3, see PART5.N.12), supply fan status (on or off, see PART5.N.5),
and zone state (cooling, heating, or deadband, as illustrated in the
modulation control chart, PART5.N.2.c).
</p>
<p>
The economizer is disabled whenever the outdoor air conditions
exceed the economizer high limit setpoint.
This sequence allows for all device types listed in
ASHRAE 90.1-2013 and Title 24-2013.
</p>
<p>
<<<<<<< HEAD
In addition, economizer shall be disabled without a delay whenever any of the
following is true: supply fan is off (<code>TSupFan = False</code>),
zone state (<a href=\"modelica://Buildings.Experimental.OpenBuildingControl.ASHRAE.G36.Constants.ZoneStates\">
Buildings.Experimental.OpenBuildingControl.ASHRAE.G36.Constants.ZoneStates</a>) is <code>heating</code>,
freeze protection stage
(<a href=\"modelica://Buildings.Experimental.OpenBuildingControl.ASHRAE.G36.Constants.FreezeProtectionStages\">
Buildings.Experimental.OpenBuildingControl.ASHRAE.G36.Constants.FreezeProtectionStages</a>) is not <code>stage0</code>.
=======
In addition, the economizer gets disabled without a delay whenever any of the
following is <code>true</code>:
>>>>>>> aea16c48
</p>
<ul>
<li>
supply fan is off (<code>uSupFan = false</code>),
</li>
<li>
zone state <a href=\"modelica://Buildings.Experimental.OpenBuildingControl.ASHRAE.G36.Constants.ZoneStates\">
Buildings.Experimental.OpenBuildingControl.ASHRAE.G36.Constants.ZoneStates</a> is <code>heating</code>,
</li>
<li>
freeze protection stage
<a href=\"modelica://Buildings.Experimental.OpenBuildingControl.ASHRAE.G36.Constants.FreezeProtectionStages\">
Buildings.Experimental.OpenBuildingControl.ASHRAE.G36.Constants.FreezeProtectionStages</a>
is not <code>stage0</code>.
</li>
</ul>
<p>
The following state machine chart illustrates the transitions between enabling and disabling:
</p>
<p align=\"center\">
<img alt=\"Image of economizer enable-disable state machine chart\"
src=\"modelica://Buildings/Resources/Images/Experimental/OpenBuildingControl/ASHRAE/G36/Atomic/EconEnableDisableStateMachineChartMultiZone.png\"/>
</p>
<p>
After the disable signal is activated, the following procedure is applied, per PART5.N.7.d, in order to 
prevent pressure fluctuations in the HVAC system:
</p>
<ul>
<li>
return damper gets fully opened (<code>yRetDamPosMax = uRetDamPhyPosMax</code> and 
<code>yRetDamPosMin = uRetDamPhyPosMax</code>) for <code>retDamFulOpeTim</code>
time period, after which the return damper gets released to its minimum outdoor airflow control position
(<code>yRetDamPosMax = uRetDamPosMax</code> and <code>yRetDamPosMin = uRetDamPosMax</code>).
</li>
<li>
outdoor air damper is closed to its minimum outoor airflow control limit (<code>yOutDamPosMax = uOutDamPosMin</code>) 
after a <code>smaDisDel</code> time delay.
</li>
</ul>
</html>", revisions="<html>
<ul>
<li>
August 3, 2017, by Michael Wetter:<br/>
Removed unrequired input into block <code>and2</code> as this input
was always <code>true</code> if <code>and2.u2 = true</code>.
</li>
<li>
June 27, 2017, by Milica Grahovac:<br/>
First implementation.
</li>
</ul>
</html>"));
end EconEnableDisableMultiZone;<|MERGE_RESOLUTION|>--- conflicted
+++ resolved
@@ -3,47 +3,6 @@
   "Multiple zone VAV AHU economizer enable/disable switch"
 
   parameter Boolean use_enthalpy = true
-<<<<<<< HEAD
-    "Set to true to evaluate outdoor air enthalpy in addition to temperature";
-  parameter Modelica.SIunits.Time retDamFulOpeTim = 180
-    "Time period to keep RA damper fully open at disable to avoid pressure fluctuations";
-  parameter Modelica.SIunits.Time smaDisDel = 15
-    "Small time delay before closing the OA damper at disable to avoid pressure fluctuations";
-
-  CDL.Interfaces.RealInput TOut(final unit="K", final quantity = "ThermodynamicTemperature")
-    "Outdoor air (OA) temperature"
-    annotation (Placement(transformation(extent={{-220,250},{-180,290}}),
-        iconTransformation(extent={{-120,90},{-100,110}})));
-  CDL.Interfaces.RealInput hOut(final unit="J/kg", final quantity="SpecificEnergy") if use_enthalpy
-      "Outdoor air enthalpy" annotation (Placement(transformation(extent={{-220,170},{-180,210}}),
-        iconTransformation(extent={{-120,50},{-100,70}})));
-  CDL.Interfaces.RealInput TOutCut(final unit="K", final quantity = "ThermodynamicTemperature")
-    "OA temperature high limit cutoff. For differential dry bulb temeprature condition use return air temperature measurement"
-    annotation (Placement(transformation(extent={{-220,210},{-180,250}}),
-        iconTransformation(extent={{-120,70},{-100,90}})));
-  CDL.Interfaces.RealInput hOutCut(final unit="J/kg", final quantity="SpecificEnergy") if use_enthalpy
-    "OA enthalpy high limit cutoff. For differential enthalpy use return air enthalpy measurement"
-    annotation (Placement(transformation(extent={{-220,130},{-180,170}}),
-        iconTransformation(extent={{-120,30},{-100,50}})));
-  CDL.Interfaces.RealInput uOutDamPosMin(final min=0, final max=1)
-    "Minimum outdoor air damper position, get from damper position limits sequence"
-    annotation (Placement(transformation(extent={{-220,-180},{-180,-140}}),
-        iconTransformation(extent={{-120,-70},{-100,-50}})));
-  CDL.Interfaces.RealInput uOutDamPosMax(final min=0, final max=1)
-    "Maximum outdoor air damper position, get from damper position limits sequence"
-    annotation (Placement(transformation(extent={{-220,-150},{-180,-110}}),
-        iconTransformation(extent={{-120,-50},{-100,-30}})));
-  CDL.Interfaces.RealInput uRetDamPosMax(final min=0, final max=1)
-    "Maximum return air damper position, get from damper position limits sequence"
-    annotation (Placement(transformation(extent={{-220,-250},{-180,-210}}),
-        iconTransformation(extent={{-120,-110},{-100,-90}})));
-  CDL.Interfaces.RealInput uRetDamPosMin(final min=0, final max=1)
-    "Minimum return air damper position, get from damper position limits sequence"
-    annotation (Placement(transformation(extent={{-220,-280},{-180,-240}}),
-        iconTransformation(extent={{-120,-130},{-100,-110}})));
-  CDL.Interfaces.RealInput uRetDamPhyPosMax(final min=0, final max=1)
-    "Physical maximum return air damper position, get from damper position limits sequence"
-=======
     "Set to true to evaluate outdoor air enthalpy in addition to temperature"
     annotation(Dialog(group="Conditional"));
   parameter Modelica.SIunits.TemperatureDifference delTOutHis=1
@@ -117,16 +76,11 @@
     final min=0,
     final max=1)
     "Physical maximum return air damper position, output from damper position limits sequence"
->>>>>>> aea16c48
     annotation (Placement(transformation(extent={{-220,-220},{-180,-180}}),
       iconTransformation(extent={{-120,-90},{-100,-70}})));
   CDL.Interfaces.BooleanInput uSupFan "Supply fan on/off status signal"
     annotation (Placement(transformation(extent={{-220,90},{-180,130}}),
-<<<<<<< HEAD
-        iconTransformation(extent={{-120,-30},{-100,-10}})));
-=======
       iconTransformation(extent={{-120,-30},{-100,-10}})));
->>>>>>> aea16c48
   CDL.Interfaces.IntegerInput uFreProSta "Freeze protection stage status signal"
     annotation (Placement(transformation(extent={{-220,30},{-180,70}}),
       iconTransformation(extent={{-120,10},{-100,30}})));
@@ -134,15 +88,6 @@
     annotation (Placement(transformation(extent={{-220,-30},{-180,10}}),
       iconTransformation(extent={{-120,-10},{-100,10}})));
 
-<<<<<<< HEAD
-  CDL.Interfaces.RealOutput yOutDamPosMax(final min=0, final max=1) "Maximum outdoor air damper position"
-    annotation (Placement(transformation(extent={{180,-150},{200,-130}}),
-        iconTransformation(extent={{100,28},{140,68}})));
-  CDL.Interfaces.RealOutput yRetDamPosMin(final min=0, final max=1) "Minimum return air damper position"
-    annotation (Placement(transformation(extent={{180,-260},{200,-240}}),
-        iconTransformation(extent={{100,-100},{140,-60}})));
-  CDL.Interfaces.RealOutput yRetDamPosMax(final min=0, final max=1) "Maximum return air damper position"
-=======
   CDL.Interfaces.RealOutput yOutDamPosMax(
     final unit="1",
     final min=0,
@@ -159,24 +104,9 @@
     final unit="1",
     final min=0,
     final max=1) "Maximum return air damper position"
->>>>>>> aea16c48
     annotation (Placement(transformation(
       extent={{180,-220},{200,-200}}), iconTransformation(extent={{100,-40},{140,0}})));
 
-<<<<<<< HEAD
-  CDL.Logical.TrueFalseHold trueFalseHold(final duration=600) "10 min on/off delay"
-    annotation (Placement(transformation(extent={{0,200},{20,220}})));
-  CDL.Logical.And3 andEnaDis "Logical and to check freeze protection stage and zone state"
-   annotation (Placement(transformation(extent={{40,30},{60,50}})));
-
-protected
-  final parameter Modelica.SIunits.Temperature delTOutHis=1
-    "Delta between the temperature hysteresis high and low limit";
-  parameter Modelica.SIunits.SpecificEnergy delEntHis=1000
-    "Delta between the enthalpy hysteresis high and low limits, used if use_enthalpy = true"
-    annotation(Dialog(enable = use_enthalpy));
-  final parameter Modelica.SIunits.Temperature TOutHigLimCutHig = 0
-=======
   CDL.Logical.TrueFalseHold truFalHol(final duration=600) "10 min on/off delay"
     annotation (Placement(transformation(extent={{0,200},{20,220}})));
   CDL.Logical.And3 andEnaDis "Logical and to check freeze protection stage and zone state"
@@ -184,7 +114,6 @@
 
 protected
   final parameter Modelica.SIunits.TemperatureDifference TOutHigLimCutHig = 0
->>>>>>> aea16c48
     "Hysteresis high limit cutoff";
   final parameter Real TOutHigLimCutLow = TOutHigLimCutHig - delTOutHis
     "Hysteresis low limit cutoff";
@@ -207,12 +136,6 @@
     annotation (Placement(transformation(extent={{-140,160},{-120,180}})));
   CDL.Continuous.Add add1(final k2=-1) "Add block determines difference between TOut and TOutCut"
     annotation (Placement(transformation(extent={{-140,240},{-120,260}})));
-<<<<<<< HEAD
-  CDL.Logical.Hysteresis hysOutTem(final uLow=TOutHigLimCutLow, final uHigh=TOutHigLimCutHig)
-    "Outdoor air temperature hysteresis for both fixed and differential dry bulb temperature cutoff conditions"
-    annotation (Placement(transformation(extent={{-100,240},{-80,260}})));
-  CDL.Logical.Hysteresis hysOutEnt(final uLow=hOutHigLimCutLow, final uHigh=hOutHigLimCutHig) if use_enthalpy
-=======
   CDL.Logical.Hysteresis hysOutTem(
     final uLow=TOutHigLimCutLow,
     final uHigh=TOutHigLimCutHig)
@@ -221,7 +144,6 @@
   CDL.Logical.Hysteresis hysOutEnt(
     final uLow=hOutHigLimCutLow,
     final uHigh=hOutHigLimCutHig) if use_enthalpy
->>>>>>> aea16c48
     "Outdoor air enthalpy hysteresis for both fixed and differential enthalpy cutoff conditions"
     annotation (Placement(transformation(extent={{-100,160},{-80,180}})));
   CDL.Logical.Switch outDamSwitch "Set maximum OA damper position to minimum at disable (after a given time delay)"
@@ -252,15 +174,8 @@
     final threshold=Constants.ZoneStates.heating + 0.5)
     "Check if zone state is other than heating"
     annotation (Placement(transformation(extent={{-120,-20},{-100,0}})));
-<<<<<<< HEAD
-  CDL.Logical.GreaterThreshold greThr2(final threshold=0) "Check if the timer got started"
-    annotation (Placement(transformation(extent={{88,-182},{108,-162}})));
-  CDL.Logical.And3 and2 "Logical and"
-    annotation (Placement(transformation(extent={{130,-200},{150,-180}})));
-=======
   CDL.Logical.And  and2 "Logical and"
     annotation (Placement(transformation(extent={{130,-182},{150,-162}})));
->>>>>>> aea16c48
   CDL.Logical.And and1 "Logical and checks supply fan status"
     annotation (Placement(transformation(extent={{0,100},{20,120}})));
   CDL.Conversions.IntegerToReal intToRea "Integer to real converter"
@@ -302,20 +217,12 @@
     annotation (Line(points={{-200,-230},{-78,-230},{-78,-218},{38,-218}}, color={0,0,127}));
   connect(timer.y, les1.u1)
     annotation (Line(points={{51,-60},{72,-60},{72,-154},{-20,-154},{-20,-180},{-10,-180}},color={0,0,127}));
-<<<<<<< HEAD
-  connect(nor1.y, trueFalseHold.u) annotation (Line(points={{-19,210},{-1,210}}, color={255,0,255}));
-=======
   connect(nor1.y, truFalHol.u) annotation (Line(points={{-19,210},{-1,210}}, color={255,0,255}));
->>>>>>> aea16c48
   connect(andEnaDis.y, not2.u)
     annotation (Line(points={{61,40},{72,40},{72,-20},{-20,-20},{-20,-60},{-12,-60}}, color={255,0,255}));
   connect(minRetDamSwitch.y, yRetDamPosMin)
     annotation (Line(points={{61,-250},{124,-250},{190,-250}}, color={0,0,127}));
-<<<<<<< HEAD
-  connect(maxRetDamSwitch.y, yRetDamPosMax) annotation (Line(points={{61,-210},{190,-210}},  color={0,0,127}));
-=======
   connect(maxRetDamSwitch.y, yRetDamPosMax) annotation (Line(points={{61,-210},{190,-210}}, color={0,0,127}));
->>>>>>> aea16c48
   connect(openRetDam.y, les1.u2)
     annotation (Line(points={{-39,-180},{-30,-180},{-30,-188},{-10,-188}}, color={0,0,127}));
   connect(not2.y, timer.u) annotation (Line(points={{11,-60},{28,-60}},   color={255,0,255}));
@@ -328,19 +235,11 @@
   connect(greThr.y, andEnaDis.u3)
     annotation (Line(points={{-99,-10},{-20,-10},{-20,32},{38,32}}, color={255,0,255}));
   connect(and2.y, maxRetDamSwitch.u2)
-<<<<<<< HEAD
-    annotation (Line(points={{151,-190},{162,-190},{162,-230},{20,-230},{20,-210},{38,-210}}, color={255,0,255}));
-  connect(and2.y, minRetDamSwitch.u2)
-    annotation (Line(points={{151,-190},{162,-190},{162,-230},{20,-230},{20,-250},{38,-250}}, color={255,0,255}));
-  connect(timer.y, greThr2.u)
-    annotation (Line(points={{51,-60},{82,-60},{82,-172},{86,-172}},   color={0,0,127}));
-=======
     annotation (Line(points={{151,-172},{162,-172},{162,-230},{20,-230},{20,-210},
           {38,-210}}, color={255,0,255}));
   connect(and2.y, minRetDamSwitch.u2)
     annotation (Line(points={{151,-172},{162,-172},{162,-230},{20,-230},{20,-250},
           {38,-250}}, color={255,0,255}));
->>>>>>> aea16c48
   connect(not2.y, retDamSwitch.u2)
     annotation (Line(points={{11,-60},{20,-60},{20,-72},{-90,-72},{-90,-260},{-62,-260}},color={255,0,255}));
   connect(uRetDamPosMax, retDamSwitch.u1)
@@ -351,11 +250,7 @@
     annotation (Line(points={{-39,-260},{-30,-260},{-30,-258},{38,-258}},color={0,0,127}));
   connect(uRetDamPhyPosMax, minRetDamSwitch.u1)
     annotation (Line(points={{-200,-200},{-120,-200},{-120,-242},{38,-242}},color={0,0,127}));
-<<<<<<< HEAD
-  connect(trueFalseHold.y, and1.u1)
-=======
   connect(truFalHol.y, and1.u1)
->>>>>>> aea16c48
     annotation (Line(points={{21,210},{30,210},{30,130},{-10,130},{-10,110},{-2,110}},color={255,0,255}));
   connect(and1.y, andEnaDis.u1)
     annotation (Line(points={{21,110},{21,110},{30,110},{30,48},{38,48}},color={255,0,255}));
@@ -465,18 +360,8 @@
 ASHRAE 90.1-2013 and Title 24-2013.
 </p>
 <p>
-<<<<<<< HEAD
-In addition, economizer shall be disabled without a delay whenever any of the
-following is true: supply fan is off (<code>TSupFan = False</code>),
-zone state (<a href=\"modelica://Buildings.Experimental.OpenBuildingControl.ASHRAE.G36.Constants.ZoneStates\">
-Buildings.Experimental.OpenBuildingControl.ASHRAE.G36.Constants.ZoneStates</a>) is <code>heating</code>,
-freeze protection stage
-(<a href=\"modelica://Buildings.Experimental.OpenBuildingControl.ASHRAE.G36.Constants.FreezeProtectionStages\">
-Buildings.Experimental.OpenBuildingControl.ASHRAE.G36.Constants.FreezeProtectionStages</a>) is not <code>stage0</code>.
-=======
 In addition, the economizer gets disabled without a delay whenever any of the
 following is <code>true</code>:
->>>>>>> aea16c48
 </p>
 <ul>
 <li>
