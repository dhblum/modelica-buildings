within Buildings.Experimental.OpenBuildingControl.ASHRAE.G36.Atomic.Validation;
model EconDamperPositionLimitsMultiZone_LoopDisable
  "Validation model for the multiple zone VAV AHU minimum outdoor air control - damper position limits"
  extends Modelica.Icons.Example;

  CDL.Continuous.Sources.Constant VOutMinSet_flow(final k=VOutSet_flow)
    "Outdoor airflow rate setpoint, 15cfm/occupant and 100 occupants"
    annotation (Placement(transformation(extent={{-200,20},{-180,40}})));
  CDL.Continuous.Sources.Constant VOutMinSet1_flow(final k=VOutSet_flow)
    "Outdoor airflow rate setpoint, 15cfm/occupant and 100 occupants"
    annotation (Placement(transformation(extent={{-60,20},{-40,40}})));
  CDL.Continuous.Sources.Constant VOutMinSet2_flow(final k=VOutSet_flow)
    "Outdoor airflow rate setpoint, 15cfm/occupant and 100 occupants"
    annotation (Placement(transformation(extent={{80,20},{100,40}})));

  // Fan Status
<<<<<<< HEAD
  CDL.Logical.Sources.Constant fanStatus(final k=false) "Fan is off"
    annotation (Placement(transformation(extent={{-200,-20},{-180,0}})));

  // Operation Mode
  CDL.Integers.Sources.Constant operationMode1(final k=Constants.OperationModes.warUpInd)
=======
  CDL.Logical.Sources.Constant fanSta(final k=false) "Fan is off"
    annotation (Placement(transformation(extent={{-200,-20},{-180,0}})));

  // Operation Mode
  CDL.Integers.Sources.Constant opeMod1(final k=Constants.OperationModes.warUpInd)
>>>>>>> aea16c48
    "AHU operation mode is NOT Occupied"
    annotation (Placement(transformation(extent={{-60,-60},{-40,-40}})));

  // Freeze Protection Stage
  CDL.Integers.Sources.Constant freProSta2(final k=Constants.FreezeProtectionStages.stage2)
    "Freeze protection stage is 2"
    annotation (Placement(transformation(extent={{80,-100},{100,-80}})));

  Modelica.Blocks.Sources.Ramp VOut_flow(
    final duration=1800,
    final offset=minVOutSet_flow,
    final height=incVOutSet_flow)
    "Measured outdoor airflow rate"
    annotation (Placement(transformation(extent={{-200,60},{-180,80}})));
  Modelica.Blocks.Sources.Ramp VOut1_flow(
    final duration=1800,
    final offset=minVOutSet_flow,
    final height=incVOutSet_flow)
    "Measured outdoor airflow rate"
    annotation (Placement(transformation(extent={{-60,60},{-40,80}})));
  Modelica.Blocks.Sources.Ramp VOut2_flow(
    final duration=1800,
    final offset=minVOutSet_flow,
    final height=incVOutSet_flow)
    "Measured outdoor airflow rate"
    annotation (Placement(transformation(extent={{80,60},{100,80}})));

  EconDamperPositionLimitsMultiZone ecoDamLim
    "Multiple zone VAV AHU minimum outdoor air control - damper position limits"
      annotation (Placement(transformation(extent={{-120,-20},{-100,0}})));
  EconDamperPositionLimitsMultiZone ecoDamLim1
    "Multiple zone VAV AHU minimum outdoor air control - damper position limits"
      annotation (Placement(transformation(extent={{20,-20},{40,0}})));
  EconDamperPositionLimitsMultiZone ecoDamLim2
    "Multiple zone VAV AHU minimum outdoor air control - damper position limits"
      annotation (Placement(transformation(extent={{160,-20},{180,0}})));

protected
  final parameter Modelica.SIunits.VolumeFlowRate VOutSet_flow=0.71
    "Example volumetric airflow setpoint, 15cfm/occupant, 100 occupants";
  final parameter Modelica.SIunits.VolumeFlowRate minVOutSet_flow=0.61
    "Volumetric airflow sensor output, minimum value in the example";
  final parameter Modelica.SIunits.VolumeFlowRate incVOutSet_flow=0.2
    "Maximum increase in airflow volume during the example simulation";

  CDL.Integers.Sources.Constant freProSta(final k=Constants.FreezeProtectionStages.stage1)
    "Freeze protection stage is 1"
    annotation (Placement(transformation(extent={{-200,-100},{-180,-80}})));
<<<<<<< HEAD
  CDL.Integers.Sources.Constant operationMode(final k=Constants.OperationModes.occModInd)
=======
  CDL.Integers.Sources.Constant opeMod(final k=Constants.OperationModes.occModInd)
>>>>>>> aea16c48
    "AHU operation mode is Occupied"
    annotation (Placement(transformation(extent={{-200,-60},{-180,-40}})));
  CDL.Logical.Sources.Constant fanStatus1(final k=true) "Fan is on"
    annotation (Placement(transformation(extent={{-60,-20},{-40,0}})));
  CDL.Integers.Sources.Constant freProSta1(final k=Constants.FreezeProtectionStages.stage1)
    "Freeze protection stage is 1"
    annotation (Placement(transformation(extent={{-60,-100},{-40,-80}})));
  CDL.Logical.Sources.Constant fanStatus2(final k=true) "Fan is on"
    annotation (Placement(transformation(extent={{80,-20},{100,0}})));
<<<<<<< HEAD
  CDL.Integers.Sources.Constant operationMode2(final k=Constants.OperationModes.occModInd)
=======
  CDL.Integers.Sources.Constant opeMod2(final k=Constants.OperationModes.occModInd)
>>>>>>> aea16c48
    "AHU operation mode is Occupied"
    annotation (Placement(transformation(extent={{80,-60},{100,-40}})));

equation
  connect(VOut_flow.y, ecoDamLim.VOut_flow) annotation (Line(points={{-179,70},{-140,70},
          {-140,-2},{-121,-2}}, color={0,0,127}));
  connect(VOutMinSet_flow.y, ecoDamLim.VOutMinSet_flow)
    annotation (Line(points={{-179,30},{-150,30},{-150,-5},{-121,-5}}, color={0,0,127}));
  connect(fanSta.y, ecoDamLim.uSupFan)
    annotation (Line(points={{-179,-10},{-160,-10},{-121,-10}}, color={255,0,255}));
  connect(freProSta.y, ecoDamLim.uFreProSta)
    annotation (Line(points={{-179,-90},{-140,-90},{-140,-18},{-121,-18}}, color={255,127,0}));
  connect(VOut1_flow.y, ecoDamLim1.VOut_flow) annotation (Line(points={{-39,70},{0,70},{
          0,-2},{19,-2}}, color={0,0,127}));
  connect(VOutMinSet1_flow.y, ecoDamLim1.VOutMinSet_flow) annotation (Line(points={{-39,
          30},{-10,30},{-10,-5},{19,-5}}, color={0,0,127}));
  connect(fanStatus1.y, ecoDamLim1.uSupFan) annotation (Line(points={{-39,-10},
          {-20,-10},{19,-10}}, color={255,0,255}));
  connect(freProSta1.y, ecoDamLim1.uFreProSta)
    annotation (Line(points={{-39,-90},{0,-90},{0,-18},{19,-18}}, color={255,127,0}));
  connect(VOut2_flow.y, ecoDamLim2.VOut_flow) annotation (Line(points={{101,70},{140,70},
          {140,-2},{159,-2}}, color={0,0,127}));
  connect(VOutMinSet2_flow.y, ecoDamLim2.VOutMinSet_flow) annotation (Line(points={{101,
          30},{130,30},{130,-5},{159,-5}}, color={0,0,127}));
  connect(fanStatus2.y, ecoDamLim2.uSupFan) annotation (Line(points={{101,-10},
          {120,-10},{159,-10}}, color={255,0,255}));
  connect(freProSta2.y, ecoDamLim2.uFreProSta)
    annotation (Line(points={{101,-90},{140,-90},{140,-18},{159,-18}},color={255,127,0}));
<<<<<<< HEAD
  connect(operationMode.y, ecoDamLim.uOpeMod)
=======
  connect(opeMod.y, ecoDamLim.uOpeMod)
>>>>>>> aea16c48
    annotation (Line(points={{-179,-50},{-150,-50},{-150,-15},{-121,-15}}, color={255,127,0}));
  connect(opeMod1.y, ecoDamLim1.uOpeMod)
    annotation (Line(points={{-39,-50},{-10,-50},{-10,-15},{19,-15}}, color={255,127,0}));
  connect(opeMod2.y, ecoDamLim2.uOpeMod)
    annotation (Line(points={{101,-50},{130,-50},{130,-15},{159,-15}}, color={255,127,0}));
  annotation (
  experiment(StopTime=1800.0, Tolerance=1e-06),
  __Dymola_Commands(file="modelica://Buildings/Resources/Scripts/Dymola/Experimental/OpenBuildingControl/ASHRAE/G36/Atomic/Validation/EconDamperPositionLimitsMultiZone_LoopDisable.mos"
    "Simulate and plot"),
    Icon(graphics={Ellipse(
          lineColor={75,138,73},
          fillColor={255,255,255},
          fillPattern=FillPattern.Solid,
          extent={{-100,-100},{100,100}}), Polygon(
          lineColor={0,0,255},
          fillColor={75,138,73},
          pattern=LinePattern.None,
          fillPattern=FillPattern.Solid,
          points={{-36,58},{64,-2},{-36,-62},{-36,58}})}),
    Diagram(coordinateSystem(preserveAspectRatio=false, extent={{-220,-120},{
            220,120}}), graphics={
        Text(
          extent={{-200,110},{-166,98}},
          lineColor={0,0,0},
          lineThickness=0.5,
          fillColor={255,255,255},
          fillPattern=FillPattern.Solid,
          horizontalAlignment=TextAlignment.Left,
          fontSize=16,
          textString="Fan is off"),
        Text(
          extent={{-60,114},{68,96}},
          lineColor={0,0,0},
          lineThickness=0.5,
          fillColor={255,255,255},
          fillPattern=FillPattern.Solid,
          horizontalAlignment=TextAlignment.Left,
          fontSize=16,
          textString="Operation mode is other than occModInd"),
        Text(
          extent={{80,114},{208,96}},
          lineColor={0,0,0},
          lineThickness=0.5,
          fillColor={255,255,255},
          fillPattern=FillPattern.Solid,
          horizontalAlignment=TextAlignment.Left,
          fontSize=16,
          textString="Freeze protection status is higher than 1")}),
Documentation(info="<html>
<p>
This example validates enable/disable conditions for
<a href=\"modelica://Buildings.Experimental.OpenBuildingControl.ASHRAE.G36.Atomic.EconDamperPositionLimitsMultiZone\">
Buildings.Experimental.OpenBuildingControl.ASHRAE.G36.Atomic.EconDamperPositionLimitsMultiZone</a>
for the following input signals: <code>uSupFan</code>, <code>uFreProSta</code>, <code>uOpeMod</code>.
</p>
</html>", revisions="<html>
<ul>
<li>
June 06, 2017, by Milica Grahovac:<br/>
First implementation.
</li>
</ul>
</html>"));
end EconDamperPositionLimitsMultiZone_LoopDisable;<|MERGE_RESOLUTION|>--- conflicted
+++ resolved
@@ -14,19 +14,11 @@
     annotation (Placement(transformation(extent={{80,20},{100,40}})));
 
   // Fan Status
-<<<<<<< HEAD
-  CDL.Logical.Sources.Constant fanStatus(final k=false) "Fan is off"
-    annotation (Placement(transformation(extent={{-200,-20},{-180,0}})));
-
-  // Operation Mode
-  CDL.Integers.Sources.Constant operationMode1(final k=Constants.OperationModes.warUpInd)
-=======
   CDL.Logical.Sources.Constant fanSta(final k=false) "Fan is off"
     annotation (Placement(transformation(extent={{-200,-20},{-180,0}})));
 
   // Operation Mode
   CDL.Integers.Sources.Constant opeMod1(final k=Constants.OperationModes.warUpInd)
->>>>>>> aea16c48
     "AHU operation mode is NOT Occupied"
     annotation (Placement(transformation(extent={{-60,-60},{-40,-40}})));
 
@@ -75,11 +67,7 @@
   CDL.Integers.Sources.Constant freProSta(final k=Constants.FreezeProtectionStages.stage1)
     "Freeze protection stage is 1"
     annotation (Placement(transformation(extent={{-200,-100},{-180,-80}})));
-<<<<<<< HEAD
-  CDL.Integers.Sources.Constant operationMode(final k=Constants.OperationModes.occModInd)
-=======
   CDL.Integers.Sources.Constant opeMod(final k=Constants.OperationModes.occModInd)
->>>>>>> aea16c48
     "AHU operation mode is Occupied"
     annotation (Placement(transformation(extent={{-200,-60},{-180,-40}})));
   CDL.Logical.Sources.Constant fanStatus1(final k=true) "Fan is on"
@@ -89,11 +77,7 @@
     annotation (Placement(transformation(extent={{-60,-100},{-40,-80}})));
   CDL.Logical.Sources.Constant fanStatus2(final k=true) "Fan is on"
     annotation (Placement(transformation(extent={{80,-20},{100,0}})));
-<<<<<<< HEAD
-  CDL.Integers.Sources.Constant operationMode2(final k=Constants.OperationModes.occModInd)
-=======
   CDL.Integers.Sources.Constant opeMod2(final k=Constants.OperationModes.occModInd)
->>>>>>> aea16c48
     "AHU operation mode is Occupied"
     annotation (Placement(transformation(extent={{80,-60},{100,-40}})));
 
@@ -122,11 +106,7 @@
           {120,-10},{159,-10}}, color={255,0,255}));
   connect(freProSta2.y, ecoDamLim2.uFreProSta)
     annotation (Line(points={{101,-90},{140,-90},{140,-18},{159,-18}},color={255,127,0}));
-<<<<<<< HEAD
-  connect(operationMode.y, ecoDamLim.uOpeMod)
-=======
   connect(opeMod.y, ecoDamLim.uOpeMod)
->>>>>>> aea16c48
     annotation (Line(points={{-179,-50},{-150,-50},{-150,-15},{-121,-15}}, color={255,127,0}));
   connect(opeMod1.y, ecoDamLim1.uOpeMod)
     annotation (Line(points={{-39,-50},{-10,-50},{-10,-15},{19,-15}}, color={255,127,0}));
