--- conflicted
+++ resolved
@@ -2,33 +2,6 @@
 block EconModulationMultiZone
   "Outdoor and return air damper position modulation sequence for multiple zone VAV AHU"
 
-<<<<<<< HEAD
-  parameter Real retDamConSigMin(final min=0, final max=1, final unit="1") = 0.5
-  "Minimum control loop signal for the return air damper";
-  parameter Real kPMod=1 "Gain of modulation controller";
-  parameter Modelica.SIunits.Time TiMod=300 "Time constant of modulation controller integrator block";
-
-  CDL.Interfaces.RealInput TSup(final unit="K", final quantity = "ThermodynamicTemperature")
-    "Measured supply air temperature" annotation (Placement(transformation(extent={{-160,-40},{-120,0}}),
-        iconTransformation(extent={{-120,50},{-100,70}})));
-  CDL.Interfaces.RealInput THeaSet(final unit="K", final quantity = "ThermodynamicTemperature")
-    "Supply air temperature heating setpoint" annotation (Placement(transformation(extent={{-160,-10},{-120,30}}),
-        iconTransformation(extent={{-120,80},{-100,100}})));
-  CDL.Interfaces.RealInput uOutDamPosMin(final min=0, final max=1, final unit="1")
-    "Minimum economizer damper position limit as returned by the damper position limits  sequence"
-    annotation (Placement(transformation(extent={{-160,-120},{-120,-80}}),
-        iconTransformation(extent={{-120,-30},{-100,-10}})));
-  CDL.Interfaces.RealInput uOutDamPosMax(final min=0, final max=1, final unit="1")
-    "Maximum economizer damper position limit as returned by the economizer enable-disable sequence.
-    If the economizer is disabled, this value equals uOutDamPosMin"
-    annotation (Placement(transformation(extent={{-160,-90},{-120,-50}}),
-        iconTransformation(extent={{-120,0},{-100,20}})));
-  CDL.Interfaces.RealInput uRetDamPosMin(final min=0, final max=1, final unit="1")
-    "Minimum return air damper position limit as returned by the economizer enable-disable sequence"
-    annotation (Placement(transformation(extent={{-160,40},{-120,80}}),
-        iconTransformation(extent={{-120,-100},{-100,-80}})));
-  CDL.Interfaces.RealInput uRetDamPosMax(final min=0, final max=1, final unit="1")
-=======
   parameter Real conSigMin=0 "Lower limit of controller output"
     annotation(Evaluate=true, Dialog(tab="Commissioning", group="Controller"));
   parameter Real conSigMax=1 "Upper limit of controller output"
@@ -79,17 +52,10 @@
     final min=0,
     final max=1,
     final unit="1")
->>>>>>> aea16c48
     "Maximum return air damper position limit as returned by the economizer enable-disable sequence"
     annotation (Placement(transformation(extent={{-160,80},{-120,120}}),
       iconTransformation(extent={{-120,-70},{-100,-50}})));
 
-<<<<<<< HEAD
-  CDL.Interfaces.RealOutput yOutDamPos(final min=0, final max=1, final unit="1") "Economizer damper position"
-    annotation (Placement(transformation(extent={{120,-30},{140,-10}}),
-        iconTransformation(extent={{100,-30},{120,-10}})));
-  CDL.Interfaces.RealOutput yRetDamPos(final min=0, final max=1, final unit="1") "Return air damper position"
-=======
   CDL.Interfaces.RealOutput yOutDamPos(
     final min=0,
     final max=1,
@@ -100,19 +66,9 @@
     final min=0,
     final max=1,
     final unit="1") "Return air damper position"
->>>>>>> aea16c48
     annotation (Placement(transformation(extent={{120,10},{140,30}}),
       iconTransformation(extent={{100,10},{120,30}})));
 
-<<<<<<< HEAD
-  CDL.Continuous.Line outDamPos(final limitBelow=true, final limitAbove=true)
-    "Damper position is linearly proportional to the control signal between signal limits"
-    annotation (Placement(transformation(extent={{60,-40},{80,-20}})));
-  CDL.Continuous.Line retDamPos(final limitBelow=true, final limitAbove=true)
-    "Damper position is linearly proportional to the control signal between signal limits"
-    annotation (Placement(transformation(extent={{60,60},{80,80}})));
-=======
->>>>>>> aea16c48
   CDL.Continuous.LimPID damPosCon(
     final controllerType=Buildings.Experimental.OpenBuildingControl.CDL.Types.SimpleController.PI,
     final Td=0.1,
@@ -124,18 +80,11 @@
     annotation (Placement(transformation(extent={{-80,0},{-60,20}})));
 
 protected
-<<<<<<< HEAD
-  final parameter Real conSigMin=0 "Lower limit of controller output";
-  final parameter Real conSigMax=1 "Upper limit of controller output";
-  final parameter Real outDamConSigMax(final min=0, final max=1, final unit="1") = retDamConSigMin
-  "Maximum control loop signal for the outdoor air damper";
-=======
   final parameter Real outDamConSigMax(
     final min=0,
     final max=1,
     final unit="1") = retDamConSigMin
     "Maximum control loop signal for the outdoor air damper";
->>>>>>> aea16c48
 
   CDL.Continuous.Sources.Constant outDamMinLimSig(final k=damPosCon.yMin)
     "Minimal control loop signal for the outdoor air damper"
