--- conflicted
+++ resolved
@@ -193,13 +193,8 @@
   year :=0;
   for i in 1:size(timeStampsNewYear,1) loop
     // may be reformulated using break if JModelica fixes bug
-<<<<<<< HEAD
-    if unixTimeStamp < timeStampsNewYear[i]
-      and (if i == 1 then true else unixTimeStamp >= timeStampsNewYear[i-1]) then
-=======
     if unixTimeStampLocal < timeStampsNewYear[i]
       and (if i == 1 then true else unixTimeStampLocal >= timeStampsNewYear[i-1]) then
->>>>>>> 615a9446
       yearIndex :=i - 1;
       year :=firstYear + i - 2;
     end if;
@@ -276,15 +271,12 @@
   Documentation(revisions="<html>
 <ul>
 <li>
-<<<<<<< HEAD
-=======
 August 20, 2019, by Filip Jorissen:<br/>
 Revised implementation such that the meaning of <code>time</code> is better explained
 and unix time stamps are correctly defined with respect to GMT.
 (see <a href=\"https://github.com/ibpsa/modelica-ibpsa/issues/1192\">#1192</a>).
 </li>
 <li>
->>>>>>> 615a9446
 February 14, 2019, by Damien Picard:<br/>
 Fix bug when non-zero offset by substracting the offset from hourSampleStart and daySampleStart
 (see <a href=\"https://github.com/ibpsa/modelica-ibpsa/issues/1099\">#1099</a>).
