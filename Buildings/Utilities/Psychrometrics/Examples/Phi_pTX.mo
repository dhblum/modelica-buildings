within Buildings.Utilities.Psychrometrics.Examples;
model Phi_pTX "Model to test the relative humidity computation"
<<<<<<< HEAD
  extends Modelica.Icons.Example;
=======
 extends Modelica.Icons.Example;
>>>>>>> 9e055fe7

 package Medium = Buildings.Media.Air "Medium model"
           annotation (choicesAllMatching = true);

  Modelica.Blocks.Sources.Constant p(k=101325) "Pressure"
                                    annotation (Placement(transformation(extent={{-80,-60},
            {-60,-40}})));
    Modelica.Blocks.Sources.Ramp XDryBul(
    height=0.014,
    offset=0,
    duration=0.5) "Dry bulb water vapor mass fraction"
                 annotation (Placement(transformation(extent={{-80,-10},{-60,10}})));
  Buildings.Utilities.Psychrometrics.Phi_pTX phi "Relative humidity"
    annotation (Placement(transformation(extent={{-10,-10},{10,10}})));
    Modelica.Blocks.Sources.Ramp TDryBul(
    duration=0.5,
    startTime=0.5,
    height=-10,
    offset=303.15) "Dry bulb temperature"
    annotation (Placement(transformation(extent={{-80,40},{-60,60}})));
equation
  connect(XDryBul.y, phi.X_w) annotation (Line(
      points={{-59,0},{-11,0}},
      color={0,0,127},
      smooth=Smooth.None));
  connect(phi.p, p.y) annotation (Line(
      points={{-11,-8},{-40,-8},{-40,-50},{-59,-50}},
      color={0,0,127},
      smooth=Smooth.None));
  connect(TDryBul.y, phi.T) annotation (Line(
      points={{-59,50},{-40,50},{-40,8},{-11,8}},
      color={0,0,127},
      smooth=Smooth.None));
    annotation (experiment(StopTime=1.0),
__Dymola_Commands(file="modelica://Buildings/Resources/Scripts/Dymola/Utilities/Psychrometrics/Examples/Phi_pTX.mos"
        "Simulate and plot"),
    Documentation(info="<html>
<p>
This examples is a unit test for the relative humidity computation.
</p>
</html>", revisions="<html>
<ul>
<li>
November 13, 2014, by Michael Wetter:<br/>
First implementation.
</li>
</ul>
</html>"));
end Phi_pTX;<|MERGE_RESOLUTION|>--- conflicted
+++ resolved
@@ -1,10 +1,6 @@
 within Buildings.Utilities.Psychrometrics.Examples;
 model Phi_pTX "Model to test the relative humidity computation"
-<<<<<<< HEAD
-  extends Modelica.Icons.Example;
-=======
  extends Modelica.Icons.Example;
->>>>>>> 9e055fe7
 
  package Medium = Buildings.Media.Air "Medium model"
            annotation (choicesAllMatching = true);
