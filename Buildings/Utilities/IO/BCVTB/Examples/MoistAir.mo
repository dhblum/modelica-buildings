<<<<<<< HEAD
within Buildings.Utilities.IO.BCVTB.Examples;
model MoistAir
  "Model with interfaces for media with moist air that will be linked to the BCVTB which models the response of the room"
  extends Modelica.Icons.Example;
  package Medium = Buildings.Media.GasesPTDecoupled.MoistAirUnsaturated;
  parameter Modelica.SIunits.MassFlowRate m_flow_nominal=
      259.2*6/1.2/3600 "Nominal mass flow rate";
  Buildings.Fluid.FixedResistances.FixedResistanceDpM dp1(
    redeclare package Medium = Medium,
    m_flow_nominal=m_flow_nominal,
    dp_nominal=200,
    from_dp=false,
    allowFlowReversal=false)
    annotation (Placement(transformation(extent={{280,62},{300,82}})));
  Buildings.Fluid.Sources.Boundary_pT sou(
    nPorts=2,
    redeclare package Medium = Medium,
    use_T_in=true,
    use_X_in=true,
    p(displayUnit="Pa") = 101325,
    T=293.15)             annotation (Placement(transformation(extent={{96,60},
            {116,80}}, rotation=0)));
  inner Modelica.Fluid.System system
    annotation (Placement(transformation(extent={{-80,160},{-60,180}})));
  Buildings.Fluid.FixedResistances.FixedResistanceDpM dp2(
    redeclare package Medium = Medium,
    m_flow_nominal=m_flow_nominal,
    dp_nominal=200,
    from_dp=false,
    allowFlowReversal=false)
    annotation (Placement(transformation(extent={{10,10},{-10,-10}},
        rotation=180,
        origin={262,-50})));
  Buildings.Utilities.IO.BCVTB.MoistAirInterface bouBCVTB(
    nPorts=2,
    redeclare package Medium = Medium,
    m_flow=0,
    use_m_flow_in=false,
    m_flow_nominal=m_flow_nominal)
    annotation (Placement(transformation(extent={{204,-4},{224,16}})));
  Buildings.Fluid.MassExchangers.HumidifierPrescribed hum(
    m_flow_nominal=m_flow_nominal,
    dp_nominal=200,
    redeclare package Medium = Medium,
    mWat_flow_nominal=0.01*m_flow_nominal,
    from_dp=false,
    allowFlowReversal=false,
    use_T_in=false) "Humidifier"
    annotation (Placement(transformation(extent={{240,62},{260,82}})));
  Buildings.Fluid.HeatExchangers.HeaterCoolerPrescribed hex(
    m_flow_nominal=m_flow_nominal,
    dp_nominal=200,
    redeclare package Medium = Medium,
    Q_flow_nominal=m_flow_nominal*50*1006,
    from_dp=false,
    allowFlowReversal=false) "Heat exchanger"
    annotation (Placement(transformation(extent={{192,62},{212,82}})));
  Buildings.Fluid.Sensors.TemperatureTwoPort
                                      TRet(redeclare package Medium = Medium,
      m_flow_nominal=m_flow_nominal) "Return air temperature"
    annotation (Placement(transformation(extent={{320,-60},{340,-40}})));
  Buildings.Fluid.Sensors.MassFractionTwoPort
                                       Xi_w(redeclare package Medium = Medium,
      m_flow_nominal=m_flow_nominal) "Measured air humidity"
    annotation (Placement(transformation(extent={{290,-60},{310,-40}})));
  Modelica.Blocks.Sources.Constant XSet(k=0.005) "Set point for humidity"
    annotation (Placement(transformation(extent={{180,150},{200,170}})));
  Modelica.Blocks.Sources.Constant TRooSetNig(k=273.15 + 16)
    "Set point for room air temperature"
    annotation (Placement(transformation(extent={{40,130},{60,150}})));
  Buildings.Controls.Continuous.LimPID PIDHea(
    yMax=1,
    yMin=0,
    Td=1,
    controllerType=Modelica.Blocks.Types.SimpleController.PI,
    k=0.1,
    Ti=600) "Controller for heating"
    annotation (Placement(transformation(extent={{140,150},{160,170}})));
  Buildings.Controls.Continuous.LimPID PIDHum(
    yMax=1,
    yMin=0,
    controllerType=Modelica.Blocks.Types.SimpleController.PI,
    k=20,
    Td=60,
    Ti=600) "Controller for humidifier"
    annotation (Placement(transformation(extent={{220,150},{240,170}})));
  Buildings.Utilities.IO.BCVTB.BCVTB bcvtb(
    xmlFileName="socket.cfg",
    nDblRea=4,
    nDblWri=5,
    flaDblWri={1,1,1,1,1},
    uStart={0,0,0,0,20},
    activateInterface=true,
    timeStep=60)
    annotation (Placement(transformation(extent={{-70,20},{-50,40}})));
  Modelica.Blocks.Routing.DeMultiplex4 deMultiplex2_1(
    n1=1,
    n2=1,
    n3=1,
    n4=1)
    annotation (Placement(transformation(extent={{-40,20},{-20,40}})));
  Modelica.Blocks.Routing.Multiplex5 mul
    annotation (Placement(transformation(extent={{420,0},{440,20}})));
  Buildings.Fluid.Sensors.TemperatureTwoPort
                                      TSup(redeclare package Medium = Medium,
      m_flow_nominal=m_flow_nominal) "Supply air temperature"
    annotation (Placement(transformation(extent={{310,62},{330,82}})));
  Buildings.Fluid.Movers.FlowMachine_y fan(
     redeclare package Medium = Medium,
     data(pressure(V_flow={0,m_flow_nominal/1.2},
          dp={2*400,400})),
          dynamicBalance=false)
    annotation (Placement(transformation(extent={{140,62},{160,82}})));
  Modelica.Blocks.Sources.Constant yFan(k=1) "Fan control signal"
    annotation (Placement(transformation(extent={{120,100},{140,120}})));
  Modelica.Blocks.Math.Gain perToRel(k=0.01) "Converts 0...100 to 0...1"
    annotation (Placement(transformation(extent={{22,-10},{42,10}})));
  Modelica.Blocks.Math.Gain perToRel1(
                                     k=0.01) "Converts 0...100 to 0...1"
    annotation (Placement(transformation(extent={{0,50},{20,70}})));
  Buildings.Utilities.Psychrometrics.X_pTphi masFra(use_p_in=false)
    "Mass fraction"
    annotation (Placement(transformation(extent={{50,56},{70,76}})));
  Buildings.Controls.SetPoints.OccupancySchedule occSch "Occupancy schedule"
    annotation (Placement(transformation(extent={{0,156},{20,176}})));
  Modelica.Blocks.Logical.Switch switch1
    annotation (Placement(transformation(extent={{84,150},{104,170}})));
  Modelica.Blocks.Sources.Constant TRooSetDay(k=273.15 + 20)
    "Set point for room air temperature"
    annotation (Placement(transformation(extent={{40,170},{60,190}})));
  Buildings.Utilities.IO.BCVTB.From_degC from_degC
    annotation (Placement(transformation(extent={{20,18},{40,38}})));
  Buildings.Utilities.IO.BCVTB.To_degC to_degC
    annotation (Placement(transformation(extent={{360,58},{380,78}})));
  Buildings.Utilities.IO.BCVTB.From_degC from_degC1
    annotation (Placement(transformation(extent={{0,80},{20,100}})));
equation
  connect(dp1.port_a, hum.port_b) annotation (Line(
      points={{280,72},{260,72}},
      color={0,127,255},
      smooth=Smooth.None));
  connect(hex.port_b, hum.port_a) annotation (Line(
      points={{212,72},{240,72}},
      color={0,127,255},
      smooth=Smooth.None));
  connect(TRet.T, PIDHea.u_m) annotation (Line(
      points={{330,-39},{330,-30},{348,-30},{348,120},{150,120},{150,148}},
      color={0,0,127},
      smooth=Smooth.None));
  connect(PIDHea.y, hex.u) annotation (Line(
      points={{161,160},{170,160},{170,78},{190,78}},
      color={0,0,127},
      smooth=Smooth.None));
  connect(XSet.y, PIDHum.u_s)  annotation (Line(
      points={{201,160},{218,160}},
      color={0,0,127},
      smooth=Smooth.None));
  connect(PIDHum.y, hum.u)  annotation (Line(
      points={{241,160},{260,160},{260,110},{226,110},{226,78},{238,78}},
      color={0,0,127},
      smooth=Smooth.None));
  connect(bcvtb.yR, deMultiplex2_1.u) annotation (Line(
      points={{-49,30},{-42,30}},
      color={0,127,0},
      smooth=Smooth.None,
      pattern=LinePattern.Dash));
  connect(mul.y, bcvtb.uR)          annotation (Line(
      points={{441,10},{450,10},{450,-80},{-72,-80},{-72,30}},
      color={0,127,0},
      smooth=Smooth.None,
      pattern=LinePattern.Dash));
  connect(PIDHum.y, mul.u4[1])          annotation (Line(
      points={{241,160},{400,160},{400,5},{418,5}},
      color={0,127,0},
      smooth=Smooth.None,
      pattern=LinePattern.Dash));
  connect(PIDHea.y, mul.u3[1])          annotation (Line(
      points={{161,160},{170,160},{170,130},{408,130},{408,10},{418,10}},
      color={0,127,0},
      smooth=Smooth.None,
      pattern=LinePattern.Dash));
  connect(mul.u1[1], bouBCVTB.HSen_flow)          annotation (Line(
      points={{418,20},{260,20},{260,15},{225,15}},
      color={0,127,0},
      smooth=Smooth.None,
      pattern=LinePattern.Dash));
  connect(bouBCVTB.HLat_flow, mul.u2[1])          annotation (Line(
      points={{225,12},{264,12},{264,15},{418,15}},
      color={0,127,0},
      smooth=Smooth.None,
      pattern=LinePattern.Dash));
  connect(Xi_w.X, PIDHum.u_m) annotation (Line(
      points={{300,-39},{300,-20},{340,-20},{340,140},{230,140},{230,148}},
      color={0,0,127},
      smooth=Smooth.None));
  connect(fan.port_b, hex.port_a) annotation (Line(
      points={{160,72},{192,72}},
      color={0,127,255},
      smooth=Smooth.None));
  connect(fan.port_a, sou.ports[1])  annotation (Line(
      points={{140,72},{116,72}},
      color={0,127,255},
      smooth=Smooth.None));
  connect(perToRel.y, bouBCVTB.phi) annotation (Line(
      points={{43,0},{202,0}},
      color={0,127,0},
      smooth=Smooth.None,
      pattern=LinePattern.Dash));
  connect(deMultiplex2_1.y4[1], perToRel.u) annotation (Line(
      points={{-19,21},{-8,21},{-8,0},{20,0}},
      color={0,127,0},
      smooth=Smooth.None,
      pattern=LinePattern.Dash));
  connect(perToRel1.u, deMultiplex2_1.y3[1]) annotation (Line(
      points={{-2,60},{-6,60},{-6,27},{-19,27}},
      color={0,127,0},
      smooth=Smooth.None,
      pattern=LinePattern.Dash));
  connect(masFra.phi, perToRel1.y) annotation (Line(
      points={{48,60},{21,60}},
      color={0,127,0},
      smooth=Smooth.None,
      pattern=LinePattern.Dash));
  connect(masFra.X, sou.X_in)  annotation (Line(
      points={{71,66},{94,66}},
      color={0,127,0},
      smooth=Smooth.None,
      pattern=LinePattern.Dash));
  connect(yFan.y, fan.y) annotation (Line(
      points={{141,110},{150,110},{150,84}},
      color={0,0,127},
      smooth=Smooth.None));
  connect(occSch.occupied, switch1.u2) annotation (Line(
      points={{21,160},{82,160}},
      color={255,0,255},
      smooth=Smooth.None));
  connect(TRooSetNig.y, switch1.u3) annotation (Line(
      points={{61,140},{70,140},{70,152},{82,152}},
      color={0,0,127},
      smooth=Smooth.None));
  connect(TRooSetDay.y, switch1.u1) annotation (Line(
      points={{61,180},{72,180},{72,168},{82,168}},
      color={0,0,127},
      smooth=Smooth.None));
  connect(switch1.y, PIDHea.u_s) annotation (Line(
      points={{105,160},{138,160}},
      color={0,0,127},
      smooth=Smooth.None));
  connect(from_degC.Kelvin, bouBCVTB.T_in) annotation (Line(
      points={{41,27.8},{80,27.8},{80,12},{202,12}},
      color={0,0,127},
      smooth=Smooth.None));
  connect(TSup.T, to_degC.Kelvin) annotation (Line(
      points={{320,83},{320,90},{352,90},{352,68},{358,68}},
      color={0,127,0},
      smooth=Smooth.None,
      pattern=LinePattern.Dash));
  connect(to_degC.Celsius, mul.u5[1]) annotation (Line(
      points={{381,68},{392,68},{392,0},{418,0}},
      color={0,127,0},
      smooth=Smooth.None,
      pattern=LinePattern.Dash));
  connect(from_degC1.Kelvin, sou.T_in) annotation (Line(
      points={{21,89.8},{80,89.8},{80,74},{94,74}},
      color={0,0,127},
      smooth=Smooth.None));
  connect(from_degC1.Celsius, deMultiplex2_1.y1[1]) annotation (Line(
      points={{-2,89.6},{-10,89.6},{-10,39},{-19,39}},
      color={0,127,0},
      smooth=Smooth.None,
      pattern=LinePattern.Dash));
  connect(deMultiplex2_1.y2[1], from_degC.Celsius) annotation (Line(
      points={{-19,33},{0,33},{0,27.6},{18,27.6}},
      color={0,127,0},
      smooth=Smooth.None,
      pattern=LinePattern.Dash));
  connect(from_degC1.Kelvin, masFra.T) annotation (Line(
      points={{21,89.8},{40,89.8},{40,66},{48,66}},
      color={0,0,127},
      smooth=Smooth.None));
  connect(dp2.port_b, Xi_w.port_a) annotation (Line(
      points={{272,-50},{290,-50}},
      color={0,127,255},
      smooth=Smooth.None));
  connect(Xi_w.port_b, TRet.port_a) annotation (Line(
      points={{310,-50},{320,-50}},
      color={0,127,255},
      smooth=Smooth.None));
  connect(TRet.port_b, sou.ports[2]) annotation (Line(
      points={{340,-50},{350,-50},{350,-72},{128,-72},{128,68},{116,68}},
      color={0,127,255},
      smooth=Smooth.None));
  connect(dp1.port_b, TSup.port_a) annotation (Line(
      points={{300,72},{310,72}},
      color={0,127,255},
      smooth=Smooth.None));
  connect(TSup.port_b, bouBCVTB.ports[1]) annotation (Line(
      points={{330,72},{334,72},{334,8},{223.8,8}},
      color={0,127,255},
      smooth=Smooth.None));
  connect(dp2.port_a, bouBCVTB.ports[2]) annotation (Line(
      points={{252,-50},{240,-50},{240,4},{223.8,4}},
      color={0,127,255},
      smooth=Smooth.None));
  annotation (Diagram(coordinateSystem(preserveAspectRatio=true, extent={{-100,
            -100},{460,200}})),
    Documentation(info="<html>
This example illustrates the use of Modelica with the Building Controls Virtual Test Bed.<br/>
<p>
The model represents an air-based heating system with an ideal heater and an ideal humidifier
in the supply duct. The heater and humidifier are controlled with a feedback loop that 
tracks the room air temperature and room air humidity. These quantities are simulated
in the EnergyPlus simulation program through the Building Controls Virtual Test Bed.
The component <code>bouBCVTB</code> models the boundary between the domain that models the air
system (in Modelica) and the room response (in EnergyPlus).
</p>
<p>
This model is implemented in <code>bcvtb\\examples\\dymolaEPlusXY-singleZone</code>,
where <code>XY</code> denotes the EnergyPlus version number.
</html>", revisions="<html>
<ul>
<li>
May 1, 2013, by Michael Wetter:<br/>
Removed the medium declaration in the instance 
of the model <code>Buildings.Utilities.Psychrometrics.X_pTphi</code> as
this model no longer allows to replace the medium.
</li>
<li>
January 13, 2012, by Michael Wetter:<br/>
Updated fan parameters, which were still for version 0.12 of the 
Buildings library and hence caused a translation error with version 1.0 or higher.
</li>
<li>
April 5, 2011, by Michael Wetter:<br/>
Changed sensor models from one-port sensors to two port sensors.
</li>
<li>
January 21, 2010 by Michael Wetter:<br/>
Changed model to include fan instead of having flow driven by two reservoirs at 
different pressure.
</li>
<li>
September 11, 2009, by Michael Wetter:<br/>
First implementation.
</li>
</ul>
</html>"));
end MoistAir;
=======
within Buildings.Utilities.IO.BCVTB.Examples;
model MoistAir
  "Model with interfaces for media with moist air that will be linked to the BCVTB which models the response of the room"
  extends Modelica.Icons.Example;
  package Medium = Buildings.Media.GasesPTDecoupled.MoistAirUnsaturated;
  parameter Modelica.SIunits.MassFlowRate m_flow_nominal=
      259.2*6/1.2/3600 "Nominal mass flow rate";
  Buildings.Fluid.FixedResistances.FixedResistanceDpM dp1(
    redeclare package Medium = Medium,
    m_flow_nominal=m_flow_nominal,
    dp_nominal=200,
    from_dp=false,
    allowFlowReversal=false)
    annotation (Placement(transformation(extent={{280,62},{300,82}})));
  Buildings.Fluid.Sources.Boundary_pT sou(
    nPorts=2,
    redeclare package Medium = Medium,
    use_T_in=true,
    use_X_in=true,
    p(displayUnit="Pa") = 101325,
    T=293.15)             annotation (Placement(transformation(extent={{96,60},
            {116,80}}, rotation=0)));
  inner Modelica.Fluid.System system
    annotation (Placement(transformation(extent={{-80,160},{-60,180}})));
  Buildings.Fluid.FixedResistances.FixedResistanceDpM dp2(
    redeclare package Medium = Medium,
    m_flow_nominal=m_flow_nominal,
    dp_nominal=200,
    from_dp=false,
    allowFlowReversal=false)
    annotation (Placement(transformation(extent={{10,10},{-10,-10}},
        rotation=180,
        origin={262,-50})));
  Buildings.Utilities.IO.BCVTB.MoistAirInterface bouBCVTB(
    nPorts=2,
    redeclare package Medium = Medium,
    m_flow=0,
    use_m_flow_in=false,
    m_flow_nominal=m_flow_nominal)
    annotation (Placement(transformation(extent={{204,-4},{224,16}})));
  Buildings.Fluid.MassExchangers.HumidifierPrescribed hum(
    m_flow_nominal=m_flow_nominal,
    dp_nominal=200,
    redeclare package Medium = Medium,
    mWat_flow_nominal=0.01*m_flow_nominal,
    from_dp=false,
    allowFlowReversal=false,
    use_T_in=false) "Humidifier"
    annotation (Placement(transformation(extent={{240,62},{260,82}})));
  Buildings.Fluid.HeatExchangers.HeaterCoolerPrescribed hex(
    m_flow_nominal=m_flow_nominal,
    dp_nominal=200,
    redeclare package Medium = Medium,
    Q_flow_nominal=m_flow_nominal*50*1006,
    from_dp=false,
    allowFlowReversal=false) "Heat exchanger"
    annotation (Placement(transformation(extent={{192,62},{212,82}})));
  Buildings.Fluid.Sensors.TemperatureTwoPort
                                      TRet(redeclare package Medium = Medium,
      m_flow_nominal=m_flow_nominal) "Return air temperature"
    annotation (Placement(transformation(extent={{320,-60},{340,-40}})));
  Buildings.Fluid.Sensors.MassFractionTwoPort
                                       Xi_w(redeclare package Medium = Medium,
      m_flow_nominal=m_flow_nominal) "Measured air humidity"
    annotation (Placement(transformation(extent={{290,-60},{310,-40}})));
  Modelica.Blocks.Sources.Constant XSet(k=0.005) "Set point for humidity"
    annotation (Placement(transformation(extent={{180,150},{200,170}})));
  Modelica.Blocks.Sources.Constant TRooSetNig(k=273.15 + 16)
    "Set point for room air temperature"
    annotation (Placement(transformation(extent={{40,130},{60,150}})));
  Buildings.Controls.Continuous.LimPID PIDHea(
    yMax=1,
    yMin=0,
    Td=1,
    controllerType=Modelica.Blocks.Types.SimpleController.PI,
    k=0.1,
    Ti=600) "Controller for heating"
    annotation (Placement(transformation(extent={{140,150},{160,170}})));
  Buildings.Controls.Continuous.LimPID PIDHum(
    yMax=1,
    yMin=0,
    controllerType=Modelica.Blocks.Types.SimpleController.PI,
    k=20,
    Td=60,
    Ti=600) "Controller for humidifier"
    annotation (Placement(transformation(extent={{220,150},{240,170}})));
  Buildings.Utilities.IO.BCVTB.BCVTB bcvtb(
    xmlFileName="socket.cfg",
    nDblRea=4,
    nDblWri=5,
    flaDblWri={1,1,1,1,1},
    uStart={0,0,0,0,20},
    activateInterface=true,
    timeStep=60)
    annotation (Placement(transformation(extent={{-70,20},{-50,40}})));
  Modelica.Blocks.Routing.DeMultiplex4 deMultiplex2_1(
    n1=1,
    n2=1,
    n3=1,
    n4=1)
    annotation (Placement(transformation(extent={{-40,20},{-20,40}})));
  Modelica.Blocks.Routing.Multiplex5 mul
    annotation (Placement(transformation(extent={{420,0},{440,20}})));
  Buildings.Fluid.Sensors.TemperatureTwoPort
                                      TSup(redeclare package Medium = Medium,
      m_flow_nominal=m_flow_nominal) "Supply air temperature"
    annotation (Placement(transformation(extent={{310,62},{330,82}})));
  Buildings.Fluid.Movers.FlowMachine_y fan(redeclare package Medium = Medium,
        pressure(V_flow={0,m_flow_nominal/1.2},
          dp={2*400,400}),
        dynamicBalance=false)
    annotation (Placement(transformation(extent={{140,62},{160,82}})));
  Modelica.Blocks.Sources.Constant yFan(k=1) "Fan control signal"
    annotation (Placement(transformation(extent={{120,100},{140,120}})));
  Modelica.Blocks.Math.Gain perToRel(k=0.01) "Converts 0...100 to 0...1"
    annotation (Placement(transformation(extent={{22,-10},{42,10}})));
  Modelica.Blocks.Math.Gain perToRel1(
                                     k=0.01) "Converts 0...100 to 0...1"
    annotation (Placement(transformation(extent={{0,50},{20,70}})));
  Buildings.Utilities.Psychrometrics.X_pTphi masFra(use_p_in=false)
    "Mass fraction"
    annotation (Placement(transformation(extent={{50,56},{70,76}})));
  Buildings.Controls.SetPoints.OccupancySchedule occSch "Occupancy schedule"
    annotation (Placement(transformation(extent={{0,156},{20,176}})));
  Modelica.Blocks.Logical.Switch switch1
    annotation (Placement(transformation(extent={{84,150},{104,170}})));
  Modelica.Blocks.Sources.Constant TRooSetDay(k=273.15 + 20)
    "Set point for room air temperature"
    annotation (Placement(transformation(extent={{40,170},{60,190}})));
  Buildings.Utilities.IO.BCVTB.From_degC from_degC
    annotation (Placement(transformation(extent={{20,18},{40,38}})));
  Buildings.Utilities.IO.BCVTB.To_degC to_degC
    annotation (Placement(transformation(extent={{360,58},{380,78}})));
  Buildings.Utilities.IO.BCVTB.From_degC from_degC1
    annotation (Placement(transformation(extent={{0,80},{20,100}})));
equation
  connect(dp1.port_a, hum.port_b) annotation (Line(
      points={{280,72},{260,72}},
      color={0,127,255},
      smooth=Smooth.None));
  connect(hex.port_b, hum.port_a) annotation (Line(
      points={{212,72},{240,72}},
      color={0,127,255},
      smooth=Smooth.None));
  connect(TRet.T, PIDHea.u_m) annotation (Line(
      points={{330,-39},{330,-30},{348,-30},{348,120},{150,120},{150,148}},
      color={0,0,127},
      smooth=Smooth.None));
  connect(PIDHea.y, hex.u) annotation (Line(
      points={{161,160},{170,160},{170,78},{190,78}},
      color={0,0,127},
      smooth=Smooth.None));
  connect(XSet.y, PIDHum.u_s)  annotation (Line(
      points={{201,160},{218,160}},
      color={0,0,127},
      smooth=Smooth.None));
  connect(PIDHum.y, hum.u)  annotation (Line(
      points={{241,160},{260,160},{260,110},{226,110},{226,78},{238,78}},
      color={0,0,127},
      smooth=Smooth.None));
  connect(bcvtb.yR, deMultiplex2_1.u) annotation (Line(
      points={{-49,30},{-42,30}},
      color={0,127,0},
      smooth=Smooth.None,
      pattern=LinePattern.Dash));
  connect(mul.y, bcvtb.uR)          annotation (Line(
      points={{441,10},{450,10},{450,-80},{-72,-80},{-72,30}},
      color={0,127,0},
      smooth=Smooth.None,
      pattern=LinePattern.Dash));
  connect(PIDHum.y, mul.u4[1])          annotation (Line(
      points={{241,160},{400,160},{400,5},{418,5}},
      color={0,127,0},
      smooth=Smooth.None,
      pattern=LinePattern.Dash));
  connect(PIDHea.y, mul.u3[1])          annotation (Line(
      points={{161,160},{170,160},{170,130},{408,130},{408,10},{418,10}},
      color={0,127,0},
      smooth=Smooth.None,
      pattern=LinePattern.Dash));
  connect(mul.u1[1], bouBCVTB.HSen_flow)          annotation (Line(
      points={{418,20},{260,20},{260,15},{225,15}},
      color={0,127,0},
      smooth=Smooth.None,
      pattern=LinePattern.Dash));
  connect(bouBCVTB.HLat_flow, mul.u2[1])          annotation (Line(
      points={{225,12},{264,12},{264,15},{418,15}},
      color={0,127,0},
      smooth=Smooth.None,
      pattern=LinePattern.Dash));
  connect(Xi_w.X, PIDHum.u_m) annotation (Line(
      points={{300,-39},{300,-20},{340,-20},{340,140},{230,140},{230,148}},
      color={0,0,127},
      smooth=Smooth.None));
  connect(fan.port_b, hex.port_a) annotation (Line(
      points={{160,72},{192,72}},
      color={0,127,255},
      smooth=Smooth.None));
  connect(fan.port_a, sou.ports[1])  annotation (Line(
      points={{140,72},{116,72}},
      color={0,127,255},
      smooth=Smooth.None));
  connect(perToRel.y, bouBCVTB.phi) annotation (Line(
      points={{43,0},{202,0}},
      color={0,127,0},
      smooth=Smooth.None,
      pattern=LinePattern.Dash));
  connect(deMultiplex2_1.y4[1], perToRel.u) annotation (Line(
      points={{-19,21},{-8,21},{-8,0},{20,0}},
      color={0,127,0},
      smooth=Smooth.None,
      pattern=LinePattern.Dash));
  connect(perToRel1.u, deMultiplex2_1.y3[1]) annotation (Line(
      points={{-2,60},{-6,60},{-6,27},{-19,27}},
      color={0,127,0},
      smooth=Smooth.None,
      pattern=LinePattern.Dash));
  connect(masFra.phi, perToRel1.y) annotation (Line(
      points={{48,60},{21,60}},
      color={0,127,0},
      smooth=Smooth.None,
      pattern=LinePattern.Dash));
  connect(masFra.X, sou.X_in)  annotation (Line(
      points={{71,66},{94,66}},
      color={0,127,0},
      smooth=Smooth.None,
      pattern=LinePattern.Dash));
  connect(yFan.y, fan.y) annotation (Line(
      points={{141,110},{150,110},{150,84}},
      color={0,0,127},
      smooth=Smooth.None));
  connect(occSch.occupied, switch1.u2) annotation (Line(
      points={{21,160},{82,160}},
      color={255,0,255},
      smooth=Smooth.None));
  connect(TRooSetNig.y, switch1.u3) annotation (Line(
      points={{61,140},{70,140},{70,152},{82,152}},
      color={0,0,127},
      smooth=Smooth.None));
  connect(TRooSetDay.y, switch1.u1) annotation (Line(
      points={{61,180},{72,180},{72,168},{82,168}},
      color={0,0,127},
      smooth=Smooth.None));
  connect(switch1.y, PIDHea.u_s) annotation (Line(
      points={{105,160},{138,160}},
      color={0,0,127},
      smooth=Smooth.None));
  connect(from_degC.Kelvin, bouBCVTB.T_in) annotation (Line(
      points={{41,27.8},{80,27.8},{80,12},{202,12}},
      color={0,0,127},
      smooth=Smooth.None));
  connect(TSup.T, to_degC.Kelvin) annotation (Line(
      points={{320,83},{320,90},{352,90},{352,68},{358,68}},
      color={0,127,0},
      smooth=Smooth.None,
      pattern=LinePattern.Dash));
  connect(to_degC.Celsius, mul.u5[1]) annotation (Line(
      points={{381,68},{392,68},{392,0},{418,0}},
      color={0,127,0},
      smooth=Smooth.None,
      pattern=LinePattern.Dash));
  connect(from_degC1.Kelvin, sou.T_in) annotation (Line(
      points={{21,89.8},{80,89.8},{80,74},{94,74}},
      color={0,0,127},
      smooth=Smooth.None));
  connect(from_degC1.Celsius, deMultiplex2_1.y1[1]) annotation (Line(
      points={{-2,89.6},{-10,89.6},{-10,39},{-19,39}},
      color={0,127,0},
      smooth=Smooth.None,
      pattern=LinePattern.Dash));
  connect(deMultiplex2_1.y2[1], from_degC.Celsius) annotation (Line(
      points={{-19,33},{0,33},{0,27.6},{18,27.6}},
      color={0,127,0},
      smooth=Smooth.None,
      pattern=LinePattern.Dash));
  connect(from_degC1.Kelvin, masFra.T) annotation (Line(
      points={{21,89.8},{40,89.8},{40,66},{48,66}},
      color={0,0,127},
      smooth=Smooth.None));
  connect(dp2.port_b, Xi_w.port_a) annotation (Line(
      points={{272,-50},{290,-50}},
      color={0,127,255},
      smooth=Smooth.None));
  connect(Xi_w.port_b, TRet.port_a) annotation (Line(
      points={{310,-50},{320,-50}},
      color={0,127,255},
      smooth=Smooth.None));
  connect(TRet.port_b, sou.ports[2]) annotation (Line(
      points={{340,-50},{350,-50},{350,-72},{128,-72},{128,68},{116,68}},
      color={0,127,255},
      smooth=Smooth.None));
  connect(dp1.port_b, TSup.port_a) annotation (Line(
      points={{300,72},{310,72}},
      color={0,127,255},
      smooth=Smooth.None));
  connect(TSup.port_b, bouBCVTB.ports[1]) annotation (Line(
      points={{330,72},{334,72},{334,8},{223.8,8}},
      color={0,127,255},
      smooth=Smooth.None));
  connect(dp2.port_a, bouBCVTB.ports[2]) annotation (Line(
      points={{252,-50},{240,-50},{240,4},{223.8,4}},
      color={0,127,255},
      smooth=Smooth.None));
  annotation (Diagram(coordinateSystem(preserveAspectRatio=true, extent={{-100,
            -100},{460,200}})),
    Documentation(info="<html>
This example illustrates the use of Modelica with the Building Controls Virtual Test Bed.<br/>
<p>
The model represents an air-based heating system with an ideal heater and an ideal humidifier
in the supply duct. The heater and humidifier are controlled with a feedback loop that 
tracks the room air temperature and room air humidity. These quantities are simulated
in the EnergyPlus simulation program through the Building Controls Virtual Test Bed.
The component <code>bouBCVTB</code> models the boundary between the domain that models the air
system (in Modelica) and the room response (in EnergyPlus).
</p>
<p>
This model is implemented in <code>bcvtb\\examples\\dymolaEPlusXY-singleZone</code>,
where <code>XY</code> denotes the EnergyPlus version number.
</html>", revisions="<html>
<ul>
<li>
May 1, 2013, by Michael Wetter:<br/>
Removed the medium declaration in the instance 
of the model <code>Buildings.Utilities.Psychrometrics.X_pTphi</code> as
this model no longer allows to replace the medium.
</li>
<li>
January 13, 2012, by Michael Wetter:<br/>
Updated fan parameters, which were still for version 0.12 of the 
Buildings library and hence caused a translation error with version 1.0 or higher.
</li>
<li>
April 5, 2011, by Michael Wetter:<br/>
Changed sensor models from one-port sensors to two port sensors.
</li>
<li>
January 21, 2010 by Michael Wetter:<br/>
Changed model to include fan instead of having flow driven by two reservoirs at 
different pressure.
</li>
<li>
September 11, 2009, by Michael Wetter:<br/>
First implementation.
</li>
</ul>
</html>"),
experiment(StopTime=86400));
end MoistAir;
>>>>>>> 12bb3bb1
<|MERGE_RESOLUTION|>--- conflicted
+++ resolved
@@ -1,353 +1,3 @@
-<<<<<<< HEAD
-within Buildings.Utilities.IO.BCVTB.Examples;
-model MoistAir
-  "Model with interfaces for media with moist air that will be linked to the BCVTB which models the response of the room"
-  extends Modelica.Icons.Example;
-  package Medium = Buildings.Media.GasesPTDecoupled.MoistAirUnsaturated;
-  parameter Modelica.SIunits.MassFlowRate m_flow_nominal=
-      259.2*6/1.2/3600 "Nominal mass flow rate";
-  Buildings.Fluid.FixedResistances.FixedResistanceDpM dp1(
-    redeclare package Medium = Medium,
-    m_flow_nominal=m_flow_nominal,
-    dp_nominal=200,
-    from_dp=false,
-    allowFlowReversal=false)
-    annotation (Placement(transformation(extent={{280,62},{300,82}})));
-  Buildings.Fluid.Sources.Boundary_pT sou(
-    nPorts=2,
-    redeclare package Medium = Medium,
-    use_T_in=true,
-    use_X_in=true,
-    p(displayUnit="Pa") = 101325,
-    T=293.15)             annotation (Placement(transformation(extent={{96,60},
-            {116,80}}, rotation=0)));
-  inner Modelica.Fluid.System system
-    annotation (Placement(transformation(extent={{-80,160},{-60,180}})));
-  Buildings.Fluid.FixedResistances.FixedResistanceDpM dp2(
-    redeclare package Medium = Medium,
-    m_flow_nominal=m_flow_nominal,
-    dp_nominal=200,
-    from_dp=false,
-    allowFlowReversal=false)
-    annotation (Placement(transformation(extent={{10,10},{-10,-10}},
-        rotation=180,
-        origin={262,-50})));
-  Buildings.Utilities.IO.BCVTB.MoistAirInterface bouBCVTB(
-    nPorts=2,
-    redeclare package Medium = Medium,
-    m_flow=0,
-    use_m_flow_in=false,
-    m_flow_nominal=m_flow_nominal)
-    annotation (Placement(transformation(extent={{204,-4},{224,16}})));
-  Buildings.Fluid.MassExchangers.HumidifierPrescribed hum(
-    m_flow_nominal=m_flow_nominal,
-    dp_nominal=200,
-    redeclare package Medium = Medium,
-    mWat_flow_nominal=0.01*m_flow_nominal,
-    from_dp=false,
-    allowFlowReversal=false,
-    use_T_in=false) "Humidifier"
-    annotation (Placement(transformation(extent={{240,62},{260,82}})));
-  Buildings.Fluid.HeatExchangers.HeaterCoolerPrescribed hex(
-    m_flow_nominal=m_flow_nominal,
-    dp_nominal=200,
-    redeclare package Medium = Medium,
-    Q_flow_nominal=m_flow_nominal*50*1006,
-    from_dp=false,
-    allowFlowReversal=false) "Heat exchanger"
-    annotation (Placement(transformation(extent={{192,62},{212,82}})));
-  Buildings.Fluid.Sensors.TemperatureTwoPort
-                                      TRet(redeclare package Medium = Medium,
-      m_flow_nominal=m_flow_nominal) "Return air temperature"
-    annotation (Placement(transformation(extent={{320,-60},{340,-40}})));
-  Buildings.Fluid.Sensors.MassFractionTwoPort
-                                       Xi_w(redeclare package Medium = Medium,
-      m_flow_nominal=m_flow_nominal) "Measured air humidity"
-    annotation (Placement(transformation(extent={{290,-60},{310,-40}})));
-  Modelica.Blocks.Sources.Constant XSet(k=0.005) "Set point for humidity"
-    annotation (Placement(transformation(extent={{180,150},{200,170}})));
-  Modelica.Blocks.Sources.Constant TRooSetNig(k=273.15 + 16)
-    "Set point for room air temperature"
-    annotation (Placement(transformation(extent={{40,130},{60,150}})));
-  Buildings.Controls.Continuous.LimPID PIDHea(
-    yMax=1,
-    yMin=0,
-    Td=1,
-    controllerType=Modelica.Blocks.Types.SimpleController.PI,
-    k=0.1,
-    Ti=600) "Controller for heating"
-    annotation (Placement(transformation(extent={{140,150},{160,170}})));
-  Buildings.Controls.Continuous.LimPID PIDHum(
-    yMax=1,
-    yMin=0,
-    controllerType=Modelica.Blocks.Types.SimpleController.PI,
-    k=20,
-    Td=60,
-    Ti=600) "Controller for humidifier"
-    annotation (Placement(transformation(extent={{220,150},{240,170}})));
-  Buildings.Utilities.IO.BCVTB.BCVTB bcvtb(
-    xmlFileName="socket.cfg",
-    nDblRea=4,
-    nDblWri=5,
-    flaDblWri={1,1,1,1,1},
-    uStart={0,0,0,0,20},
-    activateInterface=true,
-    timeStep=60)
-    annotation (Placement(transformation(extent={{-70,20},{-50,40}})));
-  Modelica.Blocks.Routing.DeMultiplex4 deMultiplex2_1(
-    n1=1,
-    n2=1,
-    n3=1,
-    n4=1)
-    annotation (Placement(transformation(extent={{-40,20},{-20,40}})));
-  Modelica.Blocks.Routing.Multiplex5 mul
-    annotation (Placement(transformation(extent={{420,0},{440,20}})));
-  Buildings.Fluid.Sensors.TemperatureTwoPort
-                                      TSup(redeclare package Medium = Medium,
-      m_flow_nominal=m_flow_nominal) "Supply air temperature"
-    annotation (Placement(transformation(extent={{310,62},{330,82}})));
-  Buildings.Fluid.Movers.FlowMachine_y fan(
-     redeclare package Medium = Medium,
-     data(pressure(V_flow={0,m_flow_nominal/1.2},
-          dp={2*400,400})),
-          dynamicBalance=false)
-    annotation (Placement(transformation(extent={{140,62},{160,82}})));
-  Modelica.Blocks.Sources.Constant yFan(k=1) "Fan control signal"
-    annotation (Placement(transformation(extent={{120,100},{140,120}})));
-  Modelica.Blocks.Math.Gain perToRel(k=0.01) "Converts 0...100 to 0...1"
-    annotation (Placement(transformation(extent={{22,-10},{42,10}})));
-  Modelica.Blocks.Math.Gain perToRel1(
-                                     k=0.01) "Converts 0...100 to 0...1"
-    annotation (Placement(transformation(extent={{0,50},{20,70}})));
-  Buildings.Utilities.Psychrometrics.X_pTphi masFra(use_p_in=false)
-    "Mass fraction"
-    annotation (Placement(transformation(extent={{50,56},{70,76}})));
-  Buildings.Controls.SetPoints.OccupancySchedule occSch "Occupancy schedule"
-    annotation (Placement(transformation(extent={{0,156},{20,176}})));
-  Modelica.Blocks.Logical.Switch switch1
-    annotation (Placement(transformation(extent={{84,150},{104,170}})));
-  Modelica.Blocks.Sources.Constant TRooSetDay(k=273.15 + 20)
-    "Set point for room air temperature"
-    annotation (Placement(transformation(extent={{40,170},{60,190}})));
-  Buildings.Utilities.IO.BCVTB.From_degC from_degC
-    annotation (Placement(transformation(extent={{20,18},{40,38}})));
-  Buildings.Utilities.IO.BCVTB.To_degC to_degC
-    annotation (Placement(transformation(extent={{360,58},{380,78}})));
-  Buildings.Utilities.IO.BCVTB.From_degC from_degC1
-    annotation (Placement(transformation(extent={{0,80},{20,100}})));
-equation
-  connect(dp1.port_a, hum.port_b) annotation (Line(
-      points={{280,72},{260,72}},
-      color={0,127,255},
-      smooth=Smooth.None));
-  connect(hex.port_b, hum.port_a) annotation (Line(
-      points={{212,72},{240,72}},
-      color={0,127,255},
-      smooth=Smooth.None));
-  connect(TRet.T, PIDHea.u_m) annotation (Line(
-      points={{330,-39},{330,-30},{348,-30},{348,120},{150,120},{150,148}},
-      color={0,0,127},
-      smooth=Smooth.None));
-  connect(PIDHea.y, hex.u) annotation (Line(
-      points={{161,160},{170,160},{170,78},{190,78}},
-      color={0,0,127},
-      smooth=Smooth.None));
-  connect(XSet.y, PIDHum.u_s)  annotation (Line(
-      points={{201,160},{218,160}},
-      color={0,0,127},
-      smooth=Smooth.None));
-  connect(PIDHum.y, hum.u)  annotation (Line(
-      points={{241,160},{260,160},{260,110},{226,110},{226,78},{238,78}},
-      color={0,0,127},
-      smooth=Smooth.None));
-  connect(bcvtb.yR, deMultiplex2_1.u) annotation (Line(
-      points={{-49,30},{-42,30}},
-      color={0,127,0},
-      smooth=Smooth.None,
-      pattern=LinePattern.Dash));
-  connect(mul.y, bcvtb.uR)          annotation (Line(
-      points={{441,10},{450,10},{450,-80},{-72,-80},{-72,30}},
-      color={0,127,0},
-      smooth=Smooth.None,
-      pattern=LinePattern.Dash));
-  connect(PIDHum.y, mul.u4[1])          annotation (Line(
-      points={{241,160},{400,160},{400,5},{418,5}},
-      color={0,127,0},
-      smooth=Smooth.None,
-      pattern=LinePattern.Dash));
-  connect(PIDHea.y, mul.u3[1])          annotation (Line(
-      points={{161,160},{170,160},{170,130},{408,130},{408,10},{418,10}},
-      color={0,127,0},
-      smooth=Smooth.None,
-      pattern=LinePattern.Dash));
-  connect(mul.u1[1], bouBCVTB.HSen_flow)          annotation (Line(
-      points={{418,20},{260,20},{260,15},{225,15}},
-      color={0,127,0},
-      smooth=Smooth.None,
-      pattern=LinePattern.Dash));
-  connect(bouBCVTB.HLat_flow, mul.u2[1])          annotation (Line(
-      points={{225,12},{264,12},{264,15},{418,15}},
-      color={0,127,0},
-      smooth=Smooth.None,
-      pattern=LinePattern.Dash));
-  connect(Xi_w.X, PIDHum.u_m) annotation (Line(
-      points={{300,-39},{300,-20},{340,-20},{340,140},{230,140},{230,148}},
-      color={0,0,127},
-      smooth=Smooth.None));
-  connect(fan.port_b, hex.port_a) annotation (Line(
-      points={{160,72},{192,72}},
-      color={0,127,255},
-      smooth=Smooth.None));
-  connect(fan.port_a, sou.ports[1])  annotation (Line(
-      points={{140,72},{116,72}},
-      color={0,127,255},
-      smooth=Smooth.None));
-  connect(perToRel.y, bouBCVTB.phi) annotation (Line(
-      points={{43,0},{202,0}},
-      color={0,127,0},
-      smooth=Smooth.None,
-      pattern=LinePattern.Dash));
-  connect(deMultiplex2_1.y4[1], perToRel.u) annotation (Line(
-      points={{-19,21},{-8,21},{-8,0},{20,0}},
-      color={0,127,0},
-      smooth=Smooth.None,
-      pattern=LinePattern.Dash));
-  connect(perToRel1.u, deMultiplex2_1.y3[1]) annotation (Line(
-      points={{-2,60},{-6,60},{-6,27},{-19,27}},
-      color={0,127,0},
-      smooth=Smooth.None,
-      pattern=LinePattern.Dash));
-  connect(masFra.phi, perToRel1.y) annotation (Line(
-      points={{48,60},{21,60}},
-      color={0,127,0},
-      smooth=Smooth.None,
-      pattern=LinePattern.Dash));
-  connect(masFra.X, sou.X_in)  annotation (Line(
-      points={{71,66},{94,66}},
-      color={0,127,0},
-      smooth=Smooth.None,
-      pattern=LinePattern.Dash));
-  connect(yFan.y, fan.y) annotation (Line(
-      points={{141,110},{150,110},{150,84}},
-      color={0,0,127},
-      smooth=Smooth.None));
-  connect(occSch.occupied, switch1.u2) annotation (Line(
-      points={{21,160},{82,160}},
-      color={255,0,255},
-      smooth=Smooth.None));
-  connect(TRooSetNig.y, switch1.u3) annotation (Line(
-      points={{61,140},{70,140},{70,152},{82,152}},
-      color={0,0,127},
-      smooth=Smooth.None));
-  connect(TRooSetDay.y, switch1.u1) annotation (Line(
-      points={{61,180},{72,180},{72,168},{82,168}},
-      color={0,0,127},
-      smooth=Smooth.None));
-  connect(switch1.y, PIDHea.u_s) annotation (Line(
-      points={{105,160},{138,160}},
-      color={0,0,127},
-      smooth=Smooth.None));
-  connect(from_degC.Kelvin, bouBCVTB.T_in) annotation (Line(
-      points={{41,27.8},{80,27.8},{80,12},{202,12}},
-      color={0,0,127},
-      smooth=Smooth.None));
-  connect(TSup.T, to_degC.Kelvin) annotation (Line(
-      points={{320,83},{320,90},{352,90},{352,68},{358,68}},
-      color={0,127,0},
-      smooth=Smooth.None,
-      pattern=LinePattern.Dash));
-  connect(to_degC.Celsius, mul.u5[1]) annotation (Line(
-      points={{381,68},{392,68},{392,0},{418,0}},
-      color={0,127,0},
-      smooth=Smooth.None,
-      pattern=LinePattern.Dash));
-  connect(from_degC1.Kelvin, sou.T_in) annotation (Line(
-      points={{21,89.8},{80,89.8},{80,74},{94,74}},
-      color={0,0,127},
-      smooth=Smooth.None));
-  connect(from_degC1.Celsius, deMultiplex2_1.y1[1]) annotation (Line(
-      points={{-2,89.6},{-10,89.6},{-10,39},{-19,39}},
-      color={0,127,0},
-      smooth=Smooth.None,
-      pattern=LinePattern.Dash));
-  connect(deMultiplex2_1.y2[1], from_degC.Celsius) annotation (Line(
-      points={{-19,33},{0,33},{0,27.6},{18,27.6}},
-      color={0,127,0},
-      smooth=Smooth.None,
-      pattern=LinePattern.Dash));
-  connect(from_degC1.Kelvin, masFra.T) annotation (Line(
-      points={{21,89.8},{40,89.8},{40,66},{48,66}},
-      color={0,0,127},
-      smooth=Smooth.None));
-  connect(dp2.port_b, Xi_w.port_a) annotation (Line(
-      points={{272,-50},{290,-50}},
-      color={0,127,255},
-      smooth=Smooth.None));
-  connect(Xi_w.port_b, TRet.port_a) annotation (Line(
-      points={{310,-50},{320,-50}},
-      color={0,127,255},
-      smooth=Smooth.None));
-  connect(TRet.port_b, sou.ports[2]) annotation (Line(
-      points={{340,-50},{350,-50},{350,-72},{128,-72},{128,68},{116,68}},
-      color={0,127,255},
-      smooth=Smooth.None));
-  connect(dp1.port_b, TSup.port_a) annotation (Line(
-      points={{300,72},{310,72}},
-      color={0,127,255},
-      smooth=Smooth.None));
-  connect(TSup.port_b, bouBCVTB.ports[1]) annotation (Line(
-      points={{330,72},{334,72},{334,8},{223.8,8}},
-      color={0,127,255},
-      smooth=Smooth.None));
-  connect(dp2.port_a, bouBCVTB.ports[2]) annotation (Line(
-      points={{252,-50},{240,-50},{240,4},{223.8,4}},
-      color={0,127,255},
-      smooth=Smooth.None));
-  annotation (Diagram(coordinateSystem(preserveAspectRatio=true, extent={{-100,
-            -100},{460,200}})),
-    Documentation(info="<html>
-This example illustrates the use of Modelica with the Building Controls Virtual Test Bed.<br/>
-<p>
-The model represents an air-based heating system with an ideal heater and an ideal humidifier
-in the supply duct. The heater and humidifier are controlled with a feedback loop that 
-tracks the room air temperature and room air humidity. These quantities are simulated
-in the EnergyPlus simulation program through the Building Controls Virtual Test Bed.
-The component <code>bouBCVTB</code> models the boundary between the domain that models the air
-system (in Modelica) and the room response (in EnergyPlus).
-</p>
-<p>
-This model is implemented in <code>bcvtb\\examples\\dymolaEPlusXY-singleZone</code>,
-where <code>XY</code> denotes the EnergyPlus version number.
-</html>", revisions="<html>
-<ul>
-<li>
-May 1, 2013, by Michael Wetter:<br/>
-Removed the medium declaration in the instance 
-of the model <code>Buildings.Utilities.Psychrometrics.X_pTphi</code> as
-this model no longer allows to replace the medium.
-</li>
-<li>
-January 13, 2012, by Michael Wetter:<br/>
-Updated fan parameters, which were still for version 0.12 of the 
-Buildings library and hence caused a translation error with version 1.0 or higher.
-</li>
-<li>
-April 5, 2011, by Michael Wetter:<br/>
-Changed sensor models from one-port sensors to two port sensors.
-</li>
-<li>
-January 21, 2010 by Michael Wetter:<br/>
-Changed model to include fan instead of having flow driven by two reservoirs at 
-different pressure.
-</li>
-<li>
-September 11, 2009, by Michael Wetter:<br/>
-First implementation.
-</li>
-</ul>
-</html>"));
-end MoistAir;
-=======
 within Buildings.Utilities.IO.BCVTB.Examples;
 model MoistAir
   "Model with interfaces for media with moist air that will be linked to the BCVTB which models the response of the room"
@@ -456,8 +106,8 @@
       m_flow_nominal=m_flow_nominal) "Supply air temperature"
     annotation (Placement(transformation(extent={{310,62},{330,82}})));
   Buildings.Fluid.Movers.FlowMachine_y fan(redeclare package Medium = Medium,
-        pressure(V_flow={0,m_flow_nominal/1.2},
-          dp={2*400,400}),
+        per(pressure(V_flow={0,m_flow_nominal/1.2},
+          dp={2*400,400})),
         dynamicBalance=false)
     annotation (Placement(transformation(extent={{140,62},{160,82}})));
   Modelica.Blocks.Sources.Constant yFan(k=1) "Fan control signal"
@@ -695,5 +345,4 @@
 </ul>
 </html>"),
 experiment(StopTime=86400));
-end MoistAir;
->>>>>>> 12bb3bb1
+end MoistAir;