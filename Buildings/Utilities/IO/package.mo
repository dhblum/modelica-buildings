within Buildings.Utilities;
<<<<<<< HEAD
package IO "Package with I/O functions"
  extends Modelica.Icons.VariantsPackage;

annotation (preferredView="info", Documentation(info="<html>
=======
package IO "Input and output"
  extends Modelica.Icons.Package;

  annotation (Icon(graphics={Text(
          extent={{-92,72},{84,-66}},
          lineColor={0,0,0},
          textString="I/O")}), Documentation(info="<html>
>>>>>>> 9ae19ba4
<p>
This package contains models for input and output.
</p>
</html>"));
end IO;<|MERGE_RESOLUTION|>--- conflicted
+++ resolved
@@ -1,18 +1,11 @@
 within Buildings.Utilities;
-<<<<<<< HEAD
 package IO "Package with I/O functions"
   extends Modelica.Icons.VariantsPackage;
-
-annotation (preferredView="info", Documentation(info="<html>
-=======
-package IO "Input and output"
-  extends Modelica.Icons.Package;
 
   annotation (Icon(graphics={Text(
           extent={{-92,72},{84,-66}},
           lineColor={0,0,0},
           textString="I/O")}), Documentation(info="<html>
->>>>>>> 9ae19ba4
 <p>
 This package contains models for input and output.
 </p>
