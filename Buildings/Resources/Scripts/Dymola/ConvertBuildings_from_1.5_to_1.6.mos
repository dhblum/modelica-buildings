// Conversion script for Buildings library
//  from: Version 1.5
//  to:   Version 1.6
clear

convertClear();

convertElement({"Buildings.Fluid.MixingVolumes.MixingVolume"},
                "heaInp", "QSen_flow");
convertElement({"Buildings.Fluid.MixingVolumes.MixingVolumeMoistAir"},
                "heaInp", "Q_flow");
convertElement({"Buildings.Fluid.MixingVolumes.MixingVolumeMoistAir"},
                "HWat_flow", "QLat_flow.y");

convertElement({"Buildings.Fluid.Storage.ExpansionVessel"},
                "VTot", "V_start");
convertModifiers({"Buildings.Fluid.Storage.ExpansionVessel"},
                 {"VGas0", "pMax", "energyDynamics", "massDynamics"}, 
                 fill("",0), true);

convertClass("Buildings.Fluid.Movers.FlowMachinePolynomial",
             "Buildings.Obsolete.Fluid.Movers.FlowMachinePolynomial");
convertClass("Buildings.Fluid.Movers.Examples.FlowMachine",
             "Buildings.Obsolete.Fluid.Movers.Examples.FlowMachine");


<<<<<<< HEAD
// Fixme: Add conversion of mover data such as pressure to be part of the record,
//        and explain in release notes what needs to be changed.
convertElement({"Buildings.Fluid.Movers.BaseClasses.Characteristics.pressure"},
                "data", "per");
convertElement({"Buildings.Fluid.Movers.BaseClasses.Characteristics.power"},
                "data", "per");
convertElement({"Buildings.Fluid.Movers.BaseClasses.Characteristics.efficiency"},
                "data", "per");
=======
convertElement("Buildings.Fluid.Storage.StratifiedEnhancedInternalHex",
                "hexTopHeight", "hHex_a");
convertElement("Buildings.Fluid.Storage.StratifiedEnhancedInternalHex",
                "hexBotHeight", "hHex_b");
convertElement("Buildings.Fluid.Storage.StratifiedEnhancedInternalHex",
                "topHexSeg", "segHex_a");
convertElement("Buildings.Fluid.Storage.StratifiedEnhancedInternalHex",
                "botHexSeg", "segHex_b");
convertElement("Buildings.Fluid.Storage.StratifiedEnhancedInternalHex", 
                "port_a1", "portHex_a");
convertElement("Buildings.Fluid.Storage.StratifiedEnhancedInternalHex", 
                "port_b1", "portHex_b");
>>>>>>> 12bb3bb1
<|MERGE_RESOLUTION|>--- conflicted
+++ resolved
@@ -24,7 +24,6 @@
              "Buildings.Obsolete.Fluid.Movers.Examples.FlowMachine");
 
 
-<<<<<<< HEAD
 // Fixme: Add conversion of mover data such as pressure to be part of the record,
 //        and explain in release notes what needs to be changed.
 convertElement({"Buildings.Fluid.Movers.BaseClasses.Characteristics.pressure"},
@@ -33,7 +32,8 @@
                 "data", "per");
 convertElement({"Buildings.Fluid.Movers.BaseClasses.Characteristics.efficiency"},
                 "data", "per");
-=======
+
+
 convertElement("Buildings.Fluid.Storage.StratifiedEnhancedInternalHex",
                 "hexTopHeight", "hHex_a");
 convertElement("Buildings.Fluid.Storage.StratifiedEnhancedInternalHex",
@@ -46,4 +46,3 @@
                 "port_a1", "portHex_a");
 convertElement("Buildings.Fluid.Storage.StratifiedEnhancedInternalHex", 
                 "port_b1", "portHex_b");
->>>>>>> 12bb3bb1
