// Conversion script for Buildings library
//  from: Version 1.5
//  to:   Version 1.6
clear

convertClear();

convertElement({"Buildings.Fluid.MixingVolumes.MixingVolume"},
                "heaInp", "QSen_flow");
convertElement({"Buildings.Fluid.MixingVolumes.MixingVolumeMoistAir"},
                "heaInp", "Q_flow");
convertElement({"Buildings.Fluid.MixingVolumes.MixingVolumeMoistAir"},
                "HWat_flow", "QLat_flow.y");

convertElement({"Buildings.Fluid.Storage.ExpansionVessel"},
                "VTot", "V_start");
convertModifiers({"Buildings.Fluid.Storage.ExpansionVessel"},
                 {"VGas0", "pMax", "energyDynamics", "massDynamics"},
                 fill("",0), true);

convertClass("Buildings.Fluid.Movers.FlowMachinePolynomial",
             "Buildings.Obsolete.Fluid.Movers.FlowMachinePolynomial");
convertClass("Buildings.Fluid.Movers.Examples.FlowMachine",
             "Buildings.Obsolete.Fluid.Movers.Examples.FlowMachine");


// Fixme: Add conversion of mover data such as pressure to be part of the record,
//        and explain in release notes what needs to be changed.
convertElement({"Buildings.Fluid.Movers.BaseClasses.Characteristics.pressure"},
                "data", "per");
convertElement({"Buildings.Fluid.Movers.BaseClasses.Characteristics.power"},
                "data", "per");
convertElement({"Buildings.Fluid.Movers.BaseClasses.Characteristics.efficiency"},
                "data", "per");


convertElement("Buildings.Fluid.Storage.StratifiedEnhancedInternalHex",
                "hexTopHeight", "hHex_a");
convertElement("Buildings.Fluid.Storage.StratifiedEnhancedInternalHex",
                "hexBotHeight", "hHex_b");
convertElement("Buildings.Fluid.Storage.StratifiedEnhancedInternalHex",
                "topHexSeg", "segHex_a");
convertElement("Buildings.Fluid.Storage.StratifiedEnhancedInternalHex",
                "botHexSeg", "segHex_b");
convertElement("Buildings.Fluid.Storage.StratifiedEnhancedInternalHex",
                "port_a1", "portHex_a");
<<<<<<< HEAD
convertElement("Buildings.Fluid.Storage.StratifiedEnhancedInternalHex", 
                "port_b1", "portHex_b");
=======
convertElement("Buildings.Fluid.Storage.StratifiedEnhancedInternalHex",
                "port_b1", "portHex_b");
>>>>>>> 1266d93a
<|MERGE_RESOLUTION|>--- conflicted
+++ resolved
@@ -44,10 +44,5 @@
                 "botHexSeg", "segHex_b");
 convertElement("Buildings.Fluid.Storage.StratifiedEnhancedInternalHex",
                 "port_a1", "portHex_a");
-<<<<<<< HEAD
-convertElement("Buildings.Fluid.Storage.StratifiedEnhancedInternalHex", 
-                "port_b1", "portHex_b");
-=======
 convertElement("Buildings.Fluid.Storage.StratifiedEnhancedInternalHex",
                 "port_b1", "portHex_b");
->>>>>>> 1266d93a
