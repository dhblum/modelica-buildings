--- conflicted
+++ resolved
@@ -100,85 +100,76 @@
       enable=controllerTypeEco == Buildings.Controls.OBC.CDL.Types.SimpleController.PD
           or controllerTypeEco == Buildings.Controls.OBC.CDL.Types.SimpleController.PID));
 
-  Modelica.Blocks.Interfaces.RealInput TRoo(
-    final unit="K",
-    displayUnit="degC",
-    final quantity="ThermodynamicTemperature") "Zone temperature measurement"
-  annotation (Placement(
-        transformation(
-        extent={{-20,-20},{20,20}},
-        origin={-120,-80}), iconTransformation(extent={{-14,-14},{14,14}},
-          origin={-114,-58})));
-  Modelica.Blocks.Interfaces.RealInput TSetRooCoo(
-    final unit="K",
-    displayUnit="degC",
-    final quantity="ThermodynamicTemperature")
-    "Zone cooling setpoint temperature" annotation (Placement(transformation(
-        extent={{20,-20},{-20,20}},
-        rotation=180,
-        origin={-120,60}), iconTransformation(
-        extent={{14,-14},{-14,14}},
-        rotation=180,
-        origin={-114,58})));
-  Modelica.Blocks.Interfaces.RealInput TSetRooHea(
-    final unit="K",
-    displayUnit="degC",
-    final quantity="ThermodynamicTemperature")
-    "Zone heating setpoint temperature" annotation (Placement(transformation(
-        extent={{20,-20},{-20,20}},
-        rotation=180,
-        origin={-120,100}), iconTransformation(
-        extent={{14,-14},{-14,14}},
-        rotation=180,
-        origin={-114,86})));
-  Modelica.Blocks.Interfaces.RealInput TMix(
+  Buildings.Controls.OBC.CDL.Interfaces.RealInput TSetRooCoo(
+    final unit="K",
+    displayUnit="degC",
+    final quantity="ThermodynamicTemperature")
+    "Zone cooling setpoint temperature"
+    annotation (Placement(transformation(extent={{-140,40},{-100,80}}),
+        iconTransformation(extent={{-140,10},{-100,50}})));
+  Buildings.Controls.OBC.CDL.Interfaces.RealInput TSetRooHea(
+    final unit="K",
+    displayUnit="degC",
+    final quantity="ThermodynamicTemperature")
+    "Zone heating setpoint temperature"
+    annotation (Placement(transformation(extent={{-140,100},{-100,140}}),
+        iconTransformation(extent={{-140,40},{-100,80}})));
+  Buildings.Controls.OBC.CDL.Interfaces.RealInput TRoo(
+    final unit="K",
+    displayUnit="degC",
+    final quantity="ThermodynamicTemperature")
+    "Zone temperature measurement"
+    annotation (Placement(transformation(extent={{-20,-20},{20,20}},origin={-120,-80}),
+        iconTransformation(extent={{-20,-20},{20,20}},origin={-120,-60})));
+  Buildings.Controls.OBC.CDL.Interfaces.RealInput TMix(
     final unit="K",
     displayUnit="degC",
     final quantity="ThermodynamicTemperature")
     "Measured mixed air temperature"
-    annotation (Placement(transformation(extent={{-140,0},{-100,40}}),
-        iconTransformation(extent={{-128,16},{-100,44}})));
-  Modelica.Blocks.Interfaces.RealInput TSup(
+    annotation (Placement(transformation(extent={{-140,10},{-100,50}}),
+        iconTransformation(extent={{-140,70},{-100,110}})));
+  Buildings.Controls.OBC.CDL.Interfaces.RealInput TSup(
     final unit="K",
     displayUnit="degC",
     final quantity="ThermodynamicTemperature")
     "Measured supply air temperature after the cooling coil"
     annotation (Placement(transformation(extent={{-140,-130},{-100,-90}}),
-        iconTransformation(extent={{-128,-100},{-100,-72}})));
-  Modelica.Blocks.Interfaces.RealInput TOut(
+        iconTransformation(extent={{-140,-110},{-100,-70}})));
+  Buildings.Controls.OBC.CDL.Interfaces.RealInput TOut(
     final unit="K",
     displayUnit="degC",
     final quantity="ThermodynamicTemperature")
     "Measured outside air temperature"
     annotation (Placement(transformation(extent={{-140,-60},{-100,-20}}),
-        iconTransformation(extent={{-128,-44},{-100,-16}})));
-  Modelica.Blocks.Interfaces.RealOutput yHea(
+        iconTransformation(extent={{-140,-50},{-100,-10}})));
+  Buildings.Controls.OBC.CDL.Interfaces.RealOutput yHea(
     final unit="1") "Control signal for heating coil"
     annotation (Placement(transformation(extent={{100,44},{120,64}}),
-        iconTransformation(extent={{100,44},{120,64}})));
-  Modelica.Blocks.Interfaces.RealOutput yFan(
+        iconTransformation(extent={{100,30},{140,70}})));
+  Buildings.Controls.OBC.CDL.Interfaces.RealOutput yFan(
     final unit="1") "Control signal for fan"
-    annotation (Placement(transformation(extent={{100,80},{120,100}})));
-  Modelica.Blocks.Interfaces.RealOutput yOutAirFra(
+    annotation (Placement(transformation(extent={{100,80},{120,100}}),
+        iconTransformation(extent={{100,60},{140,100}})));
+  Buildings.Controls.OBC.CDL.Interfaces.RealOutput yOutAirFra(
     final unit="1")
     "Control signal for outside air fraction"
     annotation (Placement(transformation(extent={{100,10},{120,30}}),
-        iconTransformation(extent={{100,10},{120,30}})));
-  Modelica.Blocks.Interfaces.RealOutput yCooCoiVal(
+        iconTransformation(extent={{100,0},{140,40}})));
+  Buildings.Controls.OBC.CDL.Interfaces.RealOutput yCooCoiVal(
     final unit="1")
     "Control signal for cooling coil valve"
     annotation (Placement(transformation(extent={{100,-30},{120,-10}}),
-        iconTransformation(extent={{100,-30},{120,-10}})));
-  Modelica.Blocks.Interfaces.RealOutput TSetSupChi(
+        iconTransformation(extent={{100,-40},{140,0}})));
+  Buildings.Controls.OBC.CDL.Interfaces.RealOutput TSetSupChi(
     final unit="K",
     displayUnit="degC")
     "Set point for chiller leaving water temperature"
     annotation (Placement(transformation(extent={{100,-100},{120,-80}}),
-        iconTransformation(extent={{100,-100},{120,-80}})));
-  Modelica.Blocks.Interfaces.BooleanOutput chiOn
+        iconTransformation(extent={{100,-100},{140,-60}})));
+  Buildings.Controls.OBC.CDL.Interfaces.BooleanOutput chiOn
     "On signal for chiller"
     annotation (Placement(transformation(extent={{100,-64},{120,-44}}),
-        iconTransformation(extent={{100,-64},{120,-44}})));
+        iconTransformation(extent={{100,-70},{140,-30}})));
 
   BaseClasses.ControllerHeatingFan conSup(
     final controllerTypeHea=controllerTypeHea,
@@ -198,38 +189,24 @@
     final TiEco=TiEco,
     final TdEco=TdEco)
     "Economizer control"
-<<<<<<< HEAD
     annotation (Placement(transformation(extent={{40,60},{60,80}})));
   Buildings.Controls.Continuous.LimPID conCooVal(
     final controllerType=controllerTypeCoo,
     final k=kCoo,
     final Ti=TiCoo,
     final Td=TdCoo,
-=======
-    annotation (Placement(transformation(extent={{0,40},{20,60}})));
-
-  Controls.Continuous.LimPID conCooVal(
-    controllerType=Modelica.Blocks.Types.SimpleController.P,
->>>>>>> c6bcb1b9
     final yMax=1,
     final yMin=0,
     final reverseActing=false)
     "Cooling coil valve controller"
     annotation (Placement(transformation(extent={{0,-30},{20,-10}})));
-  Buildings.Controls.OBC.CDL.Continuous.Hysteresis hysChiPla(
-    final uLow=-1,
-    final uHigh=0) "Hysteresis with delay to switch on cooling"
-    annotation (Placement(transformation(extent={{30,-50},{50,-30}})));
-  Modelica.Blocks.Math.Feedback errTRooCoo
-    "Control error on room temperature for cooling"
-    annotation (Placement(transformation(extent={{-42,-96},{-22,-76}})));
   Buildings.Controls.OBC.CDL.Logical.Switch swi
     "Switch the outdoor air fraction to 0 when in unoccupied mode"
     annotation (Placement(transformation(extent={{0,20},{20,40}})));
   Buildings.Controls.OBC.CDL.Interfaces.BooleanInput uOcc
     "Current occupancy period, true if it is in occupant period"
-    annotation (Placement(transformation(extent={{-140,-30},{-100,10}}),
-        iconTransformation(extent={{-156,-28},{-100,28}})));
+    annotation (Placement(transformation(extent={{-140,-20},{-100,20}}),
+        iconTransformation(extent={{-140,-20},{-100,20}})));
   Buildings.Controls.OBC.CDL.Continuous.Sources.Constant con(k=0)
     "Zero outside air fraction"
     annotation (Placement(transformation(extent={{-60,-30},{-40,-10}})));
@@ -240,86 +217,54 @@
     final uHigh=0.05)
     "Hysteresis for heating"
     annotation (Placement(transformation(extent={{-30,120},{-10,140}})));
-  Buildings.Controls.OBC.CDL.Logical.MultiOr orFan(nu=3)
+  Buildings.Controls.OBC.CDL.Logical.MultiOr orFan(nu=2)
     "Switch fan on if heating, cooling, or occupied"
     annotation (Placement(transformation(extent={{40,94},{60,114}})));
   Modelica.Blocks.Logical.And and1 "Logical and"
     annotation (Placement(transformation(extent={{70,-40},{90,-20}})));
-
-  Controls.OBC.CDL.Continuous.Greater chiOnTRoo(h=1)
+  Buildings.Controls.OBC.CDL.Continuous.Greater chiOnTRoo(h=1)
     "Chiller on signal based on room temperature"
-    annotation (Placement(transformation(extent={{40,-50},{60,-30}})));
+    annotation (Placement(transformation(extent={{20,-80},{40,-60}})));
+
 protected
   Modelica.Blocks.Sources.Constant TSetSupChiConst(
     final k=TSupChi_nominal)
     "Set point for chiller temperature"
-    annotation (Placement(transformation(extent={{40,-90},{60,-70}})));
+    annotation (Placement(transformation(extent={{60,-100},{80,-80}})));
   Modelica.Blocks.Sources.Constant conMinOAFra(
     final k=minOAFra)
     "Minimum outside air fraction"
-    annotation (Placement(transformation(extent={{-60,30},{-40,50}})));
+    annotation (Placement(transformation(extent={{-60,40},{-40,60}})));
   Modelica.Blocks.Sources.Constant TSetSupAirConst(
     final k=TSetSupAir)
     "Set point for supply air temperature"
-    annotation (Placement(transformation(extent={{-60,-60},{-40,-40}})));
+    annotation (Placement(transformation(extent={{-40,-60},{-20,-40}})));
 
 equation
-<<<<<<< HEAD
-  connect(errTRooCoo.y, hysChiPla.u) annotation (Line(points={{-23,-86},{0,-86},
-          {0,-40},{28,-40}},                           color={0,0,127}));
-  connect(TSetRooCoo, errTRooCoo.u2) annotation (Line(points={{-120,60},{-80,60},
-          {-80,-98},{-32,-98},{-32,-94}}, color={0,0,127}));
-  connect(TSetSupAirConst.y,conCooVal. u_s)    annotation (Line(points={{-39,-50},{-10,-50},{-10,-20},{-2,-20}},
-                                                         color={0,0,127}));
-  connect(conSup.TSetRooHea, TSetRooHea) annotation (Line(points={{-61,96},{-80,
-          96},{-80,100},{-120,100}},
-                                   color={0,0,127}));
-  connect(conSup.TSetRooCoo, TSetRooCoo) annotation (Line(points={{-61,90},{-80,
-          90},{-80,60},{-120,60}}, color={0,0,127}));
+  connect(TSetSupAirConst.y,conCooVal. u_s)    annotation (Line(points={{-19,-50},
+          {-10,-50},{-10,-20},{-2,-20}}, color={0,0,127}));
   connect(conSup.TRoo, TRoo) annotation (Line(points={{-61,84},{-74,84},{-74,
-          -80},{-120,-80}},
-=======
-  connect(conMinOAFra.y,conEco. minOAFra) annotation (Line(points={{-49,48},{
-          -26,48},{-1,48}},                 color={0,0,127}));
-  connect(TSetSupAirConst.y, conEco.TMixSet) annotation (Line(points={{-39,-20},
-          {-20,-20},{-20,58},{-1,58}}, color={0,0,127}));
-  connect(TSetSupAirConst.y,conCooVal. u_s)
-    annotation (Line(points={{-39,-20},{-2,-20}},        color={0,0,127}));
-  connect(conSup.TSetRooHea, TSetRooHea) annotation (Line(points={{-41,86},{-88,
-          86},{-88,100},{-120,100}},
-                                   color={0,0,127}));
-  connect(conSup.TSetRooCoo, TSetRooCoo) annotation (Line(points={{-41,80},{-80,
-          80},{-80,60},{-120,60}}, color={0,0,127}));
-  connect(conSup.TRoo, TRoo) annotation (Line(points={{-41,74},{-88,74},{-88,
-          -60},{-120,-60}},
->>>>>>> c6bcb1b9
-                       color={0,0,127}));
-  connect(conEco.TRet, TRoo) annotation (Line(points={{39,72},{-22,72},{-22,12},
-          {-86,12},{-86,-80},{-120,-80}},     color={0,0,127}));
-  connect(conSup.yHea, yHea) annotation (Line(points={{-39,86},{80,86},{80,54},{
+          -80},{-120,-80}}, color={0,0,127}));
+  connect(conEco.TRet, TRoo) annotation (Line(points={{39,72},{-22,72},{-22,20},
+          {-86,20},{-86,-80},{-120,-80}}, color={0,0,127}));
+  connect(conSup.yHea, yHea) annotation (Line(points={{-39,86},{88,86},{88,54},{
           110,54}}, color={0,0,127}));
   connect(conEco.yOutAirFra, yOutAirFra) annotation (Line(points={{61,70},{80,70},
           {80,20},{110,20}}, color={0,0,127}));
-  connect(conCooVal.y, yCooCoiVal)    annotation (Line(points={{21,-20},{40,-20},{40,-20},{110,-20}},
-                                              color={0,0,127}));
-<<<<<<< HEAD
-  connect(TSetSupChiConst.y, TSetSupChi)    annotation (Line(points={{61,-80},{86,-80},{86,-90},{110,-90}},
-                                                  color={0,0,127}));
-  connect(conCooVal.u_m, TSup)    annotation (Line(points={{10,-32},{10,-110},{-120,-110}},
-                                                            color={0,0,127}));
-  connect(conMinOAFra.y, swi.u1) annotation (Line(points={{-39,40},{-30,40},{
-          -30,38},{-2,38}}, color={0,0,127}));
-  connect(uOcc, swi.u2) annotation (Line(points={{-120,-10},{-70,-10},{-70,0},{-14,
-          0},{-14,30},{-2,30}},     color={255,0,255}));
+  connect(conCooVal.y, yCooCoiVal) annotation (Line(points={{21,-20},{40,-20},{40,-20},{110,-20}},
+          color={0,0,127}));
+  connect(TSetSupChiConst.y, TSetSupChi) annotation (Line(points={{81,-90},{110,
+          -90}}, color={0,0,127}));
+  connect(conCooVal.u_m, TSup) annotation (Line(points={{10,-32},{10,-110},{-120,-110}},
+          color={0,0,127}));
+  connect(conMinOAFra.y, swi.u1) annotation (Line(points={{-39,50},{-30,50},{-30,
+          38},{-2,38}}, color={0,0,127}));
+  connect(uOcc, swi.u2) annotation (Line(points={{-120,0},{-14,0},{-14,30},{-2,30}},
+          color={255,0,255}));
   connect(swi.y, conEco.minOAFra) annotation (Line(points={{22,30},{30,30},{30,
           68},{39,68}}, color={0,0,127}));
-  connect(TRoo, errTRooCoo.u1) annotation (Line(points={{-120,-80},{-86,-80},{
-          -86,-86},{-40,-86}}, color={0,0,127}));
   connect(con.y, swi.u3) annotation (Line(points={{-38,-20},{-30,-20},{-30,-10},
           {-6,-10},{-6,22},{-2,22}}, color={0,0,127}));
-  connect(hysChiPla.y, conEco.cooSta) annotation (Line(points={{52,-40},{60,-40},
-          {60,52},{24,52},{24,62},{39,62}},
-                                    color={255,0,255}));
   connect(con.y, swiFan.u3) annotation (Line(points={{-38,-20},{-30,-20},{-30,
           -10},{-6,-10},{-6,122},{68,122}}, color={0,0,127}));
   connect(conSup.yFan, swiFan.u1) annotation (Line(points={{-39,94},{18,94},{18,
@@ -327,47 +272,39 @@
   connect(swiFan.y, yFan) annotation (Line(points={{92,130},{96,130},{96,90},{
           110,90}}, color={0,0,127}));
   connect(conSup.yHea, hysHea.u) annotation (Line(points={{-39,86},{-34,86},{
-          -34,130},{-32,130}},                     color={0,0,127}));
+          -34,130},{-32,130}}, color={0,0,127}));
   connect(swiFan.u2, orFan.y)   annotation (Line(points={{68,130},{64,130},{64,104},{62,104}},
-                                                   color={255,0,255}));
-  connect(hysHea.y, orFan.u[1]) annotation (Line(points={{-8,130},{24,130},{24,
-          108.667},{38,108.667}},
-                              color={255,0,255}));
-  connect(hysChiPla.y, orFan.u[2]) annotation (Line(points={{52,-40},{60,-40},{60,
-          52},{24,52},{24,104},{38,104}},
-                                     color={255,0,255}));
+          color={255,0,255}));
+  connect(hysHea.y, orFan.u[1]) annotation (Line(points={{-8,130},{24,130},{24,107.5},
+          {38,107.5}},  color={255,0,255}));
   connect(conEco.TMixSet, conCooVal.u_s) annotation (Line(points={{39,78},{-10,
           78},{-10,-20},{-2,-20}}, color={0,0,127}));
-  connect(hysChiPla.y, and1.u2)    annotation (Line(points={{52,-40},{60,-40},{60,-38},{68,-38}},
-                                                 color={255,0,255}));
   connect(and1.y, chiOn) annotation (Line(points={{91,-30},{96,-30},{96,-54},{110,
           -54}},     color={255,0,255}));
   connect(conEco.yCoiSta, and1.u1) annotation (Line(points={{61,62},{64,62},{64,
           -30},{68,-30}}, color={255,0,255}));
-  connect(uOcc, orFan.u[3]) annotation (Line(points={{-120,-10},{-70,-10},{-70,
-          0},{-14,0},{-14,99.3333},{38,99.3333}},
-                                               color={255,0,255}));
-  connect(TMix, conEco.TMix) annotation (Line(points={{-120,20},{-26,20},{-26,75},
+  connect(uOcc, orFan.u[2]) annotation (Line(points={{-120,0},{-14,0},{-14,100.5},
+          {38,100.5}},  color={255,0,255}));
+  connect(TMix, conEco.TMix) annotation (Line(points={{-120,30},{-26,30},{-26,75},
           {39,75}}, color={0,0,127}));
   connect(TOut, conEco.TOut) annotation (Line(points={{-120,-40},{-66,-40},{-66,
-          8},{-18,8},{-18,65},{39,65}}, color={0,0,127}));
+          16},{-18,16},{-18,65},{39,65}}, color={0,0,127}));
+  connect(TRoo, chiOnTRoo.u1) annotation (Line(points={{-120,-80},{-74,-80},{-74,
+          -70},{18,-70}}, color={0,0,127}));
+  connect(TSetRooCoo, chiOnTRoo.u2) annotation (Line(points={{-120,60},{-80,60},
+          {-80,-78},{18,-78}}, color={0,0,127}));
+  connect(TSetRooCoo, conSup.TSetRooCoo) annotation (Line(points={{-120,60},{-80,
+          60},{-80,90},{-61,90}}, color={0,0,127}));
+  connect(TSetRooHea, conSup.TSetRooHea) annotation (Line(points={{-120,120},{-80,
+          120},{-80,96},{-61,96}}, color={0,0,127}));
+  connect(chiOnTRoo.y, and1.u2) annotation (Line(points={{42,-70},{50,-70},{50,-38},
+          {68,-38}}, color={255,0,255}));
+  connect(chiOnTRoo.y, conEco.cooSta) annotation (Line(points={{42,-70},{50,-70},
+          {50,40},{34,40},{34,62},{39,62}}, color={255,0,255}));
 
   annotation (
   defaultComponentName="conChiDXHeaEco",
   Icon(graphics={Line(points={{-100,-100},{0,2},{-100,100}}, color=
-=======
-  connect(TSetSupChiConst.y, TSetSupChi)
-    annotation (Line(points={{61,-80},{110,-80}}, color={0,0,127}));
-  connect(conCooVal.u_m, TSup)
-    annotation (Line(points={{10,-32},{10,-90},{-120,-90}}, color={0,0,127}));
-  connect(TRoo, chiOnTRoo.u1) annotation (Line(points={{-120,-60},{-88,-60},{
-          -88,-40},{38,-40}}, color={0,0,127}));
-  connect(TSetRooCoo, chiOnTRoo.u2) annotation (Line(points={{-120,60},{-80,60},
-          {-80,-48},{38,-48}}, color={0,0,127}));
-  connect(chiOnTRoo.y, chiOn)
-    annotation (Line(points={{62,-40},{110,-40}}, color={255,0,255}));
-  annotation (Icon(graphics={Line(points={{-100,-100},{0,2},{-100,100}}, color=
->>>>>>> c6bcb1b9
               {0,0,0})}), Documentation(info="<html>
 <p>
 This is a controller for the single-zone VAV system with an economizer, a 
