--- conflicted
+++ resolved
@@ -54,26 +54,6 @@
                                                                        color={0,0,127}));
   connect(hvac.uFan, con.yFan) annotation (Line(points={{-42,18},{-60,18},{-60,9},
           {-79,9}}, color={0,0,127}));
-<<<<<<< HEAD
-  connect(hvac.uHea, con.yHea) annotation (Line(points={{-42,12},{-58,12},{-58,6},
-          {-79,6}}, color={0,0,127}));
-  connect(con.yCooCoiVal, hvac.uCooVal) annotation (Line(points={{-79,0},{-56,0},
-          {-56,5},{-42,5}}, color={0,0,127}));
-  connect(hvac.uEco, con.yOutAirFra) annotation (Line(points={{-42,-2},{-58,-2},
-          {-58,3},{-79,3}}, color={0,0,127}));
-  connect(con.chiOn, hvac.chiOn) annotation (Line(points={{-79,-4},{-58,-4},{-58,
-          -10},{-42,-10}}, color={255,0,255}));
-  connect(hvac.TSetChi, con.TSetSupChi) annotation (Line(points={{-42,-15},{-50,
-          -15},{-50,-16},{-60,-16},{-60,-8},{-79,-8}}, color={0,0,127}));
-  connect(hvac.TMix, con.TMix) annotation (Line(points={{1,-4},{8,-4},{8,-40},{
-          -114,-40},{-114,2},{-102,2}}, color={0,0,127}));
-  connect(hvac.TSup, con.TSup) annotation (Line(points={{1,-8},{6,-8},{6,-36},{
-          -110,-36},{-110,-9},{-102,-9}}, color={0,0,127}));
-  connect(con.TOut, weaBus.TDryBul) annotation (Line(points={{-102,-2},{-108,-2},
-          {-108,60},{-99,60},{-99,80}}, color={0,0,127}), Text(
-      textString="%second",
-      index=1,
-=======
   connect(hvac.uHea, con.yHea) annotation (Line(points={{-42,12},{-58,12},{-58,
           5.4},{-79,5.4}},
                     color={0,0,127}));
@@ -105,7 +85,6 @@
       thickness=0.5), Text(
       string="%first",
       index=-1,
->>>>>>> 1ec7813c
       extent={{-6,3},{-6,3}},
       horizontalAlignment=TextAlignment.Right));
   annotation (
