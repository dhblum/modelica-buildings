--- conflicted
+++ resolved
@@ -2,12 +2,7 @@
 model Guideline36
   "Variable air volume flow system with single themal zone and ASHRAE Guideline 36 sequence control"
   extends Modelica.Icons.Example;
-<<<<<<< HEAD
   extends BaseClasses.PartialOpenLoop(hvac(QCoo_flow_nominal=-10000));
-=======
-  extends Buildings.Air.Systems.SingleZone.VAV.Examples.BaseClasses.PartialOpenLoop;
-
->>>>>>> 27055f09
   parameter Modelica.SIunits.Temperature TSupChi_nominal=279.15
     "Design value for chiller leaving water temperature";
   Controls.OBC.ASHRAE.G36_PR1.AHUs.SingleZone.VAV.Controller controller(
@@ -54,16 +49,6 @@
     "Set point for chiller temperature"
     annotation (Placement(transformation(extent={{-72,-80},{-52,-60}})));
 equation
-<<<<<<< HEAD
-  connect(controller.yFan, hvac.uFan) annotation (Line(points={{-79,7.07692},{
-          -62,7.07692},{-62,18},{-42,18}},
-                              color={0,0,127}));
-  connect(controller.yHeaCoi, hvac.uHea) annotation (Line(points={{-79,-9.35385},
-          {-60,-9.35385},{-60,12},{-42,12}},
-                              color={0,0,127}));
-  connect(controller.yOutDamPos, hvac.uEco) annotation (Line(points={{-79,
-          -19.6923},{-56,-19.6923},{-56,-2},{-42,-2}},
-=======
   connect(controller.yFan, hvac.uFan) annotation (Line(points={{-78,7.07692},{-62,
           7.07692},{-62,18},{-42,18}},
                               color={0,0,127}));
@@ -72,7 +57,6 @@
                               color={0,0,127}));
   connect(controller.yOutDamPos, hvac.uEco) annotation (Line(points={{-78,-19.6923},
           {-56,-19.6923},{-56,-2},{-42,-2}},
->>>>>>> 27055f09
                                  color={0,0,127}));
   connect(TSetSupChiConst.y, hvac.TSetChi) annotation (Line(points={{-51,-70},{
           -46,-70},{-46,-16},{-42,-16},{-42,-15}},
@@ -94,26 +78,16 @@
   connect(zon.TRooAir, controller.TZon) annotation (Line(points={{81,0},{110,0},
           {110,-152},{-134,-152},{-134,10.7692},{-122,10.7692}},
                                                        color={0,0,127}));
-<<<<<<< HEAD
-  connect(hvac.TSup, controller.TSup) annotation (Line(points={{1,-8},{10,-8},{
-          10,-50},{-130,-50},{-130,-0.307692},{-122,-0.307692}},
-=======
   connect(hvac.TSup, controller.TSup) annotation (Line(points={{1,-8},{10,-8},{10,
           -50},{-130,-50},{-130,-0.307692},{-122,-0.307692}},
->>>>>>> 27055f09
                                                  color={0,0,127}));
   connect(hvac.TMix, controller.TMix) annotation (Line(points={{1,-4},{14,-4},{
           14,-46},{-128,-46},{-128,-4},{-122,-4}}, color={0,0,127}));
   connect(occSch.tNexOcc, controller.tNexOcc) annotation (Line(points={{-159,56},
           {-150,56},{-150,14.4615},{-122,14.4615}},
                                           color={0,0,127}));
-<<<<<<< HEAD
-  connect(controller.uOcc, occSch.occupied) annotation (Line(points={{-122,
-          7.07692},{-152,7.07692},{-152,44},{-159,44}},
-=======
   connect(controller.uOcc, occSch.occupied) annotation (Line(points={{-122,7.07692},
           {-152,7.07692},{-152,44},{-159,44}},
->>>>>>> 27055f09
                                         color={255,0,255}));
   connect(uWin.y, controller.uWin) annotation (Line(points={{-159,-50},{-148,
           -50},{-148,-11.3846},{-122,-11.3846}},
@@ -122,19 +96,6 @@
           44},{-152,0},{-190,0},{-190,-80},{-182,-80}},   color={255,0,255}));
   connect(occPer.y, ppl.u)
     annotation (Line(points={{-159,-80},{-155.2,-80}}, color={0,0,127}));
-<<<<<<< HEAD
-  connect(ppl.y, controller.nOcc) annotation (Line(points={{-141.4,-80},{-138,
-          -80},{-138,-7.69231},{-122,-7.69231}},
-                                     color={0,0,127}));
-  connect(controller.TZonCooSet, errTRooCoo.u2) annotation (Line(points={{-79,-4},
-          {-76,-4},{-76,-132},{-100,-132},{-100,-118}},
-        color={0,0,127}));
-  connect(hvac.uCooVal, controller.yCooCoi) annotation (Line(points={{-42,5},{
-          -48,5},{-48,4},{-58,4},{-58,-15.0769},{-79,-15.0769}},
-                                                       color={0,0,127}));
-  connect(hvac.TRet, controller.TCut) annotation (Line(points={{1,-6},{12,-6},{
-          12,-48},{-132,-48},{-132,3.38462},{-122,3.38462}},
-=======
   connect(ppl.y, controller.nOcc) annotation (Line(points={{-141.4,-80},{-138,-80},
           {-138,-7.69231},{-122,-7.69231}},
                                      color={0,0,127}));
@@ -146,7 +107,6 @@
                                                        color={0,0,127}));
   connect(hvac.TRet, controller.TCut) annotation (Line(points={{1,-6},{12,-6},{12,
           -48},{-132,-48},{-132,3.38462},{-122,3.38462}},
->>>>>>> 27055f09
                                                  color={0,0,127}));
   annotation (Diagram(coordinateSystem(extent={{-200,-160},{120,100}})),
     experiment(
