within Buildings.Air.Systems.SingleZone.VAV.Examples;
model Guideline36
  "Variable air volume flow system with single themal zone and ASHRAE Guideline 36 sequence control"
  extends Modelica.Icons.Example;
<<<<<<< HEAD
  extends BaseClasses.PartialOpenLoop(hvac(QCoo_flow_nominal=-10000));
=======
  extends
    Buildings.Air.Systems.SingleZone.VAV.Examples.BaseClasses.PartialOpenLoop;

>>>>>>> 0ef82efb
  parameter Modelica.SIunits.Temperature TSupChi_nominal=279.15
    "Design value for chiller leaving water temperature";
  Controls.OBC.ASHRAE.G36_PR1.AHUs.SingleZone.VAV.Controller controller(
    controllerTypeCoo=Buildings.Controls.OBC.CDL.Types.SimpleController.P,
    kCoo=4,
    yHeaMax=0.2,
    AFlo=48,
    controllerTypeMod=Buildings.Controls.OBC.CDL.Types.SimpleController.P,
    VOutMin_flow=0.0144,
    VOutDes_flow=0.025,
    yMin=0.1,
    kHea=4,
    kMod=4,
    have_occSen=false,
    TZonHeaOff=288.15,
    TZonCooOn=298.15,
    TSupSetMax=343.15,
    TSupSetMin=286.15,
    yDam_VOutMin_minSpe=0.2304,
    yDam_VOutMin_maxSpe=0.02304,
    yDam_VOutDes_minSpe=0.4,
    yDam_VOutDes_maxSpe=0.04)
    "VAV controller"
    annotation (Placement(transformation(extent={{-120,-28},{-80,20}})));
  Controls.OBC.CDL.Continuous.Hysteresis hysChiPla(
    uLow=-1,
    uHigh=0)
    "Hysteresis with delay to switch on cooling"
    annotation (Placement(transformation(extent={{-80,-100},{-60,-80}})));
  Modelica.Blocks.Math.Feedback errTRooCoo
    "Control error on room temperature for cooling"
    annotation (Placement(transformation(extent={{-110,-100},{-90,-80}})));
  Controls.SetPoints.OccupancySchedule occSch(occupancy=3600*{8,18})
    "Occupancy schedule"
    annotation (Placement(transformation(extent={{-180,0},{-160,20}})));
  Modelica.Blocks.Sources.BooleanConstant uWin(k=false) "Window opening signal"
    annotation (Placement(transformation(extent={{-180,-40},{-160,-20}})));
protected
  Modelica.Blocks.Sources.Constant TSetSupChiConst(final k=TSupChi_nominal)
    "Set point for chiller temperature"
    annotation (Placement(transformation(extent={{-80,-140},{-60,-120}})));
equation
  connect(controller.yFan, hvac.uFan) annotation (Line(points={{-78,7.07692},{-62,
          7.07692},{-62,18},{-42,18}},
                              color={0,0,127}));
  connect(controller.yHeaCoi, hvac.uHea) annotation (Line(points={{-78,-9.53846},
          {-60,-9.53846},{-60,12},{-42,12}},
                              color={0,0,127}));
  connect(controller.yOutDamPos, hvac.uEco) annotation (Line(points={{-78,-19.6923},
          {-56,-19.6923},{-56,-2},{-42,-2}},
                                 color={0,0,127}));
  connect(TSetSupChiConst.y, hvac.TSetChi) annotation (Line(points={{-59,-130},{
          -46,-130},{-46,-16},{-42,-16},{-42,-15}},
                                     color={0,0,127}));
  connect(errTRooCoo.y, hysChiPla.u)
    annotation (Line(points={{-91,-90},{-82,-90}},   color={0,0,127}));
  connect(zon.TRooAir, errTRooCoo.u1) annotation (Line(points={{81,0},{110,0},{110,
          -152},{-134,-152},{-134,-90},{-108,-90}},       color={0,0,127}));
  connect(hysChiPla.y, hvac.chiOn) annotation (Line(points={{-58,-90},{-48,-90},
          {-48,-10},{-42,-10}},       color={255,0,255}));
  connect(weaBus.TDryBul, controller.TOut) annotation (Line(
      points={{-99,80},{-99,60},{-140,60},{-140,18.1538},{-122,18.1538}},
      color={255,204,51},
      thickness=0.5), Text(
      textString="%first",
      index=-1,
      extent={{-6,3},{-6,3}},
      horizontalAlignment=TextAlignment.Right));
  connect(zon.TRooAir, controller.TZon) annotation (Line(points={{81,0},{110,0},
          {110,-152},{-134,-152},{-134,10.7692},{-122,10.7692}},
                                                       color={0,0,127}));
  connect(hvac.TSup, controller.TSup) annotation (Line(points={{1,-8},{10,-8},{10,
          -50},{-130,-50},{-130,-0.307692},{-122,-0.307692}},
                                                 color={0,0,127}));
  connect(hvac.TMix, controller.TMix) annotation (Line(points={{1,-4},{14,-4},{
          14,-46},{-128,-46},{-128,-4},{-122,-4}}, color={0,0,127}));
  connect(occSch.tNexOcc, controller.tNexOcc) annotation (Line(points={{-159,16},
          {-150,16},{-150,14.4615},{-122,14.4615}},
                                          color={0,0,127}));
  connect(controller.uOcc, occSch.occupied) annotation (Line(points={{-122,7.07692},
          {-146,7.07692},{-146,4},{-159,4}},
                                        color={255,0,255}));
  connect(uWin.y, controller.uWin) annotation (Line(points={{-159,-30},{-148,
          -30},{-148,-11.3846},{-122,-11.3846}},
                                       color={255,0,255}));
  connect(controller.TZonCooSet, errTRooCoo.u2) annotation (Line(points={{-78,-4},
          {-74,-4},{-74,-40},{-120,-40},{-120,-110},{-100,-110},{-100,-98}},
        color={0,0,127}));
  connect(hvac.uCooVal, controller.yCooCoi) annotation (Line(points={{-42,5},{
          -48,5},{-48,4},{-58,4},{-58,-15.0769},{-78,-15.0769}},
                                                       color={0,0,127}));
  connect(hvac.TRet, controller.TCut) annotation (Line(points={{1,-6},{12,-6},{12,
          -48},{-132,-48},{-132,3.38462},{-122,3.38462}},
                                                 color={0,0,127}));
  annotation (Diagram(coordinateSystem(extent={{-200,-160},{120,100}})),
    experiment(
      StopTime=504800,
      Interval=3600,
      Tolerance=1e-06),
      __Dymola_Commands(file="modelica://Buildings/Resources/Scripts/Dymola/Air/Systems/SingleZone/VAV/Examples/Guideline36.mos"
        "Simulate and plot"),
      Documentation(info="<html>
<p>
Implementation of <a href=\"modelica://Buildings.Air.Systems.SingleZone.VAV.Examples.BaseClasses.PartialOpenLoop\">
Buildings.Air.Systems.SingleZone.VAV.Examples.BaseClasses.PartialOpenLoop</a>
with ASHRAE Guideline 36 control sequence.
</p>
</html>", revisions="<html>
<ul>
<li>
June 22, 2020, by Michael Wetter:<br/>
Removed non-used occupant density.
</li>
<li>
July 29, 2019, by David Blum:<br/>
First implementation.
</li>
</ul>
</html>"),
    Icon(coordinateSystem(extent={{-100,-100},{100,100}})));
end Guideline36;<|MERGE_RESOLUTION|>--- conflicted
+++ resolved
@@ -2,13 +2,9 @@
 model Guideline36
   "Variable air volume flow system with single themal zone and ASHRAE Guideline 36 sequence control"
   extends Modelica.Icons.Example;
-<<<<<<< HEAD
-  extends BaseClasses.PartialOpenLoop(hvac(QCoo_flow_nominal=-10000));
-=======
   extends
     Buildings.Air.Systems.SingleZone.VAV.Examples.BaseClasses.PartialOpenLoop;
 
->>>>>>> 0ef82efb
   parameter Modelica.SIunits.Temperature TSupChi_nominal=279.15
     "Design value for chiller leaving water temperature";
   Controls.OBC.ASHRAE.G36_PR1.AHUs.SingleZone.VAV.Controller controller(
