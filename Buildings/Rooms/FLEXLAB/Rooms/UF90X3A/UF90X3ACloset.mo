within Buildings.Rooms.FLEXLAB.Rooms.UF90X3A;
model UF90X3ACloset "Model of the closet connected to test bed UF90X3A"
  extends Buildings.Rooms.MixedAir(
  hRoo = 3.6576,
  AFlo = 3.93,
  lat = 0.66098585832754,
  nConExt = 2,
  nConBou = 2,
  nSurBou = 2,
  nConExtWin = 0,
  nConPar = 0,
  surBou(
    A = {3.6576 * 2.886075 - 2.39*1.22, 2.39 * 1.22},
    each absIR = 0.9,
    each absSol = 0.9,
    each til=Buildings.HeatTransfer.Types.Tilt.Wall),
  datConExt(
    layers = {higIns, roo},
    A = {3.6576 * 1.667, AFlo},
    til = {Buildings.HeatTransfer.Types.Tilt.Wall, Buildings.HeatTransfer.Types.Tilt.Ceiling},
    azi = {Buildings.HeatTransfer.Types.Azimuth.N, Buildings.HeatTransfer.Types.Azimuth.N}),
  datConBou(
    layers = {higIns, celDiv},
    A = {3.6576*1.524, 3.6576 * 1.524},
    til = {Buildings.HeatTransfer.Types.Tilt.Wall, Buildings.HeatTransfer.Types.Tilt.Wall},
    azi = {Buildings.HeatTransfer.Types.Azimuth.W, Buildings.HeatTransfer.Types.Azimuth.E}));

  replaceable Data.Constructions.OpaqueConstructions.HighInsulExtWall higIns
    "High insulation wall. Between UF90X3A closet and exterior, UF90X3A closet and electricl room"
    annotation (Placement(transformation(extent={{430,-208},{450,-188}})));
  replaceable Data.Constructions.OpaqueConstructions.TestCellDividngWall celDiv
    "Wall dividing the UF90X3A closet and the UF90X3B closet"
    annotation (Placement(transformation(extent={{430,-178},{450,-158}})));
  replaceable Data.Constructions.OpaqueConstructions.ASHRAE901Roof roo
    "Construction of the roof of the closet in UF90X3A"
    annotation(Placement(transformation(extent={{430,-148},{450,-128}})));

    annotation (Documentation(info="<html>
    <p>
    This is a model for the closet attached to test cell 3A in the LBNL User Facility. The 
    model is based on <a href=\"modelica:Buildings.Rooms.MixedAir\">Buildings.Rooms.MixedAir</a>.
    Appropriate condstructions and parameters have been used to describe the test cell. Other 
    models are provided for the main space of the test cell and the connected electrical room.
    Accurate use of this model will likely require the addition of
    <a href=\"modelica:Buildings.Rooms.FLEXLAB.Rooms.UF90X3A.UF90X3A\">
    Buildings.Rooms.FLEXLAB.Rooms.UF90X3A.UF90X3A</a> and
    <a href=\"modelica:Buildings.Rooms.FLEXLAB.Rooms.UF90X3A.UF90X3AElectrical\">
    Buildings.Rooms.FLEXLAB.Rooms.UF90X3A.UF90X3AElectrical</a>. The documentation
    for these models describes the connecting walls for the spaces, as well as how they
    are intended to be connected. An example of how they can be connected and applied is 
    provided in
    <a href=\"modelica:Buildings.Rooms.FLEXLAB.Rooms.Examples.UF90X3AWithRadiantFloor\">
    Buildings.Rooms.FLEXLAB.Rooms.Examples.UF90X3AWithRadiantFloor</a>.
    </p>
    <p>
    Constructions used to describe the walls used in test cell UF90X3A are available in 
<<<<<<< HEAD
    <a href=\"modelica:Buildings.Rooms.FLEXLAB.Data.Constructions.OpaqueConstructions\">
    Buildings.Rooms.FLEXLAB.Data.Constructions.OpaqueConstructions</a>. All wall 
=======
    <a href=\"modelica:Buildings.Rooms.FLEXLAB.Constructions.OpaqueConstructions\">
    Buildings.Rooms.FLEXLAB.Constructions.OpaqueConstructions</a>. All wall 
>>>>>>> 643507f7
    construction models are made using information from architectural drawings. Constructions
    used to describe the windows are available in
    <a href=\"modelica:Buildings.Rooms.FLEXLAB.Data.Constructions.GlazingSystems\">
    Buildings.Rooms.FLEXLAB.Data.Constructions.GlazingSystems</a>. Window models are 
    based on information available in the construction specifications.    
    </p>
    <p>
    There are four different wall sections connected to the closet modeled here. They are shown
    in the figure below.
    </p>
    <p align=\"center\">
    <img src=\"modelica://Buildings/Resources/Images/Rooms.FLEXLAB/Rooms/UF90X3A/UF90X3ACloset.png\" border=\"1\" alt=\"Wall sections in UF90X3ACloset model\"/>
    </p>
    <p>
    The different wall sections are represented in the model according to the following table.
    </p>
    <table border = \"1\">
    <tr>
    <th>Wall Section Number</th>
    <th>Description</th>
    <th>Location in Model</th>
    <th>Corresponding Layer</th>
    </tr>
    <tr>
    <td>1</td>
    <td>North facing wall on the exterior of the buildings</td>
    <td>datConExt[1]</td>
    <td>higIns</td>
    </tr>
    <tr>
    <td>2</td>
    <td>East facing wall connected to UF90X3BCloset</td>
    <td>datConBou[2]</td>
    <td>celDiv</td>
    </tr>
    <tr>
    <td>3</td>
    <td>West facing wall connected to UF90X3AElectrical</td>
    <td>datConBou[1]</td>
    <td>higIns</td>
    </tr>
    <tr>
    <td>4</td>
    <td>Air space connected to partition wall and door in UF90X3A model</td>
    <td>Wall: datSurBou[1]; Door: datSurBou[2]</td>
    </tr>
    </table>
    <p>
    An additional surface, not shown on the diagram, is the model of the roof. It is modeled in datConExt[2] using
    the layer <code>roo</code>.
    </p>
    <p>
    Several of the connections in this model are intended to be connected to specific surfaces in other room models.
    The following table describes these connections. The connections in datConExt are not described in the table
    because they are connected to the external environment, and no additional heat port connections are necessary.
    A rationale for why the model is created this way is also provided if it is considered necessary. 
    </p>
    <table border =\"1\">
    <tr>
    <th>Location in UF90X3ACloset</th>
    <th>Description of External Connection</th>
    <th>Location in External Model</th>
    <th>Rationale</th>
    </tr>
    <tr>
    <td>surf_surBou[1]</td>
    <td>UF90X3A partition wall</td>
    <td>UF90X3A.surf_conBou[3]</td>
    <td>This wall is modeled in the UF90X3A model. surf_surBou[1] in UF90X3ACloset represents the corresponding air
    space on the closet side of the wall.</td>
    </tr>
    <tr>
    <td>surf_surBou[2]</td>
    <td>UF90X3A partition door</td>
    <td>UF90X3A.surf_conBou[4]</td>
    <td>This wall is modeled in the UF90X3A model. surf_surBou[2] in UF90X3ACloset represents the corresponding air
    space on the closet side of the door.</td>
    </tr>
    <tr>
    <td>surf_conBou[1]</td>
    <td>Insulated wall between the closet and UF90X3AElectrical</td>
    <td>UF90X3AElectrical.surf_surBou[2]</td>
    <td></td>
    </tr>
    <tr>
    <td>surf_conBou[2]</td>
    <td>UF90X3BCloset</td>
    <td>References a data table</td>
    <td>A data table is used, instead of a model of UF90X3BCloset, because the goal of this model is to be able to perform
    simulations of UF90X3A with minimal complexity, by simplifying the neighboring test cells. The wall separating the
    test cells is highly insulated, and it is believed that the error in simulations caused by using a data table will
    be negligible.</td>
    </tr>  
    </table>  
    </html>",
    revisions = "<html>
    <ul>
    <li>July 26, 2013 by Peter Grant:<br/>
    First implementation.</li>
    </ul>
    </html>"));
end UF90X3ACloset;<|MERGE_RESOLUTION|>--- conflicted
+++ resolved
@@ -54,13 +54,8 @@
     </p>
     <p>
     Constructions used to describe the walls used in test cell UF90X3A are available in 
-<<<<<<< HEAD
     <a href=\"modelica:Buildings.Rooms.FLEXLAB.Data.Constructions.OpaqueConstructions\">
     Buildings.Rooms.FLEXLAB.Data.Constructions.OpaqueConstructions</a>. All wall 
-=======
-    <a href=\"modelica:Buildings.Rooms.FLEXLAB.Constructions.OpaqueConstructions\">
-    Buildings.Rooms.FLEXLAB.Constructions.OpaqueConstructions</a>. All wall 
->>>>>>> 643507f7
     construction models are made using information from architectural drawings. Constructions
     used to describe the windows are available in
     <a href=\"modelica:Buildings.Rooms.FLEXLAB.Data.Constructions.GlazingSystems\">
