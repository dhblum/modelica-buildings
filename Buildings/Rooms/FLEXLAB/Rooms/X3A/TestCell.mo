within Buildings.Rooms.FLEXLAB.Rooms.X3A;
model TestCell "Model of LBNL User Test Facility Cell X3A"
  extends Buildings.Rooms.MixedAir(AFlo=60.97,
      nSurBou=1,
      nConPar=0,
      nConBou=5,
      nConExt=4,
      nConExtWin=1,
      hRoo=3.6576,
      surBou(
        each A=6.645*9.144,
        each absIR=0.9,
        each absSol=0.9,
        each til=Buildings.HeatTransfer.Types.Tilt.Floor),
      datConExt(
         layers={extDoo,
         R16p8Wal,
         R20Wal,
         bedDiv},
         A={1.3716 * 2.39, 3.6576*2.52-2.39*1.3716, 6.6675*9.144, 3.6576 * 1.524},
         til={Buildings.HeatTransfer.Types.Tilt.Wall, Buildings.HeatTransfer.Types.Tilt.Wall, Buildings.HeatTransfer.Types.Tilt.Ceiling, Buildings.HeatTransfer.Types.Tilt.Wall},
         azi={Buildings.HeatTransfer.Types.Azimuth.N,Buildings.HeatTransfer.Types.Azimuth.N, Buildings.HeatTransfer.Types.Azimuth.S, Buildings.HeatTransfer.Types.Azimuth.W}),
      datConBou(
         layers = {bedDiv,celDiv, parCon, parDoo, R52Wal},
         A = {3.6576 * 7.62, 3.6576 * 9.144, 3.6576*2.886075-2.39*1.22, 2.39*1.22, 3.6576*1.2614},
         til = {Buildings.HeatTransfer.Types.Tilt.Wall, Buildings.HeatTransfer.Types.Tilt.Wall, Buildings.HeatTransfer.Types.Tilt.Wall, Buildings.HeatTransfer.Types.Tilt.Wall, Buildings.HeatTransfer.Types.Tilt.Wall},
         azi = {Buildings.HeatTransfer.Types.Azimuth.W, Buildings.HeatTransfer.Types.Azimuth.E, Buildings.HeatTransfer.Types.Azimuth.N, Buildings.HeatTransfer.Types.Azimuth.N, Buildings.HeatTransfer.Types.Azimuth.N}),
      datConExtWin(
        layers={R16p8Wal},
        A={6.6675*3.6576},
        glaSys={glaSys},
        hWin={1.8288},
        wWin={5.88},
        til={Buildings.HeatTransfer.Types.Tilt.Wall},
        azi={Buildings.HeatTransfer.Types.Azimuth.S}),
      intConMod=Buildings.HeatTransfer.Types.InteriorConvection.Temperature,
      extConMod=Buildings.HeatTransfer.Types.ExteriorConvection.TemperatureWind,
      lat=0.66098585832754);

  replaceable
    Data.Constructions.OpaqueConstructions.ExteriorConstructions.Construction10and23
                                                                     R16p8Wal
    annotation (Placement(transformation(extent={{410,-168},{430,-148}})));
  replaceable
    Data.Constructions.OpaqueConstructions.DividingWalls.CellAndElectricalDividingWall
                                                                      R52Wal
    annotation (Placement(transformation(extent={{410,-192},{430,-172}})));
  replaceable Data.Constructions.OpaqueConstructions.Roofs.ASHRAE_901_2010Roof
                                                                   R20Wal
    annotation (Placement(transformation(extent={{410,-216},{430,-196}})));
  replaceable Data.Constructions.GlazingSystems.ASHRAE901Gla glaSys
    annotation (Placement(transformation(extent={{436,-192},{456,-172}})));
  replaceable
    Data.Constructions.OpaqueConstructions.PartitionConstructions.PartitionWall
    parCon
    annotation (Placement(transformation(extent={{436,-216},{456,-196}})));

  replaceable
    Data.Constructions.OpaqueConstructions.DividingWalls.TestCellDividngWall
                                                                         celDiv
    "Construction of wall connecting to cell UF90X3B"
    annotation (Placement(transformation(extent={{410,-144},{430,-124}})));
  replaceable
    Data.Constructions.OpaqueConstructions.DividingWalls.TestBedDividingWall
                                                                         bedDiv
    "Construction of wall connecting to cell UF90X2B"
    annotation (Placement(transformation(extent={{410,-120},{430,-100}})));
  replaceable
    Data.Constructions.OpaqueConstructions.PartitionConstructions.PartitionDoor
                                                                   parDoo
    "Door used in partition walls in FLEXLAB test cells"
    annotation (Placement(transformation(extent={{410,-96},{430,-76}})));
  replaceable
    Data.Constructions.OpaqueConstructions.ExteriorConstructions.ExteriorDoorInsulated
    extDoo "Construction of an exterior door"
    annotation (Placement(transformation(extent={{410,-72},{430,-52}})));
  annotation(Documentation(info="<html>
  <p>
<<<<<<< HEAD
  This is a model for test cell 3A in the LBNL User Facility. This model is intended to represent 
  the main space in test cell 3A. This documentation describes the wall constructions used to model
  test cell X3A. Documentation describing how it is to be combined to other room models to create
  a model of the full test cell can be found in
  <a href=\"modelica:Buildings.Rooms.FLEXLAB.Rooms.X3A\">Buildings.Rooms.FLEXLAB.Rooms.X3A</a>.
=======
  This is a model for test cell 3A in the LBNL User Facility. The model is based on 
  <a href=\"modelica://Buildings.Rooms.MixedAir\">Buildings.Rooms.MixedAir</a>. The model
  was built using construction and parameter information taken from architectural
  drawings. This model is intended to represent the main space in test cell 3A. Other 
  models are provided for adjacent rooms. Accurate use of this model will likely 
  require the addition of 
  <a href=\"modelica://Buildings.Rooms.FLEXLAB.Rooms.X3A.Closet\">
  Buildings.Rooms.FLEXLAB.Rooms.X3A.Closet</a> and
  <a href=\"modelica://Buildings.Rooms.FLEXLAB.Rooms.X3A.Electrical\">
  Buildings.Rooms.FLEXLAB.Rooms.X3A.Electrical</a>. The documentation
  for these models describes how the models are intended to be connected. An example of 
  how they can be connected and applied is provided in
  <a href=\"modelica://Buildings.Rooms.FLEXLAB.Rooms.Examples.X3AWithRadiantFloor\">
  Buildings.Rooms.FLEXLAB.Rooms.Examples.X3AWithRadiantFloor</a>.
  </p>
  <p>
  Constructions used to describe the walls used in test cell X3A are available in 
  <a href=\"modelica://Buildings.Rooms.FLEXLAB.Data.Constructions.OpaqueConstructions\">
  Buildings.Rooms.FLEXLAB.Data.Constructions.OpaqueConstructions</a>. All wall 
  construction models are made using information from architectural drawings. Constructions
  used to describe the windows are available in
  <a href=\"modelica://Buildings.Rooms.FLEXLAB.Data.Constructions.GlazingSystems\">
  Buildings.Rooms.FLEXLAB.Data.Constructions.GlazingSystems</a>. Window models are based on
  information available in the construction specifications.
  </p>
  <p>
  This model assumes that the removable wall between cells A and B is installed.
>>>>>>> f203face
  </p>
  <p>
  There are 7 different wall sections described in the model. They are shown in the figure below.
  </p>
  <p align=\"center\">
  <img src=\"modelica://Buildings/Resources/Images/Rooms/FLEXLAB/Rooms/X3A/TestCell.png\" border=\"1\" alt=\"Wall sections in test cell model\"/>
  </p>  
  <p>
  The different wall sections are entered into the model according to the following table.
  </p>
  <table border = \"1\" summary=\"Description of walls in test cell room model\">
  <tr>
  <th>Wall Section Number</th>
  <th>Description</th>
  <th>Location in Model</th>
  <th>Corresponding Layer</th>
  </tr>
  <tr>
  <td>1</td>
  <td>The west wall is modeled in two parts. One part represents the dividing wall between test cells X3A
  and X2B. The other part represents a portion of the wall exposed to the ambient conditions. Wall
  1 is the section of wall connected to test cell X2B.</td>
  <td>datConBou[1]</td>
  <td>bedDiv</td>
  </tr>
  <tr>
  <td>2</td>
  <td>The west wall is modeled in two parts. One part represents the dividing wall between test cell X3A
  and test cell X2B. The other part represents a portion of the wall exposed to the ambient conditions. Wall
  2 is the section of wall exposed to ambient conditions.</td>
  <td>datConExt[4]</td>
  <td>bedDiv</td>
  </tr>
  <tr>
  <td>3</td>
  <td>This is the north exterior wall of test cell X3A. There are actually two constructions
  used here. One construction models the wall, the other construction models a door. The area
  calculation for the wall in the model shows the calculation of the total wall area minus the door area.</td>
  <td>Door: datConExt[1]; Wall: datConExt[2]</td>
  <td>Door: extDoo; Wall: R16p8Wal</td>
  </tr>
  <tr>
  <td>4</td>
  <td>This north wall borders an electrical room. It models the heat transfer between test cell
  X3A and the externally modeled electrical room. For an example see
  <a href=\"modelica://Buildings.Rooms.FLEXLAB.Rooms.Examples.X3AWithRadiantFloor\">
  Buildings.Rooms.FLEXLAB.Rooms.Examples.X3AWithRadiantFloor</a>.</td>
  <td>datConBou[5]</td>
  <td>R52Wal</td>
  </tr>
  <tr>
  <td>5</td>
  <td>This north wall borders an externally modeled closet. For an example see 
  <a href=\"modelica://Buildings.Rooms.FLEXLAB.Rooms.Examples.X3AWithRadiantFloor\">
  Buildings.Rooms.FLEXLAB.Rooms.Examples.X3AWithRadiantFloor</a>. Similar to wall section 
  3 this wall section contains both a wall construction and a door construction. The wall area
  calculation shows the total wall area minus the door area.</td>
  <td>Door: datConBou[4]; Wall: datConBou[3]</td>
  <td>Door: parDoo; Wall: parCon</td>
  </tr>
  <tr>
  <td>6</td>
  <td>This east wall connects to test cell UF90X3B. This wall is removable, but this model was
  developed assuming that the wall is installed.</td>
  <td>datConBou[2]</td>
  <td>celDiv</td>
  </tr>
  <tr>
  <td>7</td>
  <td>This is the south wall of test cell X3A. It includes both a wall construction and 
  windows. The bottoms of the windows are 3 ft above the floor.</td>
  <td>datConExtWin[1]</td>
  <td>Window: glaSys; Wall: R16p8Wal</td>
  </tr>
  </table>
  <p>
  An eigth construction, not shown in the figure, models the ceiling. It is modeled in datConExt[3] using
  the layer <code>R20Wal</code>.
  </p>
  <p>
  The test cell can be configured with several different floor types. The options include radiant conditioning,
  a slab on grade floor with no conditioning, or a raised floor. Because of this uncertainty in floor design, a
  model of the floor itself is not included in this model. The user must include a model for the floor in any
  applications of this model.
  </p>
  <p>
  Several of the connections in this model are intended to be connected to specific surfaces in other room models.
  The following table describes the connections to models outside of the X3A package. The connections in datConExt 
  are not described in the table because they are connected to the external environment, and no additional heat 
  port connections are necessary. A rationale for why the model is created this way is also provided if it is 
  considered necessary.
  </p>
  <table border =\"1\" summary=\"Description of intended connections including TestCell model\">
  <tr>
  <th>Location in TestCell</th>
  <th>Description of External Connection</th>
  <th>Location in External Model</th>
  <th>Rationale</th>
  </tr>
  <tr>
  <td>surf_ConBou[1]</td>
  <td>Temperature of test cell X2B</td>
  <td>References a data table</td>
  <td>A data table is used, instead of a model of test cell X2B, because the goal of this model is to be able to perform
  simulations of TestCell with minimal complexity, by simplifying the neighboring test cells. The wall separating the
  test beds is highly insulated, and it is believed that the error in simulations caused by using a data table will
  be negligible.</td>
  </tr>
  <tr>
  <td>surf_ConBou[2]</td>
  <td>Temperature of test cell X3B</td>
  <td>References a data table</td>
  <td>See rationale for surf_ConBou[1]</td>
  </tr>  
  </table> 
  </html>",
  revisions = "<html>
  <ul>
  <li>Jun 10, 2013 by Peter Grant:<br/>
  First implementation.</li>
  </ul>
  </html>"), Icon(coordinateSystem(preserveAspectRatio=false, extent={{-200,-200},
            {200,200}}),       graphics={
        Bitmap(extent={{-160,164},{162,-166}}, fileName=
              "modelica://Buildings/Resources/Images/Rooms/FLEXLAB/Rooms/icon.png"),
                Rectangle(
          extent={{-58,12},{-26,-8}},
          pattern=LinePattern.None,
          fillColor={215,215,215},
          fillPattern=FillPattern.Solid),
        Rectangle(
          extent={{-74,-26},{-22,-42}},
          pattern=LinePattern.None,
          fillColor={215,215,215},
          fillPattern=FillPattern.Solid),
        Rectangle(
          extent={{-108,-132},{-56,-148}},
          pattern=LinePattern.None,
          fillColor={215,215,215},
          fillPattern=FillPattern.Solid),
        Rectangle(
          extent={{-136,-82},{-84,-98}},
          pattern=LinePattern.None,
          fillColor={215,215,215},
          fillPattern=FillPattern.Solid),
        Text(
          extent={{-60,12},{-22,-10}},
          lineColor={0,0,0},
          fillColor={61,61,61},
          fillPattern=FillPattern.Solid,
          textString="air"),
        Text(
          extent={{-72,-22},{-22,-50}},
          lineColor={0,0,0},
          fillColor={61,61,61},
          fillPattern=FillPattern.Solid,
          textString="radiation"),
        Text(
          extent={{-104,-124},{-54,-152}},
          lineColor={0,0,0},
          fillColor={61,61,61},
          fillPattern=FillPattern.Solid,
          textString="surface"),
        Text(
          extent={{-138,-82},{-96,-100}},
          lineColor={0,0,0},
          fillColor={61,61,61},
          fillPattern=FillPattern.Solid,
          textString="fluid")}));
end TestCell;<|MERGE_RESOLUTION|>--- conflicted
+++ resolved
@@ -76,41 +76,11 @@
     annotation (Placement(transformation(extent={{410,-72},{430,-52}})));
   annotation(Documentation(info="<html>
   <p>
-<<<<<<< HEAD
   This is a model for test cell 3A in the LBNL User Facility. This model is intended to represent 
   the main space in test cell 3A. This documentation describes the wall constructions used to model
   test cell X3A. Documentation describing how it is to be combined to other room models to create
   a model of the full test cell can be found in
-  <a href=\"modelica:Buildings.Rooms.FLEXLAB.Rooms.X3A\">Buildings.Rooms.FLEXLAB.Rooms.X3A</a>.
-=======
-  This is a model for test cell 3A in the LBNL User Facility. The model is based on 
-  <a href=\"modelica://Buildings.Rooms.MixedAir\">Buildings.Rooms.MixedAir</a>. The model
-  was built using construction and parameter information taken from architectural
-  drawings. This model is intended to represent the main space in test cell 3A. Other 
-  models are provided for adjacent rooms. Accurate use of this model will likely 
-  require the addition of 
-  <a href=\"modelica://Buildings.Rooms.FLEXLAB.Rooms.X3A.Closet\">
-  Buildings.Rooms.FLEXLAB.Rooms.X3A.Closet</a> and
-  <a href=\"modelica://Buildings.Rooms.FLEXLAB.Rooms.X3A.Electrical\">
-  Buildings.Rooms.FLEXLAB.Rooms.X3A.Electrical</a>. The documentation
-  for these models describes how the models are intended to be connected. An example of 
-  how they can be connected and applied is provided in
-  <a href=\"modelica://Buildings.Rooms.FLEXLAB.Rooms.Examples.X3AWithRadiantFloor\">
-  Buildings.Rooms.FLEXLAB.Rooms.Examples.X3AWithRadiantFloor</a>.
-  </p>
-  <p>
-  Constructions used to describe the walls used in test cell X3A are available in 
-  <a href=\"modelica://Buildings.Rooms.FLEXLAB.Data.Constructions.OpaqueConstructions\">
-  Buildings.Rooms.FLEXLAB.Data.Constructions.OpaqueConstructions</a>. All wall 
-  construction models are made using information from architectural drawings. Constructions
-  used to describe the windows are available in
-  <a href=\"modelica://Buildings.Rooms.FLEXLAB.Data.Constructions.GlazingSystems\">
-  Buildings.Rooms.FLEXLAB.Data.Constructions.GlazingSystems</a>. Window models are based on
-  information available in the construction specifications.
-  </p>
-  <p>
-  This model assumes that the removable wall between cells A and B is installed.
->>>>>>> f203face
+  <a href=\"modelica://Buildings.Rooms.FLEXLAB.Rooms.X3A\">Buildings.Rooms.FLEXLAB.Rooms.X3A</a>.
   </p>
   <p>
   There are 7 different wall sections described in the model. They are shown in the figure below.
