within Buildings.Rooms.BaseClasses;
record PartialParameterConstruction "Partial record for constructions"
  extends Modelica.Icons.Record;
<<<<<<< HEAD
  parameter String name = ""
    "Surface name. Optional for MixedAir, required for FFD.";
  replaceable parameter Buildings.HeatTransfer.Data.OpaqueConstructions.Generic
=======
  parameter Buildings.HeatTransfer.Data.OpaqueConstructions.Generic
>>>>>>> 5317a71b
    layers "Material properties of opaque construction"
    annotation(Dialog(group="Opaque construction"),
               choicesAllMatching=true, Placement(transformation(extent={{146,258},
            {166,278}})));

  parameter Modelica.SIunits.Angle til "Surface tilt";
  parameter Modelica.SIunits.Angle azi "Surface azimuth";
  final parameter Boolean isFloor=til > 2.74889125 and til < 3.53428875
    "Flag, true if construction is a floor" annotation (Evaluate=true);
  final parameter Boolean isCeiling=til > -0.392699 and til < 0.392699
    "Flag, true if construction is a floor" annotation (Evaluate=true);
  final parameter Integer nLay(min=1, fixed=true) = layers.nLay
    "Number of layers";
  final parameter Integer nSta[nLay](each min=1)={layers.material[i].nSta for i in 1:nLay}
    "Number of states"  annotation(Evaluate=true);
  parameter Boolean steadyStateInitial=false
    "=true initializes dT(0)/dt=0, false initializes T(0) at fixed temperature using T_a_start and T_b_start"
        annotation (Dialog(group="Initialization"), Evaluate=true);
  parameter Modelica.SIunits.Temperature T_a_start=293.15
    "Initial temperature at port_a, used if steadyStateInitial = false"
    annotation (Dialog(group="Initialization", enable=not steadyStateInitial));
  parameter Modelica.SIunits.Temperature T_b_start=293.15
    "Initial temperature at port_b, used if steadyStateInitial = false"
    annotation (Dialog(group="Initialization", enable=not steadyStateInitial));

  parameter Buildings.Rooms.Types.CFDBoundaryConditions boundaryCondition=
    Buildings.Rooms.Types.CFDBoundaryConditions.Temperature
    "Boundary condition used in the CFD simulation"
    annotation(Dialog(group="Boundary condition"));

  annotation (
Documentation(info="<html>
<p>
This data record is used to set the parameters of constructions that do not have a window.
</p>
<p>
The surface azimuth is defined in
<a href=\"modelica://Buildings.HeatTransfer.Types.Azimuth\">
Buildings.HeatTransfer.Types.Azimuth</a>
and the surface tilt is defined in <a href=\"modelica://Buildings.HeatTransfer.Types.Tilt\">
Buildings.HeatTransfer.Types.Tilt</a>
</p>
</html>", revisions="<html>
<ul>
<li>
October 11, 2013, by Michael Wetter:<br/>
Added missing <code>each</code> keyword.
</li>
<li>
December 14, 2010, by Michael Wetter:<br/>
First implementation.
</li>
</ul>
</html>"));

end PartialParameterConstruction;<|MERGE_RESOLUTION|>--- conflicted
+++ resolved
@@ -1,13 +1,12 @@
 within Buildings.Rooms.BaseClasses;
 record PartialParameterConstruction "Partial record for constructions"
   extends Modelica.Icons.Record;
-<<<<<<< HEAD
+
   parameter String name = ""
     "Surface name. Optional for MixedAir, required for FFD.";
+// fixme: Check why the parameter below is replaceable. This is no longer needed I think,
+// and not used for other data either.
   replaceable parameter Buildings.HeatTransfer.Data.OpaqueConstructions.Generic
-=======
-  parameter Buildings.HeatTransfer.Data.OpaqueConstructions.Generic
->>>>>>> 5317a71b
     layers "Material properties of opaque construction"
     annotation(Dialog(group="Opaque construction"),
                choicesAllMatching=true, Placement(transformation(extent={{146,258},
