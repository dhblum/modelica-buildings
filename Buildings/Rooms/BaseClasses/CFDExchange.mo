within Buildings.Rooms.BaseClasses;
block CFDExchange "Block that exchanges data with the CFD code"
  extends Modelica.Blocks.Interfaces.DiscreteBlock(
<<<<<<< HEAD
    firstTrigger(start=false,
                 fixed=true));
=======
    firstTrigger(start=false, fixed=true));
>>>>>>> f0779dae
  parameter String cfdFilNam "CFD input file name" annotation (Dialog(
        __Dymola_loadSelector(caption=
            "Select CFD input file")));
  parameter Boolean activateInterface=true
    "Set to false to deactivate interface and use instead yFixed as output"
    annotation (Evaluate=true);
  parameter Integer nXi
    "Number of independent species concentration of the inflowing medium";
  parameter Integer nC "Number of trace substances of the inflowing medium";
  parameter Integer nWri(min=0)
    "Number of values to write to the CFD simulation";
  parameter Integer nRea(min=0)
    "Number of double values to be read from the CFD simulation";
  parameter Integer flaWri[nWri] = ones(nWri)
    "Flag for double values (0: use current value, 1: use average over interval, 2: use integral over interval)";
  parameter Real uStart[nWri]
    "Initial input signal, used during first data transfer with CFD simulation";
  parameter Real yFixed[nRea] "Fixed output, used if activateInterface=false"
    annotation (Evaluate=true, Dialog(enable=not activateInterface));
  parameter Integer nSur(min=2) "Number of surfaces";
  parameter Integer nConExtWin(min=0)
    "number of exterior construction with window";
  parameter CFDSurfaceIdentifier surIde[nSur] "Surface identifiers";
  parameter Boolean haveShade
    "Set to true if at least one window in the room has a shade";
  parameter Boolean haveSensor
    "Flag, true if the model has at least one sensor";
  parameter String sensorName[:]
    "Names of sensors as declared in the CFD input file";
  parameter String portName[:]
    "Names of fluid ports as declared in the CFD input file";
  parameter Boolean verbose=false "Set to true for verbose output";
  parameter Modelica.SIunits.Density rho_start "Density at initial state";

  Modelica.Blocks.Interfaces.RealInput u[nWri](start=_uStart,
                                               each fixed=true) "Inputs to CFD"
    annotation (Placement(transformation(extent={{-140,-20},{-100,20}})));
  Modelica.Blocks.Interfaces.RealOutput y[nRea] "Outputs received from CFD"
    annotation (Placement(transformation(extent={{100,-10},{120,10}})));

  output Real uInt[nWri] "Value of integral";
  output Real uIntPre[nWri] "Value of integral at previous sampling instance";
  output Real uWri[nWri] "Value to be sent to the CFD interface";

protected
  final parameter Integer nSen(min=0) = size(sensorName, 1)
    "Number of sensors that are connected to CFD output";
  final parameter Integer nPorts=size(portName, 1)
    "Number of fluid ports for the HVAC inlet and outlets";
  final parameter Real _uStart[nWri]={if (flaWri[i] <= 1) then uStart[i] else
      uStart[i]*samplePeriod for i in 1:nWri}
    "Initial input signal, used during first data transfer with CFD";
  output Modelica.SIunits.Time modTimRea(fixed=false)
    "Current model time received from CFD";

  output Integer retVal(start=0, fixed=true) "Return value from CFD";

  ///////////////////////////////////////////////////////////////////////////
  // Function that sends the parameters of the model from Modelica to CFD
  function sendParameters
    input String cfdFilNam "CFD input file name";
    input String[nSur] name "Surface names";
    input Modelica.SIunits.Area[nSur] A "Surface areas";
    input Modelica.SIunits.Angle[nSur] til "Surface tilt";
    input Buildings.Rooms.Types.CFDBoundaryConditions[nSur] bouCon
      "Type of boundary condition";
    input Integer nPorts(min=0)
      "Number of fluid ports for the HVAC inlet and outlets";
    input String portName[nPorts]
      "Names of fluid ports as declared in the CFD input file";
    input Boolean haveSensor "Flag, true if the model has at least one sensor";
    input String sensorName[nSen]
      "Names of sensors as declared in the CFD input file";
    input Boolean haveShade "Flag, true if the windows have a shade";
    input Integer nSur(min=2) "Number of surfaces";
    input Integer nSen(min=0)
      "Number of sensors that are connected to CFD output";
    input Integer nConExtWin(min=0)
      "number of exterior construction with window";
    input Boolean verbose "Set to true for verbose output";
    input Integer nXi
      "Number of independent species concentration of the inflowing medium";
    input Integer nC "Number of trace substances of the inflowing medium";
    input Modelica.SIunits.Density rho_start "Density at initial state";
  protected
    Integer coSimFlag=0;
  algorithm
    if verbose then
      Modelica.Utilities.Streams.print("CFDExchange:sendParameter");
    end if;

    for i in 1:nSur loop
      assert(A[i] > 0, "Surface must be bigger than zero.");
    end for;

    Modelica.Utilities.Streams.print(string="Start cosimulation");
    coSimFlag := cfdStartCosimulation(
        cfdFilNam,
        name,
        A,
        til,
        bouCon,
        nPorts,
        portName,
        haveSensor,
        sensorName,
        haveShade,
        nSur,
        nSen,
        nConExtWin,
        nXi,
        nC,
        rho_start);
    assert(coSimFlag < 0.5, "Could not start the cosimulation.");

  end sendParameters;

  ///////////////////////////////////////////////////////////////////////////
  // Function that exchanges data during the time stepping between
  // Modelica and CFD.
  function exchange
    input Integer flag "Communication flag to write to CFD";
    input Modelica.SIunits.Time t "Current simulation time in seconds to write";
    input Modelica.SIunits.Time dt(min=100*Modelica.Constants.eps)
      "Requested time step length";
    input Real[nU] u "Input for CFD";
    input Integer nU "Number of inputs for CFD";
    input Real[nY] yFixed "Fixed values (used for debugging only)";
    input Integer nY "Number of outputs from CFD";
    output Modelica.SIunits.Time modTimRea
      "Current model time in seconds read from CFD";
    input Boolean verbose "Set to true for verbose output";
    output Real[nY] y "Output computed by CFD";
    output Integer retVal
      "The exit value, which is negative if an error occurred";
  algorithm
    if verbose then
      Modelica.Utilities.Streams.print("CFDExchange:exchange at t=" + String(t));
    end if;

    (modTimRea,y,retVal) := cfdExchangeData(
        flag,
        t,
        dt,
        u,
        nU,
        nY);
  end exchange;

  ///////////////////////////////////////////////////////////////////////////
  // Function that returns strings that are not unique.
  function returnNonUniqueStrings
    input Integer n(min=2) "Number entries";
    input Boolean ideNam[n - 1]
      "Flag that is set to true if the name is used more than once";
    input String names[n] "Names";
    output String s "String with non-unique names";
  algorithm
    s := "";
    for i in 1:n - 1 loop
      if ideNam[i] then
        s := s + "\n  '" + names[i] + "'";
      end if;
    end for;
  end returnNonUniqueStrings;

  // This function does not work because Dymola 2014 has problems with
  // handling strings in an algorithm section
  function assertStringsAreUnique
    input String descriptiveName
      "Descriptive name of what is tested, such as 'sensor' or 'ports'";
    input Integer n(min=2) "Number of strings";
    input String names[n] "Names";
  protected
    Boolean ideNam[n-1]
      "Flag that is set to true if the name is used more than once";

  algorithm
      // Loop over all names to verify that they are unique
    if n > 1 then
      for i in 1:n-1 loop
        for j in i+1:n loop
          ideNam[i] := Modelica.Utilities.Strings.isEqual(names[i], names[j]);
          if ideNam[i] then
            break;
          end if;
        end for; // j
      end for; // i

      assert( not Modelica.Math.BooleanVectors.anyTrue(ideNam),
      "For the CFD interface, all " + descriptiveName +
      " must have a name that is unique within each room.
      The following "
        + descriptiveName + " names are used more than once in the room model:" +
      returnNonUniqueStrings(n, ideNam, names));
    else
      ideNam :=fill(false, max(0, n - 1));
    end if;
   annotation(Inline=true);
  end assertStringsAreUnique;

initial equation
  // Diagnostics output
  if verbose then
   Modelica.Utilities.Streams.print(string="
CFDExchange has the following surfaces:");
    for i in 1:nSur loop
      Modelica.Utilities.Streams.print(string="
  name = " + surIde[i].name + "
  A    = " + String(surIde[i].A) + " [m2]
  tilt = " + String(surIde[i].til*180/Modelica.Constants.pi) + " [deg]");
  end for;

    if haveSensor then
      Modelica.Utilities.Streams.print(string="
CFDExchange has the following sensors:");
      for i in 1:nSen loop
        Modelica.Utilities.Streams.print(string="  " + sensorName[i]);
      end for;
    else
      Modelica.Utilities.Streams.print(string="CFDExchange has no sensors.");
    end if;
end if;

  // Assert that the surface, sensor and ports have a name,
  // and that that name is unique.
  // Otherwise, stop with an error.

  assertStringsAreUnique(descriptiveName="surface",
                         n=nSur,
                         names={surIde[i].name for i in 1:nSur});
  assertStringsAreUnique(descriptiveName="sensor",
                         n=nSen,
                         names=sensorName);
  assertStringsAreUnique(descriptiveName="ports",
                         n=nPorts,
                         names=portName);

  // Send parameters to the CFD interface
  sendParameters(
    cfdFilNam=Buildings.BoundaryConditions.WeatherData.BaseClasses.getAbsolutePath(cfdFilNam),
    name=surIde[:].name,
    A=surIde[:].A,
    til=surIde[:].til,
    bouCon=surIde[:].bouCon,
    haveSensor=haveSensor,
    portName=portName,
    sensorName=sensorName,
    haveShade=haveShade,
    nSur=nSur,
    nSen=nSen,
    nConExtWin=nConExtWin,
    nPorts=nPorts,
    nXi=nXi,
    nC=nC,
    rho_start=rho_start,
    verbose=verbose);

  // Assignment of parameters and start values
  uInt = zeros(nWri);
  uIntPre = zeros(nWri);
  for i in 1:nWri loop
    assert(flaWri[i] >= 0 and flaWri[i] <= 2,
      "Parameter flaWri out of range for " + String(i) + "-th component.");
  end for;

  // Assign uWri and y. This avoids a translation warning in Dymola
  // as otherwise, not all initial values are specified.
  // However, uWri and y are only used below in the body of the 'when'
  // block after they have been assigned.
  uWri = fill(0, nWri);
  y=yFixed;

  modTimRea = time;
equation
  for i in 1:nWri loop
    der(uInt[i]) = if (flaWri[i] > 0) then u[i] else 0;
  end for;
algorithm
  when sampleTrigger then
    // Compute value that will be sent to the CFD interface
    for i in 1:nWri loop
      if (flaWri[i] == 0) then
        uWri[i] := pre(u[i]);
      elseif (flaWri[i] == 1) then
        if (time<startTime+0.1*samplePeriod) then
           uWri[i] := pre(u[i]);
           // Set the correct initial data
        else
           uWri[i] := (uInt[i] - uIntPre[i])/samplePeriod;
        // Average value over the sampling interval
        end if;
      else
        uWri[i] := uInt[i] - uIntPre[i];
        // Integral over the sampling interval
      end if;
    end for;

    // Exchange data
    if (activateInterface and (not terminal())) then
      (modTimRea,y,retVal) := exchange(
        flag=0,
        t=time,
        dt=samplePeriod,
        u=uWri,
        nU=size(u, 1),
        yFixed=yFixed,
        nY=size(y, 1),
        verbose=verbose);
    else
      modTimRea := time;
      y := yFixed;
      retVal := 0;
    end if;

    // Check for valid return flags
    assert(retVal >= 0,
      "Obtained negative return value during data transfer with CFD.\n" +
      "   Aborting simulation. Check CFD log file.\n" +
      "   Received: retVal = " + String(retVal));

    // Store current value of integral
    uIntPre := uInt;

  end when;

  when terminal() then
    assert(
      rem(time - startTime, samplePeriod) < 0.00001,
      "Warning: The simulation time is not a multiple of sampling time.",
      level=AssertionLevel.warning);
    if verbose then
      Modelica.Utilities.Streams.print("CFDExchange:terminate at t=" + String(
        time));
    end if;
    // Send the stopping singal to CFD
    cfdSendStopCommand();

    // Last exchange of data
    if activateInterface then
      (modTimRea,y,retVal) := exchange(
        flag=0,
        t=time,
        dt=samplePeriod,
        u=uWri,
        nU=size(u, 1),
        yFixed=yFixed,
        nY=size(y, 1),
        verbose=verbose);
    else
      modTimRea := time;
      y := yFixed;
      retVal := 0;
    end if;
    // Check if CFD has successfully stopped
    assert(cfdReceiveFeedback() < 0.5, "Could not terminate the cosimulation.");

  end when;
  annotation (
    Placement(transformation(extent={{-140,-20},{-100,20}})),
    Documentation(info="<html>
<p>
This block samples interface variables and exchanges data with the CFD code.
</p>
<p>
For a documentation of the exchange parameters and variables, see
<a href=\"modelica://Buildings.Rooms.UsersGuide.CFD\">
Buildings.Rooms.UsersGuide.CFD</a>.
</p>
</html>", revisions="<html>
<ul>
<li>
September 28, 2015, by Michael Wetter:<br/>
Provided start value for all variables to avoid warning
in the pedantic Modelica check in Dymola 2016 about unspecified initial conditions.
This closes
<a href=\"https://github.com/lbl-srg/modelica-buildings/issues/459\">issue 459</a>.
</li>
<li>
June 4, 2015, by Michael Wetter:<br/>
Set <code>start</code> and <code>fixed</code>
attributes in
<code>u[nWri](start=_uStart, each fixed=true)</code>
to avoid a warning in Dymola 2016 about unspecified initial conditions.
This closes
<a href=\"https://github.com/lbl-srg/modelica-buildings/issues/422\">issue 422</a>.
</li>
<li>
February 6, 2015, by Michael Wetter:<br/>
Changed <code>initial algorithm</code> to <code>initial equation</code>.
</li>
<li>
January 24, 2014, by Wangda Zuo:<br/>
Enabled the transfer of Xi and X to CFD.
</li>
<li>
July 19, 2013, by Michael Wetter:<br/>
First implementation.
</li>
</ul>
</html>"));
end CFDExchange;<|MERGE_RESOLUTION|>--- conflicted
+++ resolved
@@ -1,12 +1,8 @@
 within Buildings.Rooms.BaseClasses;
 block CFDExchange "Block that exchanges data with the CFD code"
   extends Modelica.Blocks.Interfaces.DiscreteBlock(
-<<<<<<< HEAD
     firstTrigger(start=false,
                  fixed=true));
-=======
-    firstTrigger(start=false, fixed=true));
->>>>>>> f0779dae
   parameter String cfdFilNam "CFD input file name" annotation (Dialog(
         __Dymola_loadSelector(caption=
             "Select CFD input file")));
