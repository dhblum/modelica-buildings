within Buildings.Rooms;
model MixedAir "Model of a room in which the air is completely mixed"
  extends Buildings.Rooms.BaseClasses.RoomHeatMassBalance(
  redeclare Buildings.Rooms.BaseClasses.MixedAirHeatMassBalance air(
    final energyDynamics=energyDynamics,
    final massDynamics = massDynamics,
    final m_flow_nominal=m_flow_nominal,
    final homotopyInitialization=homotopyInitialization,
    final conMod=intConMod,
    final hFixed=hIntFixed));
  extends Buildings.Fluid.Interfaces.LumpedVolumeDeclarations;

protected
  Buildings.Rooms.BaseClasses.MixedAirHeatGain heaGai(
    redeclare package Medium = Medium, final AFlo=AFlo)
    "Model to convert internal heat gains"
    annotation (Placement(transformation(extent={{-220,90},{-200,110}})));

public
  Modelica.Blocks.Interfaces.RealInput uSha[nConExtWin](each min=0, each max=1) if
       haveShade
    "Control signal for the shading device (removed if no shade is present)"
    annotation (Placement(transformation(extent={{-300,160},{-260,200}}),
        iconTransformation(extent={{-240,140},{-200,180}})));
equation
  connect(heaGai.qGai_flow, qGai_flow) annotation (Line(
      points={{-222,100},{-252,100},{-252,80},{-280,80}},
      color={0,0,127},
      smooth=Smooth.None));
  connect(heaGai.QRad_flow, add.u2) annotation (Line(
      points={{-199,106},{-160,106},{-160,114},{-142,114}},
      color={0,0,127},
      smooth=Smooth.None));
  connect(heaGai.QLat_flow, air.QLat_flow)       annotation (Line(
      points={{-200,94},{-186,94},{-186,-96},{-18,-96},{-18,-134},{40,-134},{40,
          -133}},
      color={0,127,255},
      smooth=Smooth.None));

  connect(air.heaPorAir, heaGai.QCon_flow) annotation (Line(
      points={{40,-130},{-10,-130},{-10,-88},{-180,-88},{-180,100},{-200,100}},
      color={191,0,0},
      smooth=Smooth.None));

  connect(uSha, conExtWin.uSha) annotation (Line(
      points={{-280,180},{308,180},{308,62},{281,62}},
      color={0,0,127},
      smooth=Smooth.None));
  connect(uSha, bouConExtWin.uSha) annotation (Line(
      points={{-280,180},{308,180},{308,64},{351,64}},
      color={0,0,127},
      pattern=LinePattern.None,
      smooth=Smooth.None));
  connect(uSha, conExtWinRad.uSha) annotation (Line(
      points={{-280,180},{422,180},{422,-40},{310.2,-40},{310.2,-25.6}},
      color={0,0,127},
      smooth=Smooth.None));
  connect(irRadGai.uSha,uSha)
                             annotation (Line(
      points={{-100.833,-22.5},{-110,-22.5},{-110,180},{-280,180}},
      color={0,0,127},
      smooth=Smooth.None));
  connect(uSha, radTem.uSha) annotation (Line(
      points={{-280,180},{-110,180},{-110,-62},{-100.833,-62},{-100.833,-62.5}},
      color={0,0,127},
      smooth=Smooth.None));
  connect(uSha, shaSig.u) annotation (Line(
      points={{-280,180},{-248,180},{-248,160},{-222,160}},
      color={0,0,127},
      smooth=Smooth.None));
  connect(air.uSha,uSha)  annotation (Line(
      points={{39.6,-120},{8,-120},{8,180},{-280,180}},
      color={0,0,127},
      smooth=Smooth.None));
  annotation (
    Documentation(info="<html>
<p>
Room model that assumes the air to be completely mixed.
</p>
<p>
See
<a href=\"modelica://Buildings.Rooms.UsersGuide\">Buildings.Rooms.UsersGuide</a>
for detailed explanations.
</p>
</html>",
revisions="<html>
<ul>
<li>
<<<<<<< HEAD
August 1, 2013, by Michael Wetter:<br/>
Introduced base class
<a href=\"modelica://Buildings.Rooms.BaseClasses.RoomHeatMassBalance\">
Buildings.Rooms.BaseClasses.RoomHeatMassBalance</a>
as the latent heat gains are treated differently in the mixed air and in the CFD model.
=======
July 16, 2013, by Michael Wetter:<br/>
Redesigned implementation to remove one level of model hierarchy on the room-side heat and mass balance.
This change was done to facilitate the implementation of non-uniform room air heat and mass balance,
which required separating the convection and long-wave radiation models.<br/>
Changed assignment
<code>solRadExc(tauGla={0.6 for i in 1:NConExtWin})</code> to
<code>solRadExc(tauGla={datConExtWin[i].glaSys.glass[datConExtWin[i].glaSys.nLay].tauSol for i in 1:NConExtWin})</code> to
better take into account the solar properties of the glass.
</li>
<li>
March 7 2012, by Michael Wetter:<br/>
Added optional parameters <code>ove</code> and <code>sidFin</code> to
the parameter <code>datConExtWin</code>.
This allows modeling windows with an overhang or with side fins.
</li>
<li>
February 8 2012, by Michael Wetter:<br/>
Changed model to use new implementation of
<a href=\"modelica://Buildings.HeatTransfer.Radiosity.OutdoorRadiosity\">
Buildings.HeatTransfer.Radiosity.OutdoorRadiosity</a>.
This change leads to the use of the same equations for the radiative
heat transfer between window and ambient as is used for
the opaque constructions.
</li>
<li>
December 12, 2011, by Wangda Zuo:<br/>
Add glass thickness as a parameter for conExtWinRad. It is needed by the claculation of property for uncoated glass.
</li>
<li>
December 6, 2011, by Michael Wetter:<br/>
Fixed bug that caused convective heat gains to be
removed from the room instead of added to the room.
This error was caused by a wrong sign in
<a href=\"modelica://Buildings.Rooms.BaseClasses.HeatGain\">
Buildings.Rooms.BaseClasses.HeatGain</a>.
This closes ticket <a href=\"https://github.com/lbl-srg/modelica-buildings/issues/46\">issue 46</a>.
</li>
<li>
August 9, 2011, by Michael Wetter:<br/>
Fixed bug that caused too high a surface temperature of the window frame.
The previous version did not compute the infrared radiation exchange between the
window frame and the sky. This has been corrected by adding the instance
<code>skyRadExcWin</code> and the parameter <code>absIRFra</code> to the
model
<a href=\"modelica://Buildings.Rooms.BaseClasses.ExteriorBoundaryConditionsWithWindow\">
Buildings.Rooms.BaseClasses.ExteriorBoundaryConditionsWithWindow</a>.
This closes ticket <a href=\"https://github.com/lbl-srg/modelica-buildings/issues/36\">issue 36</a>.
</li>
<li>
August 9, 2011 by Michael Wetter:<br/>
Changed assignment of tilt in instances <code>bouConExt</code> and <code>bouConExtWin</code>.
This fixes the bug in <a href=\"https://github.com/lbl-srg/modelica-buildings/issues/35\">issue 35</a>
that led to the wrong solar radiation gain for roofs and floors.
</li>
<li>
March 23, 2011, by Michael Wetter:<br/>
Propagated convection model to exterior boundary condition models.
</li>
<li>
December 14, 2010, by Michael Wetter:<br/>
First implementation.
>>>>>>> 5317a71b
</li>
</ul>
</html>"));
end MixedAir;<|MERGE_RESOLUTION|>--- conflicted
+++ resolved
@@ -86,13 +86,13 @@
 revisions="<html>
 <ul>
 <li>
-<<<<<<< HEAD
 August 1, 2013, by Michael Wetter:<br/>
 Introduced base class
 <a href=\"modelica://Buildings.Rooms.BaseClasses.RoomHeatMassBalance\">
 Buildings.Rooms.BaseClasses.RoomHeatMassBalance</a>
 as the latent heat gains are treated differently in the mixed air and in the CFD model.
-=======
+</li>
+<li>
 July 16, 2013, by Michael Wetter:<br/>
 Redesigned implementation to remove one level of model hierarchy on the room-side heat and mass balance.
 This change was done to facilitate the implementation of non-uniform room air heat and mass balance,
@@ -154,7 +154,6 @@
 <li>
 December 14, 2010, by Michael Wetter:<br/>
 First implementation.
->>>>>>> 5317a71b
 </li>
 </ul>
 </html>"));
