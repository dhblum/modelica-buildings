--- conflicted
+++ resolved
@@ -1470,7 +1470,6 @@
 </table>
 <!-- ============================================== -->
 <h4>Length of weather data and simulation period</h4>
-<<<<<<< HEAD
 <p>
 If weather data span a year, which is the default for TMY3 data, or multiple years,
 then this model can be used for simulations that span multiple years. The simulation
@@ -1486,23 +1485,6 @@
 the simulation stops with an error.
 </p>
 <p>
-=======
-<p>
-If weather data span a year, which is the default for TMY3 data, or multiple years,
-then this model can be used for simulations that span multiple years. The simulation
-start time needs to be set to the clock time of the respective start time. For example,
-to start at January 2 at 10am, set start time to <code>t=(24+10)*3600</code> seconds.
-For this computation, the used date and time (here January 2, 10 am) must be expressed in the same time zone
-as the one that is used to define the TMY3 file. This is usually the local (winter) time zone.
-The parameter `timZon` represents the TMY3 file time zone, expressed in seconds compared to UTC.
-</p>
-<p>
-Moreover, weather data need not span a whole year, or it can span across New Year.
-In this case, the simulation cannot exceed the time of the weather data file. Otherwise,
-the simulation stops with an error.
-</p>
-<p>
->>>>>>> 615a9446
 As weather data have one entry at the start of the time interval, the end time of the weather
 data file is computed as the last time entry plus the average time increment of the file.
 For example, an hourly weather data file has 8760 entries, starting on January 1 at 0:00.
@@ -1617,15 +1599,12 @@
 </html>", revisions="<html>
 <ul>
 <li>
-<<<<<<< HEAD
-=======
 August 20, 2019, by Filip Jorissen:<br/>
 Better clarified the meaning of <code>time</code> in the documentation.<br/>
 This is for
 <a href=\"https://github.com/ibpsa/modelica-ibpsa/issues/1192\">#1192</a>.
 </li>
 <li>
->>>>>>> 615a9446
 March 5, 2019, by Michael Wetter:<br/>
 Updated documentation.<br/>
 This is for
