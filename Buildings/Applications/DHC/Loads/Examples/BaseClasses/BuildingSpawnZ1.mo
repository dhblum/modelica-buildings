within Buildings.Applications.DHC.Loads.Examples.BaseClasses;
model BuildingSpawnZ1 "One-zone EnergyPlus building model"
  extends Buildings.Applications.DHC.Loads.BaseClasses.PartialBuilding(
    redeclare package Medium = Buildings.Media.Water,
    final have_pum=false,
    final have_eleHea=false,
    final have_eleCoo=false,
    nPorts_aHeaWat=1);
  package Medium2 = Buildings.Media.Air
    "Load side medium";
  parameter Integer nZon = 1
    "Number of thermal zones";
  parameter String idfName=
    "modelica://Buildings/Resources/Data/ThermalZones/EnergyPlus/Validation/RefBldgSmallOffice/RefBldgSmallOfficeNew2004_Chicago.idf"
    "Name of the IDF file";
  parameter String weaName=
    "modelica://Buildings/Resources/weatherdata/USA_IL_Chicago-OHare.Intl.AP.725300_TMY3.mos"
    "Name of the weather file";
  Modelica.Blocks.Sources.Constant qConGai_flow(k=0) "Convective heat gain"
    annotation (Placement(transformation(extent={{-80,60},{-60,80}})));
  Modelica.Blocks.Sources.Constant qRadGai_flow(k=0) "Radiative heat gain"
    annotation (Placement(transformation(extent={{-80,100},{-60,120}})));
  Modelica.Blocks.Routing.Multiplex3 multiplex3_1
    annotation (Placement(transformation(extent={{-34,60},{-14,80}})));
  Modelica.Blocks.Sources.Constant qLatGai_flow(k=0) "Latent heat gain"
    annotation (Placement(transformation(extent={{-80,20},{-60,40}})));
  Buildings.ThermalZones.EnergyPlus.ThermalZone zon(
    redeclare package Medium = Medium2,
    zoneName="Core_ZN",
    nPorts=2)
    "Thermal zone"
    annotation (Placement(transformation(extent={{40,-20},{80,20}})));
  inner Buildings.ThermalZones.EnergyPlus.Building building(
    idfName=Modelica.Utilities.Files.loadResource(idfName),
    weaName=Modelica.Utilities.Files.loadResource(weaName),
    showWeatherData=false)
    "Building model"
    annotation (Placement(transformation(extent={{40,60},{60,80}})));
  Buildings.Controls.OBC.CDL.Continuous.Sources.Constant minTSet(k=293.15,
      y(final unit="K", displayUnit="degC"))
    "Minimum temperature set point"
    annotation (Placement(transformation(extent={{-280,250},{-260,270}})));
  Buildings.Controls.OBC.CDL.Continuous.Sources.Constant maxTSet(k=297.15,
      y(final unit="K", displayUnit="degC"))
    "Maximum temperature set point"
    annotation (Placement(transformation(extent={{-280,210},{-260,230}})));
  Buildings.Applications.DHC.Loads.Examples.BaseClasses.FanCoil4Pipe terUni(
    redeclare package Medium1 = Medium,
    redeclare package Medium2 = Medium2,
    QHea_flow_nominal=2000,
    QCoo_flow_nominal=-2000,
    T_aLoaHea_nominal=293.15,
    T_aLoaCoo_nominal=297.15,
    T_bHeaWat_nominal=308.15,
    T_bChiWat_nominal=285.15,
    T_aHeaWat_nominal=313.15,
    T_aChiWat_nominal=280.15,
    mLoaHea_flow_nominal=1,
    mLoaCoo_flow_nominal=1) "Terminal unit"
    annotation (Placement(transformation(extent={{-160,-60},{-140,-40}})));
  Buildings.Applications.DHC.Loads.FlowDistribution disFloHea(
    redeclare package Medium = Medium,
    m_flow_nominal=terUni.mHeaWat_flow_nominal,
    dp_nominal=100000,
    nPorts_a1=nZon,
<<<<<<< HEAD
    nPorts_b1=nZon)
    "Heating water distribution system"
    annotation (Placement(transformation(extent={{-120,-130},{-100,-110}})));
  Buildings.Applications.DHC.Loads.BaseClasses.FlowDistribution disFloCoo(
=======
    nPorts_b1=nZon) "Heating water distribution system"
    annotation (Placement(transformation(extent={{-120,-120},{-100,-100}})));
  Buildings.Applications.DHC.Loads.FlowDistribution disFloCoo(
>>>>>>> d26f3646
    redeclare package Medium = Medium,
    m_flow_nominal=terUni.mChiWat_flow_nominal,
    typDis=Buildings.Applications.DHC.Loads.Types.DistributionType.ChilledWater,

    dp_nominal=100000,
    nPorts_a1=nZon,
<<<<<<< HEAD
    nPorts_b1=nZon)
    "Chilled water distribution system"
    annotation (Placement(transformation(extent={{-120,-270},{-100,-250}})));
=======
    nPorts_b1=nZon) "Chilled water distribution system"
    annotation (Placement(transformation(extent={{-120,-160},{-100,-140}})));
>>>>>>> d26f3646
equation
  connect(qRadGai_flow.y,multiplex3_1.u1[1])  annotation (Line(
      points={{-59,110},{-40,110},{-40,77},{-36,77}},
      color={0,0,127},
      smooth=Smooth.None));
  connect(qConGai_flow.y,multiplex3_1.u2[1]) annotation (Line(
      points={{-59,70},{-48,70},{-42,70},{-36,70}},
      color={0,0,127},
      smooth=Smooth.None));
  connect(multiplex3_1.u3[1],qLatGai_flow.y)
    annotation (Line(points={{-36,63},{-40,63},{-40,30},{-59,30}},  color={0,0,127}));
  connect(multiplex3_1.y, zon.qGai_flow) annotation (Line(points={{-13,70},{16,70},
          {16,10},{38,10}},                                                                       color={0,0,127}));
  connect(zon.ports[1], terUni.port_aLoa) annotation (Line(points={{58,-19.1},{
          62,-19.1},{62,-41.6667},{-140,-41.6667}},
                                       color={0,127,255}));
  connect(terUni.port_bHeaWat, disFloHea.ports_a1[1]) annotation (Line(points={{-140,
          -58.3333},{-140,-59.5833},{-100,-59.5833},{-100,-114}}, color={0,127,255}));
  connect(terUni.port_bChiWat, disFloCoo.ports_a1[1]) annotation (Line(points={{-140,
          -56.6667},{-80,-56.6667},{-80,-254},{-100,-254}}, color={0,127,255}));
  connect(disFloHea.ports_b1[1], terUni.port_aHeaWat) annotation (Line(points={{-120,
          -114},{-180,-114},{-180,-58.3333},{-160,-58.3333}}, color={0,127,255}));
  connect(disFloCoo.ports_b1[1], terUni.port_aChiWat) annotation (Line(points={{-120,
          -254},{-200,-254},{-200,-56.6667},{-160,-56.6667}}, color={0,127,255}));
  connect(terUni.PFan, PFan) annotation (Line(points={{-139.167,-50},{260,-50},
          {260,120},{320,120}}, color={0,0,127}));
  connect(terUni.mReqHeaWat_flow, disFloHea.mReq_flow[1]) annotation (Line(points={{
          -139.167,-53.3333},{-126,-53.3333},{-126,-124},{-121,-124}},
        color={0,0,127}));
  connect(terUni.mReqChiWat_flow, disFloCoo.mReq_flow[1]) annotation (Line(points={{
          -139.167,-55},{-139.167,-56},{-130,-56},{-130,-264},{-121,-264}},
                        color={0,0,127}));
  connect(terUni.port_bLoa, zon.ports[2]) annotation (Line(points={{-160,
          -41.6667},{-172,-41.6667},{-180,-41.6667},{-180,-19.1},{62,-19.1}},
                                                                          color=
         {0,127,255}));
  connect(disFloHea.QActTot_flow, QHea_flow) annotation (Line(points={{-99,-126},
          {238,-126},{238,280},{320,280}}, color={0,0,127}));
  connect(disFloCoo.QActTot_flow, QCoo_flow) annotation (Line(points={{-99,-266},
          {242,-266},{242,240},{320,240}}, color={0,0,127}));
  connect(zon.TAir, terUni.TSen) annotation (Line(points={{81,13.8},{100,13.8},
          {100,-32},{-166,-32},{-166,-48.3333},{-160.833,-48.3333}},color={0,0,127}));
  connect(maxTSet.y, terUni.TSetCoo) annotation (Line(points={{-258,220},{-240,
          220},{-240,-46.6667},{-160.833,-46.6667}},
                                                color={0,0,127}));
  connect(minTSet.y, terUni.TSetHea) annotation (Line(points={{-258,260},{-220,
          260},{-220,-45},{-160.833,-45}},
                                      color={0,0,127}));
  connect(ports_aHeaWat[1], disFloHea.port_a) annotation (Line(points={{-300,
          -60},{-280,-60},{-280,-120},{-120,-120}}, color={0,127,255}));
  connect(ports_bHeaWat[1], disFloHea.port_b) annotation (Line(points={{300,-60},
          {280,-60},{280,-120},{-100,-120}}, color={0,127,255}));
  connect(ports_aChiWat[1], disFloCoo.port_a)
    annotation (Line(points={{-300,-260},{-120,-260}}, color={0,127,255}));
  connect(ports_bChiWat[1], disFloCoo.port_b)
    annotation (Line(points={{300,-260},{-100,-260}}, color={0,127,255}));
  annotation (
  Documentation(info="
<html>
<p>
This is a simplified one-zone building model based on EnergyPlus
building envelope model.
The heating and cooling loads are computed with a four-pipe
fan coil unit model derived from
<a href=\"modelica://Buildings.Applications.DHC.Loads.BaseClasses.PartialTerminalUnit\">
Buildings.Applications.DHC.Loads.BaseClasses.PartialTerminalUnit</a>
and connected to the room model by means of fluid ports.
</p>
</html>",
revisions=
"<html>
<ul>
<li>
February 21, 2020, by Antoine Gautier:<br/>
First implementation.
</li>
</ul>
</html>"),
  Icon(graphics={Bitmap(extent={{-108,-100},{92,100}},
  fileName="modelica://Buildings/Resources/Images/ThermalZones/EnergyPlus/EnergyPlusLogo.png")}));
end BuildingSpawnZ1;<|MERGE_RESOLUTION|>--- conflicted
+++ resolved
@@ -63,30 +63,17 @@
     m_flow_nominal=terUni.mHeaWat_flow_nominal,
     dp_nominal=100000,
     nPorts_a1=nZon,
-<<<<<<< HEAD
-    nPorts_b1=nZon)
-    "Heating water distribution system"
-    annotation (Placement(transformation(extent={{-120,-130},{-100,-110}})));
-  Buildings.Applications.DHC.Loads.BaseClasses.FlowDistribution disFloCoo(
-=======
     nPorts_b1=nZon) "Heating water distribution system"
     annotation (Placement(transformation(extent={{-120,-120},{-100,-100}})));
   Buildings.Applications.DHC.Loads.FlowDistribution disFloCoo(
->>>>>>> d26f3646
     redeclare package Medium = Medium,
     m_flow_nominal=terUni.mChiWat_flow_nominal,
     typDis=Buildings.Applications.DHC.Loads.Types.DistributionType.ChilledWater,
 
     dp_nominal=100000,
     nPorts_a1=nZon,
-<<<<<<< HEAD
-    nPorts_b1=nZon)
-    "Chilled water distribution system"
-    annotation (Placement(transformation(extent={{-120,-270},{-100,-250}})));
-=======
     nPorts_b1=nZon) "Chilled water distribution system"
     annotation (Placement(transformation(extent={{-120,-160},{-100,-140}})));
->>>>>>> d26f3646
 equation
   connect(qRadGai_flow.y,multiplex3_1.u1[1])  annotation (Line(
       points={{-59,110},{-40,110},{-40,77},{-36,77}},
