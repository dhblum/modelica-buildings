--- conflicted
+++ resolved
@@ -4,12 +4,8 @@
 
 annotation (preferredView="info", Documentation(info="<html>
 <p>
-<<<<<<< HEAD
-This package contains models of energy transfer station.
-=======
 This package contains models for energy transfer stations (ETS), also called
 end user interfaces or customer/consumer interfaces.
->>>>>>> 3fcaff20
 </p>
 </html>"));
 end EnergyTransferStations;