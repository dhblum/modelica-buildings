--- conflicted
+++ resolved
@@ -136,11 +136,7 @@
     annotation (Line(points={{94,11},{94,18},{-60,18},{-60,18},{-62,18},{-62,
           134},{-52,134}},                                         color={0,0,127}));
   connect(PriPumCon.numOnChi, chiNumOn.y) annotation (Line(points={{-94,27},{
-<<<<<<< HEAD
           -108,27},{-108,28},{-108,28},{-108,65},{-116.9,65}}, color={255,127,0}));
-=======
-          -108,27},{-108,28},{-108,65},{-156.9,65}},           color={255,127,0}));
->>>>>>> ecab0cf4
   connect(PriPumCon.cooMod, cooModCon.y) annotation (Line(points={{-94,37},{
           -100,37},{-100,110},{-109,110}}, color={255,127,0}));
   connect(cooTowSpeCon.cooMod, cooModCon.y) annotation (Line(points={{-52,
