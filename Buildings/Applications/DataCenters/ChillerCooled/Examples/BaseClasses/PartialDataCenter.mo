--- conflicted
+++ resolved
@@ -1,18 +1,10 @@
 within Buildings.Applications.DataCenters.ChillerCooled.Examples.BaseClasses;
 partial model PartialDataCenter
   "Partial model that impliments cooling system for data centers"
-  replaceable package MediumA = Buildings.Media.Air "Medium model" annotation (
-      Documentation(revisions="<html>
-<ul>
-<li>
-July 30, 2017, by Yangyang Fu:<br/>
-First implementation.
-</li>
-</ul>
-</html>"));
+  replaceable package MediumA = Buildings.Media.Air "Medium model";
   replaceable package MediumW = Buildings.Media.Water "Medium model";
 
-  // chillers parameters
+  // Chiller parameters
   parameter Integer numChi=2 "Number of chillers";
   parameter Modelica.SIunits.MassFlowRate m1_flow_chi_nominal= 34.7
     "Nominal mass flow rate at condenser water in the chillers";
@@ -160,12 +152,12 @@
     annotation (Placement(transformation(extent={{80,-190},{100,-170}})));
   Buildings.Examples.ChillerPlant.BaseClasses.SimplifiedRoom roo(
     redeclare replaceable package Medium = MediumA,
-    nPorts=2,
     rooLen=50,
     rooWid=30,
     rooHei=3,
     m_flow_nominal=mAir_flow_nominal,
-    QRoo_flow=500000)
+    QRoo_flow=500000,
+    nPorts=2)
     "Room model"
     annotation (Placement(transformation(
         extent={{-10,-10},{10,10}},
@@ -304,16 +296,6 @@
   connect(senRelPre.port_b, ahu.port_b1)
     annotation (Line(points={{138,-96},{150,-96},{150,-114},{140,-114}},
                                          color={0,127,255},
-      thickness=0.5));
-  connect(ahu.port_a2, roo.airPorts[1])
-<<<<<<< HEAD
-    annotation (Line(points={{140,-126},{154,-126},{154,-180},{126,-180},{126,
-          -168.7},{126.475,-168.7}},
-=======
-    annotation (Line(points={{140,-128},{140,-128},{160,-128},{160,-180},{132,-180},
-          {132,-168.7},{132.475,-168.7}},
->>>>>>> ecab0cf4
-      color={0,127,255},
       thickness=0.5));
   connect(cooTow.port_a, val.port_b)
     annotation (Line(points={{140,140},{170,140}},
@@ -398,11 +380,7 @@
     annotation (Line(points={{118.4,40.8},{116,40.8},{116,48},{-104,48},{-104,
           160},{-119,160}},                           color={0,0,127}));
   connect(XAirSupSet.y, ahu.XSet_w)
-<<<<<<< HEAD
     annotation (Line(points={{-59,-120},{40,-120},{40,-119},{119,-119}},
-=======
-    annotation (Line(points={{-59,-120},{60,-120},{60,-121},{119,-121}},
->>>>>>> ecab0cf4
                                  color={0,0,127}));
   connect(uFan.y, ahu.uFan)
     annotation (Line(points={{-59,-150},{66,-150},{66,-124},{119,-124}},
@@ -442,15 +420,6 @@
   connect(TAirSup.T, ahuValSig.u_m)
     annotation (Line(points={{90,-169},{90,-170},{90,-156},{0,-156},{0,-102}},
                                                                color={0,0,127}));
-  connect(TAirSup.port_b, roo.airPorts[2])
-    annotation (Line(
-<<<<<<< HEAD
-      points={{100,-180},{122,-180},{122,-168.7},{122.425,-168.7}},
-=======
-      points={{100,-180},{128,-180},{128.425,-180},{128.425,-174},{128.425,-168.7}},
->>>>>>> ecab0cf4
-      color={0,127,255},
-      thickness=0.5));
   connect(ahuValSig.y, ahu.uWatVal)
     annotation (Line(points={{11,-90},{68,-90},{68,-116},{119,-116}},
                                                           color={0,0,127}));
@@ -476,6 +445,15 @@
                                                   color={255,127,0}));
 
 
+  connect(ahu.port_a2, roo.airPorts[1]) annotation (Line(
+      points={{140,-126},{152,-126},{152,-180},{126.475,-180},{126.475,-168.7}},
+
+      color={0,127,255},
+      thickness=0.5));
+  connect(roo.airPorts[2], TAirSup.port_b) annotation (Line(
+      points={{122.425,-168.7},{122.425,-180},{100,-180}},
+      color={0,127,255},
+      thickness=0.5));
   annotation (Icon(coordinateSystem(preserveAspectRatio=false, extent={{-100,
             -100},{100,100}})),
             Diagram(coordinateSystem(preserveAspectRatio=false, extent={{-240,
