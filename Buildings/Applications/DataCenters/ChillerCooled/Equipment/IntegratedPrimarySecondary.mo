--- conflicted
+++ resolved
@@ -67,16 +67,10 @@
   Modelica.Blocks.Interfaces.RealInput yPum[numPum](
       each final unit = "1",
       each min = 0,
-<<<<<<< HEAD
       each max = 1)
     "Prescribed normalized flowrate for primary pumps: 1 - nominal flowrate, 0 - no flowrate"
     annotation (Placement(transformation(extent={{-140,-60},{-100,-20}}),
         iconTransformation(extent={{-130,-50},{-100,-20}})));
-=======
-      each max = 1) "Prescribed speed signal for primary pumps"
-    annotation (Placement(transformation(extent={{-140,-64},{-100,-24}}),
-        iconTransformation(extent={{-132,-56},{-100,-24}})));
->>>>>>> a635214b
   Modelica.Blocks.Interfaces.RealInput yVal5(
     final unit = "1",
     min = 0,
