--- conflicted
+++ resolved
@@ -124,17 +124,10 @@
           {20,2},{40,2}},   color={0,127,255}));
   connect(heaPum.port_a1, loa.ports[1])
     annotation (Line(points={{-10,58},{-34,58},{-40,58}},color={0,127,255}));
-<<<<<<< HEAD
   connect(heaPum.port_b2, sin2.ports[1]) annotation (Line(points={{-10,46},{-20,
           46},{-20,2},{-40,2}},     color={0,127,255}));
   connect(sin2.ports[2], heaPum1.port_b2) annotation (Line(points={{-40,-2},{-20,
           -2},{-20,-60},{-10,-60}}, color={0,127,255}));
-=======
-  connect(heaPum.port_b2, sin2.ports[1]) annotation (Line(points={{-10,46},{-22,
-          46},{-22,22}},            color={0,127,255}));
-  connect(sin2.ports[2], heaPum1.port_b2) annotation (Line(points={{-22,18},{
-          -22,-58},{-10,-58}},      color={0,127,255}));
->>>>>>> 028bd7df
   connect(mLoa.y, loa.m_flow_in) annotation (Line(points={{-79,-40},{-74,-40},{-74,
           66},{-60,66}}, color={0,0,127}));
   connect(mLoa.y, loa1.m_flow_in)
@@ -151,18 +144,10 @@
           {-62,-44}}, color={0,0,127}));
   connect(TLoa.y, loa.T_in) annotation (Line(points={{-79,-60},{-70,-60},{-70,62},
           {-62,62}}, color={0,0,127}));
-<<<<<<< HEAD
   connect(loa1.ports[1], heaPum1.port_a1) annotation (Line(points={{-40,-48},{-10,
           -48}},               color={0,127,255}));
   connect(heaPum1.port_b1, sin1.ports[2]) annotation (Line(points={{10,-48},{20,
           -48},{20,-2},{40,-2}}, color={0,127,255}));
-=======
-  connect(loa1.ports[1], heaPum1.port_a1) annotation (Line(points={{-40,-48},{
-          -26,-48},{-26,-46},{-10,-46}},
-                               color={0,127,255}));
-  connect(heaPum1.port_b1, sin1.ports[2]) annotation (Line(points={{10,-46},{20,
-          -46},{20,18},{34,18}}, color={0,127,255}));
->>>>>>> 028bd7df
   connect(N.y, realToInteger.u)
     annotation (Line(points={{-77,80},{-42,80},{-42,80}}, color={0,0,127}));
   connect(realToInteger.y, heaPum.stage) annotation (Line(points={{-19,80},{-16,
@@ -190,7 +175,7 @@
 <ul>
 <li>
 May 15, 2019, by Jianjun Hu:<br/>
-Replaced fluid source. This is for 
+Replaced fluid source. This is for
 <a href=\"https://github.com/ibpsa/modelica-ibpsa/issues/1072\"> #1072</a>.
 </li>
 <li>
