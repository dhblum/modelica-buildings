within Buildings.Fluid.HeatPumps.Validation;
model EquationFitReversible_EnergyPlus "Validation with EnergyPlus model"

  package Medium = Buildings.Media.Water "Medium model";

  parameter Data.EquationFitReversible.EnergyPlus perEP
    "EnergyPlus heat pump performance"
      annotation (Placement(transformation(extent={{-60,-80},{-40,-60}})));
  parameter Modelica.SIunits.MassFlowRate mSou_flow_nominal=perEP.hea.mSou_flow
    "Source heat exchanger nominal mass flow rate";
  parameter Modelica.SIunits.MassFlowRate mLoa_flow_nominal=perEP.hea.mLoa_flow
    "Load heat exchanger nominal mass flow rate";
  Buildings.Fluid.HeatPumps.EquationFitReversible heaPum(
    redeclare package Medium1 = Medium,
    redeclare package Medium2 = Medium,
    per=perEP,
    energyDynamics=Modelica.Fluid.Types.Dynamics.SteadyState,
    massDynamics=Modelica.Fluid.Types.Dynamics.SteadyState)
    "Water to Water heat pump"
      annotation (Placement(transformation(extent={{30,-10},{50,10}})));
  Sources.MassFlowSource_T loaPum(
    redeclare package Medium = Medium,
    use_m_flow_in=false,
    m_flow=1.89,
    T=328.15,
    nPorts=1,
    use_T_in=true) "Load water pump"
     annotation (Placement(transformation(extent={{10,-10},{-10,10}},rotation=180,
       origin={-10,74})));
  Sources.MassFlowSource_T souPum(
    redeclare package Medium = Medium,
    use_m_flow_in=false,
    m_flow=1.89,
    T=280.65,
    nPorts=1,
    use_T_in=true) "Source side water pump"
    annotation (Placement(transformation(extent={{-10,-10},{10,10}},rotation=180,
       origin={70,-20})));
  Buildings.Fluid.Sources.Boundary_pT cooVol(
    redeclare package Medium = Medium, nPorts=1)
    "Volume for cooling load"
      annotation (Placement(transformation(extent={{-20,-30},{0,-10}})));
  Buildings.Fluid.Sources.Boundary_pT heaVol(
    redeclare package Medium = Medium, nPorts=1)
    "Volume for heating load"
      annotation (Placement(transformation(extent={{80,-4},{60,16}})));

  Modelica.Blocks.Sources.CombiTimeTable datRea(
    tableOnFile=true,
    fileName=ModelicaServices.ExternalReferences.loadResource(
    "modelica://Buildings//Resources/Data/Fluid/HeatPumps/Validation/EquationFitReversible_EnergyPlus/GSHPSimple-GLHE-ReverseHeatPump.dat"),
    verboseRead=false,
    tableName="EnergyPlus",
    columns=2:8,
    smoothness=Modelica.Blocks.Types.Smoothness.ConstantSegments)
    "Reader for \"GSHPSimple-GLHE-ReverseHeatPump.IDF\" energy plus example results"
      annotation (Placement(transformation(extent={{-100,60},{-80,80}})));

  Controls.OBC.CDL.Integers.Sources.Constant uMod(k=1)
    "Heat pump operational mode"
      annotation (Placement(transformation(extent={{-60,-10},{-40,10}})));
  Buildings.Controls.OBC.UnitConversions.From_degC TLoaEnt
    "Block that converts entering water temperature of the load side"
      annotation (Placement(transformation(extent={{-60,60},{-40,80}})));
  Buildings.Controls.OBC.UnitConversions.From_degC TSouEnt
    "Block that converts entering water temperature of the source side"
      annotation (Placement(transformation(extent={{-60,-50},{-40,-30}})));
  Buildings.Controls.OBC.UnitConversions.From_degC TSetHea
    "Block that converts set point for leaving heating water temperature "
      annotation (Placement(transformation(extent={{-60,30},{-40,50}})));
<<<<<<< HEAD
  Modelica.Blocks.Sources.RealExpression QSou_flow_EP(y=datRea.y[9])
    "EnergyPlus results: source side heat flow rate [W]"
      annotation (Placement(transformation(extent={{-100,-60},{-80,-40}})));
  Modelica.Blocks.Sources.RealExpression QLoa_flow_EP(y=-1*datRea.y[10])
    "EnergyPlus results: load side heat flow rate [W]"
      annotation (Placement(transformation(extent={{-100,-80},{-80,-60}})));
  Modelica.Blocks.Sources.RealExpression P_EP(y=datRea.y[8])
    "EnergyPlus results: compressor power [W]"
      annotation (Placement(transformation(extent={{-100,-100},{-80,-80}})));
=======
  Modelica.Blocks.Sources.RealExpression QSou_flow_EP(y=datRea.y[2])
    "EnergyPlus results: source side heat flow rate"
      annotation (Placement(transformation(extent={{-90,-62},{-70,-42}})));
  Modelica.Blocks.Sources.RealExpression QLoa_flow_EP(y=-datRea.y[3])
    "EnergyPlus results: load side heat flow rate"
      annotation (Placement(transformation(extent={{-90,-82},{-70,-62}})));
  Modelica.Blocks.Sources.RealExpression P_EP(y=datRea.y[1])
    "EnergyPlus results: load side heat flow rate"
      annotation (Placement(transformation(extent={{-90,-102},{-70,-82}})));
>>>>>>> 64f35506
equation
  connect(heaPum.port_a1,loaPum. ports[1])
    annotation (Line(points={{30,6},{20,6},{20,74},{-1.77636e-15,74}},color={0,127,255}));
  connect(souPum.ports[1], heaPum.port_a2)
    annotation (Line(points={{60,-20},{50,-20},{50,-6}},color={0,127,255}));
  connect(cooVol.ports[1], heaPum.port_b2)
    annotation (Line(points={{0,-20},{20,-20},{20,-6},{30,-6}}, color={0,127,255}));
  connect(heaPum.port_b1, heaVol.ports[1])
    annotation (Line(points={{50,6},{60,6}},                 color={0,127,255}));
  connect(loaPum.T_in, TLoaEnt.y)
    annotation (Line(points={{-22,70},{-38,70}}, color={0,0,127}));
  connect(TSouEnt.y, souPum.T_in)
    annotation (Line(points={{-38,-40},{92,-40},{92,-24},{82,-24}}, color={0,0,127}));
  connect(TSetHea.y, heaPum.TSet) annotation (Line(points={{-38,40},{8,40},{8,9},
          {28.6,9}},    color={0,0,127}));
  connect(datRea.y[5], TLoaEnt.u)
    annotation (Line(points={{-79,70},{-62,70}}, color={0,0,127}));
  connect(datRea.y[4],TSetHea. u)
    annotation (Line(points={{-79,70},{-70,70},{-70,40},{-62,40}}, color={0,0,127}));
  connect(datRea.y[6], TSouEnt.u)
    annotation (Line(points={{-79,70},{-70,70},{-70,-40},{-62,-40}},
                               color={0,0,127}));
  connect(heaPum.uMod, uMod.y)
    annotation (Line(points={{29,0},{-38,0}}, color={255,127,0}));
  annotation (Icon(coordinateSystem(preserveAspectRatio=false, extent={{-100,-100},
            {100,100}}),
               graphics={
        Ellipse(lineColor = {75,138,73},
                fillColor={255,255,255},
                fillPattern = FillPattern.Solid,
                extent={{-100,-102},{100,98}}),
        Polygon(lineColor = {0,0,255},
                fillColor = {75,138,73},
                pattern = LinePattern.None,
                fillPattern = FillPattern.Solid,
                points={{-30,64},{70,4},{-30,-56},{-30,64}})}),
        Diagram(
        coordinateSystem(preserveAspectRatio=false, extent={{-120,-120},{120,120}})),
                 __Dymola_Commands(file= "modelica://Buildings/Resources/Scripts/Dymola/Fluid/HeatPumps/Validation/EquationFitReversible_EnergyPlus.mos"
        "Simulate and plot"),
    experiment(
      Tolerance=1e-6, StopTime=86400),
Documentation(info="<html>
<p>
This model implements a comparative model validation of
<a href=\"Buildings.Fluid.HeatPumps.EquationFitReversible\">
Buildings.Fluid.HeatPumps.EquationFitReversible</a>
against results obtained using EnergyPlus 9.1.
<p>
The EnergyPlus results were generated using the example file <code>GSHPSimple-GLHE-ReverseHeatPump.idf</code>
from EnergyPlus, with a nominal cooling capacity of <i>39890</i> Watts and
nominal heating capacity of <i>39040</i> Watts.
</p>
</html>", revisions="<html>
<ul>
<li>
September 17, 2019, by Michael Wetter:<br/>
Revised implementation.
</li>
<li>
May 3, 2019, by Hagar Elarga:<br/>
First implementation.
</li>
</ul>
</html>"));
end EquationFitReversible_EnergyPlus;<|MERGE_RESOLUTION|>--- conflicted
+++ resolved
@@ -68,17 +68,6 @@
   Buildings.Controls.OBC.UnitConversions.From_degC TSetHea
     "Block that converts set point for leaving heating water temperature "
       annotation (Placement(transformation(extent={{-60,30},{-40,50}})));
-<<<<<<< HEAD
-  Modelica.Blocks.Sources.RealExpression QSou_flow_EP(y=datRea.y[9])
-    "EnergyPlus results: source side heat flow rate [W]"
-      annotation (Placement(transformation(extent={{-100,-60},{-80,-40}})));
-  Modelica.Blocks.Sources.RealExpression QLoa_flow_EP(y=-1*datRea.y[10])
-    "EnergyPlus results: load side heat flow rate [W]"
-      annotation (Placement(transformation(extent={{-100,-80},{-80,-60}})));
-  Modelica.Blocks.Sources.RealExpression P_EP(y=datRea.y[8])
-    "EnergyPlus results: compressor power [W]"
-      annotation (Placement(transformation(extent={{-100,-100},{-80,-80}})));
-=======
   Modelica.Blocks.Sources.RealExpression QSou_flow_EP(y=datRea.y[2])
     "EnergyPlus results: source side heat flow rate"
       annotation (Placement(transformation(extent={{-90,-62},{-70,-42}})));
@@ -88,7 +77,6 @@
   Modelica.Blocks.Sources.RealExpression P_EP(y=datRea.y[1])
     "EnergyPlus results: load side heat flow rate"
       annotation (Placement(transformation(extent={{-90,-102},{-70,-82}})));
->>>>>>> 64f35506
 equation
   connect(heaPum.port_a1,loaPum. ports[1])
     annotation (Line(points={{30,6},{20,6},{20,74},{-1.77636e-15,74}},color={0,127,255}));
