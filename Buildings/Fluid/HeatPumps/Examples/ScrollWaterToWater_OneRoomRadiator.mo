within Buildings.Fluid.HeatPumps.Examples;
model ScrollWaterToWater_OneRoomRadiator
  "Heat pump with scroll compressor connected to a simple room model with radiator"
  extends Modelica.Icons.Example;
  replaceable package MediumA =
      Buildings.Media.Air "Medium model for air";
  replaceable package MediumW =
      Buildings.Media.Water "Medium model for water";

  parameter Modelica.SIunits.HeatFlowRate Q_flow_nominal = 20000
    "Nominal heat flow rate of radiator";
  parameter Modelica.SIunits.Temperature TRadSup_nominal = 273.15+50
    "Radiator nominal supply water temperature";
  parameter Modelica.SIunits.Temperature TRadRet_nominal = 273.15+45
    "Radiator nominal return water temperature";
  parameter Modelica.SIunits.MassFlowRate mHeaPum_flow_nominal=
    Q_flow_nominal/4200/5
    "Heat pump nominal mass flow rate";
  parameter Modelica.SIunits.Volume V=6*10*3 "Room volume";
  parameter Modelica.SIunits.MassFlowRate mA_flow_nominal = V*6/3600
    "Nominal mass flow rate";
  parameter Modelica.SIunits.HeatFlowRate QRooInt_flow = 4000
    "Internal heat gains of the room";
//------------------------------------------------------------------------------//

  Buildings.Fluid.MixingVolumes.MixingVolume vol(
    redeclare package Medium = MediumA,
    energyDynamics=Modelica.Fluid.Types.Dynamics.FixedInitial,
    m_flow_nominal=mA_flow_nominal,
    V=V)
    annotation (Placement(transformation(extent={{60,20},{80,40}})));
  Modelica.Thermal.HeatTransfer.Components.ThermalConductor theCon(G=20000/40)
    "Thermal conductance with the ambient"
    annotation (Placement(transformation(extent={{20,40},{40,60}})));
  Modelica.Thermal.HeatTransfer.Sources.PrescribedHeatFlow preHea
    "Prescribed heat flow"
    annotation (Placement(transformation(extent={{20,70},{40,90}})));
  Modelica.Thermal.HeatTransfer.Components.HeatCapacitor heaCap(C=2*V*1.2*1006)
    "Heat capacity for furniture and walls"
    annotation (Placement(transformation(extent={{60,50},{80,70}})));
  Modelica.Blocks.Sources.CombiTimeTable timTab(
      extrapolation=Modelica.Blocks.Types.Extrapolation.Periodic,
      smoothness=Modelica.Blocks.Types.Smoothness.ConstantSegments,
      table=[-6*3600, 0;
              8*3600, QRooInt_flow;
             18*3600, 0]) "Time table for internal heat gain"
    annotation (Placement(transformation(extent={{-20,70},{0,90}})));
  Buildings.Fluid.HeatExchangers.Radiators.RadiatorEN442_2 rad(
    redeclare package Medium = MediumW,
    energyDynamics=Modelica.Fluid.Types.Dynamics.FixedInitial,
    Q_flow_nominal=Q_flow_nominal,
    T_a_nominal=TRadSup_nominal,
    T_b_nominal=TRadRet_nominal,
    m_flow_nominal=mHeaPum_flow_nominal,
    T_start=TRadSup_nominal)     "Radiator"
    annotation (Placement(transformation(extent={{0,-10},{20,10}})));
  Buildings.Fluid.Sensors.TemperatureTwoPort temSup(
    redeclare package Medium = MediumW,
    m_flow_nominal=mHeaPum_flow_nominal,
    T_start=TRadSup_nominal)            "Supply water temperature"
      annotation (Placement(transformation(
        extent={{-10,-10},{10,10}},
        rotation=90,
        origin={-70,-20})));
  Modelica.Thermal.HeatTransfer.Sensors.TemperatureSensor temRoo
    "Room temperature" annotation (Placement(transformation(
        extent={{10,-10},{-10,10}},
        origin={-40,30})));

//----------------------------------------------------------------------------//

  Buildings.Fluid.Movers.FlowControlled_m_flow pumHeaPum(
    redeclare package Medium = MediumW,
    m_flow_nominal=mHeaPum_flow_nominal,
    y_start=1,
    m_flow_start=0.85,
    T_start=TRadSup_nominal,
    nominalValuesDefineDefaultPressureCurve=true,
    use_inputFilter=false,
    energyDynamics=Modelica.Fluid.Types.Dynamics.SteadyState) "Pump for radiator side"
    annotation (Placement(transformation(
        extent={{-10,-10},{10,10}},
        rotation=90,
<<<<<<< HEAD
        origin={-70,-110})));
=======
        origin={-50,-98})));
>>>>>>> 028bd7df
//----------------------------------------------------------------------------//

  Buildings.Fluid.Sensors.TemperatureTwoPort temRet(
    redeclare package Medium = MediumW,
    m_flow_nominal=mHeaPum_flow_nominal,
    T_start=TRadSup_nominal) "Return water temperature"
    annotation (Placement(transformation(
        extent={{-10,-10},{10,10}},
        rotation=270,
        origin={60,-20})));

//------------------------------------------------------------------------------------//

  Buildings.BoundaryConditions.WeatherData.ReaderTMY3 weaDat(filNam=
        Modelica.Utilities.Files.loadResource(
        "modelica://Buildings/Resources/weatherdata/USA_IL_Chicago-OHare.Intl.AP.725300_TMY3.mos"))
    "Weather data reader"
    annotation (Placement(transformation(extent={{-220,40},{-200,60}})));
  Buildings.BoundaryConditions.WeatherData.Bus weaBus "Weather data bus"
    annotation (Placement(transformation(extent={{-160,40},{-140,60}})));
  Buildings.HeatTransfer.Sources.PrescribedTemperature TOut
    "Outside temperature"
    annotation (Placement(transformation(extent={{-20,40},{0,60}})));

//--------------------------------------------------------------------------------------//

  ScrollWaterToWater heaPum(
    redeclare package Medium1 = MediumW,
    redeclare package Medium2 = MediumW,
    redeclare package ref = Buildings.Media.Refrigerants.R410A,
    dp1_nominal=2000,
    dp2_nominal=2000,
    tau1=15,
    tau2=15,
    show_T=true,
    energyDynamics=Modelica.Fluid.Types.Dynamics.FixedInitial,
    m1_flow_nominal=mHeaPum_flow_nominal,
    m2_flow_nominal=mHeaPum_flow_nominal,
    datHeaPum=Data.ScrollWaterToWater.Heating.Daikin_WRA072_24kW_4_30COP_R410A(),
    T1_start=TRadSup_nominal)
    "Heat pump"
    annotation (Placement(transformation(extent={{30,-160},{10,-140}})));

  Buildings.Fluid.Movers.FlowControlled_m_flow pumHeaPumSou(
    redeclare package Medium = MediumW,
    y_start=1,
    m_flow_start=0.85,
    m_flow_nominal=mHeaPum_flow_nominal,
    nominalValuesDefineDefaultPressureCurve=true,
    use_inputFilter=false,
    energyDynamics=Modelica.Fluid.Types.Dynamics.SteadyState)
    "Pump for heat pump source side" annotation (Placement(transformation(
        extent={{-10,-10},{10,10}},
        rotation=90,
        origin={-30,-180})));
  Modelica.Blocks.Logical.Hysteresis hysteresis(
    uLow=273.15 + 19,
    uHigh=273.15 + 21) "Hysteresis controller"
    annotation (Placement(transformation(
        extent={{-10,-10},{10,10}},
        origin={-190,-40})));
  Modelica.Blocks.Logical.Not not2 "Negate output of hysteresis"
    annotation (Placement(transformation(extent={{-10,-10},{10,10}},
        origin={-150,-40})));
  Modelica.Blocks.Math.BooleanToReal booToReaPum(realTrue=1, y(start=0))
    "Pump signal" annotation (Placement(transformation(
        extent={{10,-10},{-10,10}},
        rotation=180,
        origin={-110,-110})));
  Modelica.Blocks.Logical.And and1
    annotation (Placement(transformation(extent={{-20,-90},{0,-70}})));
  Modelica.Blocks.Logical.And and2
    annotation (Placement(transformation(extent={{20,-50},{40,-30}})));
  Modelica.Blocks.Math.BooleanToReal booToReaPum1(
    realTrue=1,
    y(start=0))
    "Pump signal" annotation (Placement(transformation(
        extent={{10,-10},{-10,10}},
        rotation=90,
        origin={40,-110})));
  Modelica.Blocks.Logical.Hysteresis tesConHea(
    uHigh=0.25*mHeaPum_flow_nominal,
    uLow=0.20*mHeaPum_flow_nominal) "Test for flow rate of condenser pump"
    annotation (Placement(transformation(
        extent={{10,10},{-10,-10}},
        rotation=180,
        origin={-50,-80})));
  Modelica.Blocks.Logical.Hysteresis tesEvaPum(
    uLow=0.20*mHeaPum_flow_nominal,
    uHigh=0.25*mHeaPum_flow_nominal) "Test for flow rate of evaporator pump"
    annotation (Placement(transformation(
        extent={{10,-10},{-10,10}},
        rotation=-90,
        origin={-30,-110})));
  Buildings.Fluid.Sources.Boundary_pT sou(
    redeclare package Medium = MediumW,
    T=281.15,
    nPorts=1) "Fluid source on source side"
    annotation (Placement(transformation(extent={{-80,-210},{-60,-190}})));
  Buildings.Fluid.Sources.Boundary_pT sin(
    redeclare package Medium = MediumW,
    T=283.15,
    nPorts=1) "Fluid sink on source side"
    annotation (Placement(transformation(extent={{80,-210},{60,-190}})));
  Buildings.Fluid.Sources.Boundary_pT preSou(
    redeclare package Medium = MediumW,
    T=TRadSup_nominal,
    nPorts=1)
    "Source for pressure and to account for thermal expansion of water"
    annotation (Placement(transformation(extent={{90,-130},{70,-110}})));

equation
  connect(theCon.port_b, vol.heatPort) annotation (Line(
      points={{40,50},{50,50},{50,30},{60,30}},
      color={191,0,0},
      smooth=Smooth.None));
  connect(preHea.port, vol.heatPort) annotation (Line(
      points={{40,80},{50,80},{50,30},{60,30}},
      color={191,0,0},
      smooth=Smooth.None));
  connect(heaCap.port, vol.heatPort) annotation (Line(
      points={{70,50},{50,50},{50,30},{60,30}},
      color={191,0,0},
      smooth=Smooth.None));
  connect(timTab.y[1], preHea.Q_flow) annotation (Line(
      points={{1,80},{20,80}},
      color={0,0,127},
      smooth=Smooth.None));
  connect(temSup.port_b, rad.port_a) annotation (Line(
      points={{-70,-10},{-70,0},{0,0}},
      color={0,127,255},
      smooth=Smooth.None));
  connect(temRoo.port, vol.heatPort) annotation (Line(
      points={{-30,30},{60,30}},
      color={191,0,0},
      smooth=Smooth.None));
  connect(rad.heatPortCon, vol.heatPort) annotation (Line(
      points={{8,7.2},{8,30},{60,30}},
      color={191,0,0},
      smooth=Smooth.None));
  connect(rad.heatPortRad, vol.heatPort) annotation (Line(
      points={{12,7.2},{12,30},{60,30}},
      color={191,0,0},
      smooth=Smooth.None));
  connect(weaDat.weaBus, weaBus) annotation (Line(
      points={{-200,50},{-150,50}},
      color={255,204,51},
      thickness=0.5,
      smooth=Smooth.None), Text(
      string="%second",
      index=1,
      extent={{6,3},{6,3}}));
  connect(weaBus.TDryBul, TOut.T) annotation (Line(
      points={{-150,50},{-22,50}},
      color={255,204,51},
      thickness=0.5,
      smooth=Smooth.None), Text(
      string="%first",
      index=-1,
      extent={{-6,3},{-6,3}}));
  connect(TOut.port, theCon.port_a) annotation (Line(
      points={{0,50},{20,50}},
      color={191,0,0},
      smooth=Smooth.None));
  connect(temRet.port_b, heaPum.port_a1) annotation (Line(points={{60,-30},{60,-144},
          {30,-144}}, color={0,127,255}));
  connect(pumHeaPumSou.port_b, heaPum.port_a2) annotation (Line(points={{-30,-170},
          {-30,-156},{10,-156}}, color={0,127,255}));
  connect(hysteresis.y, not2.u) annotation (Line(points={{-179,-40},{-162,-40}},
                      color={255,0,255}));
  connect(temRoo.T, hysteresis.u)
    annotation (Line(points={{-50,30},{-220,30},{-220,-40},{-202,-40}},
                                                            color={0,0,127}));
  connect(pumHeaPum.port_b, temSup.port_a)
<<<<<<< HEAD
    annotation (Line(points={{-70,-100},{-70,-30}},color={0,127,255}));
=======
    annotation (Line(points={{-50,-88},{-50,-30}}, color={0,127,255}));
>>>>>>> 028bd7df
  connect(temRet.port_a, rad.port_b)
    annotation (Line(points={{60,-10},{60,0},{20,0}},     color={0,127,255}));
  connect(booToReaPum1.y, heaPum.y) annotation (Line(points={{40,-121},{40,-147},
          {32,-147}},                  color={0,0,127}));
  connect(tesConHea.y, and1.u1)
<<<<<<< HEAD
    annotation (Line(points={{-39,-80},{-22,-80}}, color={255,0,255}));
  connect(tesEvaPum.y, and1.u2) annotation (Line(points={{-30,-99},{-30,-88},{-22,
          -88}},                   color={255,0,255}));
  connect(heaPum.port_b1, pumHeaPum.port_a) annotation (Line(points={{10,-144},{
          -70,-144},{-70,-120}},            color={0,127,255}));
  connect(booToReaPum.y, pumHeaPum.m_flow_in) annotation (Line(points={{-99,-110},
          {-82,-110}},              color={0,0,127}));
  connect(booToReaPum.y, pumHeaPumSou.m_flow_in) annotation (Line(points={{-99,-110},
          {-90,-110},{-90,-180},{-42,-180}},     color={0,0,127}));
  connect(not2.y, and2.u1) annotation (Line(points={{-139,-40},{18,-40}},
                 color={255,0,255}));
  connect(not2.y, booToReaPum.u) annotation (Line(points={{-139,-40},{-130,-40},
          {-130,-110},{-122,-110}}, color={255,0,255}));
  connect(sou.ports[1], pumHeaPumSou.port_a) annotation (Line(points={{-60,-200},
          {-30,-200},{-30,-190}}, color={0,127,255}));
  connect(sin.ports[1], heaPum.port_b2) annotation (Line(points={{60,-200},{40,-200},
          {40,-156},{30,-156}}, color={0,127,255}));
  connect(pumHeaPum.m_flow_actual, tesConHea.u)
    annotation (Line(points={{-75,-99},{-75,-80},{-62,-80}}, color={0,0,127}));
  connect(and1.y, and2.u2) annotation (Line(points={{1,-80},{10,-80},{10,-48},{18,
          -48}}, color={255,0,255}));
  connect(pumHeaPumSou.m_flow_actual, tesEvaPum.u) annotation (Line(points={{-35,
          -169},{-35,-140},{-30,-140},{-30,-122}}, color={0,0,127}));
  connect(and2.y, booToReaPum1.u) annotation (Line(points={{41,-40},{50,-40},{50,
          -80},{40,-80},{40,-98}}, color={255,0,255}));
  connect(preSou.ports[1], temRet.port_b) annotation (Line(points={{70,-120},{60,
          -120},{60,-30}}, color={0,127,255}));
=======
    annotation (Line(points={{-25.5,-77},{5,-77}}, color={255,0,255}));
  connect(tesEvaPum.y, and1.u2) annotation (Line(points={{1.11022e-15,-95.4},{0,
          -95.4},{0,-81},{5,-81}}, color={255,0,255}));
  connect(pumHeaPum.m_flow_actual, tesConHea.u) annotation (Line(points={{-55,-87},
          {-52,-87},{-52,-77},{-37,-77}},                     color={0,0,127}));
  connect(pumHeaPumSou.m_flow_actual, tesEvaPum.u) annotation (Line(points={{-3,-167},
          {0,-167},{0,-109.2},{-1.33227e-15,-109.2}},       color={0,0,127}));
  connect(heaPum.port_b1, pumHeaPum.port_a) annotation (Line(points={{14,-130},
          {-50,-130},{-50,-108}},           color={0,127,255}));
  connect(booToReaPum.y, pumHeaPum.m_flow_in) annotation (Line(points={{-99,
          -100},{-62,-100},{-62,-98}},
                                    color={0,0,127}));
  connect(booToReaPum.y, pumHeaPumSou.m_flow_in) annotation (Line(points={{-99,-100},
          {-80,-100},{-80,-178},{-10,-178}},     color={0,0,127}));
  connect(not2.y, and2.u1) annotation (Line(points={{-139,-50},{24.8,-50},{24.8,
          -50}}, color={255,0,255}));
  connect(not2.y, booToReaPum.u) annotation (Line(points={{-139,-50},{-130,-50},
          {-130,-100},{-122,-100}}, color={255,0,255}));
>>>>>>> 028bd7df
  annotation (Documentation(info="<html>
<p>
Example that simulates one room equipped with a radiator. Hot water is produced
by a <i>24</i> kW nominal capacity heat pump. The source side water temperature to the
heat pump is constant at <i>10</i>&deg;C.
</p>
<p>
The heat pump is turned on when the room temperature falls below
<i>19</i>&deg;C and turned
off when the room temperature rises above <i>21</i>&deg;C.
</p>
</html>", revisions="<html>
<ul>
<li>
May 2, 2019, by Jianjun Hu:<br/>
Replaced fluid source. This is for 
<a href=\"https://github.com/ibpsa/modelica-ibpsa/issues/1072\"> #1072</a>.
</li>
<li>
March 3, 2017, by Michael Wetter:<br/>
Changed mass flow test to use a hysteresis as a threshold test
can cause chattering.
</li>
<li>
January 27, 2017, by Massimo Cimmino:<br/>
First implementation.
</li>
</ul>
</html>"),
    Diagram(coordinateSystem(preserveAspectRatio=false,extent={{-240,-220},{100,
            100}})),
    __Dymola_Commands(file=
     "modelica://Buildings/Resources/Scripts/Dymola/Fluid/HeatPumps/Examples/ScrollWaterToWater_OneRoomRadiator.mos"
        "Simulate and plot"),
    experiment(
      StopTime=172800,
      Tolerance=1e-08));
end ScrollWaterToWater_OneRoomRadiator;<|MERGE_RESOLUTION|>--- conflicted
+++ resolved
@@ -81,11 +81,7 @@
     annotation (Placement(transformation(
         extent={{-10,-10},{10,10}},
         rotation=90,
-<<<<<<< HEAD
         origin={-70,-110})));
-=======
-        origin={-50,-98})));
->>>>>>> 028bd7df
 //----------------------------------------------------------------------------//
 
   Buildings.Fluid.Sensors.TemperatureTwoPort temRet(
@@ -260,17 +256,12 @@
     annotation (Line(points={{-50,30},{-220,30},{-220,-40},{-202,-40}},
                                                             color={0,0,127}));
   connect(pumHeaPum.port_b, temSup.port_a)
-<<<<<<< HEAD
     annotation (Line(points={{-70,-100},{-70,-30}},color={0,127,255}));
-=======
-    annotation (Line(points={{-50,-88},{-50,-30}}, color={0,127,255}));
->>>>>>> 028bd7df
   connect(temRet.port_a, rad.port_b)
     annotation (Line(points={{60,-10},{60,0},{20,0}},     color={0,127,255}));
   connect(booToReaPum1.y, heaPum.y) annotation (Line(points={{40,-121},{40,-147},
           {32,-147}},                  color={0,0,127}));
   connect(tesConHea.y, and1.u1)
-<<<<<<< HEAD
     annotation (Line(points={{-39,-80},{-22,-80}}, color={255,0,255}));
   connect(tesEvaPum.y, and1.u2) annotation (Line(points={{-30,-99},{-30,-88},{-22,
           -88}},                   color={255,0,255}));
@@ -298,26 +289,6 @@
           -80},{40,-80},{40,-98}}, color={255,0,255}));
   connect(preSou.ports[1], temRet.port_b) annotation (Line(points={{70,-120},{60,
           -120},{60,-30}}, color={0,127,255}));
-=======
-    annotation (Line(points={{-25.5,-77},{5,-77}}, color={255,0,255}));
-  connect(tesEvaPum.y, and1.u2) annotation (Line(points={{1.11022e-15,-95.4},{0,
-          -95.4},{0,-81},{5,-81}}, color={255,0,255}));
-  connect(pumHeaPum.m_flow_actual, tesConHea.u) annotation (Line(points={{-55,-87},
-          {-52,-87},{-52,-77},{-37,-77}},                     color={0,0,127}));
-  connect(pumHeaPumSou.m_flow_actual, tesEvaPum.u) annotation (Line(points={{-3,-167},
-          {0,-167},{0,-109.2},{-1.33227e-15,-109.2}},       color={0,0,127}));
-  connect(heaPum.port_b1, pumHeaPum.port_a) annotation (Line(points={{14,-130},
-          {-50,-130},{-50,-108}},           color={0,127,255}));
-  connect(booToReaPum.y, pumHeaPum.m_flow_in) annotation (Line(points={{-99,
-          -100},{-62,-100},{-62,-98}},
-                                    color={0,0,127}));
-  connect(booToReaPum.y, pumHeaPumSou.m_flow_in) annotation (Line(points={{-99,-100},
-          {-80,-100},{-80,-178},{-10,-178}},     color={0,0,127}));
-  connect(not2.y, and2.u1) annotation (Line(points={{-139,-50},{24.8,-50},{24.8,
-          -50}}, color={255,0,255}));
-  connect(not2.y, booToReaPum.u) annotation (Line(points={{-139,-50},{-130,-50},
-          {-130,-100},{-122,-100}}, color={255,0,255}));
->>>>>>> 028bd7df
   annotation (Documentation(info="<html>
 <p>
 Example that simulates one room equipped with a radiator. Hot water is produced
@@ -333,7 +304,7 @@
 <ul>
 <li>
 May 2, 2019, by Jianjun Hu:<br/>
-Replaced fluid source. This is for 
+Replaced fluid source. This is for
 <a href=\"https://github.com/ibpsa/modelica-ibpsa/issues/1072\"> #1072</a>.
 </li>
 <li>
