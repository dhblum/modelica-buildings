--- conflicted
+++ resolved
@@ -122,13 +122,10 @@
 revisions="<html>
 <ul>
 <li>
-<<<<<<< HEAD
-=======
 May 29, 2014, by Michael Wetter:<br/>
 Removed undesirable annotation <code>Evaluate=true</code>.
 </li>
 <li>
->>>>>>> fadbe6cb
 February 11, 2014 by Michael Wetter:<br/>
 Corrected issue <a href=\"https://github.com/lbl-srg/modelica-buildings/issues/197\">#197</a>
 which led to twice the amount of latent heat being added to the fluid stream.
