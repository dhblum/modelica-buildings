--- conflicted
+++ resolved
@@ -108,19 +108,8 @@
                                color={255,0,255}));
   connect(conPum.ports[1], absChi.port_a1) annotation (Line(points={{-20,50},{20,
           50},{20,4},{22,4}}, color={0,127,255}));
-<<<<<<< HEAD
   connect(TConEnt.y, conPum.T_in) annotation (Line(points={{-78,70},{-60,70},{-60,
           46},{-42,46}}, color={0,0,127}));
-=======
-  connect(datRea.y[37], TConEnt.u)
-    annotation (Line(points={{-119,70},{-102,70}}, color={0,0,127}));
-  connect(TConEnt.y, conPum.T_in) annotation (Line(points={{-78,70},{-60,70},{-60,
-          46},{-42,46}}, color={0,0,127}));
-  connect(datRea.y[34], TEvaSet.u) annotation (Line(points={{-119,70},{-110,70},
-          {-110,-30},{-22,-30}}, color={0,0,127}));
-  connect(datRea.y[33], TEvaEnt.u) annotation (Line(points={{-119,70},{-110,70},
-          {-110,-80},{-22,-80}}, color={0,0,127}));
->>>>>>> d62c877d
   connect(TEvaEnt.y, evaPum.T_in) annotation (Line(points={{2,-80},{112,-80},{112,
           -12.8},{96.4,-12.8}},     color={0,0,127}));
   connect(TEvaSet.y, absChi.TSet) annotation (Line(points={{2,-30},{10,-30},{10,
@@ -130,7 +119,6 @@
                              color={0,127,255}));
   connect(absChi.port_b2, cooVol.ports[1]) annotation (Line(points={{22,-8},{20,
           -8},{20,-60},{-80,-60}}, color={0,127,255}));
-<<<<<<< HEAD
   connect(datRea.y[7], TConEnt.u)
     annotation (Line(points={{-119,70},{-102,70}}, color={0,0,127}));
   connect(datRea.y[1], realToBoolean.u) annotation (Line(points={{-119,70},{
@@ -144,9 +132,6 @@
           127}));
   connect(datRea.y[9], conPum.m_flow_in) annotation (Line(points={{-119,70},{
           -110,70},{-110,42},{-42,42}}, color={0,0,127}));
-=======
-
->>>>>>> d62c877d
    annotation (Icon(coordinateSystem(preserveAspectRatio=false, extent={{-100,
             -100},{100,100}}), graphics={
         Ellipse(lineColor = {75,138,73},
