--- conflicted
+++ resolved
@@ -1,4 +1,3 @@
-<<<<<<< HEAD
 within Buildings.Fluid.Sensors.BaseClasses;
 partial model PartialDynamicFlowSensor
   "Partial component to model sensors that measure flow properties using a dynamic model"
@@ -62,67 +61,4 @@
 </li>
 </ul>
 </html>"));
-end PartialDynamicFlowSensor;
-=======
-within Buildings.Fluid.Sensors.BaseClasses;
-partial model PartialDynamicFlowSensor
-  "Partial component to model sensors that measure flow properties using a dynamic model"
-  extends PartialFlowSensor;
-
-  parameter Modelica.SIunits.Time tau(min=0) = 1
-    "Time constant at nominal flow rate";
-  parameter Modelica.Blocks.Types.Init initType = Modelica.Blocks.Types.Init.InitialState
-"Type of initialization (InitialState and InitialOutput are identical)"
-  annotation(Evaluate=true, Dialog(group="Initialization"));
-protected
-  Real k(start=1)
-    "Gain to take flow rate into account for sensor time constant";
-  final parameter Boolean dynamic = tau > 1E-10 or tau < -1E-10
-    "Flag, true if the sensor is a dynamic sensor";
-  Real mNor_flow "Normalized mass flow rate";
-equation
-  if dynamic then
-    mNor_flow = port_a.m_flow/m_flow_nominal;
-    k = Modelica.Fluid.Utilities.regStep(x=port_a.m_flow,
-                                         y1= mNor_flow,
-                                         y2=-mNor_flow,
-                                         x_small=m_flow_small);
-  else
-    mNor_flow = 1;
-    k = 1;
-  end if;
-  annotation (Icon(graphics={
-        Line(visible=(tau <> 0),
-        points={{52,60},{58,74},{66,86},{76,92},{88,96},{98,96}}, color={0,
-              0,127})}), Documentation(info="<html>
-<p>
-Partial component to model a sensor that measures any intensive properties
-of a flow, e.g., to get temperature or density in the flow
-between fluid connectors.</p>
-<p>
-The sensor computes a gain that is zero at zero mass flow rate.
-This avoids fast transients if the flow is close to zero, thereby
-improving the numerical efficiency.
-</p>
-</html>", revisions="<html>
-<ul>
-<li>
-May 29, 2014, by Michael Wetter:<br/>
-Removed undesirable annotation <code>Evaluate=true</code>.
-</li>
-<li>
-March 29, 2013, by Michael Wetter:<br/>
-Changed the parameter <code>initType</code> to
-<code>Modelica.Blocks.Types.Init.InitialState</code>.
-This allows a pedantic model check in Dymola 2014 of models that instanciate sensors
-but do not set this parameter. It also ensures that different Modelica simulators solve
-the same initialization problem.
-</li>
-<li>
-July 7, 2011, by Michael Wetter:<br/>
-First implementation.
-</li>
-</ul>
-</html>"));
-end PartialDynamicFlowSensor;
->>>>>>> d042d19e
+end PartialDynamicFlowSensor;