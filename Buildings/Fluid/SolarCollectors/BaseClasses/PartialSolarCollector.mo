within Buildings.Fluid.SolarCollectors.BaseClasses;
model PartialSolarCollector "Partial model for solar collectors"
 extends Buildings.Fluid.Interfaces.LumpedVolumeDeclarations;
<<<<<<< HEAD
  extends Buildings.Fluid.Interfaces.TwoPortFlowResistanceParameters(final dp_nominal = dp_nominal_final);
=======
 // fixme: the assignment dp_nominal=perPar.dp_nominal is wrong. perPar has the static pressure
  extends Buildings.Fluid.Interfaces.TwoPortFlowResistanceParameters(dp_nominal = perPar.dp_nominal);
>>>>>>> 1d81900e
  extends Buildings.Fluid.Interfaces.PartialTwoPortInterface(
    showDesignFlowDirection=false,
    final m_flow_nominal=perPar.mperA_flow_nominal*perPar.A,
    final show_T=true);
  parameter Integer nSeg(min=3) = 3
    "Number of segments used to discretize the collector model";

  parameter Modelica.SIunits.Angle lat "Latitude";
  parameter Modelica.SIunits.Angle azi "Surface azimuth";
  parameter Modelica.SIunits.Angle til "Surface tilt";
<<<<<<< HEAD
  parameter Real rho "Ground reflectance";
=======
  // fixme: C must scale with the area.
>>>>>>> 1d81900e
  parameter Modelica.SIunits.HeatCapacity C=385*perPar.mDry
    "Heat capacity of solar collector without fluid (default: cp_copper*mDry)";

  parameter Boolean use_shaCoe_in = false
    "Enables an input connector for shaCoe"
    annotation(Dialog(group="Shading"));
  parameter Real shaCoe(
    min=0.0,
    max=1.0) = 0 "Shading coefficient. 0.0: no shading, 1.0: full shading"
    annotation(Dialog(enable = not use_shaCoe_in, group = "Shading"));

  parameter Buildings.Fluid.SolarCollectors.Types.NumberSelection nColType=
  Buildings.Fluid.SolarCollectors.Types.NumberSelection.Number
    "Selection of area specification format"
    annotation(Dialog(group="Area declarations"));
  parameter Integer nPanels= 0 "Desired number of panels in the simulation"
    annotation(Dialog(group="Area declarations", enable= (nColType == Buildings.Fluid.SolarCollectors.Types.NumberSelection.Number)));

  parameter Modelica.SIunits.Area totalArea=0
    "Total are of panels in the simulation"
    annotation(Dialog(group="Area declarations", enable=(nColType == Buildings.Fluid.SolarCollectors.Types.NumberSelection.Area)));

  parameter Buildings.Fluid.SolarCollectors.Types.SystemConfiguration sysConfig=
  Buildings.Fluid.SolarCollectors.Types.SystemConfiguration.Series
    "Selection of system configuration"
    annotation(Dialog(group="Configuration declarations"));

  Modelica.Blocks.Interfaces.RealInput shaCoe_in if use_shaCoe_in
    "Shading coefficient"
  annotation(Placement(transformation(extent={{-140,60},{-100,20}},   rotation=0)));

  Modelica.Thermal.HeatTransfer.Components.HeatCapacitor heaCap[nSeg](
    each C=C/nSeg,
    T(each start =   T_start)) if
       not (energyDynamics == Modelica.Fluid.Types.Dynamics.SteadyState)
    "Heat capacity for one segment of the the solar collector"
    annotation (Placement(transformation(extent={{-40,-44},{-20,-24}})));

  Buildings.BoundaryConditions.WeatherData.Bus weaBus "Weather data bus"
                                                               annotation (Placement(
        transformation(extent={{-110,86},{-90,106}})));
  Buildings.BoundaryConditions.SolarIrradiation.DiffusePerez HDifTilIso(
    final outSkyCon=true,
    final outGroCon=true,
    final til=til,
    final lat=lat,
    final azi=azi,
    final rho=rho)       annotation (Placement(transformation(extent={{-80,72},{-60,92}})));

  Buildings.BoundaryConditions.SolarIrradiation.DirectTiltedSurface HDirTil(
    final til=til,
    final lat=lat,
    final azi=azi) annotation (Placement(transformation(extent={{-80,46},{-60,66}})));

  Buildings.Fluid.Sensors.MassFlowRate senMasFlo(redeclare package Medium =
        Medium)
    annotation (Placement(transformation(extent={{-80,-11},{-60,11}})));
  Buildings.Fluid.FixedResistances.FixedResistanceDpM res(
    redeclare final package Medium = Medium,
    final from_dp=from_dp,
    final show_T=show_T,
    final m_flow_nominal=m_flow_nominal,
    final dp_nominal=dp_nominal,
    final allowFlowReversal=allowFlowReversal,
    final show_V_flow=show_V_flow,
    final linearized=linearizeFlowResistance,
    final homotopyInitialization=homotopyInitialization,
    use_dh=false) "Flow resistance"
    annotation (Placement(transformation(extent={{-50,-10},
            {-30,10}}, rotation=0)));
    // fixme: V must scale with area, and it must be divided by nSeg
  Buildings.Fluid.MixingVolumes.MixingVolume vol[nSeg](
    each nPorts=2,
    redeclare package Medium = Medium,
<<<<<<< HEAD
    each final m_flow_nominal=m_flow_nominal,
    each final energyDynamics=energyDynamics,
    each final p_start=p_start,
    each final T_start=T_start,
    each final V=perPar.V/nSeg)
    "Volume of fluid in one segment of the solar collector"
=======
    each m_flow_nominal=m_flow_nominal,
    each V=perPar.V,
    each energyDynamics=energyDynamics,
    each p_start=p_start,
    each T_start=T_start) "Medium volumes"
>>>>>>> 1d81900e
                          annotation (Placement(transformation(
        extent={{10,-10},{-10,10}},
        rotation=180,
        origin={48,-16})));
  Modelica.Thermal.HeatTransfer.Sensors.TemperatureSensor temSen[nSeg]
    "Temperature sensor"
          annotation (Placement(transformation(
        extent={{-10,10},{10,-10}},
        rotation=180,
        origin={6,-16})));
  Buildings.HeatTransfer.Sources.PrescribedHeatFlow QLos[nSeg]
    annotation (Placement(transformation(extent={{38,20},{58,40}})));
  Buildings.HeatTransfer.Sources.PrescribedHeatFlow heaGai[nSeg]
    annotation (Placement(transformation(extent={{38,60},{58,80}})));

protected
  parameter SolarCollectors.Data.GenericSolarCollector perPar
    "Partial performance data"
    annotation(choicesAllMatching=true);

    Modelica.Blocks.Interfaces.RealInput shaCoe_internal
    "Internally used shading coefficient";

    final parameter Modelica.SIunits.Pressure dp_nominal_final=
    if sysConfig == Buildings.Fluid.SolarCollectors.Types.SystemConfiguration.Series then
       nPanels_internal*perPar.dp_nominal
    else
      perPar.dp_nominal "Nominal pressure loss across the system of collectors";

  parameter Modelica.SIunits.Area TotalArea_internal=
      nPanels_internal * perPar.A "Area used in the simulation";

  parameter Real nPanels_internal=
    if nColType == Buildings.Fluid.SolarCollectors.Types.NumberSelection.Number then
      nPanels
    else
      totalArea/perPar.A "Number of panels used in the simulation";

equation
  connect(shaCoe_internal,shaCoe_in);

  if not use_shaCoe_in then
    shaCoe_internal=shaCoe;
  end if;

  connect(weaBus, HDifTilIso.weaBus) annotation (Line(
      points={{-100,96},{-88,96},{-88,82},{-80,82}},
      color={255,204,51},
      thickness=0.5,
      smooth=Smooth.None));
  connect(weaBus, HDirTil.weaBus) annotation (Line(
      points={{-100,96},{-88,96},{-88,56},{-80,56}},
      color={255,204,51},
      thickness=0.5,
      smooth=Smooth.None));
  connect(port_a, senMasFlo.port_a) annotation (Line(
      points={{-100,0},{-80,0}},
      color={0,127,255},
      smooth=Smooth.None));
  connect(senMasFlo.port_b, res.port_a) annotation (Line(
      points={{-60,0},{-50,0}},
      color={0,127,255},
      smooth=Smooth.None));
  connect(heaCap.port, vol.heatPort) annotation (Line(
      points={{-30,-44},{30,-44},{30,-16},{38,-16}},
      color={191,0,0},
      smooth=Smooth.None));
      connect(vol[nSeg].ports[2], port_b) annotation (Line(
      points={{50,-6},{50,0},{100,0}},
      color={0,127,255},
      smooth=Smooth.None));
  connect(vol[1].ports[1], res.port_b) annotation (Line(
      points={{46,-6},{46,0},{-30,0}},
      color={0,127,255},
      smooth=Smooth.None));
      for i in 1:(nSeg - 1) loop
    connect(vol[i].ports[2], vol[i + 1].ports[1]);
  end for;
  connect(vol.heatPort, temSen.port)            annotation (Line(
      points={{38,-16},{16,-16}},
      color={191,0,0},
      smooth=Smooth.None));
  connect(QLos.port, vol.heatPort)    annotation (Line(
      points={{58,30},{76,30},{76,-44},{30,-44},{30,-16},{38,-16}},
      color={191,0,0},
      smooth=Smooth.None));
  connect(heaGai.port, vol.heatPort)   annotation (Line(
      points={{58,70},{76,70},{76,-44},{30,-44},{30,-16},{38,-16}},
      color={191,0,0},
      smooth=Smooth.None));
  annotation (
    Diagram(coordinateSystem(preserveAspectRatio=false, extent={{-100,-100},{
            100,100}}),
            graphics),
    Icon(graphics),
    defaultComponentName="solCol",
    Documentation(info="<html>
<p>
This component is a partial model of a solar thermal collector. It can be expanded to create solar collector models based on either ASHRAE93 or EN12975
 ratings data.
</p>
<h4>Notice</h4>
<p>
1. As mentioned in the reference, the SRCC incident angle modifier equation coefficients are only valid for incident angles of 60 degrees or less.
 Because these curves behave poorly for angles greater than 60 degrees 
 the model does not calculatue either direct or diffuse solar radiation gains
 when the incidence angle is greater than 60 degrees. 
<br/>
2. By default, the estimated heat capacity of the collector without fluid is calculated based on the dry mass and the specific heat capacity of copper.
</p>
<h4>References</h4>
<p>
<a href=\"http://www.energyplus.gov\">EnergyPlus 7.0.0 Engineering Reference</a>, October 13, 2011.
</p>
</html>", revisions="<html>
<ul>
<li>
January 4, 2013, by Peter Grant:<br/>
First implementation.
</li>
</ul>
</html>"));
end PartialSolarCollector;<|MERGE_RESOLUTION|>--- conflicted
+++ resolved
@@ -1,12 +1,7 @@
 within Buildings.Fluid.SolarCollectors.BaseClasses;
 model PartialSolarCollector "Partial model for solar collectors"
  extends Buildings.Fluid.Interfaces.LumpedVolumeDeclarations;
-<<<<<<< HEAD
   extends Buildings.Fluid.Interfaces.TwoPortFlowResistanceParameters(final dp_nominal = dp_nominal_final);
-=======
- // fixme: the assignment dp_nominal=perPar.dp_nominal is wrong. perPar has the static pressure
-  extends Buildings.Fluid.Interfaces.TwoPortFlowResistanceParameters(dp_nominal = perPar.dp_nominal);
->>>>>>> 1d81900e
   extends Buildings.Fluid.Interfaces.PartialTwoPortInterface(
     showDesignFlowDirection=false,
     final m_flow_nominal=perPar.mperA_flow_nominal*perPar.A,
@@ -17,11 +12,8 @@
   parameter Modelica.SIunits.Angle lat "Latitude";
   parameter Modelica.SIunits.Angle azi "Surface azimuth";
   parameter Modelica.SIunits.Angle til "Surface tilt";
-<<<<<<< HEAD
   parameter Real rho "Ground reflectance";
-=======
   // fixme: C must scale with the area.
->>>>>>> 1d81900e
   parameter Modelica.SIunits.HeatCapacity C=385*perPar.mDry
     "Heat capacity of solar collector without fluid (default: cp_copper*mDry)";
 
@@ -96,21 +88,18 @@
   Buildings.Fluid.MixingVolumes.MixingVolume vol[nSeg](
     each nPorts=2,
     redeclare package Medium = Medium,
-<<<<<<< HEAD
     each final m_flow_nominal=m_flow_nominal,
     each final energyDynamics=energyDynamics,
     each final p_start=p_start,
     each final T_start=T_start,
     each final V=perPar.V/nSeg)
     "Volume of fluid in one segment of the solar collector"
-=======
     each m_flow_nominal=m_flow_nominal,
     each V=perPar.V,
     each energyDynamics=energyDynamics,
     each p_start=p_start,
     each T_start=T_start) "Medium volumes"
->>>>>>> 1d81900e
-                          annotation (Placement(transformation(
+    annotation (Placement(transformation(
         extent={{10,-10},{-10,10}},
         rotation=180,
         origin={48,-16})));
