within Buildings.Fluid.SolarCollectors.BaseClasses;
model PartialSolarCollector "Partial model for solar collectors"
 extends Buildings.Fluid.Interfaces.LumpedVolumeDeclarations;
  extends Buildings.Fluid.Interfaces.TwoPortFlowResistanceParameters(final dp_nominal = dp_nominal_final);
  extends Buildings.Fluid.Interfaces.PartialTwoPortInterface(
    showDesignFlowDirection=false,
    final m_flow_nominal=perPar.mperA_flow_nominal*perPar.A);
  parameter Integer nSeg(min=3) = 3
    "Number of segments used to discretize the collector model";

  parameter Modelica.SIunits.Angle lat(displayUnit="degree") "Latitude";
  parameter Modelica.SIunits.Angle azi(displayUnit="degree")
    "Surface azimuth (0 for south-facing; -90 degree for east-facing; +90 degree for west facing";
  parameter Modelica.SIunits.Angle til(displayUnit="degree")
    "Surface tilt (0 for horizontally mounted collector)";
  parameter Real rho "Ground reflectance";
  parameter Modelica.SIunits.HeatCapacity C=385*perPar.mDry
    "Heat capacity of solar collector without fluid (default: cp_copper*mDry*nPanels)";

  parameter Boolean use_shaCoe_in = false
    "Enables an input connector for shaCoe"
    annotation(Dialog(group="Shading"));
  parameter Real shaCoe(
    min=0.0,
    max=1.0) = 0 "Shading coefficient. 0.0: no shading, 1.0: full shading"
    annotation(Dialog(enable = not use_shaCoe_in, group = "Shading"));

  parameter Buildings.Fluid.SolarCollectors.Types.NumberSelection nColType=
  Buildings.Fluid.SolarCollectors.Types.NumberSelection.Number
    "Selection of area specification format"
    annotation(Dialog(group="Area declarations"));
  parameter Integer nPanels= 0 "Desired number of panels in the simulation"
    annotation(Dialog(group="Area declarations", enable= (nColType == Buildings.Fluid.SolarCollectors.Types.NumberSelection.Number)));

  parameter Modelica.SIunits.Area totalArea=0
    "Total area of panels in the simulation"
    annotation(Dialog(group="Area declarations", enable=(nColType == Buildings.Fluid.SolarCollectors.Types.NumberSelection.Area)));

  parameter Buildings.Fluid.SolarCollectors.Types.SystemConfiguration sysConfig=
  Buildings.Fluid.SolarCollectors.Types.SystemConfiguration.Series
    "Selection of system configuration"
    annotation(Dialog(group="Configuration declarations"));

  parameter Boolean homotopyInitialization = true "= true, use homotopy method"
    annotation(Evaluate=true, Dialog(tab="Advanced"));

  Modelica.Blocks.Interfaces.RealInput shaCoe_in if use_shaCoe_in
    "Shading coefficient"
    annotation(Placement(transformation(extent={{-140,46},{-100,6}},    rotation=0)));

  Modelica.Thermal.HeatTransfer.Components.HeatCapacitor heaCap[nSeg](
    T(each start =   T_start), each C=(C*nPanels_internal)/nSeg) if
       not (energyDynamics == Modelica.Fluid.Types.Dynamics.SteadyState)
    "Heat capacity for one segment of the solar collector"
    annotation (Placement(transformation(extent={{-82,-44},{-62,-24}})));

  Buildings.BoundaryConditions.WeatherData.Bus weaBus "Weather data bus"
    annotation (Placement(
    transformation(extent={{-110,86},{-90,106}})));
  Buildings.BoundaryConditions.SolarIrradiation.DiffusePerez HDifTilIso(
    final outSkyCon=true,
    final outGroCon=true,
    final til=til,
    final lat=lat,
    final azi=azi,
    final rho=rho) "Diffuse solar irradiation on a tilted surface"
    annotation (Placement(transformation(extent={{-80,70},{-60,90}})));

  Buildings.BoundaryConditions.SolarIrradiation.DirectTiltedSurface HDirTil(
    final til=til,
    final lat=lat,
    final azi=azi) "Direct solar irradiation on a tilted surface"
    annotation (Placement(transformation(extent={{-80,42},{-60,62}})));

  Buildings.Fluid.Sensors.MassFlowRate senMasFlo(redeclare package Medium =
    Medium, allowFlowReversal=allowFlowReversal) "Mass flow rate sensor"
    annotation (Placement(transformation(extent={{-86,-11},{-66,11}})));
  Buildings.Fluid.FixedResistances.FixedResistanceDpM res(
    redeclare final package Medium = Medium,
    final from_dp=from_dp,
    final show_T=show_T,
    final m_flow_nominal=m_flow_nominal,
    final allowFlowReversal=allowFlowReversal,
    final linearized=linearizeFlowResistance,
    final homotopyInitialization=homotopyInitialization,
    use_dh=false,
    deltaM=deltaM,
    final dp_nominal=dp_nominal_final) "Flow resistance"
    annotation (Placement(transformation(extent={{-60,-10},{-40,10}},rotation=0)));
  Buildings.Fluid.MixingVolumes.MixingVolume vol[nSeg](
    each nPorts=2,
    redeclare package Medium = Medium,
    each final m_flow_nominal=m_flow_nominal,
    each final energyDynamics=energyDynamics,
    each final p_start=p_start,
    each final T_start=T_start,
<<<<<<< HEAD
    each m_flow_small=m_flow_small,
    each final V=(perPar.V*nPanels_internal)/nSeg)
=======
    each final m_flow_small=m_flow_small,
    each final V=(perPar.V+C/cp_default/rho_default)*nPanels_internal/nSeg,
    each final massDynamics=massDynamics,
    each final X_start=X_start,
    each final C_start=C_start,
    each final C_nominal=C_nominal,
    each final mSenFac=mSenFac,
    each final allowFlowReversal=allowFlowReversal,
    each final prescribedHeatFlowRate=true)
>>>>>>> 9e055fe7
    "Volume of fluid in one segment of the solar collector"
    annotation (Placement(transformation(
        extent={{10,-10},{-10,10}},
        rotation=180,
        origin={48,-16})));

  Modelica.Thermal.HeatTransfer.Sensors.TemperatureSensor temSen[nSeg]
    "Temperature sensor"
    annotation (Placement(transformation(
      extent={{-10,10},{10,-10}},
      rotation=180,
      origin={2,-16})));

  Buildings.HeatTransfer.Sources.PrescribedHeatFlow heaGai[nSeg]
    "Rate of solar heat gain"
    annotation (Placement(transformation(extent={{50,38},{70,58}})));
  Buildings.HeatTransfer.Sources.PrescribedHeatFlow QLos[nSeg]
    "Rate of solar heat gain"
    annotation (Placement(transformation(extent={{50,6},{70,26}})));

protected
  parameter Buildings.Fluid.SolarCollectors.Data.GenericSolarCollector perPar
    "Partial performance data"
    annotation(choicesAllMatching=true);

    Modelica.Blocks.Interfaces.RealInput shaCoe_internal
    "Internally used shading coefficient";

    final parameter Modelica.SIunits.Pressure dp_nominal_final=
    if sysConfig == Buildings.Fluid.SolarCollectors.Types.SystemConfiguration.Series then
       nPanels_internal*perPar.dp_nominal
    else
      perPar.dp_nominal "Nominal pressure loss across the system of collectors";

  parameter Modelica.SIunits.Area TotalArea_internal=
      nPanels_internal * perPar.A "Area used in the simulation";

  parameter Real nPanels_internal=
    if nColType == Buildings.Fluid.SolarCollectors.Types.NumberSelection.Number then
      nPanels
    else
      totalArea/perPar.A "Number of panels used in the simulation";

equation
  connect(shaCoe_internal,shaCoe_in);

  if not use_shaCoe_in then
    shaCoe_internal=shaCoe;
  end if;

  connect(weaBus, HDifTilIso.weaBus) annotation (Line(
      points={{-100,96},{-88,96},{-88,80},{-80,80}},
      color={255,204,51},
      thickness=0.5,
      smooth=Smooth.None));
  connect(weaBus, HDirTil.weaBus) annotation (Line(
      points={{-100,96},{-88,96},{-88,52},{-80,52}},
      color={255,204,51},
      thickness=0.5,
      smooth=Smooth.None));
  connect(port_a, senMasFlo.port_a) annotation (Line(
      points={{-100,4.44089e-16},{-90,4.44089e-16},{-90,0},{-86,0}},
      color={0,127,255},
      smooth=Smooth.None));
  connect(senMasFlo.port_b, res.port_a) annotation (Line(
      points={{-66,0},{-60,0}},
      color={0,127,255},
      smooth=Smooth.None));
  connect(heaCap.port, vol.heatPort) annotation (Line(
      points={{-72,-44},{30,-44},{30,-16},{38,-16}},
      color={191,0,0},
      smooth=Smooth.None));
      connect(vol[nSeg].ports[2], port_b) annotation (Line(
      points={{50,-6},{50,0},{94,0},{94,4.44089e-16},{100,4.44089e-16}},
      color={0,127,255},
      smooth=Smooth.None));
  connect(vol[1].ports[1], res.port_b) annotation (Line(
      points={{46,-6},{46,0},{-40,0}},
      color={0,127,255},
      smooth=Smooth.None));
      for i in 1:(nSeg - 1) loop
    connect(vol[i].ports[2], vol[i + 1].ports[1]);
  end for;
  connect(vol.heatPort, temSen.port)            annotation (Line(
      points={{38,-16},{12,-16}},
      color={191,0,0},
      smooth=Smooth.None));
  connect(heaGai.port, vol.heatPort)   annotation (Line(
      points={{70,48},{92,48},{92,-44},{30,-44},{30,-16},{38,-16}},
      color={191,0,0},
      smooth=Smooth.None));
  connect(QLos.port, vol.heatPort) annotation (Line(
      points={{70,16},{92,16},{92,-44},{30,-44},{30,-16},{38,-16}},
      color={191,0,0},
      smooth=Smooth.None));
  annotation (
    Diagram(coordinateSystem(preserveAspectRatio=false, extent={{-100,-100},{100,
            100}}),
            graphics),
    Icon(graphics),
    defaultComponentName="solCol",
    Documentation(info="<html>
<<<<<<< HEAD
      <p>
        This component is a partial model of a solar thermal collector. It can be
        expanded to create solar collector models based on either ASHRAE93 or 
        EN12975 ratings data.
      </p>
    <h4>Notice</h4>
      <p>
        1. As mentioned in the reference, the SRCC incident angle modifier equation 
        coefficients are only valid for incident angles of 60 degrees or less.
        Because these curves behave poorly for angles greater than 60 degrees 
        the model does not calculatue either direct or diffuse solar radiation gains
        when the incidence angle is greater than 60 degrees. <br/>
        2. By default, the estimated heat capacity of the collector without fluid is 
        calculated based on the dry mass and the specific heat capacity of copper.
      </p>
    <h4>References</h4>
      <p>
      <a href=\"http://www.energyplus.gov\">EnergyPlus 7.0.0 Engineering Reference</a>, 
        October 13, 2011.<br/>
      CEN 2006, European Standard 12975-1:2006, European Committee for Standardization 
      </p>
    </html>",
    revisions="<html>
    <ul>
    <li>
    June 25, 2014, by Michael Wetter:<br/>
    Improved comments for tilt to address 
    <a href=\"https://github.com/lbl-srg/modelica-buildings/issues/246\">
    https://github.com/lbl-srg/modelica-buildings/issues/246</a>.
    </li>
        <li>
          October 8, 2013, by Michael Wetter:<br/>
          Removed parameter <code>show_V_flow</code> in declaration of instance <code>res</code>.
          </li>
        <li>
          January 4, 2013, by Peter Grant:<br/>
          First implementation.
        </li>
      </ul>
    </html>"));
=======
<p>
This component is a partial model of a solar thermal collector. It can be
expanded to create solar collector models based on either ASHRAE93 or
EN12975 ratings data.
</p>
<h4>Notice</h4>
<p>
As mentioned in the reference, the SRCC incident angle modifier equation
coefficients are only valid for incident angles of 60 degrees or less.
Because these curves behave poorly for angles greater than 60 degrees
the model does not calculatue either direct or diffuse solar radiation gains
when the incidence angle is greater than 60 degrees.
</p>
<p>
The heat capacity of the collector without fluid is
estimated based on the dry mass and the specific heat capacity of copper.
This heat capacity is then added to the model by increasing the size of the fluid
volume. Note that in earlier implementations, there was a separate model to take into
account this heat capacity. However, this led to a translation error if glycol
was used as the medium, because during the translation, the function
<a href=\"modelica://Modelica.Media.Incompressible.Examples.Glycol47.T_ph\">
Modelica.Media.Incompressible.Examples.Glycol47.T_ph</a> had to be differentiated,
but this function is not differentiable.
</p>
<h4>References</h4>
<p>
<a href=\"http://www.energyplus.gov\">EnergyPlus 7.0.0 Engineering Reference</a>,
October 13, 2011.<br/>
CEN 2006, European Standard 12975-1:2006, European Committee for Standardization
</p>
</html>",
revisions="<html>
<ul>
<li>
February 8, 2015, by Filip Jorissen:<br/>
Propagated multiple parameters from <code>LumpedVolumeDeclarations</code>, 
set <code>prescribedHeatFlowRate = true</code> in <code>vol</code>.
</li>
<li>
September 18, 2014, by Michael Wetter:<br/>
Removed the separate instance of
<code>Modelica.Thermal.HeatTransfer.Components.HeatCapacitor</code> and
added this capacity to the volume.
This is in response to
<a href=\"https://github.com/lbl-srg/modelica-buildings/issues/276\">
https://github.com/lbl-srg/modelica-buildings/issues/276</a>.
</li>
<li>
June 25, 2014, by Michael Wetter:<br/>
Improved comments for tilt to address
<a href=\"https://github.com/lbl-srg/modelica-buildings/issues/246\">
https://github.com/lbl-srg/modelica-buildings/issues/246</a>.
</li>
<li>
October 8, 2013, by Michael Wetter:<br/>
Removed parameter <code>show_V_flow</code> in declaration of instance <code>res</code>.
</li>
<li>
January 4, 2013, by Peter Grant:<br/>
First implementation.
</li>
</ul>
</html>"));
>>>>>>> 9e055fe7
end PartialSolarCollector;<|MERGE_RESOLUTION|>--- conflicted
+++ resolved
@@ -46,13 +46,7 @@
 
   Modelica.Blocks.Interfaces.RealInput shaCoe_in if use_shaCoe_in
     "Shading coefficient"
-    annotation(Placement(transformation(extent={{-140,46},{-100,6}},    rotation=0)));
-
-  Modelica.Thermal.HeatTransfer.Components.HeatCapacitor heaCap[nSeg](
-    T(each start =   T_start), each C=(C*nPanels_internal)/nSeg) if
-       not (energyDynamics == Modelica.Fluid.Types.Dynamics.SteadyState)
-    "Heat capacity for one segment of the solar collector"
-    annotation (Placement(transformation(extent={{-82,-44},{-62,-24}})));
+    annotation(Placement(transformation(extent={{-140,46},{-100,6}})));
 
   Buildings.BoundaryConditions.WeatherData.Bus weaBus "Weather data bus"
     annotation (Placement(
@@ -86,7 +80,11 @@
     use_dh=false,
     deltaM=deltaM,
     final dp_nominal=dp_nominal_final) "Flow resistance"
-    annotation (Placement(transformation(extent={{-60,-10},{-40,10}},rotation=0)));
+    annotation (Placement(transformation(extent={{-60,-10},{-40,10}})));
+
+  // The size of the liquid volume has been increased to also
+  // add the heat capacity of the metal. See the info section
+  // for an explanation.
   Buildings.Fluid.MixingVolumes.MixingVolume vol[nSeg](
     each nPorts=2,
     redeclare package Medium = Medium,
@@ -94,10 +92,6 @@
     each final energyDynamics=energyDynamics,
     each final p_start=p_start,
     each final T_start=T_start,
-<<<<<<< HEAD
-    each m_flow_small=m_flow_small,
-    each final V=(perPar.V*nPanels_internal)/nSeg)
-=======
     each final m_flow_small=m_flow_small,
     each final V=(perPar.V+C/cp_default/rho_default)*nPanels_internal/nSeg,
     each final massDynamics=massDynamics,
@@ -107,7 +101,6 @@
     each final mSenFac=mSenFac,
     each final allowFlowReversal=allowFlowReversal,
     each final prescribedHeatFlowRate=true)
->>>>>>> 9e055fe7
     "Volume of fluid in one segment of the solar collector"
     annotation (Placement(transformation(
         extent={{10,-10},{-10,10}},
@@ -151,6 +144,16 @@
     else
       totalArea/perPar.A "Number of panels used in the simulation";
 
+  parameter Medium.ThermodynamicState sta_default = Medium.setState_pTX(
+    T=Medium.T_default,
+    p=Medium.p_default,
+    X=Medium.X_default[1:Medium.nXi]) "Medium state at default properties";
+  parameter Modelica.SIunits.SpecificHeatCapacity cp_default=
+    Medium.specificHeatCapacityCp(sta_default)
+    "Specific heat capacity of the fluid";
+  parameter Modelica.SIunits.Density rho_default=
+    Medium.density(sta_default) "Density, used to compute fluid mass";
+
 equation
   connect(shaCoe_internal,shaCoe_in);
 
@@ -175,10 +178,6 @@
   connect(senMasFlo.port_b, res.port_a) annotation (Line(
       points={{-66,0},{-60,0}},
       color={0,127,255},
-      smooth=Smooth.None));
-  connect(heaCap.port, vol.heatPort) annotation (Line(
-      points={{-72,-44},{30,-44},{30,-16},{38,-16}},
-      color={191,0,0},
       smooth=Smooth.None));
       connect(vol[nSeg].ports[2], port_b) annotation (Line(
       points={{50,-6},{50,0},{94,0},{94,4.44089e-16},{100,4.44089e-16}},
@@ -204,54 +203,8 @@
       color={191,0,0},
       smooth=Smooth.None));
   annotation (
-    Diagram(coordinateSystem(preserveAspectRatio=false, extent={{-100,-100},{100,
-            100}}),
-            graphics),
-    Icon(graphics),
     defaultComponentName="solCol",
     Documentation(info="<html>
-<<<<<<< HEAD
-      <p>
-        This component is a partial model of a solar thermal collector. It can be
-        expanded to create solar collector models based on either ASHRAE93 or 
-        EN12975 ratings data.
-      </p>
-    <h4>Notice</h4>
-      <p>
-        1. As mentioned in the reference, the SRCC incident angle modifier equation 
-        coefficients are only valid for incident angles of 60 degrees or less.
-        Because these curves behave poorly for angles greater than 60 degrees 
-        the model does not calculatue either direct or diffuse solar radiation gains
-        when the incidence angle is greater than 60 degrees. <br/>
-        2. By default, the estimated heat capacity of the collector without fluid is 
-        calculated based on the dry mass and the specific heat capacity of copper.
-      </p>
-    <h4>References</h4>
-      <p>
-      <a href=\"http://www.energyplus.gov\">EnergyPlus 7.0.0 Engineering Reference</a>, 
-        October 13, 2011.<br/>
-      CEN 2006, European Standard 12975-1:2006, European Committee for Standardization 
-      </p>
-    </html>",
-    revisions="<html>
-    <ul>
-    <li>
-    June 25, 2014, by Michael Wetter:<br/>
-    Improved comments for tilt to address 
-    <a href=\"https://github.com/lbl-srg/modelica-buildings/issues/246\">
-    https://github.com/lbl-srg/modelica-buildings/issues/246</a>.
-    </li>
-        <li>
-          October 8, 2013, by Michael Wetter:<br/>
-          Removed parameter <code>show_V_flow</code> in declaration of instance <code>res</code>.
-          </li>
-        <li>
-          January 4, 2013, by Peter Grant:<br/>
-          First implementation.
-        </li>
-      </ul>
-    </html>"));
-=======
 <p>
 This component is a partial model of a solar thermal collector. It can be
 expanded to create solar collector models based on either ASHRAE93 or
@@ -315,5 +268,4 @@
 </li>
 </ul>
 </html>"));
->>>>>>> 9e055fe7
 end PartialSolarCollector;