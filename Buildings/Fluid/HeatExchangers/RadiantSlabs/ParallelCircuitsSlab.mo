--- conflicted
+++ resolved
@@ -21,11 +21,7 @@
       m_flow_small=m_flow_small/nCir));
 
   parameter Integer nCir(min=1) = 1 "Number of parallel circuits";
-<<<<<<< HEAD
-  parameter Integer nSeg(min=2) = 10
-=======
   parameter Integer nSeg(min=1) = if heatTransfer==Types.HeatTransfer.EpsilonNTU then 1 else 5
->>>>>>> 309f45d6
     "Number of volume segments in each circuit (along flow path)";
 
   parameter Modelica.SIunits.Area A
