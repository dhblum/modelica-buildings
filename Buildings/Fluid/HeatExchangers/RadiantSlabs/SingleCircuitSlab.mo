--- conflicted
+++ resolved
@@ -2,10 +2,7 @@
 model SingleCircuitSlab "Model of a single circuit of a radiant slab"
   extends Buildings.Fluid.HeatExchangers.RadiantSlabs.BaseClasses.Slab;
   extends Buildings.Fluid.FixedResistances.BaseClasses.Pipe(
-<<<<<<< HEAD
-=======
      nSeg=if heatTransfer==Types.HeatTransfer.EpsilonNTU then 1 else 5,
->>>>>>> 309f45d6
      final diameter=pipe.dIn,
      length=A/disPip,
      final thicknessIns=0,
@@ -21,10 +18,6 @@
       roughness=pipe.roughness,
       m_flow_small=m_flow_small),
       res(dp(nominal=200*length)));
-<<<<<<< HEAD
-  parameter Modelica.SIunits.Area A "Surface area of radiant slab"
-  annotation(Dialog(group="Construction"));
-=======
 
   parameter Modelica.SIunits.Area A "Surface area of radiant slab"
   annotation(Dialog(group="Construction"));
@@ -32,7 +25,6 @@
   parameter Buildings.Fluid.HeatExchangers.RadiantSlabs.Types.HeatTransfer
     heatTransfer=Types.HeatTransfer.EpsilonNTU
     "Model for heat transfer between fluid and slab";
->>>>>>> 309f45d6
   parameter Modelica.SIunits.Temperature T_c_start=
     (T_a_start*con_b[1].layers.R+T_b_start*con_a[1].layers.R)/layers.R
     "Initial construction temperature in the layer that contains the pipes, used if steadyStateInitial = false"
@@ -75,50 +67,18 @@
         origin={40,-58})));
 
 protected
-<<<<<<< HEAD
-  Buildings.Fluid.HeatExchangers.RadiantSlabs.BaseClasses.InternalFlowConvection
-    hPip[nSeg](
-    each kc_IN_con=
-        Modelica.Fluid.Dissipation.HeatTransfer.StraightPipe.kc_overall_IN_con(
-        d_hyd=pipe.dIn,
-        L=length/nSeg,
-        K=pipe.roughness),
-    redeclare each final package Medium = Medium,
-    each final A=Modelica.Constants.pi*pipe.dIn*length/nSeg,
-    each fluid(T(start=T_c_start))) "Liquid side convective heat transfer"
-    annotation (Placement(transformation(extent={{-30,-60},{-10,-40}})));
-  Modelica.Blocks.Sources.RealExpression mFlu_flow[nSeg](each y=m_flow)
-    "Input signal for mass flow rate"
-    annotation (Placement(transformation(extent={{-60,-36},{-40,-16}})));
-  Modelica.Thermal.HeatTransfer.Components.ThermalConductor RWal[nSeg](each G=2*
-        Modelica.Constants.pi*pipe.k*(length/nSeg)/Modelica.Math.log(pipe.dOut/pipe.dIn))
-    "Thermal conduction through the pipe wall"
-    annotation (Placement(transformation(extent={{-58,-60},{-38,-40}})));
-
-=======
->>>>>>> 309f45d6
   Modelica.Thermal.HeatTransfer.Components.ThermalCollector colAllToOne(
      final m=nSeg) "Connector to assign multiple heat ports to one heat port"
     annotation (Placement(transformation(
         extent={{-6,-6},{6,6}},
         rotation=0,
-<<<<<<< HEAD
-        origin={40,-86})));
-=======
         origin={40,-80})));
->>>>>>> 309f45d6
   Modelica.Thermal.HeatTransfer.Components.ThermalCollector colAllToOne1(
      final m=nSeg) "Connector to assign multiple heat ports to one heat port"
     annotation (Placement(transformation(
         extent={{-6,-6},{6,6}},
         rotation=180,
         origin={40,76})));
-<<<<<<< HEAD
- Modelica.Thermal.HeatTransfer.Components.ThermalConductor RFic[nSeg](each G=A/nSeg/Rx)
-    "Average fictitious thermal resistance between pipe surface and plane that contains pipe"
-    annotation (Placement(transformation(extent={{-86,-60},{-66,-40}})));
-=======
->>>>>>> 309f45d6
 
   final parameter Modelica.SIunits.ThermalInsulance Rx=
       Buildings.Fluid.HeatExchangers.RadiantSlabs.BaseClasses.Functions.AverageResistance(
@@ -129,43 +89,6 @@
         kIns=layers.material[iLayPip+1].k,
         dIns=layers.material[iLayPip+1].x)
     "Thermal insulance for average temperature in plane with pipes";
-<<<<<<< HEAD
-equation
-  connect(hPip.fluid, vol.heatPort)      annotation (Line(
-      points={{-10.4,-50},{-4,-50},{-4,-28},{-1,-28}},
-      color={191,0,0},
-      smooth=Smooth.None));
-  connect(RWal.port_b, hPip.solid)        annotation (Line(
-      points={{-38,-50},{-30.4,-50}},
-      color={191,0,0},
-      smooth=Smooth.None));
-  connect(RFic.port_b, RWal.port_a)        annotation (Line(
-      points={{-66,-50},{-58,-50}},
-      color={191,0,0},
-      smooth=Smooth.None));
-  connect(colAllToOne1.port_b,surf_a)  annotation (Line(
-      points={{40,82},{40,100},{40,100}},
-      color={191,0,0},
-      smooth=Smooth.None));
-  connect(colAllToOne.port_b,surf_b)  annotation (Line(
-      points={{40,-92},{40,-100},{40,-100}},
-      color={191,0,0},
-      smooth=Smooth.None));
-  connect(colAllToOne1.port_a, con_a.port_a) annotation (Line(
-      points={{40,70},{40,60}},
-      color={191,0,0},
-      smooth=Smooth.None));
-  connect(con_a.port_b, RFic.port_a)      annotation (Line(
-      points={{40,40},{40,32},{-94,32},{-94,-50},{-86,-50}},
-      color={191,0,0},
-      smooth=Smooth.None));
-  connect(colAllToOne.port_a, con_b.port_b)  annotation (Line(
-      points={{40,-80},{40,-68}},
-      color={191,0,0},
-      smooth=Smooth.None));
-  connect(con_b.port_a, RFic.port_a)       annotation (Line(
-      points={{40,-48},{40,-44},{20,-44},{20,-80},{-94,-80},{-94,-50},{-86,-50}},
-=======
 
   BaseClasses.PipeToSlabConductance fluSlaCon[nSeg](
     redeclare each final package Medium = Medium,
@@ -259,13 +182,7 @@
 
   connect(fluSlaCon.solid, con_a.port_b) annotation (Line(
       points={{-28.4,-70},{-88,-70},{-88,30},{40,30},{40,40}},
->>>>>>> 309f45d6
-      color={191,0,0},
-      smooth=Smooth.None));
-
-  connect(mFlu_flow.y, hPip.m_flow) annotation (Line(
-      points={{-39,-26},{-36,-26},{-36,-44.5},{-30.9,-44.5}},
-      color={0,0,127},
+      color={191,0,0},
       smooth=Smooth.None));
   annotation (
 defaultComponentName="sla",
@@ -296,165 +213,9 @@
 Buildings.Fluid.HeatExchangers.RadiantSlabs.ParallelCircuitsSlab</a>.
 </p>
 <p>
-<<<<<<< HEAD
-The figure below shows the thermal resistance network of the model for an 
-example in which the pipes are embedded in the concrete slab, and
-the layers below the pipes are insulation and reinforced concrete.
-</p>
-<p align=\"center\">
-<img alt=\"image\" src=\"modelica://Buildings/Resources/Images/Fluid/HeatExchangers/RadiantSlabs/resistances.png\"/>
-</p>
-<p>
-The construction <code>con_a</code> computes transient heat conduction
-between the surface heat port <code>surf_a</code> and the
-plane that contains the pipes, with the heat port <code>con_a.port_a</code> connecting to <code>surf_a</code>.
-Similarly, the construction <code>con_b</code> is between the plane
-that contains the pipes and the surface heat port
-<code>sur_b</code>, with the heat port <code>con_b.port_b</code> connecting to <code>surf_b</code>.
-The temperature of the plane that contains the pipes is computes using a fictitious
-resistance <code>RFic</code>, which is computed by 
-<a href=\"modelica://Buildings.Fluid.HeatExchangers.RadiantSlabs.BaseClasses.Functions.AverageResistance\">
-Buildings.Fluid.HeatExchangers.RadiantSlabs.BaseClasses.Functions.AverageResistance</a>.
-There is also a resistance for the pipe wall <code>RPip</code>
-and a convective heat transfer coefficient between the fluid and the pipe inside wall.
-The convective heat transfer coefficient is a function of the mass flow rate and is computed
-by
-<a href=\"modelica://Buildings.Fluid.HeatExchangers.RadiantSlabs.BaseClasses.InternalFlowConvection\">
-Buildings.Fluid.HeatExchangers.RadiantSlabs.BaseClasses.InternalFlowConvection</a>.
-</p>
-<p>
-This resistance network is instantiated several times along the flow path. The parameter
-<code>nSeg</code> determines how many instances are used. However, all instances 
-connect to the same surface temperature heat ports <code>surf_a</code> and <code>surf_b</code>.
-</p>
-<p>
-The material layers are declared by the parameter <code>layers</code>, which is an instance of
-<a href=\"modelica://Buildings.HeatTransfer.Data.OpaqueConstructions\">
-Buildings.HeatTransfer.Data.OpaqueConstructions</a>.
-The first layer of this material is the one at the heat port <code>surf_a</code>, and the last layer
-is at the heat port <code>surf_b</code>.
-The parameter <code>iLayPip</code> must be set to the number of the interface in which the pipes
-are located. For example, consider the following floor slab.
-</p>
-<p align=\"center\">
-<img alt=\"image\" src=\"modelica://Buildings/Resources/Images/Fluid/HeatExchangers/RadiantSlabs/construction.png\"/>
-</p>
-Then, the construction definition is
-<br/>
-<pre>
-  Buildings.HeatTransfer.Data.OpaqueConstructions.Generic layers(
-        nLay=3, 
-        material={
-          Buildings.HeatTransfer.Data.Solids.Generic(
-            x=0.08,
-            k=1.13,
-            c=1000,
-            d=1400,
-            nSta=5),
-          Buildings.HeatTransfer.Data.Solids.Generic(
-            x=0.05,
-            k=0.04,
-            c=1400,
-            d=10),
-          Buildings.HeatTransfer.Data.Solids.Generic(
-            x=0.2,
-            k=1.8,
-            c=1100,
-            d=2400)}) \"Material definition for floor construction\"; 
-</pre>
-<p>
-Note that we set <code>nSta=5</code> in the first material layer. In this example,
-this material layer is the concrete layer in which the pipes are embedded. By setting
-<code>nSta=5</code> the simulation is forced to be done with five state variables in this layer.
-The default setting would have led to only one state variable in this layer.
-</p>
-<p>
-Since the pipes are at the interface of the concrete and the insulation, 
-we set <code>iLayPip=1</code>.
-</p>
-<h5>Initialization</h5>
-<p>
-The initialization of the fluid in the pipes and of the slab temperature are 
-independent of each other.
-</p>
-<p>
-To initialize the medium, the same mechanism is used as for any other fluid 
-volume, such as 
-<a href=\"modelica://Buildings.Fluid.MixingVolumes.MixingVolume\">
-Buildings.Fluid.MixingVolumes.MixingVolume</a>. Specifically,
-the parameters
-<code>energyDynamics</code> and <code>massDynamics</code> on the 
-<code>Dynamics</code> tab are used.
-Depending on the values of these parameters, the medium is initialized using the values
-<code>p_start</code>,
-<code>T_start</code>,
-<code>X_start</code> and
-<code>C_start</code>, provided that the medium model contains 
-species concentrations <code>X</code> and trace substances <code>C</code>.
-</p>
-<p>
-To initialize the construction temperatures, the parameters 
-<code>steadyStateInitial</code>,
-<code>T_a_start</code>,
-<code>T_b_start</code> and
-<code>T_c_start</code> are used.
-By default, <code>T_c_start</code> is set to the temperature that leads to steady-state
-heat transfer between the surfaces <code>surf_a</code> and <code>surf_b</code>, whose
-temperatures are both set to 
-<code>T_a_start</code> and
-<code>T_b_start</code>.
-</p>
-<p>
-The parameter <code>pipe</code>, which is an instance of the record 
-<a href=\"modelica://Buildings.Fluid.Data.Pipes\">
-Buildings.Fluid.Data.Pipes</a>,
-defines the pipe material and geometry.
-The parameter <code>disPip</code> declares the spacing between the pipes and
-the parameter <code>length</code>, with default <code>length=A/disPip</code>
-where <code>A</code> is the slab surface area,
-declares the whole length of the pipe circuit.
-</p>
-<p>
-The parameter <code>sysTyp</code> is used to select the equation that is used to compute
-the average temperature in the plane of the pipes.
-It needs to be set to the following values:
-</p>
-  <table summary=\"summary\" border=\"1\" cellspacing=0 cellpadding=2 style=\"border-collapse:collapse;\">
-  <tr>
-      <th>sysTyp</th>
-      <th>System type</th>
-    </tr>
-    <tr>
-      <td>BaseClasses.Types.SystemType.Floor</td>
-      <td>Radiant heating or cooling systems with pipes embedded in the concrete slab above the thermal insulation.</td>
-    </tr>
-    <tr>
-      <td>BaseClasses.Types.SystemType.Ceiling_Wall_or_Capillary</td>
-      <td>Radiant heating or cooling systems with pipes embedded in the concrete slab in the ceiling, or 
-          radiant wall systems. Radiant heating and cooling systems with capillary heat exchanger at the 
-          construction surface.</td>
-    </tr>
-  </table>
-<h4>Limitations</h4>
-<p>
-The analogy with a three-resistance network and the corresponding equation for
-<code>Rx</code> is based on a steady-state heat transfer analysis. Therefore, it is
-only valid during steady-state.
-For a fully dynamic model, a three-dimensional finite element method for the radiant slab would need to be implemented.
-</p>
-<h4>Implementation</h4>
-<p>
-To separate the material declaration <code>layers</code> into layers between the pipes
-and heat port <code>surf_a</code>, and between the pipes and <code>surf_b</code>, the
-vector <code>layers.material[nLay]</code> is partitioned into 
-<code>layers.material[1:iLayPip]</code> and <code>layers.material[iLayPip+1:nLay]</code>.
-The respective partitions are then assigned to the models for heat conduction between the
-plane with the pipes and the construction surfaces, <code>con_a</code> and <code>con_b</code>.
-=======
 See the
 <a href=\"modelica://Buildings.Fluid.HeatExchangers.RadiantSlabs.UsersGuide\">
 user's guide</a> for more information.
->>>>>>> 309f45d6
 </p>
 </html>
 ",
@@ -480,11 +241,7 @@
 First implementation.
 </li>
 </ul>
-<<<<<<< HEAD
-</html>"));
-=======
 </html>"),
     Diagram(coordinateSystem(preserveAspectRatio=false, extent={{-100,-100},{100,
             100}}), graphics));
->>>>>>> 309f45d6
 end SingleCircuitSlab;