--- conflicted
+++ resolved
@@ -58,14 +58,10 @@
 <ul>
 <li>
 December, 22, 2019, by Kathryn Hinkelman:<br/>
-<<<<<<< HEAD
-Corrected cubic hermite spline calculation.
-=======
 Corrected cubic hermite spline calculation.<br/>
 This is for
 <a href=\"https://github.com/lbl-srg/modelica-buildings/issues/1691\">
 issue 1691</a>.
->>>>>>> 2a56e104
 </li>
 <li>
 June 4, 2016, by Michael Wetter:<br/>
