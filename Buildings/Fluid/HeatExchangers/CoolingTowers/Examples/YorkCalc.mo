--- conflicted
+++ resolved
@@ -2,18 +2,10 @@
 model YorkCalc
   "Test model for cooling tower using the York performance correlation"
   extends Modelica.Icons.Example;
-<<<<<<< HEAD
-  extends BaseClasses.PartialStaticTwoPortCoolingTowerWetBulb(
-    redeclare CoolingTowers.YorkCalc tow(
-      energyDynamics=Modelica.Fluid.Types.Dynamics.FixedInitial,
-      m_flow_nominal=mWat_flow_nominal),
-    onOffController(bandwidth=2));
-=======
   extends BaseClasses.PartialStaticTwoPortCoolingTowerWetBulb(onOffCon(
         bandwidth=2), redeclare CoolingTowers.YorkCalc tow(energyDynamics=
           Modelica.Fluid.Types.Dynamics.FixedInitial, m_flow_nominal=
           mWat_flow_nominal));
->>>>>>> 24e475be
 
   Modelica.Blocks.Sources.Constant TSetLea(k=273.15 + 18)
     "Setpoint for leaving temperature"
