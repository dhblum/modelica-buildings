--- conflicted
+++ resolved
@@ -78,21 +78,9 @@
 </html>", revisions="<html>
 <ul>
 <li>
-<<<<<<< HEAD
-<<<<<<< HEAD
-March 11, 2021, by Michael Wetter:<br/>
-Removed <code>final</code> keyword for <code>redeclare model HexElement = ...</code>
-because Dymola 2022 beta2 otherwise stops translation with an error.
-=======
 March 12, 2021, by Michael Wetter:<br/>
 Removed <code>final</code> declaration in redeclaration.<br/>
 This is for <a href=\"https://github.com/lbl-srg/modelica-buildings/issues/2392\">#2392</a>.
->>>>>>> issue2392_maint_7.0.x_final_modifier
-=======
-March 12, 2021, by Michael Wetter:<br/>
-Removed <code>final</code> declaration in redeclaration.<br/>
-This is for <a href=\"https://github.com/lbl-srg/modelica-buildings/issues/2392\">#2392</a>.
->>>>>>> 6a2202b8
 </li>
 <li>
 May 1, 2020, by Michael Wetter:<br/>
