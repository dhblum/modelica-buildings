within Buildings.Fluid.HeatExchangers.BaseClasses.Examples;
model Manifold "Test model for coil manifold"
 package Medium = Buildings.Media.ConstantPropertyLiquidWater;
  extends Modelica.Icons.Example;
 parameter Integer nPipPar = 3 "Number of parallel pipes";
 parameter Integer nPipSeg = 4 "Number of pipe segments";
    Modelica.Blocks.Sources.Constant POut(k=101325)
      annotation (Placement(transformation(extent={{60,72},{80,92}}, rotation=0)));
  Buildings.Fluid.Sources.Boundary_pT sin_1(                       redeclare
      package Medium = Medium,
    use_p_in=true,
    T=283.15,
    nPorts=2)             annotation (Placement(transformation(extent={{172,22},
            {152,42}}, rotation=0)));
  Buildings.Fluid.Sources.Boundary_pT sou_1(
    redeclare package Medium = Medium,
    use_p_in=true,
    use_T_in=true,
    p=101335,
    T=293.15,
    nPorts=2)             annotation (Placement(transformation(extent={{-60,22},
            {-40,42}}, rotation=0)));
    Fluid.FixedResistances.FixedResistanceDpM res_1(
    m_flow_nominal=5,
    redeclare package Medium = Medium,
    dp_nominal=10,
    use_dh=true,
    from_dp=false)
             annotation (Placement(transformation(extent={{120,24},{140,44}},
          rotation=0)));
  Buildings.Fluid.Sensors.MassFlowRate[nPipPar] mfr_1(redeclare each package
      Medium = Medium)
    annotation (Placement(transformation(extent={{30,24},{50,44}}, rotation=0)));
  Modelica.Blocks.Sources.Ramp TDb(
    height=1,
    duration=1,
    offset=293.15) annotation (Placement(transformation(extent={{-100,20},{-80,
            40}}, rotation=0)));
  Modelica.Blocks.Sources.Ramp P(
    duration=1,
    height=40,
    offset=101305) annotation (Placement(transformation(extent={{-100,60},{-80,
            80}}, rotation=0)));
  Buildings.Fluid.HeatExchangers.BaseClasses.PipeManifoldFixedResistance
    pipFixRes_1(
    redeclare package Medium = Medium,
    nPipPar=nPipPar,
    m_flow_nominal=5,
    dp_nominal=10,
    linearized=false,
    mStart_flow_a=5)
            annotation (Placement(transformation(extent={{-30,24},{-10,44}},
          rotation=0)));
  Buildings.Fluid.HeatExchangers.BaseClasses.PipeManifoldNoResistance
    pipNoRes_1(
      redeclare package Medium = Medium, nPipPar=nPipPar,
    mStart_flow_a=5)
    annotation (Placement(transformation(extent={{114,24},{94,44}}, rotation=0)));
    Fluid.FixedResistances.FixedResistanceDpM res_2(
    m_flow_nominal=5,
    redeclare package Medium = Medium,
    dp_nominal=10,
    use_dh=true,
    from_dp=false)
             annotation (Placement(transformation(extent={{122,-76},{142,-56}},
          rotation=0)));
  Buildings.Fluid.Sensors.MassFlowRate[nPipPar, nPipSeg] mfr_2(redeclare each
      package Medium =
               Medium)
    annotation (Placement(transformation(extent={{30,-76},{50,-56}}, rotation=0)));
  Buildings.Fluid.HeatExchangers.BaseClasses.DuctManifoldFixedResistance
    ducFixRes_2(
    redeclare package Medium = Medium,
    nPipPar=nPipPar,
    nPipSeg=nPipSeg,
    m_flow_nominal=5,
    dp_nominal=10,
    linearized=false,
    mStart_flow_a=5)
            annotation (Placement(transformation(extent={{-32,-76},{-12,-56}},
          rotation=0)));
  Buildings.Fluid.HeatExchangers.BaseClasses.DuctManifoldNoResistance
    ducNoRes_2(
      redeclare package Medium = Medium,
      nPipPar=nPipPar,
      nPipSeg=nPipSeg,
    mStart_flow_a=5)
    annotation (Placement(transformation(extent={{116,-76},{96,-56}}, rotation=
            0)));
  Buildings.Fluid.HeatExchangers.BaseClasses.CoilHeader hea1(
      redeclare package Medium = Medium,
      nPipPar=nPipPar,
    mStart_flow_a=5) "Header for water-side heat exchanger register"
    annotation (Placement(transformation(extent={{0,24},{20,44}}, rotation=0)));
  Buildings.Fluid.HeatExchangers.BaseClasses.CoilHeader hea2(
      redeclare package Medium = Medium,
      nPipPar=nPipPar,
    mStart_flow_a=5) "Header for water-side heat exchanger register"
    annotation (Placement(transformation(extent={{60,24},{80,44}}, rotation=0)));
  inner Modelica.Fluid.System system
    annotation (Placement(transformation(extent={{-80,-80},{-60,-60}})));
equation
  connect(POut.y, sin_1.p_in) annotation (Line(
      points={{81,82},{178,82},{178,40},{174,40}},
      color={0,0,127},
      pattern=LinePattern.None));
  connect(TDb.y, sou_1.T_in) annotation (Line(points={{-79,30},{-72,30},{-72,36},
          {-62,36}}, color={0,0,127}));
  connect(P.y, sou_1.p_in) annotation (Line(points={{-79,70},{-72,70},{-72,40},
          {-62,40}}, color={0,0,127}));
  connect(res_1.port_a, pipNoRes_1.port_a)
    annotation (Line(points={{120,34},{114,34}}, color={0,127,255}));
  connect(res_2.port_a,ducNoRes_2. port_a)
    annotation (Line(points={{122,-66},{116,-66}}, color={0,127,255}));
  connect(pipFixRes_1.port_b, hea1.port_a) annotation (Line(points={{-10,34},{0,
          34}},               color={0,127,255}));
  connect(hea1.port_b, mfr_1.port_a)
    annotation (Line(points={{20,34},{30,34}}, color={0,127,255}));
  connect(mfr_1.port_b, hea2.port_a)
    annotation (Line(points={{50,34},{60,34}}, color={0,127,255}));
  connect(hea2.port_b, pipNoRes_1.port_b)
    annotation (Line(points={{80,34},{94,34}}, color={0,127,255}));
  connect(ducFixRes_2.port_b, mfr_2.port_a) annotation (Line(points={{-12,-66},
          {30,-66}}, color={0,127,255}));
  connect(mfr_2.port_b, ducNoRes_2.port_b) annotation (Line(points={{50,-66},{
          96,-66}}, color={0,127,255}));
  connect(sou_1.ports[1], pipFixRes_1.port_a) annotation (Line(
      points={{-40,34},{-30,34}},
      color={0,127,255},
      smooth=Smooth.None));
  connect(sou_1.ports[2], ducFixRes_2.port_a) annotation (Line(
      points={{-40,30},{-38,30},{-38,-66},{-32,-66}},
      color={0,127,255},
      smooth=Smooth.None));
  connect(sin_1.ports[1], res_1.port_b) annotation (Line(
      points={{152,34},{140,34}},
      color={0,127,255},
      smooth=Smooth.None));
  connect(sin_1.ports[2], res_2.port_b) annotation (Line(
      points={{152,30},{148,30},{148,-66},{142,-66}},
      color={0,127,255},
      smooth=Smooth.None));
  annotation(Diagram(coordinateSystem(preserveAspectRatio=true,  extent={{-100,
<<<<<<< HEAD
            -100},{180,100}}), graphics),
=======
            -100},{180,100}})),
>>>>>>> bb999507
                      __Dymola_Commands(file="modelica://Buildings/Resources/Scripts/Dymola/Fluid/HeatExchangers/BaseClasses/Examples/Manifold.mos"
        "Simulate and plot"));
end Manifold;<|MERGE_RESOLUTION|>--- conflicted
+++ resolved
@@ -141,11 +141,7 @@
       color={0,127,255},
       smooth=Smooth.None));
   annotation(Diagram(coordinateSystem(preserveAspectRatio=true,  extent={{-100,
-<<<<<<< HEAD
-            -100},{180,100}}), graphics),
-=======
             -100},{180,100}})),
->>>>>>> bb999507
                       __Dymola_Commands(file="modelica://Buildings/Resources/Scripts/Dymola/Fluid/HeatExchangers/BaseClasses/Examples/Manifold.mos"
         "Simulate and plot"));
 end Manifold;