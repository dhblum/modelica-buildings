--- conflicted
+++ resolved
@@ -21,14 +21,9 @@
      diff[conf]    = epsilon[conf] - eps[conf];
      assert(abs(diff[conf]) < 1E-10, "Check model implementation for bugs.");
   end for;
-<<<<<<< HEAD
-  annotation(__Dymola_Commands(file="modelica://Buildings/Resources/Scripts/Dymola/Fluid/HeatExchangers/BaseClasses/Examples/EpsilonNTUZ.mos"
-        "Simulate and plot"),                                                                                                    Documentation(info="<html>
-=======
   annotation(
 experiment(StopTime=1.0),
 __Dymola_Commands(file="modelica://Buildings/Resources/Scripts/Dymola/Fluid/HeatExchangers/BaseClasses/Examples/EpsilonNTUZ.mos" "Simulate and plot"), Documentation(info="<html>
->>>>>>> 057f6a88
 Model to test the implementation of the epsilon-NTU functions and their inverse functions.
 </html>"));
 end EpsilonNTUZ;