within Buildings.Fluid.Movers;
package UsersGuide "User's Guide"
  extends Modelica.Icons.Information;
  annotation (preferredView="info",
  Documentation(info="<html>
<p>
This package contains models for fans and pumps. The same models
are used for fans or pumps.
</p>

<h4>Model description</h4>
<p>A detailed description of the fan and pump models can be
found in
<a href=\"modelica://Buildings/Resources/Images/Fluid/Movers/UsersGuide/2013-IBPSA-Wetter.pdf\">Wetter (2013)</a>.
Below, the models are briefly described.
</p>
<p>
The models use
performance curves that compute pressure rise,
electrical power draw and efficiency as a function
of the volume flow rate and the speed.
These performance curves are described in
<a href=\"modelica://Buildings.Fluid.Movers.BaseClasses.Characteristics\">
Buildings.Fluid.Movers.BaseClasses.Characteristics</a>,
and they are declared in the model parameter
<a href=\"modelica://Buildings.Fluid.Movers.Data.Generic\">
Buildings.Fluid.Movers.Data.Generic</a>.
</p>

<h5>Models that use performance curves for pressure rise</h5>
<p>
The models
<a href=\"modelica://Buildings.Fluid.Movers.FlowMachine_y\">
Buildings.Fluid.Movers.FlowMachine_y</a> and
<a href=\"modelica://Buildings.Fluid.Movers.FlowMachine_Nrpm\">
Buildings.Fluid.Movers.FlowMachine_Nrpm</a>
take as an input either a control signal between <i>0</i> and <i>1</i>, or the
rotational speed in units of <i>[1/min]</i>. From this input and the current flow rate,
they compute the pressure rise.
This pressure rise is computed using user-provided list of operating points that
defines the fan or pump curve at full speed.
For other speeds, similarity laws are used to scale the performance curves, as
described in
<a href=\"modelica://Buildings.Fluid.Movers.BaseClasses.Characteristics.pressure\">
Buildings.Fluid.Movers.BaseClasses.Characteristics.pressure</a>.
</p>

<p>
For example, suppose a pump needs to be modeled whose pressure versus flow relation crosses, at
full speed, the points shown in the table below.</p>
  <table summary=\"summary\" border=\"1\" cellspacing=0 cellpadding=2 style=\"border-collapse:collapse;\">
  <tr>
      <th>Volume flow rate [m<sup>3</sup>&frasl;h] </th>
      <th>Head [Pa]</th>
    </tr>
    <tr>
      <td>0.0003</td>
      <td>45000</td>
    </tr>
    <tr>
      <td>0.0006</td>
      <td>35000</td>
    </tr>
    <tr>
      <td>0.0008</td>
      <td>15000</td>
    </tr>
  </table>
<p>
Then, a declaration would be
</p>
<pre>
  Buildings.Fluid.Movers.FlowMachine_y pum(
    redeclare package Medium = Medium,
    per.pressure(V_flow={0.0003,0.0006,0.0008},
                  dp    ={45,35,15}*1000))
    \"Circulation pump\";
</pre>

<p>
This will model the following pump curve for the pump input signal <code>y=1</code>.</p>
<p align=\"center\">
<img alt=\"image\" src=\"modelica://Buildings/Resources/Images/Fluid/Movers/UsersGuide/pumpCurve.png\"/>
</p>

<h5>Models that have idealized perfect controls</h5>
<p>
The models <a href=\"modelica://Buildings.Fluid.Movers.FlowMachine_dp\">
Buildings.Fluid.Movers.FlowMachine_dp</a> and
<a href=\"modelica://Buildings.Fluid.Movers.FlowMachine_m_flow\">
Buildings.Fluid.Movers.FlowMachine_m_flow</a>
take as an input the pressure difference or the mass flow rate.
This pressure difference or mass flow rate will be provided by the fan or pump,
i.e., the fan or pump has idealized perfect control and infinite capacity.
These two models do not have a performance curve for the flow
characteristics.
The reason for not using a performance curve for the flow characteristics is that</p>
<ul>
<li>
for given pressure rise (or mass flow rate), the mass flow rate (or pressure rise)
is defined by the flow resistance of the duct or piping network, and
</li>
<li>
at zero pressure difference, solving for the flow rate and the revolution leads to a singularity.
</li>
</ul>

<h5>Start-up and shut-down transients</h5>
<p>
All models have a parameter <code>filteredSpeed</code>. This
parameter affects the fan output as follows:
</p>
<ol>
<li>
If <code>filteredSpeed=false</code>, then the input signal <code>y</code> (or
<code>Nrpm</code>, <code>m_flow_in</code>, or <code>dp_in</code>)
is equal to the fan speed (or the mass flow rate or pressure rise).
Thus, a step change in the input signal causes a step change in the fan speed (or mass flow rate or pressure rise).
</li>
<li>
<p>
If <code>filteredSpeed=false</code>, which is the default,
then the fan speed (or the mass flow rate or the pressure rise)
is equal to the output of a filter. This filter is implemented
as a 2nd order differential equation and can be thought of as
approximating the inertia of the rotor and the fluid.
Thus, a step change in the fan input signal will cause a gradual change
</p>
in the fan speed.
The filter has a parameter <code>riseTime</code>, which by default is set to
<i>30</i> seconds.
The rise time is the time required to reach <i>99.6%</i> of the full speed, or,
if the fan is switched off, to reach a fan speed of <i>0.4%</i>.
</li>
</ol>

<p>
The figure below shows for a fan with <code>filteredSpeed=true</code>
and <code>riseTime=30</code> seconds the
speed input signal and the actual speed.</p>
<p align=\"center\">
<img alt=\"image\" src=\"modelica://Buildings/Resources/Images/Fluid/Movers/UsersGuide/fanSpeedFiltered.png\"/>
</p>

<p>
Although many simulations do not require such a detailed model
that approximates the transients of fans or pumps, it turns
out that using this filter can reduce computing time and
can lead to fewer convergence problems in large system models.
With a filter, any sudden change in control signal, such as when
a fan switches on, is damped before it affects the air flow rate.
This continuous change in flow rate turns out to be easier, and in
some cases faster, to simulate compared to a step change.
For most simulations, we therefore recommend to use the default settings
of <code>filteredSpeed=true</code> and <code>riseTime=30</code> seconds.
An exception are situations in which the fan or pump is operated at a fixed speed during
the whole simulation. In this case, set <code>filteredSpeed=false</code>.
</p>
<p>
Note that if the fan is part of a closed loop control, then the filter affects
the transient response of the control.
When changing the value of <code>filteredSpeed</code>, the control gains
may need to be retuned.
We now present values control parameters that seem to work in most cases.
Suppose there is a closed loop control with a PI-controller
<a href=\"modelica://Buildings.Controls.Continuous.LimPID\">
Buildings.Controls.Continuous.LimPID</a>
and a fan or pump, configured with <code>filteredOpening=true</code> and <code>riseTime=30</code> seconds.
Assume that the transient response of the other dynamic elements in the control loop is fast
compared to the rise time of the filter.
Then, a proportional gain of <code>k=0.5</code> and an integrator time constant of
<code>Ti=15</code> seconds often yields satisfactory closed loop control performance.
These values may need to be changed for different applications as they are also a function
of the loop gain.
If the control loop shows oscillatory behavior, then reduce <code>k</code> and/or increase <code>Ti</code>.
If the control loop reacts too slow, do the opposite.
</p>

<h5>Efficiency and electrical power consumption</h5>
<p>
All models compute the motor power draw <i>P<sub>ele</sub></i>,
the hydraulic power input <i>W<sub>hyd</sub></i>, the flow work
<i>W<sub>flo</sub></i> and the heat dissipated into the medium
<i>Q</i>. Based on the first law, the flow work is
</p>
<p align=\"center\" style=\"font-style:italic;\">
  W<sub>flo</sub> = | V &Delta;p |.
</p>
<p>
<<<<<<< HEAD
The heat dissipated into the medium is as follows: 
If the motor is cooled by the fluid, as indicated by 
<code>per.motorCooledByFluid=true</code>, then the heat dissipated into the medium is
=======
The heat dissipated into the medium is as follows:
If the motor is cooled by the fluid, as indicated by
<code>motorCooledByFluid=true</code>, then the heat dissipated into the medium is
>>>>>>> 1266d93a
</p>
<p align=\"center\" style=\"font-style:italic;\">
  Q = P<sub>ele</sub> - W<sub>flo</sub>.
</p>

<p>
If <code>per.motorCooledByFluid=false</code>, then the motor is outside the fluid stream,
and only the shaft, or hydraulic, work <i>W<sub>hyd</sub></i> enters the thermodynamic
control volume. Hence,
</p>
<p align=\"center\" style=\"font-style:italic;\">
  Q = Q<sub>hyd</sub> - W<sub>flo</sub>.
</p>
<p>The efficiencies are computed as</p>
<p align=\"center\" style=\"font-style:italic;\">
  &eta; = W<sub>flo</sub> &frasl; P<sub>ele</sub> = &eta;<sub>hyd</sub> &nbsp; &eta;<sub>mot</sub> <br/>
  &eta;<sub>hyd</sub> = W<sub>flo</sub> &frasl; W<sub>hyd</sub> <br/>
  &eta;<sub>mot</sub> = W<sub>hyd</sub> &frasl; P<sub>ele</sub> <br/>
</p>
<p>where
<i>&eta;<sub>hyd</sub></i> is the hydraulic efficiency,
<i>&eta;<sub>mot</sub></i> is the motor efficiency and
<i>Q</i> is the heat released by the motor.
</p>
<p>
If <code>per.use_powerCharacteristic=true</code>,
then a set of data points for the power <i>P<sub>ele</sub></i> for different
volume flow rates at full speed needs to be provided by the user.
Using the flow work <i>W<sub>flo</sub></i> and the electrical power input
<i>P<sub>ele</sub></i>, the total efficiency is computed as
</p>
<p align=\"center\" style=\"font-style:italic;\">
  &eta; = W<sub>flo</sub> &frasl; P<sub>ele</sub>, <br/>
</p>
<p>
and the two efficiencies
<i>&eta;<sub>hyd</sub></i>
and <i>&eta;<sub>mot</sub></i> are computed as
</p>
<p align=\"center\" style=\"font-style:italic;\">
  &radic;&eta;<sub>hyd</sub> = &radic;&eta;<sub>mot</sub> = &eta;.
</p>
<p>
<<<<<<< HEAD
However, if <code>per.use_powerCharacteristic=false</code>, then
performance data for 
=======
However, if <code>use_powerCharacteristic=false</code>, then
performance data for
>>>>>>> 1266d93a
<i>&eta;<sub>hyd</sub></i> and
 <i>&eta;<sub>mot</sub></i> need to be provided by the user, and hence
the model computes
</p>
<p align=\"center\" style=\"font-style:italic;\">
  &eta; = &eta;<sub>hyd</sub> &nbsp; &eta;<sub>mot</sub><br/>
  P<sub>ele</sub> = W<sub>flo</sub> &frasl; &eta;.
</p>

<p>
The efficiency data for the motor are a list of points
<i>r<sub>V</sub></i> and <i>&eta;<sub>mot</sub></i>,
where <i>r<sub>V</sub></i> is the ratio of actual volume flow rate divided by the
maximum volume flow rate <code>V_flow_max</code>,
which is the volume flow rate at full speed and zero pressure rise.
The maximum flow rate <code>V_flow_max</code> is obtained as follows:
The models
<a href=\"modelica://Buildings.Fluid.Movers.FlowMachine_y\">
Buildings.Fluid.Movers.FlowMachine_y</a> and
<a href=\"modelica://Buildings.Fluid.Movers.FlowMachine_Nrpm\">
Buildings.Fluid.Movers.FlowMachine_Nrpm</a> set
</p>
<pre>
  V_flow_max = V_flow(dp=0, r_N=1);
</pre>

<p>
where <code>r_N</code> is the ratio of actual to nominal speed.
Since <a href=\"modelica://Buildings.Fluid.Movers.FlowMachine_dp\">
Buildings.Fluid.Movers.FlowMachine_dp</a> and
<a href=\"modelica://Buildings.Fluid.Movers.FlowMachine_m_flow\">
Buildings.Fluid.Movers.FlowMachine_m_flow</a>
do not have a flow versus pressure performance curve, the parameter
<code>V_flow_max</code> is assigned in these two models as
</p>
<pre>
  V_flow_max = m_flow_nominal/rho_nominal,
</pre>
<p>
where <code>m_flow_nominal</code> is the maximum flow rate, which needs to be
provided by the user as a parameter for these models, and <code>rho_nominal</code> is the
density at the nominal operating point.
</p>

<h5>Fluid volume of the component</h5>
<p>
All models can be configured to have a fluid volume at the low-pressure side.
Adding such a volume sometimes helps the solver to find a solution during
initialization and time integration of large models.
</p>

<h5>Enthalpy change of the component</h5>
<p>
<<<<<<< HEAD
If <code>per.motorCooledByFluid=true</code>, then
the enthalpy change between the inlet and outlet fluid port is equal 
=======
If <code>motorCooledByFluid=true</code>, then
the enthalpy change between the inlet and outlet fluid port is equal
>>>>>>> 1266d93a
to the electrical power <i>P<sub>ele</sub></i> that is consumed by the component.
Otherwise, it is equal to the hydraulic work <i>W<sub>hyd</sub></i>.
The parameter <code>addPowerToMedium</code>, which is by default set to
<code>true</code>, can be used to simplify the equations.
If it is set to <code>false</code>, then no enthalpy change occurs between
inlet and outlet other than the flow work <i>W<sub>flo</sub></i>.
This can lead to simpler equations, but the temperature rise across the component
will be underestimated, in particular for fans.
</p>

<h5>Further description</h5>
<p>
For a detailed description of the models with names <code>FlowMachine_*</code>,
see their base class <a href=\"modelica://Buildings.Fluid.Movers.BaseClasses.PartialFlowMachine\">
Buildings.Fluid.Movers.BaseClasses.PartialFlowMachine.</a>
</p>

<h4>Differences to models in Modelica.Fluid.Machines</h4>
<p>
The models with names <code>FlowMachine_*</code> have similar parameters than the
models in the package <a href=\"Modelica.Fluid.Machines\">Modelica.Fluid.Machines</a>.
However, the models in this package differ primarily in the following points:
</p>
<ul>
<li>
They use a different base class, which allows to have zero mass flow rate.
The models in <code>Modelica.Fluid</code> restrict the number of revolutions, and hence the flow
rate, to be non-zero.
</li>
<li>
For the model with prescribed pressure, the input signal is the
pressure difference between the two ports, and not the absolute
pressure at <code>port_b</code>.
</li>
<li>
<<<<<<< HEAD
The pressure calculations are based on total pressure in Pascals instead of the pump head in meters. 
This change was done to avoid ambiguities in the parameterization if the models are used as a fan 
with air as the medium. The original formulation in 
<a href=\"Modelica.Fluid.Machines\">Modelica.Fluid.Machines</a> converts head 
to pressure using the density <code>medium.d</code>. Therefore, for fans, 
head would be converted to pressure using the density of air. However, for fans, 
manufacturers typically publish the head in millimeters water (mmH20). 
Therefore, to avoid confusion when using these models with media other than water, 
=======
The pressure calculations are based on total pressure in Pascals instead of the pump head in meters.
This change was done to avoid ambiguities in the parameterization if the models are used as a fan
with air as the medium. The original formulation in
<a href=\"Modelica.Fluid.Machines\">Modelica.Fluid.Machines</a> converts head to pressure using the density <code>medium.d</code>. Therefore, for fans, head would be converted to pressure using the density of air. However, for fans, manufacturers typically publish the head in millimeters water (mmH20). Therefore, to avoid confusion when using these models with media other than water,
>>>>>>> 1266d93a
we changed the models to use total pressure in Pascals instead of head in meters.
</li>
<li>
The performance data are interpolated using cubic hermite splines instead of polynomials.
These functions are implemented at 
<a href=\"modelica://Buildings.Fluid.Movers.BaseClasses.Characteristics\">
Buildings.Fluid.Movers.BaseClasses.Characteristics</a>.
</li>
</ul>
<h4>References</h4>
<p>
Michael Wetter.
<a href=\"modelica://Buildings/Resources/Images/Fluid/Movers/UsersGuide/2013-IBPSA-Wetter.pdf\">
Fan and pump model that has a unique solution for any pressure
boundary condition and control signal.</a>
<i>Proc. of the 13th Conference of the International Building Performance
Simulation Association</i>, p. 3505-3512. Chambery, France. August 2013.
</p>
</html>"));

end UsersGuide;<|MERGE_RESOLUTION|>--- conflicted
+++ resolved
@@ -187,15 +187,9 @@
   W<sub>flo</sub> = | V &Delta;p |.
 </p>
 <p>
-<<<<<<< HEAD
 The heat dissipated into the medium is as follows: 
 If the motor is cooled by the fluid, as indicated by 
 <code>per.motorCooledByFluid=true</code>, then the heat dissipated into the medium is
-=======
-The heat dissipated into the medium is as follows:
-If the motor is cooled by the fluid, as indicated by
-<code>motorCooledByFluid=true</code>, then the heat dissipated into the medium is
->>>>>>> 1266d93a
 </p>
 <p align=\"center\" style=\"font-style:italic;\">
   Q = P<sub>ele</sub> - W<sub>flo</sub>.
@@ -239,13 +233,8 @@
   &radic;&eta;<sub>hyd</sub> = &radic;&eta;<sub>mot</sub> = &eta;.
 </p>
 <p>
-<<<<<<< HEAD
 However, if <code>per.use_powerCharacteristic=false</code>, then
 performance data for 
-=======
-However, if <code>use_powerCharacteristic=false</code>, then
-performance data for
->>>>>>> 1266d93a
 <i>&eta;<sub>hyd</sub></i> and
  <i>&eta;<sub>mot</sub></i> need to be provided by the user, and hence
 the model computes
@@ -299,13 +288,8 @@
 
 <h5>Enthalpy change of the component</h5>
 <p>
-<<<<<<< HEAD
 If <code>per.motorCooledByFluid=true</code>, then
 the enthalpy change between the inlet and outlet fluid port is equal 
-=======
-If <code>motorCooledByFluid=true</code>, then
-the enthalpy change between the inlet and outlet fluid port is equal
->>>>>>> 1266d93a
 to the electrical power <i>P<sub>ele</sub></i> that is consumed by the component.
 Otherwise, it is equal to the hydraulic work <i>W<sub>hyd</sub></i>.
 The parameter <code>addPowerToMedium</code>, which is by default set to
@@ -341,7 +325,6 @@
 pressure at <code>port_b</code>.
 </li>
 <li>
-<<<<<<< HEAD
 The pressure calculations are based on total pressure in Pascals instead of the pump head in meters. 
 This change was done to avoid ambiguities in the parameterization if the models are used as a fan 
 with air as the medium. The original formulation in 
@@ -350,12 +333,6 @@
 head would be converted to pressure using the density of air. However, for fans, 
 manufacturers typically publish the head in millimeters water (mmH20). 
 Therefore, to avoid confusion when using these models with media other than water, 
-=======
-The pressure calculations are based on total pressure in Pascals instead of the pump head in meters.
-This change was done to avoid ambiguities in the parameterization if the models are used as a fan
-with air as the medium. The original formulation in
-<a href=\"Modelica.Fluid.Machines\">Modelica.Fluid.Machines</a> converts head to pressure using the density <code>medium.d</code>. Therefore, for fans, head would be converted to pressure using the density of air. However, for fans, manufacturers typically publish the head in millimeters water (mmH20). Therefore, to avoid confusion when using these models with media other than water,
->>>>>>> 1266d93a
 we changed the models to use total pressure in Pascals instead of head in meters.
 </li>
 <li>
