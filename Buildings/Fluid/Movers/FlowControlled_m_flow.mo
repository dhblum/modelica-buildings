--- conflicted
+++ resolved
@@ -4,13 +4,8 @@
   extends Buildings.Fluid.Movers.BaseClasses.FlowControlled(
     final control_m_flow=true,
     preSou(m_flow_start=m_flow_start),
-<<<<<<< HEAD
-    stageInputs(each final unit="kg/s"),
-    constInput(final unit="kg/s"));
-=======
     final stageInputs(each final unit="kg/s")=flow_rates,
     final constInput(final unit="kg/s")=flow_rate);
->>>>>>> 33d83b29
 
   // Classes used to implement the filtered speed
   parameter Boolean filteredSpeed=true
@@ -25,15 +20,12 @@
   parameter Modelica.SIunits.MassFlowRate m_flow_start(min=0)=0
     "Initial value of mass flow rate"
     annotation(Dialog(tab="Dynamics", group="Filtered speed"));
-<<<<<<< HEAD
-=======
   parameter Modelica.SIunits.MassFlowRate flow_rate = 0
     "Mass flow rate set point when using constant set point"
     annotation(Dialog(enable=inputType == Buildings.Fluid.Types.InputType.Constant));
   parameter Modelica.SIunits.MassFlowRate[:] flow_rates = {0}
     "Vector of mass flow rate set points when using stages"
     annotation(Dialog(enable=inputType == Buildings.Fluid.Types.InputType.Stage));
->>>>>>> 33d83b29
   Modelica.Blocks.Interfaces.RealInput m_flow_in(final unit="kg/s",
                                                  nominal=m_flow_nominal) if
        inputType == Buildings.Fluid.Types.InputType.Continuous
@@ -157,16 +149,12 @@
           smooth=Smooth.None),
         Text(extent={{50,68},{100,54}},
           lineColor={0,0,127},
-<<<<<<< HEAD
-          textString="m_flow")}),
-=======
           textString="m_flow"),
         Text(
           visible=inputType == Buildings.Fluid.Types.InputType.Constant,
           extent={{-80,136},{78,102}},
           lineColor={0,0,255},
           textString="%flow_rate")}),
->>>>>>> 33d83b29
     Diagram(coordinateSystem(preserveAspectRatio=false, extent={{-100,-100},{100,
             100}}), graphics));
 end FlowControlled_m_flow;