--- conflicted
+++ resolved
@@ -526,14 +526,11 @@
 revisions="<html>
 <ul>
 <li>
-<<<<<<< HEAD
-=======
 October 25, 2019, by Jianjun Hu:<br/>
 Improved icon graphics annotation. This is for
 <a href=\"https://github.com/ibpsa/modelica-ibpsa/issues/1225\">#1225</a>.
 </li>
 <li>
->>>>>>> 615a9446
 January 22, 2019, by Filip Jorissen:<br/>
 Split long assert output string into two strings to avoid compiler warnings
 in JModelica.<br/>
