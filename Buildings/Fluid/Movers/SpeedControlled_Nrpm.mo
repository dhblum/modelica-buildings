within Buildings.Fluid.Movers;
model SpeedControlled_Nrpm
  "Fan or pump with ideally controlled speed Nrpm as input signal"
  extends Buildings.Fluid.Movers.BaseClasses.SpeedControlled(
    _per_y(hydraulicEfficiency=per.hydraulicEfficiency,
            motorEfficiency=per.motorEfficiency,
            power=per.power,
            pressure(
              V_flow = per.pressure.V_flow,
              dp =     per.pressure.dp),
            motorCooledByFluid=per.motorCooledByFluid,
            use_powerCharacteristic=per.use_powerCharacteristic),
<<<<<<< HEAD
    stageInputs(each final unit="1/min"),
    constInput(final unit="1/min"));
=======
    final stageInputs(each final unit="1/min") = speeds,
    final constInput(final unit="1/min") = speed);
>>>>>>> 33d83b29

  parameter Real speed(final unit="1/min") = 0
    "Speed set point when using constant set point"
    annotation(Dialog(enable=inputType == Buildings.Fluid.Types.InputType.Constant));
  parameter Real[:] speeds(each final unit="1/min")= {0}
    "Vector of speed set points when using stages"
    annotation(Dialog(enable=inputType == Buildings.Fluid.Types.InputType.Stage));
  replaceable parameter Data.SpeedControlled_Nrpm per
    "Record with performance data"
    annotation (choicesAllMatching=true,
      Placement(transformation(extent={{60,-80},{80,-60}})));
  Modelica.Blocks.Interfaces.RealInput Nrpm(final unit="1/min") if
    inputType == Buildings.Fluid.Types.InputType.Continuous
    "Prescribed rotational speed"
    annotation (Placement(transformation(
        extent={{-20,-20},{20,20}},
        rotation=-90,
        origin={0,120}), iconTransformation(
        extent={{-20,-20},{20,20}},
        rotation=-90,
        origin={0,120})));
protected
  Modelica.Blocks.Math.Gain gaiSpe(
    u(min=0,
      final quantity="AngularVelocity",
      final unit="1/min",
      nominal=3000),
    y(final unit="1",
      nominal=1),
    final k=1/per.N_nominal) "Gain for speed input signal"
    annotation (Placement(transformation(extent={{6,44},{18,56}})));

equation
  if filteredSpeed then
    connect(gaiSpe.y, filter.u) annotation (Line(
      points={{18.6,50},{18,50},{18,88},{18.6,88}},
      color={0,0,127},
      smooth=Smooth.None));
    connect(filter.y, y_actual) annotation (Line(
      points={{34.7,88},{60.35,88},{60.35,50},{110,50}},
      color={0,0,127},
      smooth=Smooth.None));
    connect(filter.y, y_filtered) annotation (Line(
      points={{34.7,88},{50,88}},
      color={0,0,127},
      smooth=Smooth.None));

  else
    connect(gaiSpe.y, y_actual) annotation (Line(
      points={{18.6,50},{110,50}},
      color={0,0,127},
      smooth=Smooth.None));
  end if;

  connect(inputSwitch.y, gaiSpe.u) annotation (Line(
      points={{1,50},{4.8,50}},
      color={0,0,127},
      smooth=Smooth.None));
  connect(inputSwitch.u, Nrpm) annotation (Line(
      points={{-22,50},{-26,50},{-26,80},{0,80},{0,120}},
      color={0,0,127},
      smooth=Smooth.None));
  annotation (defaultComponentName="pump",
    Icon(coordinateSystem(preserveAspectRatio=true,  extent={{-100,-100},{100,
            100}}), graphics={
            Text(
              visible = inputType == Buildings.Fluid.Types.InputType.Continuous,
              extent={{20,126},{118,104}},
<<<<<<< HEAD
              textString="Nrpm [rpm]")}),
=======
              textString="Nrpm [rpm]"),
            Text(
          visible=inputType == Buildings.Fluid.Types.InputType.Constant,
          extent={{-80,136},{78,102}},
          lineColor={0,0,255},
          textString="%speed")}),
>>>>>>> 33d83b29
    Documentation(info="<html>
This model describes a fan or pump with prescribed speed in revolutions per minute.
The head is computed based on the performance curve that take as an argument
the actual volume flow rate divided by the maximum flow rate and the relative
speed of the fan.
The efficiency of the device is computed based
on the efficiency curves that take as an argument
the actual volume flow rate divided by the maximum possible volume flow rate, or
based on the motor performance curves.
<br/>
<p>
See the
<a href=\"modelica://Buildings.Fluid.Movers.UsersGuide\">
User's Guide</a> for more information.
</p>
</html>",
      revisions="<html>
<ul>
<li>
April 2, 2015, by Filip Jorissen:<br/>
Added code for supporting stage input and constant input.
</li>
<li>
March 6, 2015, by Michael Wetter<br/>
Made performance record <code>per</code> replaceable
as for the other models.
</li>
<li>
January 6, 2015, by Michael Wetter:<br/>
Revised model for OpenModelica.
</li>
<li>
April 17, 2014, by Filip Jorissen:<br/>
Implemented records for supplying pump/fan parameters
</li>
<li>
February 14, 2012, by Michael Wetter:<br/>
Added filter for start-up and shut-down transient.
</li>
<li>
May 25, 2011, by Michael Wetter:<br/>
Revised implementation of energy balance to avoid having to use conditionally removed models.
</li>
<li>
July 27, 2010, by Michael Wetter:<br/>
Redesigned model to fix bug in medium balance.
</li>
<li>March 24, 2010, by Michael Wetter:<br/>
Revised implementation to allow zero flow rate.
</li>
<li>October 1, 2009,
    by Michael Wetter:<br/>
       Model added to the Buildings library.
</li>
<li><i>31 Oct 2005</i>
    by <a href=\"mailto:francesco.casella@polimi.it\">Francesco Casella</a>:<br/>
       Model added to the Fluid library</li>
</ul>
</html>"),
    Diagram(coordinateSystem(preserveAspectRatio=false, extent={{-100,-100},{100,
            100}}), graphics));
end SpeedControlled_Nrpm;<|MERGE_RESOLUTION|>--- conflicted
+++ resolved
@@ -10,13 +10,8 @@
               dp =     per.pressure.dp),
             motorCooledByFluid=per.motorCooledByFluid,
             use_powerCharacteristic=per.use_powerCharacteristic),
-<<<<<<< HEAD
-    stageInputs(each final unit="1/min"),
-    constInput(final unit="1/min"));
-=======
     final stageInputs(each final unit="1/min") = speeds,
     final constInput(final unit="1/min") = speed);
->>>>>>> 33d83b29
 
   parameter Real speed(final unit="1/min") = 0
     "Speed set point when using constant set point"
@@ -85,16 +80,12 @@
             Text(
               visible = inputType == Buildings.Fluid.Types.InputType.Continuous,
               extent={{20,126},{118,104}},
-<<<<<<< HEAD
-              textString="Nrpm [rpm]")}),
-=======
               textString="Nrpm [rpm]"),
             Text(
           visible=inputType == Buildings.Fluid.Types.InputType.Constant,
           extent={{-80,136},{78,102}},
           lineColor={0,0,255},
           textString="%speed")}),
->>>>>>> 33d83b29
     Documentation(info="<html>
 This model describes a fan or pump with prescribed speed in revolutions per minute.
 The head is computed based on the performance curve that take as an argument
