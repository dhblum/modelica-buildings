within Buildings.Fluid.Movers;
model SpeedControlled_y
  "Fan or pump with ideally controlled normalized speed y as input signal"
  extends Buildings.Fluid.Movers.BaseClasses.SpeedControlled(
    _per_y(hydraulicEfficiency=per.hydraulicEfficiency,
            motorEfficiency=per.motorEfficiency,
            power=per.power,
            pressure(
              V_flow = per.pressure.V_flow,
              dp =     per.pressure.dp),
            motorCooledByFluid=per.motorCooledByFluid,
            use_powerCharacteristic=per.use_powerCharacteristic),
<<<<<<< HEAD
    stageInputs(each final unit="1"),
    constInput(final unit="1"));
	
  replaceable parameter Data.SpeedControlled_y per 
  "Record with performance data"
=======
    final stageInputs(each final unit="1") = normalized_speeds,
    final constInput(final unit="1")=normalized_speed);

  parameter Real normalized_speed = 0
    "Normalized speed set point when using constant set point"
    annotation(Dialog(enable=inputType == Buildings.Fluid.Types.InputType.Constant));
  parameter Real[:] normalized_speeds= {0}
    "Vector of normalized speed set points when using stages"
    annotation(Dialog(enable=inputType == Buildings.Fluid.Types.InputType.Stage));
  replaceable parameter Data.SpeedControlled_y per
    "Record with performance data"
>>>>>>> 33d83b29
    annotation (choicesAllMatching=true,
      Placement(transformation(extent={{60,-80},{80,-60}})));

  Modelica.Blocks.Interfaces.RealInput y(min=0, unit="1") if
    inputType == Buildings.Fluid.Types.InputType.Continuous
    "Constant normalized rotational speed"
    annotation (Placement(transformation(
        extent={{-20,-20},{20,20}},
        rotation=-90,
        origin={0,120}), iconTransformation(
        extent={{-20,-20},{20,20}},
        rotation=-90,
        origin={-2,120})));

  // We set the nominal value to 3000 as this is the
  // right order of magnitude. Using per.N_nominal
  // would yield to a translation warning
  // Non-literal value.
  // In nominal attribute for fan.filter.u.

equation
  connect(filter.y, y_filtered) annotation (Line(
      points={{34.7,88},{50,88}},
      color={0,0,127},
      smooth=Smooth.None));

  if filteredSpeed then
    connect(inputSwitch.y, filter.u) annotation (Line(
      points={{1,50},{1,88},{18.6,88}},
      color={0,0,127},
      smooth=Smooth.None));
    connect(filter.y, y_actual) annotation (Line(
      points={{34.7,88},{38,88},{38,50},{110,50}},
      color={0,0,127},
      smooth=Smooth.None));
  else
    connect(inputSwitch.y, y_actual) annotation (Line(
      points={{1,50},{110,50}},
      color={0,0,127},
      smooth=Smooth.None));
  end if;

  connect(inputSwitch.u, y) annotation (Line(
      points={{-22,50},{-22,80},{0,80},{0,120}},
      color={0,0,127},
      smooth=Smooth.None));
  annotation (defaultComponentName="fan",
    Icon(coordinateSystem(preserveAspectRatio=true,  extent={{-100,-100},{100,
            100}}),
            graphics={
            Text(
              visible = inputType == Buildings.Fluid.Types.InputType.Continuous,
              extent={{10,124},{102,102}},
<<<<<<< HEAD
              textString="y [0, 1]")}),
=======
              textString="y [0, 1]"),
            Text(
          visible=inputType == Buildings.Fluid.Types.InputType.Constant,
          extent={{-80,136},{78,102}},
          lineColor={0,0,255},
          textString="%normalized_speed")}),
>>>>>>> 33d83b29
    Documentation(info="<html>
<p>
This model describes a fan or pump with prescribed normalized speed.
The input connector provides the normalized rotational speed (between 0 and 1).
The head is computed based on the performance curve that take as an argument
the actual volume flow rate divided by the maximum flow rate and the relative
speed of the fan.
The efficiency of the device is computed based
on the efficiency curves that take as an argument
the actual volume flow rate divided by the maximum possible volume flow rate, or
based on the motor performance curves.
</p>
<p>
See the
<a href=\"modelica://Buildings.Fluid.Movers.UsersGuide\">
User's Guide</a> for more information.
</p>
</html>",
      revisions="<html>
<ul>
<li>
April 2, 2015, by Filip Jorissen:<br/>
Added code for supporting stage input and constant input.
</li>
<li>
January 6, 2015, by Michael Wetter:<br/>
Revised model for OpenModelica.
</li>
<li>
November 22, 2014, by Michael Wetter:<br/>
Revised implementation that uses the new performance data as a record.
</li>
<li>
February 14, 2012, by Michael Wetter:<br/>
Added filter for start-up and shut-down transient.
</li>
<li>
May 25, 2011, by Michael Wetter:<br/>
Revised implementation of energy balance to avoid having to use conditionally removed models.
</li>
<li>
July 27, 2010, by Michael Wetter:<br/>
Redesigned model to fix bug in medium balance.
</li>
<li>March 24, 2010, by Michael Wetter:<br/>
Revised implementation to allow zero flow rate.
</li>
<li>October 1, 2009,
    by Michael Wetter:<br/>
       Model added to the Buildings library. Changed control signal from rpm to normalized value between 0 and 1</li>
<li><i>31 Oct 2005</i>
    by <a href=\"mailto:francesco.casella@polimi.it\">Francesco Casella</a>:<br/>
       Model added to the Fluid library</li>
</ul>
</html>"),
    Diagram(coordinateSystem(preserveAspectRatio=false, extent={{-100,-100},{100,
            100}}), graphics));
end SpeedControlled_y;<|MERGE_RESOLUTION|>--- conflicted
+++ resolved
@@ -10,13 +10,6 @@
               dp =     per.pressure.dp),
             motorCooledByFluid=per.motorCooledByFluid,
             use_powerCharacteristic=per.use_powerCharacteristic),
-<<<<<<< HEAD
-    stageInputs(each final unit="1"),
-    constInput(final unit="1"));
-	
-  replaceable parameter Data.SpeedControlled_y per 
-  "Record with performance data"
-=======
     final stageInputs(each final unit="1") = normalized_speeds,
     final constInput(final unit="1")=normalized_speed);
 
@@ -28,7 +21,6 @@
     annotation(Dialog(enable=inputType == Buildings.Fluid.Types.InputType.Stage));
   replaceable parameter Data.SpeedControlled_y per
     "Record with performance data"
->>>>>>> 33d83b29
     annotation (choicesAllMatching=true,
       Placement(transformation(extent={{60,-80},{80,-60}})));
 
@@ -82,16 +74,12 @@
             Text(
               visible = inputType == Buildings.Fluid.Types.InputType.Continuous,
               extent={{10,124},{102,102}},
-<<<<<<< HEAD
-              textString="y [0, 1]")}),
-=======
               textString="y [0, 1]"),
             Text(
           visible=inputType == Buildings.Fluid.Types.InputType.Constant,
           extent={{-80,136},{78,102}},
           lineColor={0,0,255},
           textString="%normalized_speed")}),
->>>>>>> 33d83b29
     Documentation(info="<html>
 <p>
 This model describes a fan or pump with prescribed normalized speed.
