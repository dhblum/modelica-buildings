within Buildings.Fluid.Movers;
model SpeedControlled_y
  "Fan or pump with ideally controlled normalized speed y as input signal"
  extends Buildings.Fluid.Movers.BaseClasses.SpeedControlled(
    _per_y(hydraulicEfficiency=per.hydraulicEfficiency,
            motorEfficiency=per.motorEfficiency,
            power=per.power,
            pressure(
              V_flow = per.pressure.V_flow,
              dp =     per.pressure.dp),
            motorCooledByFluid=per.motorCooledByFluid,
<<<<<<< HEAD
            use_powerCharacteristic=per.use_powerCharacteristic),
    stageInputs(each final unit="1"),
    constInput(final unit="1"));
  parameter Data.SpeedControlled_y per "Record with performance data"
=======
            use_powerCharacteristic=per.use_powerCharacteristic));

  replaceable parameter Data.SpeedControlled_y per
    "Record with performance data"
>>>>>>> 66772567
    annotation (choicesAllMatching=true,
      Placement(transformation(extent={{60,-80},{80,-60}})));

  Modelica.Blocks.Interfaces.RealInput y(min=0, unit="1") if
    inputType == Buildings.Fluid.Types.InputType.Continuous
    "Constant normalized rotational speed"
    annotation (Placement(transformation(
        extent={{-20,-20},{20,20}},
        rotation=-90,
        origin={0,120}), iconTransformation(
        extent={{-20,-20},{20,20}},
        rotation=-90,
        origin={-2,120})));

  // We set the nominal value to 3000 as this is the
  // right order of magnitude. Using per.N_nominal
  // would yield to a translation warning
  // Non-literal value.
  // In nominal attribute for fan.filter.u.

equation
  connect(filter.y, y_filtered) annotation (Line(
      points={{34.7,88},{50,88}},
      color={0,0,127},
      smooth=Smooth.None));

  if filteredSpeed then
    connect(inputSwitch.y, filter.u) annotation (Line(
      points={{1,50},{1,88},{18.6,88}},
      color={0,0,127},
      smooth=Smooth.None));
    connect(filter.y, y_actual) annotation (Line(
      points={{34.7,88},{38,88},{38,50},{110,50}},
      color={0,0,127},
      smooth=Smooth.None));
  else
    connect(inputSwitch.y, y_actual) annotation (Line(
      points={{1,50},{110,50}},
      color={0,0,127},
      smooth=Smooth.None));
  end if;

  connect(inputSwitch.u, y) annotation (Line(
      points={{-22,50},{-22,80},{0,80},{0,120}},
      color={0,0,127},
      smooth=Smooth.None));
  annotation (defaultComponentName="fan",
    Icon(coordinateSystem(preserveAspectRatio=true,  extent={{-100,-100},{100,
            100}}),
            graphics={
            Text(
              visible = inputType == Buildings.Fluid.Types.InputType.Continuous,
              extent={{10,124},{102,102}},
              textString="y [0, 1]")}),
    Documentation(info="<html>
<p>
This model describes a fan or pump with prescribed normalized speed.
The input connector provides the normalized rotational speed (between 0 and 1).
The head is computed based on the performance curve that take as an argument
the actual volume flow rate divided by the maximum flow rate and the relative
speed of the fan.
The efficiency of the device is computed based
on the efficiency curves that take as an argument
the actual volume flow rate divided by the maximum possible volume flow rate, or
based on the motor performance curves.
</p>
<p>
See the
<a href=\"modelica://Buildings.Fluid.Movers.UsersGuide\">
User's Guide</a> for more information.
</p>
</html>",
      revisions="<html>
<ul>
<li>
April 2, 2015, by Filip Jorissen:<br/>
Added code for supporting stage input and constant input.
</li>
<li>
January 6, 2015, by Michael Wetter:<br/>
Revised model for OpenModelica.
</li>
<li>
November 22, 2014, by Michael Wetter:<br/>
Revised implementation that uses the new performance data as a record.
</li>
<li>
February 14, 2012, by Michael Wetter:<br/>
Added filter for start-up and shut-down transient.
</li>
<li>
May 25, 2011, by Michael Wetter:<br/>
Revised implementation of energy balance to avoid having to use conditionally removed models.
</li>
<li>
July 27, 2010, by Michael Wetter:<br/>
Redesigned model to fix bug in medium balance.
</li>
<li>March 24, 2010, by Michael Wetter:<br/>
Revised implementation to allow zero flow rate.
</li>
<li>October 1, 2009,
    by Michael Wetter:<br/>
       Model added to the Buildings library. Changed control signal from rpm to normalized value between 0 and 1</li>
<li><i>31 Oct 2005</i>
    by <a href=\"mailto:francesco.casella@polimi.it\">Francesco Casella</a>:<br/>
       Model added to the Fluid library</li>
</ul>
</html>"),
    Diagram(coordinateSystem(preserveAspectRatio=false, extent={{-100,-100},{100,
            100}}), graphics));
end SpeedControlled_y;<|MERGE_RESOLUTION|>--- conflicted
+++ resolved
@@ -9,17 +9,12 @@
               V_flow = per.pressure.V_flow,
               dp =     per.pressure.dp),
             motorCooledByFluid=per.motorCooledByFluid,
-<<<<<<< HEAD
             use_powerCharacteristic=per.use_powerCharacteristic),
     stageInputs(each final unit="1"),
     constInput(final unit="1"));
-  parameter Data.SpeedControlled_y per "Record with performance data"
-=======
-            use_powerCharacteristic=per.use_powerCharacteristic));
-
-  replaceable parameter Data.SpeedControlled_y per
-    "Record with performance data"
->>>>>>> 66772567
+	
+  replaceable parameter Data.SpeedControlled_y per 
+  "Record with performance data"
     annotation (choicesAllMatching=true,
       Placement(transformation(extent={{60,-80},{80,-60}})));
 
