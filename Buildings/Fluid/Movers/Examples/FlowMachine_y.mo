within Buildings.Fluid.Movers.Examples;
model FlowMachine_y
  "Fan with zero mass flow rate and control signal y as input"
  extends Modelica.Icons.Example;
 extends Buildings.Fluid.Movers.Examples.BaseClasses.FlowMachine_ZeroFlow(
    gain(k=1),
    redeclare Buildings.Fluid.Movers.FlowMachine_y floMacSta(
      redeclare package Medium = Medium,
<<<<<<< HEAD
      per(pressure(V_flow={0,m_flow_nominal,2*m_flow_nominal}/1.2,
                    dp={2*dp_nominal,dp_nominal,0})),
      filteredSpeed=false),
    redeclare Buildings.Fluid.Movers.FlowMachine_y floMacDyn(
      redeclare package Medium = Medium,
      per(pressure(V_flow={0,m_flow_nominal,2*m_flow_nominal}/1.2,
                    dp={2*dp_nominal,dp_nominal,0})),
      filteredSpeed=false));
=======
      pressure(V_flow={0,m_flow_nominal,2*m_flow_nominal}/1.2,
               dp={2*dp_nominal,dp_nominal,0}),
      filteredSpeed=false,
      energyDynamics=Modelica.Fluid.Types.Dynamics.FixedInitial),
    redeclare Buildings.Fluid.Movers.FlowMachine_y floMacDyn(
      redeclare package Medium = Medium,
      pressure(V_flow={0,m_flow_nominal,2*m_flow_nominal}/1.2,
               dp={2*dp_nominal,dp_nominal,0}),
      filteredSpeed=false,
      energyDynamics=Modelica.Fluid.Types.Dynamics.FixedInitial));
>>>>>>> 12bb3bb1

equation
  connect(gain.y, floMacDyn.y) annotation (Line(
      points={{-25,100},{8,100},{8,30},{30,30},{30,12}},
      color={0,0,127},
      smooth=Smooth.None));
  connect(gain.y, floMacSta.y) annotation (Line(
      points={{-25,100},{30,100},{30,92}},
      color={0,0,127},
      smooth=Smooth.None));
  annotation (
    Diagram(coordinateSystem(preserveAspectRatio=true, extent={{-100,-100},{160,
            160}})),
experiment(StopTime=1.0),
__Dymola_Commands(file="modelica://Buildings/Resources/Scripts/Dymola/Fluid/Movers/Examples/FlowMachine_y.mos"
        "Simulate and plot"),
    Documentation(info="<html>
<p>
This example demonstrates and tests the use of a flow machine whose mass flow rate is reduced to zero.
</p>
<p>
The fans have been configured as steady-state models.
This ensures that the actual speed is equal to the input signal.
</p>
</html>", revisions="<html>
<ul>
<li>
February 14, 2012, by Michael Wetter:<br/>
Added filter for start-up and shut-down transient.
</li>
<li>
March 24 2010, by Michael Wetter:<br/>
First implementation.
</li>
</ul>
</html>"));
end FlowMachine_y;<|MERGE_RESOLUTION|>--- conflicted
+++ resolved
@@ -6,27 +6,16 @@
     gain(k=1),
     redeclare Buildings.Fluid.Movers.FlowMachine_y floMacSta(
       redeclare package Medium = Medium,
-<<<<<<< HEAD
       per(pressure(V_flow={0,m_flow_nominal,2*m_flow_nominal}/1.2,
                     dp={2*dp_nominal,dp_nominal,0})),
-      filteredSpeed=false),
+      filteredSpeed=false,
+      energyDynamics=Modelica.Fluid.Types.Dynamics.FixedInitial),
     redeclare Buildings.Fluid.Movers.FlowMachine_y floMacDyn(
       redeclare package Medium = Medium,
       per(pressure(V_flow={0,m_flow_nominal,2*m_flow_nominal}/1.2,
                     dp={2*dp_nominal,dp_nominal,0})),
-      filteredSpeed=false));
-=======
-      pressure(V_flow={0,m_flow_nominal,2*m_flow_nominal}/1.2,
-               dp={2*dp_nominal,dp_nominal,0}),
-      filteredSpeed=false,
-      energyDynamics=Modelica.Fluid.Types.Dynamics.FixedInitial),
-    redeclare Buildings.Fluid.Movers.FlowMachine_y floMacDyn(
-      redeclare package Medium = Medium,
-      pressure(V_flow={0,m_flow_nominal,2*m_flow_nominal}/1.2,
-               dp={2*dp_nominal,dp_nominal,0}),
       filteredSpeed=false,
       energyDynamics=Modelica.Fluid.Types.Dynamics.FixedInitial));
->>>>>>> 12bb3bb1
 
 equation
   connect(gain.y, floMacDyn.y) annotation (Line(
