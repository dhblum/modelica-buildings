within Buildings.Fluid.Movers.Examples;
model FlowMachineParallel_y "Two flow machines in parallel"
  extends Modelica.Icons.Example;
  // fixme. Revisit when Dymola 2015 is available.
  // The medium has been changed from
  // Buildings.Media.Water to
  // Buildings.Media.GasesPTDecoupled.MoistAirUnsaturated because
  // Buildings.Media.Water and Buildings.Media.Air cause in
  // Dymola 2014 FD01 a division by zero. This is due to the
  // bug https://github.com/iea-annex60/modelica-annex60/issues/53
  package Medium = Buildings.Media.GasesPTDecoupled.MoistAirUnsaturated "Medium model";

  parameter Modelica.SIunits.MassFlowRate m_flow_nominal=
     1 "Nominal mass flow rate";

  Buildings.Fluid.FixedResistances.FixedResistanceDpM dpIn1(
    redeclare package Medium = Medium,
    dp_nominal=1000,
    m_flow_nominal=0.5*m_flow_nominal) "Pressure drop"
    annotation (Placement(transformation(extent={{-20,100},{0,120}})));
  Buildings.Fluid.Movers.FlowMachine_y floMac1(
    redeclare package Medium = Medium,
<<<<<<< HEAD
    per(pressure(V_flow={0, m_flow_nominal/1000}, dp={2*4*1000, 0})),
=======
    pressure(V_flow={0, m_flow_nominal/rho_nominal}, dp={2*4*1000, 0}),
>>>>>>> 12bb3bb1
    energyDynamics=Modelica.Fluid.Types.Dynamics.FixedInitial)
    "Model of a flow machine"
    annotation (Placement(transformation(extent={{20,100},{40,120}})));

  Buildings.Fluid.FixedResistances.FixedResistanceDpM dpOut1(
    redeclare package Medium = Medium,
    dp_nominal=1000,
    m_flow_nominal=0.5*m_flow_nominal) "Pressure drop"
    annotation (Placement(transformation(extent={{58,100},{78,120}})));
  Buildings.Fluid.Sources.Boundary_pT sou(
    redeclare package Medium = Medium,
    use_p_in=false,
    nPorts=2,
    T=293.15) annotation (Placement(transformation(extent={{-92,48},{-72,68}},
          rotation=0)));

  Buildings.Fluid.FixedResistances.FixedResistanceDpM dpIn(
    redeclare package Medium = Medium,
    m_flow_nominal=m_flow_nominal,
    dp_nominal=1000) "Pressure drop"
    annotation (Placement(transformation(extent={{-60,50},{-40,70}})));
  Buildings.Fluid.FixedResistances.FixedResistanceDpM dpOut3(
    redeclare package Medium = Medium,
    m_flow_nominal=m_flow_nominal,
    dp_nominal=1000) "Pressure drop"
    annotation (Placement(transformation(extent={{100,50},{120,70}})));
  Modelica.Blocks.Sources.Constant const2(k=1) "Constant source"
    annotation (Placement(transformation(extent={{0,30},{20,50}})));

  parameter Modelica.SIunits.Density rho_nominal=1.2
    "Density, used to compute fluid mass";
  inner Modelica.Fluid.System system
    annotation (Placement(transformation(extent={{120,-80},{140,-60}})));
  Buildings.Fluid.FixedResistances.FixedResistanceDpM dpIn2(
    redeclare package Medium = Medium,
    dp_nominal=1000,
    m_flow_nominal=0.5*m_flow_nominal) "Pressure drop"
    annotation (Placement(transformation(extent={{-20,0},{0,20}})));
  Buildings.Fluid.Movers.FlowMachine_y floMac2(
    redeclare package Medium = Medium,
<<<<<<< HEAD
    per(pressure(V_flow={0, m_flow_nominal/1000}, dp={2*4*1000, 0})),
=======
    pressure(V_flow={0, m_flow_nominal/rho_nominal}, dp={2*4*1000, 0}),
>>>>>>> 12bb3bb1
    energyDynamics=Modelica.Fluid.Types.Dynamics.FixedInitial)
    "Model of a flow machine"
    annotation (Placement(transformation(extent={{20,0},{40,20}})));
  Buildings.Fluid.FixedResistances.FixedResistanceDpM dpOut2(
    redeclare package Medium = Medium,
    dp_nominal=1000,
    m_flow_nominal=0.5*m_flow_nominal) "Pressure drop"
    annotation (Placement(transformation(extent={{58,0},{78,20}})));
  Modelica.Blocks.Sources.Step const1(
    height=-1,
    offset=1,
    startTime=150)
    annotation (Placement(transformation(extent={{0,130},{20,150}})));
equation
  connect(dpIn1.port_b, floMac1.port_a) annotation (Line(
      points={{5.55112e-16,110},{20,110}},
      color={0,127,255},
      smooth=Smooth.None));
  connect(floMac1.port_b, dpOut1.port_a) annotation (Line(
      points={{40,110},{58,110}},
      color={0,127,255},
      smooth=Smooth.None));
  connect(sou.ports[1], dpIn.port_a) annotation (Line(
      points={{-72,60},{-60,60}},
      color={0,127,255},
      smooth=Smooth.None));
  connect(dpIn.port_b, dpIn1.port_a) annotation (Line(
      points={{-40,60},{-30,60},{-30,110},{-20,110}},
      color={0,127,255},
      smooth=Smooth.None));
  connect(dpOut1.port_b, dpOut3.port_a) annotation (Line(
      points={{78,110},{90,110},{90,60},{100,60}},
      color={0,127,255},
      smooth=Smooth.None));
  connect(dpOut3.port_b, sou.ports[2]) annotation (Line(
      points={{120,60},{140,60},{140,-20},{-66,-20},{-66,56},{-72,56}},
      color={0,127,255},
      smooth=Smooth.None));
  connect(dpIn2.port_b,floMac2. port_a) annotation (Line(
      points={{5.55112e-16,10},{20,10}},
      color={0,127,255},
      smooth=Smooth.None));
  connect(floMac2.port_b,dpOut2. port_a) annotation (Line(
      points={{40,10},{58,10}},
      color={0,127,255},
      smooth=Smooth.None));
  connect(const2.y, floMac2.y)
                              annotation (Line(
      points={{21,40},{30,40},{30,22}},
      color={0,0,127},
      smooth=Smooth.None));
  connect(dpIn.port_b, dpIn2.port_a) annotation (Line(
      points={{-40,60},{-30,60},{-30,10},{-20,10}},
      color={0,127,255},
      smooth=Smooth.None));
  connect(dpOut2.port_b, dpOut3.port_a) annotation (Line(
      points={{78,10},{90,10},{90,60},{100,60}},
      color={0,127,255},
      smooth=Smooth.None));
  connect(const1.y, floMac1.y) annotation (Line(
      points={{21,140},{30,140},{30,122}},
      color={0,0,127},
      smooth=Smooth.None));
  annotation (
    Diagram(coordinateSystem(preserveAspectRatio=true, extent={{-100,-100},{160,
            160}})),
    __Dymola_Commands(file="modelica://Buildings/Resources/Scripts/Dymola/Fluid/Movers/Examples/FlowMachineParallel_y.mos"
        "Simulate and plot"),
    Documentation(info="<html>
This example tests the configuration of two flow machines that are installed in parallel.
Both flow machines start with full speed. 
At <i>t=150</i> second, the speed of the flow machine on the top is reduced to zero.
As its speed is reduced, the mass flow rate changes its direction in such a way that the flow machine
at the top has reverse flow.
</html>", revisions="<html>
<ul>
<li>
May 29, 2014, by Michael Wetter:<br/>
Removed undesirable annotation <code>Evaluate=true</code>,
and set <code>rho_nominal</code> to a constant to avoid a non-literal
nominal value for <code>V_flow_max</code> and <code>VMachine_flow</code>.
</li>
<li>
February 14, 2012, by Michael Wetter:<br/>
Added filter for start-up and shut-down transient.
</li>
<li>
March 24 2010, by Michael Wetter:<br/>
First implementation.
</li>
</ul>
</html>"),
    experiment(
      StopTime=300,
      Tolerance=1e-06));
end FlowMachineParallel_y;<|MERGE_RESOLUTION|>--- conflicted
+++ resolved
@@ -20,11 +20,7 @@
     annotation (Placement(transformation(extent={{-20,100},{0,120}})));
   Buildings.Fluid.Movers.FlowMachine_y floMac1(
     redeclare package Medium = Medium,
-<<<<<<< HEAD
-    per(pressure(V_flow={0, m_flow_nominal/1000}, dp={2*4*1000, 0})),
-=======
-    pressure(V_flow={0, m_flow_nominal/rho_nominal}, dp={2*4*1000, 0}),
->>>>>>> 12bb3bb1
+    per(pressure(V_flow={0, m_flow_nominal/rho_nominal}, dp={2*4*1000, 0})),
     energyDynamics=Modelica.Fluid.Types.Dynamics.FixedInitial)
     "Model of a flow machine"
     annotation (Placement(transformation(extent={{20,100},{40,120}})));
@@ -65,11 +61,7 @@
     annotation (Placement(transformation(extent={{-20,0},{0,20}})));
   Buildings.Fluid.Movers.FlowMachine_y floMac2(
     redeclare package Medium = Medium,
-<<<<<<< HEAD
-    per(pressure(V_flow={0, m_flow_nominal/1000}, dp={2*4*1000, 0})),
-=======
-    pressure(V_flow={0, m_flow_nominal/rho_nominal}, dp={2*4*1000, 0}),
->>>>>>> 12bb3bb1
+    per(pressure(V_flow={0, m_flow_nominal/rho_nominal}, dp={2*4*1000, 0})),
     energyDynamics=Modelica.Fluid.Types.Dynamics.FixedInitial)
     "Model of a flow machine"
     annotation (Placement(transformation(extent={{20,0},{40,20}})));
@@ -140,7 +132,7 @@
         "Simulate and plot"),
     Documentation(info="<html>
 This example tests the configuration of two flow machines that are installed in parallel.
-Both flow machines start with full speed. 
+Both flow machines start with full speed.
 At <i>t=150</i> second, the speed of the flow machine on the top is reduced to zero.
 As its speed is reduced, the mass flow rate changes its direction in such a way that the flow machine
 at the top has reverse flow.
