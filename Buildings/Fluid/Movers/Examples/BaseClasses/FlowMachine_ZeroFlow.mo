within Buildings.Fluid.Movers.Examples.BaseClasses;
partial model FlowMachine_ZeroFlow
  "Base class to test flow machines with zero flow rate"

  replaceable package Medium =
    Buildings.Media.GasesPTDecoupled.MoistAirUnsaturated
      constrainedby Modelica.Media.Interfaces.PartialMedium "Medium model";



  parameter Modelica.SIunits.MassFlowRate m_flow_nominal= 1
    "Nominal mass flow rate";
  parameter Modelica.SIunits.Pressure dp_nominal = 500
    "Nominal pressure difference";

  Modelica.Blocks.Sources.Ramp y(
    offset=1,
    duration=0.5,
    startTime=0.25,
    height=-1) "Input signal"
<<<<<<< HEAD
    annotation (Placement(transformation(extent={{-90,90},{-70,110}},
          rotation=0)));
=======
                 annotation (Placement(transformation(extent={{-90,90},{-70,110}})));
>>>>>>> 1266d93a
  Buildings.Fluid.Sources.Boundary_pT sou(
    redeclare package Medium = Medium,
    use_p_in=false,
    p=101325,
    T=293.15,
    nPorts=4) annotation (Placement(transformation(extent={{-88,-46},{-68,-26}})));
  Buildings.Fluid.FixedResistances.FixedResistanceDpM dpSta(
    redeclare package Medium = Medium,
    m_flow_nominal=m_flow_nominal,
    dp_nominal=dp_nominal/2) "Pressure drop"
    annotation (Placement(transformation(extent={{58,70},{78,90}})));
  replaceable Buildings.Fluid.Movers.BaseClasses.PartialFlowMachine floMacSta
                      constrainedby
    Buildings.Fluid.Movers.BaseClasses.PartialFlowMachine(
      redeclare package Medium = Medium,
      energyDynamics=Modelica.Fluid.Types.Dynamics.SteadyState,
      dynamicBalance=false) "Static model of a flow machine"
    annotation (Placement(transformation(extent={{20,70},{40,90}})));
  replaceable Buildings.Fluid.Movers.BaseClasses.PartialFlowMachine floMacDyn
    constrainedby Buildings.Fluid.Movers.BaseClasses.PartialFlowMachine(
      redeclare package Medium = Medium,
      energyDynamics=Modelica.Fluid.Types.Dynamics.FixedInitial)
    "Dynamic model of a flow machine"
    annotation (Placement(transformation(extent={{20,-10},{40,10}})));
  Buildings.Fluid.FixedResistances.FixedResistanceDpM dpDyn(
    redeclare package Medium = Medium,
    m_flow_nominal=m_flow_nominal,
    dp_nominal=dp_nominal/2) "Pressure drop"
    annotation (Placement(transformation(extent={{60,-10},{80,10}})));
  Modelica.Blocks.Math.Gain gain "Gain for input signal"
    annotation (Placement(transformation(extent={{-46,90},{-26,110}})));
  Buildings.Fluid.FixedResistances.FixedResistanceDpM dpSta1(
    redeclare package Medium = Medium,
    m_flow_nominal=m_flow_nominal,
    dp_nominal=dp_nominal/2) "Pressure drop"
    annotation (Placement(transformation(extent={{-20,70},{0,90}})));
  Buildings.Fluid.FixedResistances.FixedResistanceDpM dpDyn1(
    redeclare package Medium = Medium,
    m_flow_nominal=m_flow_nominal,
    dp_nominal=dp_nominal/2) "Pressure drop"
    annotation (Placement(transformation(extent={{-20,-10},{0,10}})));
equation
  connect(floMacSta.port_b, dpSta.port_a)
    annotation (Line(
      points={{40,80},{58,80}},
      color={0,127,255},
      smooth=Smooth.None));
  connect(y.y, gain.u) annotation (Line(
      points={{-69,100},{-48,100}},
      color={0,0,127},
      smooth=Smooth.None));
  connect(floMacDyn.port_b, dpDyn.port_a) annotation (Line(
      points={{40,6.10623e-16},{50,-3.36456e-22},{50,6.10623e-16},{60,
          6.10623e-16}},
      color={0,127,255},
      smooth=Smooth.None));
  connect(dpSta1.port_b, floMacSta.port_a) annotation (Line(
      points={{5.55112e-16,80},{20,80}},
      color={0,127,255},
      smooth=Smooth.None));
  connect(dpDyn1.port_b, floMacDyn.port_a) annotation (Line(
      points={{5.55112e-16,6.10623e-16},{10,-3.36456e-22},{10,6.10623e-16},{20,
          6.10623e-16}},
      color={0,127,255},
      smooth=Smooth.None));
  connect(dpSta1.port_a, sou.ports[1]) annotation (Line(
      points={{-20,80},{-60,80},{-60,-33},{-68,-33}},
      color={0,127,255},
      smooth=Smooth.None));
  connect(dpDyn1.port_a, sou.ports[2]) annotation (Line(
      points={{-20,6.10623e-16},{-52,6.10623e-16},{-52,-35},{-68,-35}},
      color={0,127,255},
      smooth=Smooth.None));
  connect(dpDyn.port_b, sou.ports[3]) annotation (Line(
      points={{80,6.10623e-16},{96,6.10623e-16},{96,-37},{-68,-37}},
      color={0,127,255},
      smooth=Smooth.None));
  connect(dpSta.port_b, sou.ports[4]) annotation (Line(
      points={{78,80},{100,80},{100,-39},{-68,-39}},
      color={0,127,255},
      smooth=Smooth.None));
  annotation (
    Diagram(coordinateSystem(preserveAspectRatio=true, extent={{-100,-100},{160,
            160}})),
    Icon(coordinateSystem(preserveAspectRatio=true, extent={{-100,-100},{160,
            160}})),
    Documentation(info="<html>
<p>
This is the base class for examples that demonstrates the use of a flow machine whose flow rate transitions to zero.
</p>
</html>", revisions="<html>
<ul>
<li>
September 20, 2014, by Michael Wetter:<br/>
Added <code>constrainedby</code> declaration for medium.
Otherwise, the pedantic model check of 
<a href=\"modelica://Buildings.Fluid.Movers.Examples.FlowMachine_Nrpm_Data\">
Buildings.Fluid.Movers.Examples.FlowMachine_Nrpm_Data</a>
fails because water does not implemented the function
<code>Xsaturation</code>.
</li>
<li>
March 24 2010, by Michael Wetter:<br/>
First implementation.
</li>
</ul>
</html>"));
end FlowMachine_ZeroFlow;<|MERGE_RESOLUTION|>--- conflicted
+++ resolved
@@ -5,8 +5,6 @@
   replaceable package Medium =
     Buildings.Media.GasesPTDecoupled.MoistAirUnsaturated
       constrainedby Modelica.Media.Interfaces.PartialMedium "Medium model";
-
-
 
   parameter Modelica.SIunits.MassFlowRate m_flow_nominal= 1
     "Nominal mass flow rate";
@@ -18,12 +16,7 @@
     duration=0.5,
     startTime=0.25,
     height=-1) "Input signal"
-<<<<<<< HEAD
-    annotation (Placement(transformation(extent={{-90,90},{-70,110}},
-          rotation=0)));
-=======
-                 annotation (Placement(transformation(extent={{-90,90},{-70,110}})));
->>>>>>> 1266d93a
+    annotation (Placement(transformation(extent={{-90,90},{-70,110}})));
   Buildings.Fluid.Sources.Boundary_pT sou(
     redeclare package Medium = Medium,
     use_p_in=false,
