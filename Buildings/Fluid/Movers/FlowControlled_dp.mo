within Buildings.Fluid.Movers;
model FlowControlled_dp
  "Fan or pump with ideally controlled head dp as input signal"
  extends Buildings.Fluid.Movers.BaseClasses.FlowControlled(
  final control_m_flow = false,
  preSou(dp_start=dp_start),
<<<<<<< HEAD
  stageInputs(each final unit="Pa"),
  constInput(final unit="Pa"));
=======
  final stageInputs(each final unit="Pa") = heads,
  final constInput(final unit="Pa") = head);
>>>>>>> 33d83b29

  // Classes used to implement the filtered speed
  parameter Boolean filteredSpeed=true
    "= true, if speed is filtered with a 2nd order CriticalDamping filter"
    annotation(Dialog(tab="Dynamics", group="Filtered speed"));
  parameter Modelica.SIunits.Time riseTime=30
    "Rise time of the filter (time to reach 99.6 % of the speed)"
    annotation(Dialog(tab="Dynamics", group="Filtered speed",enable=filteredSpeed));
  parameter Modelica.Blocks.Types.Init init=Modelica.Blocks.Types.Init.InitialOutput
    "Type of initialization (no init/steady state/initial state/initial output)"
    annotation(Dialog(tab="Dynamics", group="Filtered speed",enable=filteredSpeed));
  parameter Modelica.SIunits.Pressure dp_start(min=0, displayUnit="Pa")=0
    "Initial value of pressure raise"
    annotation(Dialog(tab="Dynamics", group="Filtered speed"));
  parameter Modelica.SIunits.Pressure dp_nominal(min=0, displayUnit="Pa")=10000
    "Nominal pressure raise, used to normalize filter"
    annotation(Dialog(tab="Dynamics", group="Filtered speed",enable=filteredSpeed));
<<<<<<< HEAD
=======
  parameter Modelica.SIunits.Pressure head = 0
    "Head set point when using constant set point"
    annotation(Dialog(enable=inputType == Buildings.Fluid.Types.InputType.Constant));
  parameter Modelica.SIunits.Pressure[:] heads= {0}
    "Vector of head set points when using stages"
    annotation(Dialog(enable=inputType == Buildings.Fluid.Types.InputType.Stage));
>>>>>>> 33d83b29
  Modelica.Blocks.Interfaces.RealInput dp_in(min=0, final unit="Pa") if
    inputType == Buildings.Fluid.Types.InputType.Continuous
    "Prescribed pressure rise"
    annotation (Placement(transformation(
        extent={{-20,-20},{20,20}},
        rotation=-90,
        origin={0,120}), iconTransformation(
        extent={{-20,-20},{20,20}},
        rotation=-90,
        origin={-2,120})));

  Modelica.Blocks.Interfaces.RealOutput dp_actual(min=0, final unit="Pa")
    annotation (Placement(transformation(extent={{100,40},{120,60}}),
        iconTransformation(extent={{100,40},{120,60}})));

protected
  Modelica.Blocks.Math.Gain gain(final k=-1)
    annotation (Placement(transformation(extent={{10,-10},{-10,10}},
        rotation=90,
        origin={36,38})));
  Modelica.Blocks.Continuous.Filter filter(
     order=2,
     f_cut=5/(2*Modelica.Constants.pi*riseTime),
     final init=init,
     final y_start=dp_start,
     u_nominal=abs(dp_nominal),
     x(each stateSelect=StateSelect.always),
     u(final unit="Pa"),
     y(final unit="Pa"),
     final analogFilter=Modelica.Blocks.Types.AnalogFilter.CriticalDamping,
     final filterType=Modelica.Blocks.Types.FilterType.LowPass) if filteredSpeed
    "Second order filter to approximate transient of rotor, and to improve numerics"
    annotation (Placement(transformation(extent={{20,81},{34,95}})));

  Modelica.Blocks.Interfaces.RealOutput dp_filtered(min=0, final unit="Pa") if
     filteredSpeed "Filtered pressure"
    annotation (Placement(transformation(extent={{40,78},{60,98}}),
        iconTransformation(extent={{60,50},{80,70}})));

<<<<<<< HEAD

=======
>>>>>>> 33d83b29
equation
  assert(dp_in >= -1E-3,
    "dp_in cannot be negative. Obtained dp_in = " + String(dp_in));
	
  if filteredSpeed then
    connect(filter.y, gain.u) annotation (Line(
      points={{34.7,88},{36,88},{36,50}},
      color={0,0,127},
      smooth=Smooth.None));
    connect(filter.y, dp_filtered) annotation (Line(
      points={{34.7,88},{50,88}},
      color={0,0,127},
      pattern=LinePattern.None,
      smooth=Smooth.None));
  else
    connect(inputSwitch.y, gain.u) annotation (Line(
      points={{1,50},{36,50}},
      color={0,0,127},
      smooth=Smooth.None));
  end if;

  connect(inputSwitch.y, filter.u) annotation (Line(
      points={{1,50},{10,50},{10,88},{18.6,88}},
      color={0,0,127},
      smooth=Smooth.None));
  connect(inputSwitch.u, dp_in) annotation (Line(
      points={{-22,50},{-26,50},{-26,80},{0,80},{0,120}},
      color={0,0,127},
      smooth=Smooth.None));
  connect(preSou.dp_in, gain.y) annotation (Line(
      points={{36,8},{36,27}},
      color={0,0,127},
      smooth=Smooth.None));
  connect(gain.u, dp_actual) annotation (Line(
      points={{36,50},{110,50}},
      color={0,0,127},
      smooth=Smooth.None));
  annotation (defaultComponentName="fan",
  Documentation(info="<html>
<p>
This model describes a fan or pump with prescribed head.
The input connector provides the difference between
outlet minus inlet pressure.
The efficiency of the device is computed based
on the efficiency curves that take as an argument
the actual volume flow rate divided by the maximum possible volume flow rate.
</p>
<p>
If <code>filteredSpeed=true</code>, then the parameter <code>dp_nominal</code> is
used to normalize the filter. This is used to improve the numerics of the transient response.
The actual pressure raise of the mover at steady-state is independent
of the value of <code>dp_nominal</code>. It is recommended to set
<code>dp_nominal</code> to approximately the pressure raise that the fan has during
full speed.
</p>
<p>
See the
<a href=\"modelica://Buildings.Fluid.Movers.UsersGuide\">
User's Guide</a> for more information.
</p>
</html>",
      revisions="<html>
<ul>
<li>
April 2, 2015, by Filip Jorissen:<br/>
Added code for supporting stage input and constant input.
</li>
<li>
January 6, 2015, by Michael Wetter:<br/>
Revised model for OpenModelica.
</li>
<li>
February 14, 2012, by Michael Wetter:<br/>
Added filter for start-up and shut-down transient.
</li>
<li>
May 25, 2011, by Michael Wetter:<br/>
Revised implementation of energy balance to avoid having to use conditionally removed models.
</li>
<li>
July 27, 2010, by Michael Wetter:<br/>
Redesigned model to fix bug in medium balance.
</li>
<li>July 5, 2010, by Michael Wetter:<br/>
Changed <code>assert(dp_in >= 0, ...)</code> to <code>assert(dp_in >= -0.1, ...)</code>.
The former implementation triggered the assert if <code>dp_in</code> was solved for
in a nonlinear equation since the solution can be slightly negative while still being
within the solver tolerance.
</li>
<li>March 24, 2010, by Michael Wetter:<br/>
Revised implementation to allow zero flow rate.
</li>
<li>October 1, 2009,
    by Michael Wetter:<br/>
       Added model to the Buildings library.
</ul>
</html>"),
    Icon(graphics={
        Text(
          visible = inputType == Buildings.Fluid.Types.InputType.Continuous,
          extent={{20,142},{104,108}},
          textString="dp_in"),
        Line(
          points={{32,50},{100,50}},
          color={0,0,0},
          smooth=Smooth.None),
        Text(
          visible=inputType == Buildings.Fluid.Types.InputType.Constant,
          extent={{-80,136},{78,102}},
          lineColor={0,0,255},
          textString="%head"),
        Text(extent={{64,68},{114,54}},
          lineColor={0,0,127},
          textString="dp")}),
    Diagram(coordinateSystem(preserveAspectRatio=false, extent={{-100,-100},{100,
            100}}),
            graphics));
end FlowControlled_dp;<|MERGE_RESOLUTION|>--- conflicted
+++ resolved
@@ -4,13 +4,8 @@
   extends Buildings.Fluid.Movers.BaseClasses.FlowControlled(
   final control_m_flow = false,
   preSou(dp_start=dp_start),
-<<<<<<< HEAD
-  stageInputs(each final unit="Pa"),
-  constInput(final unit="Pa"));
-=======
   final stageInputs(each final unit="Pa") = heads,
   final constInput(final unit="Pa") = head);
->>>>>>> 33d83b29
 
   // Classes used to implement the filtered speed
   parameter Boolean filteredSpeed=true
@@ -28,15 +23,12 @@
   parameter Modelica.SIunits.Pressure dp_nominal(min=0, displayUnit="Pa")=10000
     "Nominal pressure raise, used to normalize filter"
     annotation(Dialog(tab="Dynamics", group="Filtered speed",enable=filteredSpeed));
-<<<<<<< HEAD
-=======
   parameter Modelica.SIunits.Pressure head = 0
     "Head set point when using constant set point"
     annotation(Dialog(enable=inputType == Buildings.Fluid.Types.InputType.Constant));
   parameter Modelica.SIunits.Pressure[:] heads= {0}
     "Vector of head set points when using stages"
     annotation(Dialog(enable=inputType == Buildings.Fluid.Types.InputType.Stage));
->>>>>>> 33d83b29
   Modelica.Blocks.Interfaces.RealInput dp_in(min=0, final unit="Pa") if
     inputType == Buildings.Fluid.Types.InputType.Continuous
     "Prescribed pressure rise"
@@ -76,14 +68,10 @@
     annotation (Placement(transformation(extent={{40,78},{60,98}}),
         iconTransformation(extent={{60,50},{80,70}})));
 
-<<<<<<< HEAD
-
-=======
->>>>>>> 33d83b29
 equation
   assert(dp_in >= -1E-3,
     "dp_in cannot be negative. Obtained dp_in = " + String(dp_in));
-	
+
   if filteredSpeed then
     connect(filter.y, gain.u) annotation (Line(
       points={{34.7,88},{36,88},{36,50}},
