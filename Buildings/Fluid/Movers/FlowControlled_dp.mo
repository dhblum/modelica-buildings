--- conflicted
+++ resolved
@@ -61,17 +61,12 @@
      filteredSpeed "Filtered pressure"
     annotation (Placement(transformation(extent={{40,78},{60,98}}),
         iconTransformation(extent={{60,50},{80,70}})));
-<<<<<<< HEAD
-=======
+
+
 equation
   assert(dp_in >= -1E-3,
     "dp_in cannot be negative. Obtained dp_in = " + String(dp_in));
->>>>>>> 66772567
-
-equation
-  assert(dp_actual >= -Modelica.Constants.eps,
-    "dp_in cannot be negative. Obtained dp_in = " + String(dp_actual));
-
+	
   if filteredSpeed then
     connect(filter.y, gain.u) annotation (Line(
       points={{34.7,88},{36,88},{36,50}},
