within Buildings.Fluid.Interfaces;
model ConservationEquation "Lumped volume with mass and energy balance"

  extends Buildings.Fluid.Interfaces.LumpedVolumeDeclarations;

  constant Boolean initialize_p = not Medium.singleState
    "= true to set up initial equations for pressure"
    annotation(HideResult=true);

  constant Boolean simplify_mWat_flow = true
    "Set to true to cause port_a.m_flow + port_b.m_flow = 0 even if mWat_flow is non-zero";

  // Port definitions
  parameter Integer nPorts=0 "Number of ports"
    annotation(Evaluate=true, Dialog(connectorSizing=true, tab="General",group="Ports"));

  parameter Boolean use_mWat_flow = false
    "Set to true to enable input connector for moisture mass flow rate"
    annotation(Evaluate=true, Dialog(tab="Advanced"));
  parameter Boolean use_C_flow = false
    "Set to true to enable input connector for trace substance"
    annotation(Evaluate=true, Dialog(tab="Advanced"));

  Modelica.Blocks.Interfaces.RealInput Q_flow(unit="W")
    "Sensible plus latent heat flow rate transferred into the medium"
    annotation (Placement(transformation(extent={{-140,40},{-100,80}})));
  Modelica.Blocks.Interfaces.RealInput mWat_flow(final quantity="MassFlowRate",
                                                 unit="kg/s") if
       use_mWat_flow "Moisture mass flow rate added to the medium"
    annotation (Placement(transformation(extent={{-140,0},{-100,40}})));
  Modelica.Blocks.Interfaces.RealInput[Medium.nC] C_flow if
       use_C_flow "Trace substance mass flow rate added to the medium"
    annotation (Placement(transformation(extent={{-140,-60},{-100,-20}})));

  // Outputs that are needed in models that extend this model
  Modelica.Blocks.Interfaces.RealOutput hOut(unit="J/kg",
                                             start=hStart)
    "Leaving specific enthalpy of the component"
     annotation (Placement(transformation(extent={{-10,-10},{10,10}},
        rotation=90,
        origin={-50,110})));
  Modelica.Blocks.Interfaces.RealOutput XiOut[Medium.nXi](each unit="1",
                                                          each min=0,
                                                          each max=1)
    "Leaving species concentration of the component"
    annotation (Placement(transformation(extent={{-10,-10},{10,10}},
        rotation=90,
        origin={0,110})));
  Modelica.Blocks.Interfaces.RealOutput COut[Medium.nC](each min=0)
    "Leaving trace substances of the component"
    annotation (Placement(transformation(extent={{-10,-10},{10,10}},
        rotation=90,
        origin={50,110})));

  Modelica.Fluid.Vessels.BaseClasses.VesselFluidPorts_b ports[nPorts](
      redeclare each final package Medium = Medium) "Fluid inlets and outlets"
    annotation (Placement(transformation(extent={{-40,-10},{40,10}},
      origin={0,-100})));

  // Set nominal attributes where literal values can be used.
  Medium.BaseProperties medium(
    p(start=p_start),
    h(start=hStart),
    T(start=T_start),
    Xi(start=X_start[1:Medium.nXi]),
    X(start=X_start),
    d(start=rho_start)) "Medium properties";

  Modelica.SIunits.Energy U(start=fluidVolume*rho_start*
    Medium.specificInternalEnergy(Medium.setState_pTX(
     T=T_start,
     p=p_start,
     X=X_start[1:Medium.nXi])) +
    (T_start - Medium.reference_T)*CSen) "Internal energy of fluid";
  Modelica.SIunits.Mass m "Mass of fluid";
  Modelica.SIunits.Mass[Medium.nXi] mXi
    "Masses of independent components in the fluid";
  Modelica.SIunits.Mass[Medium.nC] mC "Masses of trace substances in the fluid";
  // C need to be added here because unlike for Xi, which has medium.Xi,
  // there is no variable medium.C
  Medium.ExtraProperty C[Medium.nC](nominal=C_nominal)
    "Trace substance mixture content";

  Modelica.SIunits.MassFlowRate mb_flow "Mass flows across boundaries";
  Modelica.SIunits.MassFlowRate[Medium.nXi] mbXi_flow
    "Substance mass flows across boundaries";
  Medium.ExtraPropertyFlowRate[Medium.nC] mbC_flow
    "Trace substance mass flows across boundaries";
  Modelica.SIunits.EnthalpyFlowRate Hb_flow
    "Enthalpy flow across boundaries or energy source/sink";

  // Parameters that need to be defined by an extending class
  parameter Modelica.SIunits.Volume fluidVolume "Volume";
  final parameter Modelica.SIunits.HeatCapacity CSen=
    (mSenFac - 1)*rho_default*cp_default*fluidVolume
    "Aditional heat capacity for implementing mFactor";
protected
  Medium.EnthalpyFlowRate ports_H_flow[nPorts];
  Modelica.SIunits.MassFlowRate ports_mXi_flow[nPorts,Medium.nXi];
  Medium.ExtraPropertyFlowRate ports_mC_flow[nPorts,Medium.nC];
  parameter Modelica.SIunits.SpecificHeatCapacity cp_default=
  Medium.specificHeatCapacityCp(state=state_default)
    "Heat capacity, to compute additional dry mass";
  parameter Modelica.SIunits.Density rho_start=Medium.density(
   Medium.setState_pTX(
     T=T_start,
     p=p_start,
     X=X_start[1:Medium.nXi])) "Density, used to compute fluid mass";

  // Parameter for avoiding extra overhead calculations when CSen==0
  final parameter Boolean computeCSen = CSen > Modelica.Constants.eps
    annotation(Evaluate=true);
  final parameter Medium.ThermodynamicState state_default = Medium.setState_pTX(
      T=Medium.T_default,
      p=Medium.p_default,
      X=Medium.X_default[1:Medium.nXi]) "Medium state at default values";
  // Density at medium default values, used to compute the size of control volumes
  final parameter Modelica.SIunits.Density rho_default=Medium.density(
    state=state_default) "Density, used to compute fluid mass";
  // Parameter that is used to construct the vector mXi_flow
  final parameter Real s[Medium.nXi] = {if Modelica.Utilities.Strings.isEqual(
                                            string1=Medium.substanceNames[i],
                                            string2="Water",
                                            caseSensitive=false)
                                            then 1 else 0 for i in 1:Medium.nXi}
    "Vector with zero everywhere except where species is";
  parameter Modelica.SIunits.SpecificEnthalpy hStart=
    Medium.specificEnthalpy_pTX(p_start, T_start, X_start)
    "Start value for specific enthalpy";

  // Conditional connectors
  Modelica.Blocks.Interfaces.RealInput mWat_flow_internal(unit="kg/s")
    "Needed to connect to conditional connector";
  Modelica.Blocks.Interfaces.RealInput C_flow_internal[Medium.nC]
    "Needed to connect to conditional connector";

initial equation
  // Assert that the substance with name 'water' has been found.
  assert(Medium.nXi == 0 or abs(sum(s)-1) < 1e-5,
      "If Medium.nXi > 1, then substance 'water' must be present for one component.'"
         + Medium.mediumName + "'.\n"
         + "Check medium model.");

  // Make sure that if energyDynamics is SteadyState, then
  // massDynamics is also SteadyState.
  // Otherwise, the system of ordinary differential equations may be inconsistent.
  if energyDynamics == Modelica.Fluid.Types.Dynamics.SteadyState then
    assert(massDynamics == energyDynamics, "
         If 'massDynamics == Modelica.Fluid.Types.Dynamics.SteadyState', then it is
         required that 'energyDynamics==Modelica.Fluid.Types.Dynamics.SteadyState'.
         Otherwise, the system of equations may not be consistent.
         You need to select other parameter values.");
  end if;

  // initialization of balances
  if energyDynamics == Modelica.Fluid.Types.Dynamics.FixedInitial then
      medium.T = T_start;
  else
    if energyDynamics == Modelica.Fluid.Types.Dynamics.SteadyStateInitial then
        der(medium.T) = 0;
    end if;
  end if;

  if massDynamics == Modelica.Fluid.Types.Dynamics.FixedInitial then
    if initialize_p then
      medium.p = p_start;
    end if;
  else
    if massDynamics == Modelica.Fluid.Types.Dynamics.SteadyStateInitial then
      if initialize_p then
        der(medium.p) = 0;
      end if;
    end if;
  end if;

  if substanceDynamics == Modelica.Fluid.Types.Dynamics.FixedInitial then
    medium.Xi = X_start[1:Medium.nXi];
  else
    if substanceDynamics == Modelica.Fluid.Types.Dynamics.SteadyStateInitial then
      der(medium.Xi) = zeros(Medium.nXi);
    end if;
  end if;

  if traceDynamics == Modelica.Fluid.Types.Dynamics.FixedInitial then
    C = C_start[1:Medium.nC];
  else
    if traceDynamics == Modelica.Fluid.Types.Dynamics.SteadyStateInitial then
      der(C) = zeros(Medium.nC);
    end if;
  end if;

equation
  // Conditional connectors
  connect(mWat_flow, mWat_flow_internal);
  if not use_mWat_flow then
    mWat_flow_internal = 0;
  end if;

  connect(C_flow, C_flow_internal);
  if not use_C_flow then
    C_flow_internal = zeros(Medium.nC);
  end if;

  // Total quantities
  if massDynamics == Modelica.Fluid.Types.Dynamics.SteadyState then
    m = fluidVolume*rho_start;
  else
    m = fluidVolume*medium.d;
  end if;
  mXi = m*medium.Xi;
  if computeCSen then
    U = m*medium.u + CSen*(medium.T-Medium.reference_T);
  else
    U = m*medium.u;
  end if;
  mC = m*C;

  hOut = medium.h;
  XiOut = medium.Xi;
  COut = C;

  for i in 1:nPorts loop
    //The semiLinear function should be used for the equations below
    //for allowing min/max simplifications.
    //See https://github.com/iea-annex60/modelica-annex60/issues/216 for a discussion and motivation
    ports_H_flow[i]     = ports[i].m_flow * actualStream(ports[i].h_outflow)
        "Enthalpy flow";
    for j in 1:Medium.nXi loop
      ports_mXi_flow[i,j] = ports[i].m_flow * actualStream(ports[i].Xi_outflow[j])
        "Component mass flow";
    end for;
    for j in 1:Medium.nC loop
      ports_mC_flow[i,j]  = ports[i].m_flow * actualStream(ports[i].C_outflow[j])
        "Trace substance mass flow";
    end for;
  end for;

  for i in 1:Medium.nXi loop
    mbXi_flow[i] = sum(ports_mXi_flow[:,i]);
  end for;

  for i in 1:Medium.nC loop
    mbC_flow[i]  = sum(ports_mC_flow[:,i]);
  end for;

  mb_flow = sum(ports.m_flow);
  Hb_flow = sum(ports_H_flow);

  // Energy and mass balances
  if energyDynamics == Modelica.Fluid.Types.Dynamics.SteadyState then
    0 = Hb_flow + Q_flow;
  else
    der(U) = Hb_flow + Q_flow;
  end if;

  if massDynamics == Modelica.Fluid.Types.Dynamics.SteadyState then
    0 = mb_flow + (if simplify_mWat_flow then 0 else mWat_flow_internal);
  else
    der(m) = mb_flow + (if simplify_mWat_flow then 0 else mWat_flow_internal);
  end if;

  if substanceDynamics == Modelica.Fluid.Types.Dynamics.SteadyState then
    zeros(Medium.nXi) = mbXi_flow + mWat_flow_internal * s;
  else
    der(mXi) = mbXi_flow + mWat_flow_internal * s;
  end if;

  if traceDynamics == Modelica.Fluid.Types.Dynamics.SteadyState then
    zeros(Medium.nC)  = mbC_flow + C_flow_internal;
  else
    der(mC)  = mbC_flow + C_flow_internal;
  end if;

  // Properties of outgoing flows
  for i in 1:nPorts loop
      ports[i].p          = medium.p;
      ports[i].h_outflow  = medium.h;
      ports[i].Xi_outflow = medium.Xi;
      ports[i].C_outflow  = C;
  end for;

  annotation (
    Documentation(info="<html>
<p>
Basic model for an ideally mixed fluid volume with the ability to store mass and energy.
It implements a dynamic or a steady-state conservation equation for energy and mass fractions.
The model has zero pressure drop between its ports.
</p>

<h4>Typical use and important parameters</h4>
<p>
Set the parameter <code>use_mWat_flow_in=true</code> to enable an
input connector for <code>mWat_flow</code>.
Otherwise, the model uses <code>mWat_flow = 0</code>.
</p>
<p>
Set the constant <code>simplify_mWat_flow = true</code> to simplify the equation
</p>
<pre>
  port_a.m_flow + port_b.m_flow = - mWat_flow;
</pre>
<p>
to
</p>
<pre>
  port_a.m_flow + port_b.m_flow = 0;
</pre>
<p>
This causes an error in the mass balance of about <i>0.5%</i>, but generally leads to
simpler equations because the pressure drop equations are then decoupled from the
mass exchange in this component.
</p>

<h4>Implementation</h4>
<p>
When extending or instantiating this model, the input
<code>fluidVolume</code>, which is the actual volume occupied by the fluid,
needs to be assigned.
For most components, this can be set to a parameter.
</p>
Input connectors of the model are
<ul>
<li>
<code>Q_flow</code>, which is the sensible plus latent heat flow rate added to the medium, and
</li>
<li>
<code>mWat_flow</code>, which is the moisture mass flow rate added to the medium.
</li>
</ul>
<p>
The model can be used as a dynamic model or as a steady-state model.
However, for a steady-state model with exactly two fluid ports connected,
the model
<a href=\"modelica://Buildings.Fluid.Interfaces.StaticTwoPortConservationEquation\">
Buildings.Fluid.Interfaces.StaticTwoPortConservationEquation</a>
provides a more efficient implementation.
</p>
<p>
For a model that instantiates this model, see
<a href=\"modelica://Buildings.Fluid.MixingVolumes.MixingVolume\">
Buildings.Fluid.MixingVolumes.MixingVolume</a>.
</p>
</html>", revisions="<html>
<ul>
<li>
<<<<<<< HEAD
December 13, 2015, by Michael Wetter:<br/>
Changed <code>semiLinear</code> to <code>actualStream</code> due to a bug in
Dymola 2015 FD01.
=======
January 17, 2016, by Michael Wetter:<br/>
Added parameter <code>use_C_flow</code> and converted <code>C_flow</code>
to a conditionally removed connector.
This is for
<a href=\"https://github.com/iea-annex60/modelica-annex60/issues/372\">#372</a>.
</li>
<li>
December 16, 2015, by Michael Wetter:<br/>
Added <code>C_flow</code> to the steady-state trace substance balance,
and removed the units of <code>C_flow</code> to allow for PPM.
</li>
<li>
December 2, 2015, by Filip Jorissen:<br/>
Added input <code>C_flow</code> and code for handling trace substance insertions.
>>>>>>> b68771cb
</li>
<li>
July 17, 2015, by Michael Wetter:<br/>
Added constant <code>simplify_mWat_flow</code> to remove dependencies of the pressure drop
calculation on the moisture balance.
</li>
<li>
June 5, 2015 by Michael Wetter:<br/>
Removed <code>preferredMediumStates= false</code> in
the instance <code>medium</code> as the default
is already <code>false</code>.
This is for
<a href=\"https://github.com/iea-annex60/modelica-annex60/issues/260\">#260</a>.
</li>
<li>
June 5, 2015 by Filip Jorissen:<br/>
Removed <pre>
Xi(start=X_start[1:Medium.nXi],
       each stateSelect=if (not (substanceDynamics == Modelica.Fluid.Types.Dynamics.SteadyState))
       then StateSelect.prefer else StateSelect.default),
</pre>
and set
<code>preferredMediumStates = false</code>
because the previous declaration led to more equations and
translation problems in large models.
This is for
<a href=\"https://github.com/iea-annex60/modelica-annex60/issues/260\">#260</a>.
</li>
<li>
June 5, 2015, by Michael Wetter:<br/>
Moved assignment of <code>dynBal.U.start</code>
from instance <code>dynBal</code> of <code>PartialMixingVolume</code>
to this model implementation.
This is required for a pedantic model check in Dymola 2016.
It addresses
<a href=\"https://github.com/iea-annex60/modelica-annex60/issues/266\">
issue 266</a>.
This revison also renames the protected variable
<code>rho_nominal</code> to <code>rho_start</code>
as it depends on the start values and not the nominal values.
</li>
<li>
May 22, 2015 by Michael Wetter:<br/>
Removed <pre>
p(stateSelect=if not (massDynamics == Modelica.Fluid.Types.Dynamics.SteadyState)
then StateSelect.prefer else StateSelect.default)
</pre>
because the previous declaration led to the translation error
<pre>
The model requires derivatives of some inputs as listed below:
1 inlet.m_flow
1 inlet.p
</pre>
when translating
<code>Buildings.Fluid.FMI.Examples.FMU.HeaterCooler_u</code>
with a dynamic energy balance.
</li>
<li>
May 6, 2015, by Michael Wetter:<br/>
Corrected documentation.
</li>
<li>
April 13, 2015, by Filip Jorissen:<br/>
Now using <code>semiLinear()</code> function for calculation of
<code>ports_H_flow</code>. This enables Dymola to simplify based on
the <code>min</code> and <code>max</code> attribute of the mass flow rate.
</li>
<li>
February 16, 2015, by Filip Jorissen:<br/>
Fixed SteadyState massDynamics implementation for compressible media.
Mass <code>m</code> is now constant.
</li>
<li>
February 5, 2015, by Michael Wetter:<br/>
Changed <code>initalize_p</code> from a <code>parameter</code> to a
<code>constant</code>. This is only required in finite volume models
of heat exchangers (to avoid consistent but redundant initial conditions)
and hence it should be set as a <code>constant</code>.
</li>
<li>
February 3, 2015, by Michael Wetter:<br/>
Removed <code>stateSelect.prefer</code> for temperature.
This is for
<a href=\"https://github.com/iea-annex60/modelica-annex60/issues/160\">#160</a>.
</li>
<li>October 21, 2014, by Filip Jorissen:<br/>
Added parameter <code>mFactor</code> to increase the thermal capacity.
</li>
<li>
October 6, 2014, by Michael Wetter:<br/>
Changed medium declaration in ports to be final.
</li>
<li>
October 6, 2014, by Michael Wetter:<br/>
Set start attributes in <code>medium</code> to avoid in OpenModelica the warning
alias set with several free start values.
</li>
<li>
October 3, 2014, by Michael Wetter:<br/>
Changed assignment of nominal value to avoid in OpenModelica the warning
alias set with different nominal values.
</li>
<li>
July 3, 2014, by Michael Wetter:<br/>
Added parameter <code>initialize_p</code>. This is required
to enable the coil models to initialize the pressure in the first
volume, but not in the downstream volumes. Otherwise,
the initial equations will be overdetermined, but consistent.
This change was done to avoid a long information message that appears
when translating models.
</li>
<li>
May 29, 2014, by Michael Wetter:<br/>
Removed undesirable annotation <code>Evaluate=true</code>.
</li>
<li>
February 11, 2014 by Michael Wetter:<br/>
Improved documentation for <code>Q_flow</code> input.
</li>
<li>
September 17, 2013 by Michael Wetter:<br/>
Added start value for <code>hOut</code>.
</li>
<li>September 10, 2013 by Michael Wetter:<br/>
Removed unrequired parameter <code>i_w</code>.<br/>
Corrected the syntax error
<code>Medium.ExtraProperty C[Medium.nC](each nominal=C_nominal)</code>
to
<code>Medium.ExtraProperty C[Medium.nC](nominal=C_nominal)</code>
because <code>C_nominal</code> is a vector.
This syntax error caused a compilation error in OpenModelica.
</li>
<li>
July 30, 2013 by Michael Wetter:<br/>
Changed connector <code>mXi_flow[Medium.nXi]</code>
to a scalar input connector <code>mWat_flow</code>.
The reason is that <code>mXi_flow</code> does not allow
to compute the other components in <code>mX_flow</code> and
therefore leads to an ambiguous use of the model.
By only requesting <code>mWat_flow</code>, the mass balance
and species balance can be implemented correctly.
</li>
<li>
March 27, 2013 by Michael Wetter:<br/>
Removed wrong unit attribute of <code>COut</code>,
and added min and max attributes for <code>XiOut</code>.
</li>
<li>
July 31, 2011 by Michael Wetter:<br/>
Added test to stop model translation if the setting for
<code>energyBalance</code> and <code>massBalance</code>
can lead to inconsistent equations.
</li>
<li>
July 26, 2011 by Michael Wetter:<br/>
Removed the option to use <code>h_start</code>, as this
is not needed for building simulation.
Also removed the reference to <code>Modelica.Fluid.System</code>.
Moved parameters and medium to
<a href=\"Buildings.Fluid.Interfaces.LumpedVolumeDeclarations\">
Buildings.Fluid.Interfaces.LumpedVolumeDeclarations</a>.
<li>
July 14, 2011 by Michael Wetter:<br/>
Added start value for medium density.
</li>
<li>
March 29, 2011 by Michael Wetter:<br/>
Changed default value for <code>substanceDynamics</code> and
<code>traceDynamics</code> from <code>energyDynamics</code>
to <code>massDynamics</code>.
</li>
<li>
September 28, 2010 by Michael Wetter:<br/>
Changed array index for nominal value of <code>Xi</code>.
<li>
September 13, 2010 by Michael Wetter:<br/>
Set nominal attributes for medium based on default medium values.
</li>
<li>
July 30, 2010 by Michael Wetter:<br/>
Added parameter <code>C_nominal</code> which is used as the nominal attribute for <code>C</code>.
Without this value, the ODE solver gives wrong results for concentrations around 1E-7.
</li>
<li>
March 21, 2010 by Michael Wetter:<br/>
Changed pressure start value from <code>system.p_start</code>
to <code>Medium.p_default</code> since HVAC models may have water and
air, which are typically at different pressures.
</li>
<li><i>February 6, 2010</i> by Michael Wetter:<br/>
Added to <code>Medium.BaseProperties</code> the initialization
<code>X(start=X_start[1:Medium.nX])</code>. Previously, the initialization
was only done for <code>Xi</code> but not for <code>X</code>, which caused the
medium to be initialized to <code>reference_X</code>, ignoring the value of <code>X_start</code>.
</li>
<li><i>October 12, 2009</i> by Michael Wetter:<br/>
Implemented first version in <code>Buildings</code> library, based on model from
<code>Modelica.Fluid 1.0</code>.
</li>
</ul>
</html>"),
    Icon(graphics={            Rectangle(
          extent={{-100,100},{100,-100}},
          fillColor={135,135,135},
          fillPattern=FillPattern.Solid,
          pattern=LinePattern.None),
        Text(
          extent={{-89,17},{-54,34}},
          lineColor={0,0,127},
          textString="mWat_flow"),
        Text(
          extent={{-89,52},{-54,69}},
          lineColor={0,0,127},
          textString="Q_flow"),
        Line(points={{-56,-73},{81,-73}}, color={255,255,255}),
        Line(points={{-42,55},{-42,-84}}, color={255,255,255}),
        Polygon(
          points={{-42,67},{-50,45},{-34,45},{-42,67}},
          lineColor={255,255,255},
          fillColor={255,255,255},
          fillPattern=FillPattern.Solid),
        Polygon(
          points={{87,-73},{65,-65},{65,-81},{87,-73}},
          lineColor={255,255,255},
          fillColor={255,255,255},
          fillPattern=FillPattern.Solid),
        Line(
          points={{-42,-28},{-6,-28},{18,4},{40,12},{66,14}},
          color={255,255,255},
          smooth=Smooth.Bezier),
        Text(
          extent={{-155,-120},{145,-160}},
          lineColor={0,0,255},
          textString="%name")}),
    Diagram(coordinateSystem(preserveAspectRatio=false, extent={{-100,-100},{100,
            100}})));
end ConservationEquation;<|MERGE_RESOLUTION|>--- conflicted
+++ resolved
@@ -343,11 +343,6 @@
 </html>", revisions="<html>
 <ul>
 <li>
-<<<<<<< HEAD
-December 13, 2015, by Michael Wetter:<br/>
-Changed <code>semiLinear</code> to <code>actualStream</code> due to a bug in
-Dymola 2015 FD01.
-=======
 January 17, 2016, by Michael Wetter:<br/>
 Added parameter <code>use_C_flow</code> and converted <code>C_flow</code>
 to a conditionally removed connector.
@@ -360,9 +355,13 @@
 and removed the units of <code>C_flow</code> to allow for PPM.
 </li>
 <li>
+December 13, 2015, by Michael Wetter:<br/>
+Changed <code>semiLinear</code> to <code>actualStream</code> due to a bug in
+Dymola 2015 FD01.
+</li>
+<li>
 December 2, 2015, by Filip Jorissen:<br/>
 Added input <code>C_flow</code> and code for handling trace substance insertions.
->>>>>>> b68771cb
 </li>
 <li>
 July 17, 2015, by Michael Wetter:<br/>
