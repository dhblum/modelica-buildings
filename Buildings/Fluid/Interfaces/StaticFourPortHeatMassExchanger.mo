within Buildings.Fluid.Interfaces;
model StaticFourPortHeatMassExchanger
  "Partial model transporting two fluid streams between four ports without storing mass or energy"
  extends Buildings.Fluid.Interfaces.PartialFourPortInterface;
  extends Buildings.Fluid.Interfaces.FourPortFlowResistanceParameters(
   final computeFlowResistance1=(dp1_nominal > Modelica.Constants.eps),
   final computeFlowResistance2=(dp2_nominal > Modelica.Constants.eps));

  parameter Boolean homotopyInitialization = true "= true, use homotopy method"
    annotation(Evaluate=true, Dialog(tab="Advanced"));

  parameter Boolean prescribedHeatFlowRate1(start=false)
    "Set to true if the heat flow rate into fluid 1 is not a function of the component temperature."
   annotation(Evaluate=true,
     Dialog(tab="Assumptions",
      group="Heat transfer"));
  parameter Boolean prescribedHeatFlowRate2(start=false)
    "Set to true if the heat flow rate into fluid 2 is not a function of the component temperature."
   annotation(Evaluate=true,
     Dialog(tab="Assumptions",
      group="Heat transfer"));
  input Modelica.SIunits.HeatFlowRate Q1_flow
    "Heat transferred into the medium 1";
  input Medium1.MassFlowRate mWat1_flow
    "Moisture mass flow rate added to the medium 1";
  input Modelica.SIunits.HeatFlowRate Q2_flow
    "Heat transferred into the medium 2";
  input Medium2.MassFlowRate mWat2_flow
    "Moisture mass flow rate added to the medium 2";
  constant Boolean sensibleOnly1
    "Set to true if sensible exchange only for medium 1";
  constant Boolean sensibleOnly2
    "Set to true if sensible exchange only for medium 2";
<<<<<<< HEAD
//protected -- fixme: made public for numerical experiments
=======

protected
>>>>>>> fe7ebbe1
  Buildings.Fluid.Interfaces.StaticTwoPortHeatMassExchanger bal1(
    final sensibleOnly = sensibleOnly1,
    redeclare final package Medium=Medium1,
    final prescribedHeatFlowRate=prescribedHeatFlowRate1,
    final m_flow_nominal = m1_flow_nominal,
    final dp_nominal = dp1_nominal,
    final allowFlowReversal = allowFlowReversal1,
    final m_flow_small = m1_flow_small,
    final homotopyInitialization = homotopyInitialization,
    final from_dp = from_dp1,
    final linearizeFlowResistance = linearizeFlowResistance1,
    final deltaM = deltaM1,
    final Q_flow = Q1_flow,
    final mWat_flow = mWat1_flow)
    "Model for heat, mass, species, trace substance and pressure balance of stream 1";
  Buildings.Fluid.Interfaces.StaticTwoPortHeatMassExchanger bal2(
    final sensibleOnly = sensibleOnly2,
    redeclare final package Medium=Medium2,
    final prescribedHeatFlowRate=prescribedHeatFlowRate2,
    final m_flow_nominal = m2_flow_nominal,
    final dp_nominal = dp2_nominal,
    final allowFlowReversal = allowFlowReversal2,
    final m_flow_small = m2_flow_small,
    final homotopyInitialization = homotopyInitialization,
    final from_dp = from_dp2,
    final linearizeFlowResistance = linearizeFlowResistance2,
    final deltaM = deltaM2,
    final Q_flow = Q2_flow,
    final mWat_flow = mWat2_flow)
    "Model for heat, mass, species, trace substance and pressure balance of stream 2";
equation
  connect(bal1.port_a, port_a1);
  connect(bal1.port_b, port_b1);
  connect(bal2.port_a, port_a2);
  connect(bal2.port_b, port_b2);
  annotation (
    preferredView="info",
    Documentation(info="<html>
<p>
This component transports two fluid streams between four ports, without
storing mass or energy. It is similar to
<a href=\"modelica://Buildings.Fluid.Interfaces.StaticTwoPortHeatMassExchanger\">
Buildings.Fluid.Interfaces.StaticTwoPortHeatMassExchanger</a>,
but it has four ports instead of two.
</p>
<p>
If <code>dp<i>N</i>_nominal &gt; Modelica.Constants.eps</code>,
where <code><i>N</i></code> denotes the fluid <i>1</i> or <i>2</i>,
then the model computes
pressure drop due to flow friction in the respective fluid stream.
The pressure drop is defined by a quadratic function that goes through
the point <code>(m<i>N</i>_flow_nominal, dp<i>N</i>_nominal)</code>.
At <code>|m<i>N</i>_flow| &lt; deltaM<i>N</i> * m<i>N</i>_flow_nominal</code>,
the pressure drop vs. flow relation is linearized.
If the parameter <code>linearizeFlowResistance<i>N</i></code> is set to true,
then the whole pressure drop vs. flow resistance curve is linearized.
</p>

<h4>Implementation</h4>
<p>
This model uses inputs and constants that need to be set by models
that extend or instantiate this model.
The following inputs need to be assigned, where <code><i>N</i></code> denotes <code>1</code> or
<code>2</code>:</p>
<ul>
<li>
<code>Q<i>N</i>_flow</code>, which is the heat flow rate added to the medium <i>N</i>.
</li>
<li>
<code>mWat<i>N</i>_flow</code>, which is the moisture mass flow rate added to the medium <i>N</i>.
</li>
</ul>
<p>
Set the constant <code>sensibleOnly<i>N</i>=true</code> if the model that extends
or instantiates this model sets <code>mWat<i>N</i>_flow = 0</code>.
</p>
<p>
     Note that the model does not implement <code>0 = Q1_flow + Q2_flow</code> or
     <code>0 = mXi1_flow + mXi2_flow</code>. If there is no heat or mass transfer
     with the environment, then a model that extends this model needs to provide these
     equations.
</p>
</html>", revisions="<html>
<ul>
<li>
November 13, 2013 by Michael Wetter:<br/>
Added parameter <code>homotopyInitialization</code> as
it has been removed in the base class.
</li>
<li>
November 13, 2013, by Michael Wetter:<br/>
Removed <code>import Modelica.Constants;</code> statement.
</li>
<li>
October 8, 2013, by Michael Wetter:<br/>
Removed parameter <code>show_V_flow</code>.
</li>
<li>
July 30, 2013 by Michael Wetter:<br/>
Changed connector <code>mXi_flow[Medium.nXi]</code>
to a scalar input connector <code>mWat_flow</code>.
The reason is that <code>mXi_flow</code> does not allow
to compute the other components in <code>mX_flow</code> and
therefore leads to an ambiguous use of the model.
By only requesting <code>mWat_flow</code>, the mass balance
and species balance can be implemented correctly.
</li>
<li>
March 29, 2011, by Michael Wetter:<br/>
Changed energy and mass balance to avoid a division by zero if <code>m_flow=0</code>.
</li>
<li>
March 27, 2011, by Michael Wetter:<br/>
Added <code>homotopy</code> operator.
</li>
<li>
August 19, 2010, by Michael Wetter:<br/>
Fixed bug in energy and moisture balance that affected results if a component
adds or removes moisture to the air stream.
In the old implementation, the enthalpy and species
outflow at <code>port_b</code> was multiplied with the mass flow rate at
<code>port_a</code>. The old implementation led to small errors that were proportional
to the amount of moisture change. For example, if the moisture added by the component
was <code>0.005 kg/kg</code>, then the error was <code>0.5%</code>.
Also, the results for forward flow and reverse flow differed by this amount.
With the new implementation, the energy and moisture balance is exact.
</li>
<li>
March 22, 2010, by Michael Wetter:<br/>
Added constants <code>sensibleOnly1</code> and
<code>sensibleOnly2</code> to
simplify species balance equations.
</li>
<li>
April 13, 2009, by Michael Wetter:<br/>
Added model to compute flow friction.
</li>
<li>
March 25, 2008, by Michael Wetter:<br/>
First implementation.
</li>
</ul>
</html>"),
    Icon(coordinateSystem(
        preserveAspectRatio=false,
        extent={{-100,-100},{100,100}},
        grid={1,1}), graphics={
        Rectangle(
          extent={{-70,80},{70,-80}},
          lineColor={0,0,255},
          pattern=LinePattern.None,
          fillColor={95,95,95},
          fillPattern=FillPattern.Solid),
        Rectangle(
          extent={{-100,65},{101,55}},
          lineColor={0,0,255},
          pattern=LinePattern.None,
          fillColor={0,0,0},
          fillPattern=FillPattern.Solid),
        Rectangle(
          extent={{-100,-55},{101,-65}},
          lineColor={0,0,255},
          pattern=LinePattern.None,
          fillColor={0,0,0},
          fillPattern=FillPattern.Solid)}));
end StaticFourPortHeatMassExchanger;<|MERGE_RESOLUTION|>--- conflicted
+++ resolved
@@ -31,12 +31,7 @@
     "Set to true if sensible exchange only for medium 1";
   constant Boolean sensibleOnly2
     "Set to true if sensible exchange only for medium 2";
-<<<<<<< HEAD
-//protected -- fixme: made public for numerical experiments
-=======
-
 protected
->>>>>>> fe7ebbe1
   Buildings.Fluid.Interfaces.StaticTwoPortHeatMassExchanger bal1(
     final sensibleOnly = sensibleOnly1,
     redeclare final package Medium=Medium1,
