within Buildings.Fluid.FMI.Interfaces;
connector Inlet "Connector for fluid inlet"
  replaceable package Medium = Modelica.Media.Interfaces.PartialMedium
    "Medium model" annotation (choicesAllMatching=true);

  parameter Boolean use_p_in = true
    "= true to use a pressure from connector, false to output Medium.p_default"
    annotation(Evaluate=true);

  parameter Boolean allowFlowReversal = true
    "= true to allow flow reversal, false restricts to design direction (inlet -> outlet)"
    annotation(Dialog(tab="Assumptions"), Evaluate=true);

  input Medium.MassFlowRate m_flow
    "Mass flow rate from the connection point into the component";
  Buildings.Fluid.FMI.Interfaces.PressureInput p(displayUnit="Pa") if
     use_p_in "Thermodynamic pressure in the connection point";

  input Buildings.Fluid.FMI.Interfaces.FluidProperties forward(
    redeclare final package Medium = Medium) "Inflowing properties";
  output Buildings.Fluid.FMI.Interfaces.FluidProperties backward(
    redeclare final package Medium = Medium) if
       allowFlowReversal "Outflowing properties" annotation ();

  annotation (defaultComponentName="port_a",
  Icon(coordinateSystem(preserveAspectRatio=false, extent={{-100,-100},
            {100,100}}), graphics={Polygon(
          points={{-100,100},{-100,-100},{100,0},{-100,100}},
          lineColor={0,0,255},
          smooth=Smooth.None,
          fillPattern=FillPattern.Backward,
          fillColor={0,0,255})}),
    Documentation(info="<html>
<p>
This is a connector for a fluid inlet.
The connector takes as an input the 
following quantities:
</p>
<ul>
<li>
The mass flow rate <code>m_flow</code>.
</li>
<li>
The pressure <code>p</code>,
unless <code>use_p_in=false</code>.
</li>
<li>
The temperature of the inflowing fluid
<code>forward.T</code>, 
e.g., the temperature of the fluid that streams out of the component if <code>m_flow &gt; 0</code>.
</li>
<li>
The mass fraction of the inflowing fluid
<code>forward.Xi</code>,
unless <code>Medium.nXi=0</code>.
</li>
<li>
The trace substances of the inflowing fluid
<code>forward.C</code>, 
unless <code>Medium.nC=0</code>.
</li>
</ul>
<p>
If <code>allowFlowReversal = true</code>,
the connector also outputs the following quantities.
</p>
<ul>
<li>
The temperature of the outflowing fluid
<code>backward.T</code>,
e.g., if <code>m_flow &le; 0</code>.
</li>
<li>
The mass fraction of the outflowing fluid
<code>backward.Xi</code>,
unless <code>Medium.nXi=0</code>.
</li>
<li>
The trace substances of the outflowing fluid 
<code>backward.C</code>,
unless <code>Medium.nC=0</code>.
</li>
</ul>
<p>
If <code>allowFlowReversal = false</code>, then these outputs are not present.
</p>
</html>", revisions="<html>
<ul>
<li>
<<<<<<< HEAD
April 15, 2015 by Michael Wetter:<br/>
Changed connector variable to be temperature instead of
specific enthalpy.
=======
April 29, 2015, by Michael Wetter:<br/>
Redesigned to conditionally remove the pressure connector
if <code>use_p_in=false</code>.
>>>>>>> 46843fce
</li>
<li>
November 8, 2014 by Michael Wetter:<br/>
First implementation.
</li>
</ul>
</html>"));
end Inlet;<|MERGE_RESOLUTION|>--- conflicted
+++ resolved
@@ -87,15 +87,14 @@
 </html>", revisions="<html>
 <ul>
 <li>
-<<<<<<< HEAD
+April 29, 2015, by Michael Wetter:<br/>
+Redesigned to conditionally remove the pressure connector
+if <code>use_p_in=false</code>.
+</li>
+<li>
 April 15, 2015 by Michael Wetter:<br/>
 Changed connector variable to be temperature instead of
 specific enthalpy.
-=======
-April 29, 2015, by Michael Wetter:<br/>
-Redesigned to conditionally remove the pressure connector
-if <code>use_p_in=false</code>.
->>>>>>> 46843fce
 </li>
 <li>
 November 8, 2014 by Michael Wetter:<br/>
