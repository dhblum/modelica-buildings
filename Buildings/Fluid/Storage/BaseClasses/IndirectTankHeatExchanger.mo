within Buildings.Fluid.Storage.BaseClasses;
model IndirectTankHeatExchanger
  "Heat exchanger typically submerged in a fluid with a second fluid circulating through it"

  replaceable package MediumHex = Modelica.Media.Interfaces.PartialMedium
    "Heat transfer fluid flowing through the heat exchanger";
  replaceable package MediumTan = Modelica.Media.Interfaces.PartialMedium
    "Heat transfer fluid inside the tank";

  extends Buildings.Fluid.Interfaces.TwoPortFlowResistanceParameters;
  extends Buildings.Fluid.Interfaces.LumpedVolumeDeclarations(
      redeclare final package Medium = MediumHex);
  extends Buildings.Fluid.Interfaces.PartialTwoPortInterface(
    redeclare final package Medium = MediumHex,
    final show_T=false);

  parameter Integer nSeg(min=2) "Number of segments in the heat exchanger";
  parameter Modelica.SIunits.HeatCapacity CHex
    "Capacitance of the heat exchanger";
  parameter Modelica.SIunits.Volume volHexFlu
    "Volume of heat transfer fluid in the heat exchanger";
  parameter Modelica.SIunits.HeatFlowRate Q_flow_nominal
    "Heat transfer at nominal conditions"
  annotation(Dialog(tab="General", group="Nominal condition"));

  final parameter Modelica.SIunits.ThermalConductance UA_nominal=
    abs(Q_flow_nominal/(THex_nominal-TTan_nominal))
    "Nominal UA value for the heat exchanger";
  parameter Modelica.SIunits.Temperature TTan_nominal
    "Temperature of fluid inside the tank at UA_nominal"
    annotation(Dialog(tab="General", group="Nominal condition"));
  parameter Modelica.SIunits.Temperature THex_nominal
    "Temperature of fluid inside the heat exchanger at UA_nominal"
    annotation(Dialog(tab="General", group="Nominal condition"));
  parameter Real r_nominal(min=0, max=1)=0.5
    "Ratio between coil inside and outside convective heat transfer"
          annotation(Dialog(tab="General", group="Nominal condition"));

  parameter Modelica.SIunits.Diameter dExtHex
    "Exterior diameter of the heat exchanger pipe";

  parameter Modelica.Fluid.Types.Dynamics energyDynamics=Modelica.Fluid.Types.Dynamics.DynamicFreeInitial
    "Formulation of energy balance for heat exchanger internal fluid mass"
    annotation(Evaluate=true, Dialog(tab = "Dynamics", group="Equations"));
  parameter Modelica.Fluid.Types.Dynamics energyDynamicsSolid=energyDynamics
    "Formulation of energy balance for heat exchanger solid mass"
    annotation(Evaluate=true, Dialog(tab = "Dynamics", group="Equations"));
  parameter Modelica.Fluid.Types.Dynamics massDynamics=energyDynamics
    "Formulation of mass balance for heat exchanger"
    annotation(Evaluate=true, Dialog(tab = "Dynamics", group="Equations"));

  parameter Boolean homotopyInitialization = true "= true, use homotopy method"
    annotation(Evaluate=true, Dialog(tab="Advanced"));

  parameter Boolean hA_flowDependent = true
    "Set to false to make the convective heat coefficient calculation of the fluid inside the coil independent of mass flow rate"
    annotation(Dialog(tab="Advanced", group="Modeling detail"), Evaluate=true);
  parameter Boolean hA_temperatureDependent = true
    "Set to false to make the convective heat coefficient calculation of the fluid inside the coil independent of temperature"
    annotation(Dialog(tab="Advanced", group="Modeling detail"), Evaluate=true);

  Modelica.Thermal.HeatTransfer.Interfaces.HeatPort_a port[nSeg]
    "Heat port connected to water inside the tank"
    annotation (Placement(transformation(extent={{-10,-160},{10,-140}}),
        iconTransformation(extent={{-10,-108},{10,-88}})));

  FixedResistances.FixedResistanceDpM res(
    redeclare final package Medium = MediumHex,
    final dp_nominal=dp_nominal,
    final m_flow_nominal=m_flow_nominal,
    final allowFlowReversal=allowFlowReversal,
    final homotopyInitialization=homotopyInitialization,
    final show_T=show_T,
    final from_dp=from_dp,
    final linearized=linearizeFlowResistance)
    "Calculates the flow resistance and pressure drop through the heat exchanger"
    annotation (Placement(transformation(extent={{46,-60},{66,-40}})));

  MixingVolumes.MixingVolume vol[nSeg](each nPorts=2,
    each m_flow_nominal=m_flow_nominal,
    redeclare each package Medium = MediumHex,
    each V=volHexFlu/nSeg,
    each energyDynamics=energyDynamics,
    each massDynamics=massDynamics,
    each p_start=p_start,
    each T_start=T_start,
    each X_start=X_start,
    each C_start=C_start,
    each C_nominal=C_nominal,
    each final prescribedHeatFlowRate = false,
    each final allowFlowReversal=allowFlowReversal) "Heat exchanger fluid"
    annotation (Placement(transformation(extent={{-32,-40},{-12,-20}})));
  Modelica.Thermal.HeatTransfer.Components.HeatCapacitor cap[nSeg](
     each C=CHex/nSeg,
<<<<<<< HEAD
     T(each start=T_start,
       each fixed=(energyDynamicsSolid == Modelica.Fluid.Types.Dynamics.FixedInitial)),
     der_T(
       each fixed=(energyDynamicsSolid == Modelica.Fluid.Types.Dynamics.SteadyStateInitial))) if
             not energyDynamicsSolid == Modelica.Fluid.Types.Dynamics.SteadyState
=======
     der_T(
      each fixed=(energyDynamicsSolid == Modelica.Fluid.Types.Dynamics.SteadyStateInitial)),
    T(each start=T_start,
      each fixed=(energyDynamicsSolid == Modelica.Fluid.Types.Dynamics.FixedInitial))) if
         not energyDynamicsSolid == Modelica.Fluid.Types.Dynamics.SteadyState
>>>>>>> 5b12bc92
    "Thermal mass of the heat exchanger"
    annotation (Placement(transformation(extent={{-6,6},{14,26}})));
protected
  Sensors.MassFlowRate senMasFlo(
    redeclare package Medium = MediumHex,
    allowFlowReversal=allowFlowReversal)
    "Mass flow rate of the heat transfer fluid"
    annotation (Placement(transformation(extent={{-80,-40},{-60,-60}})));
  Modelica.Thermal.HeatTransfer.Components.Convection htfToHex[nSeg]
    "Convection coefficient between the heat transfer fluid and heat exchanger"
    annotation (Placement(transformation(extent={{-10,12},{-30,-8}})));
  Modelica.Thermal.HeatTransfer.Components.Convection HexToTan[nSeg]
    "Convection coefficient between the heat exchanger and the surrounding medium"
    annotation (Placement(transformation(extent={{20,12},{40,-8}})));
  Modelica.Thermal.HeatTransfer.Sensors.TemperatureSensor temSenHex[nSeg]
    "Temperature of the heat transfer fluid"
    annotation (Placement(
        transformation(
        extent={{-10,-10},{10,10}},
        origin={-20,-70})));
  Modelica.Thermal.HeatTransfer.Sensors.TemperatureSensor temSenWat[nSeg]
    "Temperature sensor of the fluid surrounding the heat exchanger"
    annotation (Placement(transformation(
        extent={{-10,-10},{10,10}},
        rotation=90,
        origin={68,40})));
  Modelica.Blocks.Routing.Replicator rep(nout=nSeg)
    "Replicates senMasFlo signal from 1 seg to nSeg"
    annotation (Placement(transformation(extent={{-44,-108},{-24,-88}})));
  HeatExchangers.BaseClasses.HACoilInside hAPipIns[nSeg](
    each m_flow_nominal=m_flow_nominal,
    each hA_nominal=UA_nominal/nSeg*(r_nominal + 1)/r_nominal,
    each T_nominal=THex_nominal,
    each final flowDependent=hA_flowDependent,
    each final temperatureDependent=hA_temperatureDependent)
    "Computation of convection coefficients inside the coil"
    annotation (Placement(
        transformation(
        extent={{-10,-10},{10,10}},
        origin={20,-80})));
  HeatExchangers.BaseClasses.HANaturalCylinder hANatCyl[nSeg](
    redeclare each final package Medium = Medium,
    each final ChaLen=dExtHex,
    each final hA_nominal=UA_nominal/nSeg*(1 + r_nominal),
    each final TFlu_nominal=TTan_nominal,
    each final TSur_nominal=TTan_nominal-(r_nominal/(1+r_nominal))*(TTan_nominal-THex_nominal))
    "Calculates an hA value for each side of the heat exchanger"
    annotation (Placement(transformation(
        extent={{-10,-10},{10,10}},
        origin={10,110})));
  Modelica.Thermal.HeatTransfer.Sensors.TemperatureSensor temSenSur[nSeg]
    "Temperature at the external surface of the heat exchanger"
    annotation (
      Placement(transformation(
        extent={{-10,-10},{10,10}},
        rotation=90,
        origin={20,42})));

equation
  for i in 1:(nSeg - 1) loop
    connect(vol[i].ports[2], vol[i + 1].ports[1]);
  end for;

  connect(rep.u,senMasFlo. m_flow) annotation (Line(
      points={{-46,-98},{-70,-98},{-70,-61}},
      color={0,0,127},
      smooth=Smooth.None));
  connect(port,HexToTan. fluid)    annotation (Line(
      points={{4.44089e-16,-150},{88,-150},{88,2},{40,2}},
      color={191,0,0},
      smooth=Smooth.None));
  connect(vol[1].ports[1],senMasFlo.port_b) annotation (Line(
      points={{-24,-40},{-24,-50},{-60,-50}},
      color={0,127,255},
      smooth=Smooth.None));
  connect(cap.port,HexToTan.solid) annotation (Line(
      points={{4,6},{4,2},{20,2}},
      color={191,0,0},
      smooth=Smooth.None));
  connect(vol.heatPort,htfToHex. fluid) annotation (Line(
      points={{-32,-30},{-36,-30},{-36,2},{-30,2}},
      color={191,0,0},
      smooth=Smooth.None));
  connect(htfToHex.solid,HexToTan. solid) annotation (Line(
      points={{-10,2},{20,2}},
      color={191,0,0},
      smooth=Smooth.None));
  connect(temSenHex.T, hAPipIns.T)     annotation (Line(
      points={{-10,-70},{0,-70},{0,-76},{9,-76}},
      color={0,0,127},
      smooth=Smooth.None));
  connect(hAPipIns.hA, htfToHex.Gc)     annotation (Line(
      points={{31,-80},{32,-80},{32,-18},{-20,-18},{-20,-8}},
      color={0,0,127},
      smooth=Smooth.None));
  connect(HexToTan.solid,temSenSur. port) annotation (Line(
      points={{20,2},{20,32}},
      color={191,0,0},
      smooth=Smooth.None));
  connect(temSenWat.port, port)    annotation (Line(
      points={{68,30},{68,2},{88,2},{88,-150},{4.44089e-16,-150}},
      color={191,0,0},
      smooth=Smooth.None));
  connect(temSenSur.T, hANatCyl.TSur)
                                     annotation (Line(
      points={{20,52},{20,70},{-40,70},{-40,114},{-2,114}},
      color={0,0,127},
      smooth=Smooth.None));
  connect(hANatCyl.TFlu, temSenWat.T)
                                     annotation (Line(
      points={{-2,106},{-36,106},{-36,76},{68,76},{68,50}},
      color={0,0,127},
      smooth=Smooth.None));
  connect(port_a, senMasFlo.port_a) annotation (Line(
      points={{-100,0},{-90,0},{-90,-50},{-80,-50}},
      color={0,127,255},
      smooth=Smooth.None));
  connect(vol[nSeg].ports[2], res.port_a) annotation (Line(
      points={{-20,-40},{-20,-50},{46,-50}},
      color={0,127,255},
      smooth=Smooth.None));
  connect(res.port_b, port_b) annotation (Line(
      points={{66,-50},{84,-50},{84,4.44089e-16},{100,4.44089e-16}},
      color={0,127,255},
      smooth=Smooth.None));
  connect(temSenHex.port, vol.heatPort) annotation (Line(
      points={{-30,-70},{-36,-70},{-36,-30},{-32,-30}},
      color={191,0,0},
      smooth=Smooth.None));
  connect(rep.y, hAPipIns.m_flow)     annotation (Line(
      points={{-23,-98},{0,-98},{0,-84},{9,-84}},
      color={0,0,127},
      smooth=Smooth.None));
  connect(hANatCyl.hA,HexToTan. Gc) annotation (Line(
      points={{21,110},{50,110},{50,-14},{30,-14},{30,-8}},
      color={0,0,127},
      smooth=Smooth.None));
  annotation (Diagram(coordinateSystem(preserveAspectRatio=false, extent={{-100,
            -150},{100,150}}), graphics), Icon(coordinateSystem(
          preserveAspectRatio=false, extent={{-100,-150},{100,150}}), graphics={
        Rectangle(
          extent={{-66,64},{74,-96}},
          lineColor={0,0,255},
          pattern=LinePattern.None,
          fillColor={95,95,95},
          fillPattern=FillPattern.Solid),
        Rectangle(
          extent={{-100,5},{101,-5}},
          lineColor={0,0,255},
          pattern=LinePattern.None,
          fillColor={0,0,255},
          fillPattern=FillPattern.Solid),
        Rectangle(
          extent={{-66,-12},{74,-18}},
          lineColor={0,0,255},
          pattern=LinePattern.None,
          fillColor={0,0,0},
          fillPattern=FillPattern.Solid),
        Rectangle(
          extent={{-36,64},{-32,-96}},
          lineColor={0,0,255},
          pattern=LinePattern.None,
          fillColor={0,0,0},
          fillPattern=FillPattern.Solid),
        Rectangle(
          extent={{2,64},{6,-96}},
          lineColor={0,0,255},
          pattern=LinePattern.None,
          fillColor={0,0,0},
          fillPattern=FillPattern.Solid),
        Rectangle(
          extent={{40,64},{44,-96}},
          lineColor={0,0,255},
          pattern=LinePattern.None,
          fillColor={0,0,0},
          fillPattern=FillPattern.Solid)}),
          defaultComponentName="indTanHex",
        Documentation(info = "<html>
          <p>
          This model is a heat exchanger with a moving fluid on one side and a stagnant fluid on the other.
          It is intended for use when a heat exchanger is submerged in a stagnant fluid.
          For example, the heat exchanger in a storage tank which is part of a solar thermal system.
          </p>
          <p>
          This component models the fluid in the heat exchanger, convection between the fluid and
          the heat exchanger, and convection from the heat exchanger to the surrounding fluid.
          </p>
          <p>
          The model is based on <a href=\"Buildings.Fluid.HeatExchangers.BaseClasses.HACoilInside\">
          Buildings.Fluid.HeatExchangers.BaseClasses.HACoilInside</a> and
          <a href=\"Buildings.Fluid.HeatExchangers.BaseClasses.HANaturalCylinder\">
          Buildings.Fluid.HeatExchangers.BaseClasses.HANaturalCylinder</a>.
          </p>
          <p>
          The fluid ports are intended to be connected to a circulated heat transfer fluid
          while the heat port is intended to be connected to a stagnant fluid.
          </p>
          </html>",
          revisions="<html>
<ul>
<li>
January 7, 2016, by Filip Jorissen:<br/>
Propagated <code>flowDependent</code> and <code>temperatureDependent</code>
in <code>hAPipIns</code>.
This is for issue
<a href=\"https://github.com/lbl-srg/modelica-buildings/issues/454\">#454</a>.
</li>
<li>
September 24, 2015 by Michael Wetter:<br/>
Set <code>fixed</code> attribute in <code>cap.T</code> to avoid
unspecified initial conditions.
</li>
<li>
July 2, 2015, by Michael Wetter:<br/>
Set <code>prescribedHeatFlowRate=false</code> in control volume.
</li>
<li>
July 1, 2015, by Filip Jorissen:<br/>
Added parameter <code>energyDynamicsSolid</code>.
This is for 
<a href=\"https://github.com/lbl-srg/modelica-buildings/issues/434\">
#434</a>.
</li>
<li>
March 28, 2015, by Filip Jorissen:<br/>
Propagated <code>allowFlowReversal</code>.
</li>
          <li>
          August 29, 2014, by Michael Wetter:<br/>
          Introduced <code>MediumTan</code> for the tank medium, and assigned <code>Medium</code>
          to be equal to <code>MediumHex</code>.
          This is to correct issue <a href=\"https://github.com/lbl-srg/modelica-buildings/issues/271\">
          #271</a>.
          </li>
          <li>
          June 18, 2014, by Michael Wetter:<br/>
          Set initial equations for <code>cap</code>, and renamed this instance from
          <code>Cap</code> to <code>cap</code>.
          This was done to avoid a warning during translation, and to comply with
          the coding convention.
          </li>
          <li>
          October 8, 2013, by Michael Wetter:<br/>
          Removed parameter <code>show_V_flow</code>.
          </li>
          <li>
          January 29, 2013, by Peter Grant:<br/>
          First implementation.
          </li>
          </ul>
          </html>"));
end IndirectTankHeatExchanger;<|MERGE_RESOLUTION|>--- conflicted
+++ resolved
@@ -92,19 +92,11 @@
     annotation (Placement(transformation(extent={{-32,-40},{-12,-20}})));
   Modelica.Thermal.HeatTransfer.Components.HeatCapacitor cap[nSeg](
      each C=CHex/nSeg,
-<<<<<<< HEAD
      T(each start=T_start,
        each fixed=(energyDynamicsSolid == Modelica.Fluid.Types.Dynamics.FixedInitial)),
      der_T(
        each fixed=(energyDynamicsSolid == Modelica.Fluid.Types.Dynamics.SteadyStateInitial))) if
              not energyDynamicsSolid == Modelica.Fluid.Types.Dynamics.SteadyState
-=======
-     der_T(
-      each fixed=(energyDynamicsSolid == Modelica.Fluid.Types.Dynamics.SteadyStateInitial)),
-    T(each start=T_start,
-      each fixed=(energyDynamicsSolid == Modelica.Fluid.Types.Dynamics.FixedInitial))) if
-         not energyDynamicsSolid == Modelica.Fluid.Types.Dynamics.SteadyState
->>>>>>> 5b12bc92
     "Thermal mass of the heat exchanger"
     annotation (Placement(transformation(extent={{-6,6},{14,26}})));
 protected
