--- conflicted
+++ resolved
@@ -37,7 +37,7 @@
   Medium.ExtraProperty C[Medium.nC](nominal=C_nominal)
     "Trace substance mixture content";
    // Models for the steady-state and dynamic energy balance.
-// removed protected for experiments
+protected
   Buildings.Fluid.Interfaces.StaticTwoPortConservationEquation steBal(
     sensibleOnly = true,
     redeclare final package Medium=Medium,
@@ -64,14 +64,7 @@
     final mSenFac=mSenFac) if
         not useSteadyStateTwoPort "Model for dynamic energy balance"
     annotation (Placement(transformation(extent={{40,0},{60,20}})));
-<<<<<<< HEAD
-  // Density at medium default values, used to compute the size of control volumes
-protected
-  parameter Modelica.SIunits.Density rho_default=Medium.density(
-    state=state_default) "Density, used to compute fluid mass";
-=======
-
->>>>>>> 8bd03a71
+
   // Density at start values, used to compute initial values and start guesses
   parameter Modelica.SIunits.Density rho_start=Medium.density(
    state=state_start) "Density, used to compute start and guess values";
