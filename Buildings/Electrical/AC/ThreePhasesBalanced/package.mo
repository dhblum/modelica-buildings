within Buildings.Electrical.AC;
package ThreePhasesBalanced "Three phases balanced AC systems"
  extends Modelica.Icons.VariantsPackage;








annotation (Documentation(info="<html>
<p>
Package with models for alternate current (AC) three phase balanced systems.<br/>
Because the phases are balanced, the models in this
package extend the models of the package
<a href=\"modelica://Buildings.Electrical.AC.OnePhase\">
Buildings.Electrical.AC.OnePhase</a>.
</p>
<p>
<<<<<<< HEAD
The models that are part of this package assume by default 480 V as nominal RMS phase 
to phase voltage. This default value can be changed.
=======
The models that are part of this package assume 480 V as nominal RMS phase
to phase voltage.
>>>>>>> 2775a56c
</p>
</html>", revisions="<html>
<ul>
<li>
August 24, 2014, by Marco Bonvini:<br/>
Added User's guide.
</li>
</ul>
</html>"));
end ThreePhasesBalanced;<|MERGE_RESOLUTION|>--- conflicted
+++ resolved
@@ -3,28 +3,17 @@
   extends Modelica.Icons.VariantsPackage;
 
 
-
-
-
-
-
-
 annotation (Documentation(info="<html>
 <p>
 Package with models for alternate current (AC) three phase balanced systems.<br/>
-Because the phases are balanced, the models in this
+Because the phases are balanced, the models in this 
 package extend the models of the package
 <a href=\"modelica://Buildings.Electrical.AC.OnePhase\">
 Buildings.Electrical.AC.OnePhase</a>.
 </p>
 <p>
-<<<<<<< HEAD
 The models that are part of this package assume by default 480 V as nominal RMS phase 
 to phase voltage. This default value can be changed.
-=======
-The models that are part of this package assume 480 V as nominal RMS phase
-to phase voltage.
->>>>>>> 2775a56c
 </p>
 </html>", revisions="<html>
 <ul>
