--- conflicted
+++ resolved
@@ -7,25 +7,22 @@
 <p>
 The package 
 <a href=\"modelica://Buildings.Electrical.AC\">Buildings.Electrical.AC</a>
-models alternate current (AC) electrical systems.
+models alternate current electrical systems.
 </p>
 
 <h4>Modeling assumptions</h4>
 <p>
-The AC models that are part of the library have the ability to use two different
-assumptions:
-</p>
-<p>
-The first assumption is that the frequency is modeled as quasi-stationary, 
+The AC models that are part of the library have the ability to use two use two different
+assumptions. The first assumption is that the frequency is modeled as quasi-stationary, 
 assuming a perfect sine wave with no higher harmonics. Voltages and currents are considered as 
 sine waves and just their amplitudes and phase shifts are taken into account during the analysis.
-With such an assumption, the electric quantities can be represented with phasors, e.g., vectors
+With such an assumptions the electric quantities can be represented with phasors, e.g., vectors
 with a given length and angle. Such a mathematical representation is used to describes the sine waves.
 </p>
 <p>
-The second assumption is the so-called dynamic phasorial representation.
+The second assumption that is introduced in the library is the so called dynamic phasorial representation.
 The basic idea behind the dynamic phasorial representation is to account for dynamic variations of the amplitude
-and the angle of the phasors. This allows to analyze faster dynamics without
+and the angle of the phasors. WIth such an approach is possible to analyze faster dynamics without
 directly representing all the electromagnetic effects and performing a continuous time simulation using first
 principle models. 
 </p>
@@ -35,10 +32,10 @@
 The models contained in this package use the phasorial representation of voltages, currents and powers.
 Each of the electric quantities is represented by a complex number that internally is represented as a vector
 with two components. Those vectors can be represented in the so called Argand plane where on the x-axis
-are the real numbers and on the y-axis are the imaginary numbers.  
+are represented Real numbers while on the y-axis imaginary numbers.  
 </p>
 <p>
-With such a representation, the complex voltages, currents, and powers are represented as
+With such a representation the complex voltages, currents, and powers are represented as
 </p>
 <p align=\"center\" style=\"font-style:italic;\">
 <span style=\"text-decoration: overline;\">V</span> = V<sub>Re</sub> + j V<sub>Im</sub>,
@@ -47,7 +44,7 @@
 <span style=\"text-decoration: overline;\">I</span> = I<sub>Re</sub> + j I<sub>Im</sub>,
 </p>
 <p align=\"center\" style=\"font-style:italic;\">
-<span style=\"text-decoration: overline;\">S</span> = P + j Q.
+<span style=\"text-decoration: overline;\">S</span> = P + j Q,
 </p>
 
 <p>
@@ -60,9 +57,9 @@
 </p>
 
 <p>
-The subscripts in the figure indicate:
+where the subscripts indicates a
 </p>
-
+<p>
 <ul>
 <li><i>R</i> - purely resistive load</li>
 <li><i>L</i> - purely inductive load</li>
@@ -70,29 +67,21 @@
 <li><i>RL</i> - resistive inductive load</li>
 <li><i>RC</i> - resistive capacitive load</li>
 </ul>
+</p>
 
 <h4>Dynamic phasorial representation</h4>
 <p>
-<<<<<<< HEAD
 More details about the dynamic phasorial representation can be found in <a href=\"#Stankovi1999\">Stankovi Et Al. 1999</a>.
-=======
-More details about the dynamic phasorial representation can be found in <a href=\"#Stankovic1999\">Stankovic Et Al. 1999</a>.
->>>>>>> 2242164a
 </p>
 
 <h4>References</h4>
 <p>
-<<<<<<< HEAD
 <a NAME=\"Stankovi1999\"/>
 A.M. Stankovi, B.C. Lesieutre, T. Aydin.<br/>
 <a href=\"http://www.ece.neu.edu/faculty/stankovic/Jour_papers/pwrs299im.pdf\">
-=======
-<a NAME=\"Stankovic1999\"></a>
-A.M. Stankovic, B.C. Lesieutre, T. Aydin.<br/>
-<a href=\"http://www.ece.neu.edu/faculty/stankovic/Jour_papers/pwrs299im.pdf\"></a>
->>>>>>> 2242164a
 <i>IEEE Transactions on Power Systems</i>, 14(1), Feb. 1999, pp. 9-14.<br/>
 </p>
 
+
 </html>"));
 end UsersGuide;