--- conflicted
+++ resolved
@@ -40,10 +40,12 @@
   parameter Real Zperc "Short circuit impedance";
   parameter Boolean ground_1 = false "Connect side 1 of transformer to ground" annotation(Dialog(tab = "Ground", group="side 1"));
   parameter Boolean ground_2 = true "Connect side 2 of transformer to ground" annotation(Dialog(tab = "Ground", group="side 2"));
+equation
 
   annotation (
   defaultComponentName="tra",
- Icon(graphics={
+  Diagram(coordinateSystem(preserveAspectRatio=false, extent={{-100,
+            -100},{100,100}}), graphics), Icon(graphics={
         Text(
           extent={{-100,-60},{100,-92}},
           lineColor={0,0,0},
@@ -173,15 +175,9 @@
     Documentation(info="<html>
 <p>
 This is a simplified equivalent transformer model.
-<<<<<<< HEAD
 The model accounts for winding Joule losses and leakage reactances 
 that are represented by a series of a resistance <i>R</i> and an
 inductance <i>L</i>. The resistance and the inductance represent both the 
-=======
-The model accounts for winding joule losses and leakage reactances
-that are represented by a serie of a resistance <i>R</i> and an
-inductance <i>L</i>. The resistance and the inductance represent both the
->>>>>>> 2775a56c
 effects of the secondary and primary side of the transformer.
 </p>
 <p>
