--- conflicted
+++ resolved
@@ -33,12 +33,6 @@
       i[2] = -homotopy(actual= (v[2]*P - v[1]*Q)/(V_nominal^2), simplified=0.0);
     else
       //PhaseSystem.phasePowers_vi(terminal.v, terminal.i) = PhaseSystem.phasePowers(P, Q);
-<<<<<<< HEAD
-      i[1] = -homotopy(actual=(v[2]*Q + v[1]*P)/(v[1]^2 + v[2]^2),
-                       simplified=(v[2]*Q + v[1]*P)/(V_nominal^2));
-      i[2] = -homotopy(actual=(v[2]*P - v[1]*Q)/(v[1]^2 + v[2]^2),
-                       simplified=(v[2]*P - v[1]*Q)/(V_nominal^2));
-=======
       if initMode == Buildings.Electrical.Types.InitMode.zero_current then
         i[1] = -homotopy(actual=(v[2]*Q + v[1]*P)/(v[1]^2 + v[2]^2), simplified=0.0);
         i[2] = -homotopy(actual=(v[2]*P - v[1]*Q)/(v[1]^2 + v[2]^2), simplified=0.0);
@@ -47,7 +41,6 @@
         i[2] = -homotopy(actual=(v[2]*P - v[1]*Q)/(v[1]^2 + v[2]^2), simplified=(v[2]*P - v[1]*Q)/(V_nominal^2));
       end if;
 
->>>>>>> 79f44c40
     end if;
 
     Y = {0, 0};
@@ -103,8 +96,8 @@
 is the power factor <i>pf=cos(&phi;)</i>.
 In this model, current leads voltage, as is the case for a capacitor bank.
 For an inductive load, use
-<a href=\"modelica://Buildings.Electrical.AC.OnePhase.Loads.InductiveLoadP\">
-Buildings.Electrical.AC.OnePhase.Loads.InductiveLoadP</a>.</p>
+<a href=\"modelica://Buildings.Electrical.AC.Loads.InductorResistor\">
+Buildings.Electrical.AC.Loads.InductorResistor</a>.</p>
 <p>
 The model computes the phase angle of the power <i>&phi;</i>
 and assigns the complex power <i>S = -P/pf &ang; &phi;</i>.
@@ -116,11 +109,6 @@
 </html>",
       revisions="<html>
 <ul>
-<li>June 17, 2014, by Marco Bonvini:<br/>
-Adde parameter <code>initMode</code> that can be used to 
-select the assumption to be used during initialization phase
-by the homotopy operator.
-</li>
 <li>
 January 2, 2012, by Michael Wetter:<br/>
 First implementation.
