--- conflicted
+++ resolved
@@ -79,14 +79,6 @@
         rotation=0,
         origin={-40,30})));
   Buildings.Fluid.Movers.FlowMachine_m_flow pumRad(
-<<<<<<< HEAD
-      m_flow_nominal=mRad_flow_nominal,
-      redeclare package Medium = MediumW) "Pump for radiator"
-                        annotation (Placement(transformation(
-        extent={{-10,-10},{10,10}},
-        rotation=90,
-        origin={-50,-70})));
-=======
     redeclare package Medium = MediumW,
     energyDynamics=Modelica.Fluid.Types.Dynamics.FixedInitial,
     m_flow_nominal=mRad_flow_nominal) "Pump for radiator"
@@ -96,7 +88,6 @@
       origin={-50,-70})));
 
 //----------------------------------------------------------------------------//
->>>>>>> 12bb3bb1
   Buildings.Fluid.FixedResistances.SplitterFixedResistanceDpM mix(
     redeclare package Medium =MediumW,
     energyDynamics=Modelica.Fluid.Types.Dynamics.FixedInitial,
@@ -602,7 +593,7 @@
 <a href=\"modelica://Buildings.Examples.Tutorial.Boiler.System6\">
 Buildings.Examples.Tutorial.Boiler.System6</a>
 to use a state machine to switch the pumps and the boiler on and off.
-State machines provide an alternate way to implement discrete event, 
+State machines provide an alternate way to implement discrete event,
 reactive and hybrid systems.
 The state machine that is implemented in this model is shown in
 the figure below.
@@ -633,14 +624,14 @@
 We implemented the state machine using blocks from the library
 <a href=\"modelica://Modelica_StateGraph2\">
 Modelica_StateGraph2</a>.
-How to use these blocks is explained in the 
-user's guide of the 
+How to use these blocks is explained in the
+user's guide of the
 <a href=\"modelica://Modelica_StateGraph2\">
 Modelica_StateGraph2</a>
 library.
 </p>
 <p>
-The figure below shows the state machine. 
+The figure below shows the state machine.
 The oval icons are states, and the black bars
 are transitions. The transitions are enabled when their input signal is true.
 The red numbers to the right of the transition indicate the delay in seconds.
@@ -654,10 +645,10 @@
 In our implementation, the state <code>allOff</code> is the initial state,
 indicated by its black arrow.
 The transition <code>T1</code> is used to switch the pumps on.
-Once the pumps are on, transition <code>T2</code> may fire, which 
+Once the pumps are on, transition <code>T2</code> may fire, which
 would switch the boiler on.
 Hence, the boiler can only be on when the pumps are on.
-From the state <code>boilerOn</code>, the only next step can be to 
+From the state <code>boilerOn</code>, the only next step can be to
 transition to the state <code>pumpsOn</code>.
 Once this state has been reached (and hence the boiler is off),
 the pumps can be switched off when transition <code>T4</code> fires.
