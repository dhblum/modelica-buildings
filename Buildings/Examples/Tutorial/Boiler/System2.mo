within Buildings.Examples.Tutorial.Boiler;
model System2
  "2nd part of the system model, consisting of the room with heat transfer and a radiator"
  extends Modelica.Icons.Example;
  replaceable package MediumA =
      Buildings.Media.GasesPTDecoupled.MoistAirUnsaturated;

//-------------------------Step 2: Water as medium-------------------------//
  replaceable package MediumW =
      Buildings.Media.ConstantPropertyLiquidWater "Medium model";
//-------------------------------------------------------------------------//

//------------------------Step 4: Design conditions------------------------//
  parameter Modelica.SIunits.HeatFlowRate Q_flow_nominal = 20000
    "Nominal heat flow rate of radiator";
  parameter Modelica.SIunits.Temperature TRadSup_nominal = 273.15+50
    "Radiator nominal supply water temperature";
  parameter Modelica.SIunits.Temperature TRadRet_nominal = 273.15+40
    "Radiator nominal return water temperature";
  parameter Modelica.SIunits.MassFlowRate mRad_flow_nominal=
    Q_flow_nominal/4200/(TRadSup_nominal-TRadRet_nominal)
    "Radiator nominal mass flow rate";
//------------------------------------------------------------------------//

  inner Modelica.Fluid.System system
    annotation (Placement(transformation(extent={{-80,60},{-60,80}})));
  Fluid.MixingVolumes.MixingVolume vol(
    redeclare package Medium = MediumA,
    energyDynamics=Modelica.Fluid.Types.Dynamics.FixedInitial,
    m_flow_nominal=mA_flow_nominal,
    V=V)
    annotation (Placement(transformation(extent={{60,20},{80,40}})));
  Modelica.Thermal.HeatTransfer.Components.ThermalConductor theCon(G=20000/30)
    "Thermal conductance with the ambient"
    annotation (Placement(transformation(extent={{20,40},{40,60}})));
  parameter Modelica.SIunits.Volume V=6*10*3 "Room volume";
  parameter Modelica.SIunits.MassFlowRate mA_flow_nominal = V*6/3600
    "Nominal mass flow rate";
  parameter Modelica.SIunits.HeatFlowRate QRooInt_flow = 4000
    "Internal heat gains of the room";
  Modelica.Thermal.HeatTransfer.Sources.FixedTemperature TOut(T=263.15)
    "Outside temperature"
    annotation (Placement(transformation(extent={{-20,40},{0,60}})));
  Modelica.Thermal.HeatTransfer.Sources.PrescribedHeatFlow preHea
    "Prescribed heat flow"
    annotation (Placement(transformation(extent={{20,70},{40,90}})));
  Modelica.Thermal.HeatTransfer.Components.HeatCapacitor heaCap(C=2*V*1.2*1006)
    "Heat capacity for furniture and walls"
    annotation (Placement(transformation(extent={{60,50},{80,70}})));
  Modelica.Blocks.Sources.CombiTimeTable timTab(
      extrapolation=Modelica.Blocks.Types.Extrapolation.Periodic,
      smoothness=Modelica.Blocks.Types.Smoothness.ConstantSegments,
      table=[-6*3600, 0;
              8*3600, QRooInt_flow;
             18*3600, 0]) "Time table for internal heat gain"
    annotation (Placement(transformation(extent={{-20,70},{0,90}})));

//-------------------------Step 5: Radiator Model-------------------------//
 Buildings.Fluid.HeatExchangers.Radiators.RadiatorEN442_2 rad(
    redeclare package Medium = MediumW,
    energyDynamics=Modelica.Fluid.Types.Dynamics.FixedInitial,
    Q_flow_nominal=Q_flow_nominal,
    T_a_nominal=TRadSup_nominal,
    T_b_nominal=TRadRet_nominal) "Radiator"
    annotation (Placement(transformation(extent={{0,-20},{20,0}})));
//------------------------------------------------------------------------//

  Fluid.Sources.FixedBoundary sin(nPorts=1, redeclare package Medium = MediumW)
    "Sink for mass flow rate"           annotation (Placement(transformation(
        extent={{-10,-10},{10,10}},
        rotation=90,
        origin={50,-50})));
  Fluid.Sensors.TemperatureTwoPort temSup(redeclare package Medium = MediumW,
      m_flow_nominal=mRad_flow_nominal) "Supply water temperature"
                                          annotation (Placement(transformation(
        extent={{-10,-10},{10,10}},
        rotation=90,
        origin={-50,-40})));
  Modelica.Thermal.HeatTransfer.Sensors.TemperatureSensor temRoo
    "Room temperature" annotation (Placement(transformation(
        extent={{10,-10},{-10,10}},
        rotation=0,
        origin={-40,30})));

//------------------------Step 5: Pump for radiator-----------------------//
<<<<<<< HEAD
  Buildings.Fluid.Movers.FlowMachine_m_flow pumRad(
      m_flow_nominal=mRad_flow_nominal,
      redeclare package Medium = MediumW) "Pump for radiator"
                        annotation (Placement(transformation(
        extent={{-10,-10},{10,10}},
        rotation=90,
        origin={-50,-70})));
=======
Buildings.Fluid.Movers.FlowMachine_m_flow pumRad(
    redeclare package Medium = MediumW,
    energyDynamics=Modelica.Fluid.Types.Dynamics.FixedInitial,
    m_flow_nominal=mRad_flow_nominal) "Pump for radiator"
      annotation (Placement(transformation(
      extent={{-10,-10},{10,10}},
      rotation=90,
      origin={-50,-70})));

>>>>>>> 12bb3bb1
//------------------------------------------------------------------------//

  Fluid.Sources.FixedBoundary sou(
    nPorts=1,
    redeclare package Medium = MediumW,
    T=TRadSup_nominal) "Sink for mass flow rate"
                                        annotation (Placement(transformation(
        extent={{-10,-10},{10,10}},
        rotation=90,
        origin={-50,-110})));

//--------------------------Step 6: Pump control--------------------------//
  Modelica.Blocks.Logical.Hysteresis hysPum(uLow=273.15 + 19,
                                            uHigh=273.15 + 21)
    "Pump hysteresis"
    annotation (Placement(transformation(extent={{-220,-80},{-200,-60}})));

  Modelica.Blocks.Math.BooleanToReal booToReaRad(realTrue=mRad_flow_nominal)
    "Radiator pump signal"
    annotation (Placement(transformation(extent={{-140,-80},{-120,-60}})));
  Modelica.Blocks.Logical.Not not1 "Negate output of hysteresis"
    annotation (Placement(transformation(extent={{-180,-80},{-160,-60}})));
//------------------------------------------------------------------------//

equation
  connect(TOut.port, theCon.port_a) annotation (Line(
      points={{5.55112e-16,50},{20,50}},
      color={191,0,0},
      smooth=Smooth.None));
  connect(theCon.port_b, vol.heatPort) annotation (Line(
      points={{40,50},{50,50},{50,30},{60,30}},
      color={191,0,0},
      smooth=Smooth.None));
  connect(preHea.port, vol.heatPort) annotation (Line(
      points={{40,80},{50,80},{50,30},{60,30}},
      color={191,0,0},
      smooth=Smooth.None));
  connect(heaCap.port, vol.heatPort) annotation (Line(
      points={{70,50},{50,50},{50,30},{60,30}},
      color={191,0,0},
      smooth=Smooth.None));
  connect(timTab.y[1], preHea.Q_flow) annotation (Line(
      points={{1,80},{20,80}},
      color={0,0,127},
      smooth=Smooth.None));
  connect(temSup.port_b, rad.port_a) annotation (Line(
      points={{-50,-30},{-50,-10},{-5.55112e-16,-10}},
      color={0,127,255},
      smooth=Smooth.None));
  connect(rad.port_b, sin.ports[1]) annotation (Line(
      points={{20,-10},{50,-10},{50,-40}},
      color={0,127,255},
      smooth=Smooth.None));
  connect(temRoo.port, vol.heatPort) annotation (Line(
      points={{-30,30},{60,30}},
      color={191,0,0},
      smooth=Smooth.None));
  connect(rad.heatPortCon, vol.heatPort) annotation (Line(
      points={{8,-2.8},{8,30},{60,30}},
      color={191,0,0},
      smooth=Smooth.None));
  connect(rad.heatPortRad, vol.heatPort) annotation (Line(
      points={{12,-2.8},{12,30},{60,30}},
      color={191,0,0},
      smooth=Smooth.None));
  connect(sou.ports[1], pumRad.port_a) annotation (Line(
      points={{-50,-100},{-50,-80}},
      color={0,127,255},
      smooth=Smooth.None));
  connect(pumRad.port_b, temSup.port_a) annotation (Line(
      points={{-50,-60},{-50,-50}},
      color={0,127,255},
      smooth=Smooth.None));
  connect(temRoo.T, hysPum.u) annotation (Line(
      points={{-50,30},{-234,30},{-234,-70},{-222,-70}},
      color={0,0,127},
      smooth=Smooth.None));
  connect(hysPum.y, not1.u) annotation (Line(
      points={{-199,-70},{-182,-70}},
      color={255,0,255},
      smooth=Smooth.None));
  connect(not1.y, booToReaRad.u) annotation (Line(
      points={{-159,-70},{-142,-70}},
      color={255,0,255},
      smooth=Smooth.None));
  connect(booToReaRad.y, pumRad.m_flow_in) annotation (Line(
      points={{-119,-70},{-90.5,-70},{-90.5,-70.2},{-62,-70.2}},
      color={0,0,127},
      smooth=Smooth.None));
  annotation (Documentation(info="<html>
<p>
This part of the system model adds a radiator with a prescribed mass flow
rate to the system that is implemented in
<a href=\"modelica://Buildings.Examples.Tutorial.Boiler.System1\">
Buildings.Examples.Tutorial.Boiler.System1</a>.
</p>
<h4>Implementation</h4>
<p>
This model was built as follows:
</p>
<ol>
<li>
<p>
First, we copied the model
<a href=\"modelica://Buildings.Examples.Tutorial.Boiler.System1\">
Buildings.Examples.Tutorial.Boiler.System1</a>
and called it
<code>Buildings.Examples.Tutorial.Boiler.System2</code>.
</p>
</li>
<li>
<p>
Since this model uses water as the medium, we declared the water medium model
at the top-level of the model by adding the lines
</p>
<pre>
  replaceable package MediumW =
      Buildings.Media.ConstantPropertyLiquidWater \"Medium model\";
</pre>
</li>
<li>
<p>
To model the pump, a temperature sensor which we will need later
for the control, and a flow sink, we made instances of the models
<a href=\"modelica://Buildings.Fluid.Movers.FlowMachine_m_flow\">
Buildings.Fluid.Movers.FlowMachine_m_flow</a>
(instance <code>pumRad</code> for the pump that serves the radiators),
<a href=\"modelica://Buildings.Fluid.Sensors.TemperatureTwoPort\">
Buildings.Fluid.Sensors.TemperatureTwoPort</a>
(instance <code>temSup</code>),
<a href=\"modelica://Buildings.Fluid.HeatExchangers.Radiators.RadiatorEN442_2\">
Buildings.Fluid.HeatExchangers.Radiators.RadiatorEN442_2</a>
(instance <code>rad</code>), and
<a href=\"modelica://Buildings.Fluid.Sources.FixedBoundary\">
Buildings.Fluid.Sources.FixedBoundary</a>
(instance <code>sou</code> and <code>sin</code> for the sink and source
reservoirs, which will later be replace by the boiler loop).
</p>
<p>
In all of these instances, we set the medium model to <code>MediumW</code>.
We also made an instance of the model
Modelica.Thermal.HeatTransfer.Sensors.TemperatureSensor
(instance <code>temRoo</code>) to measure the room temperature.
We connected the model as shown in the figure below.
</p>
<p align=\"center\">
<img alt=\"image\" src=\"modelica://Buildings/Resources/Images/Examples/Tutorial/Boiler/System2Connections.png\" border=\"1\"/>
</p>
<p>
Note that there are two connections from the
radiator to the room volume:
One connection is for the convective heat flow rate, and the other is for the
radiative heat flow rate. For simplicity, we assumed that the air and radiative
temperature of the room are equal.
Furthermore, we simplified the model by using only one radiator instead of multiple
radiators, although this radiator will be quite large as it needs to provide a
heat flow rate of <i>20</i> kW.
</p>
</li>
<li>
<p>
Next, we computed the design mass flow rate for the radiator.
According to the schematic drawing, the radiator should have at
the design conditions a supply water temperature of
<i>50</i>&deg;C and a return water temperature of
<i>40</i>&deg;C.
Thus, we define the radiator mass flow rate as
</p>
<pre>
  parameter Modelica.SIunits.HeatFlowRate Q_flow_nominal = 20000
    \"Nominal heat flow rate of radiator\";
  parameter Modelica.SIunits.Temperature TRadSup_nominal = 273.15+50
    \"Radiator nominal supply water temperature\";
  parameter Modelica.SIunits.Temperature TRadRet_nominal = 273.15+40
    \"Radiator nominal return water temperature\";
  parameter Modelica.SIunits.MassFlowRate mRad_flow_nominal =
    Q_flow_nominal/4200/(TRadSup_nominal-TRadRet_nominal)
    \"Radiator nominal mass flow rate\";
</pre>
</li>
<li>
<p>
Now, we set the mass flow rate of <code>pumRad</code> and <code>temSup</code> to
<code>mRad_flow_nominal</code>.
We also set the temperature of the fluid that flows out of <code>sou</code>
to <code>TRadSup_nominal</code>.
We configured the parameters of the radiator model as
</p>
<pre>
  Buildings.Fluid.HeatExchangers.Radiators.RadiatorEN442_2 rad(
    redeclare package Medium = MediumW,
    energyDynamics=Modelica.Fluid.Types.Dynamics.FixedInitial,
    Q_flow_nominal=Q_flow_nominal,
    T_a_nominal=TRadSup_nominal,
    T_b_nominal=TRadRet_nominal) \"Radiator\";
</pre>
<p>
We configured the parameters of the pump model as
</p>
<pre>
  Buildings.Fluid.Movers.FlowMachine_m_flow pumRad(
    redeclare package Medium = MediumW,
    energyDynamics=Modelica.Fluid.Types.Dynamics.FixedInitial,
    m_flow_nominal=mRad_flow_nominal)
    \"Pump for radiator\";
</pre>
</li>
<li>
<p>
To enable the pump when the room temperature is below
<i>19</i>&deg;C and to switch it off when the room temperature
is below
<i>21</i>&deg;C,
we implemented the control blocks as shown in the figure below.
</p>
<p align=\"center\">
<img alt=\"image\" src=\"modelica://Buildings/Resources/Images/Examples/Tutorial/Boiler/System2PumpControl.png\" border=\"1\"/>
</p>
<p>
In this control sequence, the first block is a hysteresis element,
which is modeled by
<a href=\"modelica://Modelica.Blocks.Logical.Hysteresis\">
Modelica.Blocks.Logical.Hysteresis</a>.
It is configured as
</p>
<pre>
  Modelica.Blocks.Logical.Hysteresis hysPum(
    uLow=273.15 + 19,
    uHigh=273.15 + 21)
    \"Pump hysteresis\";
</pre>
<p>
to output <code>false</code> when the input signal falls below <i>19</i>&deg;C, and
<code>true</code> when the input signal raises above <i>21</i>&deg;C.
Next, we send the output to the instance <code>not1</code>, which outputs
</p>
<pre>
  y= not u
</pre>
<p>
to negate the signal.
The output of this signal is a boolean value, but the pump
input signal is the required mass flow rate.
Thus, we used the block
<a href=\"modelica://Modelica.Blocks.Math.BooleanToReal\">
Modelica.Blocks.Math.BooleanToReal</a> to convert the signal.
We set the parameters of the boolean to real converter as
</p>
<pre>
  Modelica.Blocks.Math.BooleanToReal booToReaRad(
        realTrue=mRad_flow_nominal,
        realFalse=0) \"Radiator pump signal\";
</pre>
<p>
For numerical reasons, in particular in large system models, it is recommended to
continuously change the mass flow rate, as opposed to having a step change.
Therefore,
in the instance <code>pumRad</code>, we leave the parameter
<code>filteredSpeed</code> at its default value <code>true</code>.
This will approximate a continuous change in mass flow rate when the
pump is switched on or off.
Finally, we closed the control loop between the room temperature sensor and the
pump input signal.
</p>
</li>
</ol>
<!-- ============================== -->
<p>
This completes the initial version of the model. When simulating the model
for <i>2</i> days, or <i>172800</i> seconds, the
response shown below should be seen.
</p>
<p align=\"center\">
<img alt=\"image\" src=\"modelica://Buildings/Resources/Images/Examples/Tutorial/Boiler/System2Temperatures.png\" border=\"1\"/>
</p>
<p>
The figure shows that the room temperature is maintained at
<i>20</i>&deg;C when the internal heat gain is zero, and controlled around
<i>19</i>&deg;C to <i>21</i>&deg;C when there is an internal heat gain.
The temperature is slightly outside this temperature range because of the
time lag that is caused by the thermal capacity of the radiator.
</p>
<!-- Notes -->
<h4>Notes</h4>
<p>
For a more realistic model of a room, the model
<a href=\"modelica://Buildings.Rooms.MixedAir\">
Buildings.Rooms.MixedAir</a>
could have been used.
For transient heat conduction, models from the
package
<a href=\"modelica://Buildings.HeatTransfer.Conduction\">
Buildings.HeatTransfer.Conduction</a>
could have been used.
</p>
</html>", revisions="<html>
<ul>
<li>
January 27, 2012, by Michael Wetter:<br/>
First implementation.
</li>
</ul>
</html>"),
    Diagram(coordinateSystem(preserveAspectRatio=true,
            extent={{-240,-160},{100,100}})),
    __Dymola_Commands(file=
     "modelica://Buildings/Resources/Scripts/Dymola/Examples/Tutorial/Boiler/System2.mos"
        "Simulate and plot"),
    experiment(StopTime=172800));
end System2;<|MERGE_RESOLUTION|>--- conflicted
+++ resolved
@@ -83,15 +83,6 @@
         origin={-40,30})));
 
 //------------------------Step 5: Pump for radiator-----------------------//
-<<<<<<< HEAD
-  Buildings.Fluid.Movers.FlowMachine_m_flow pumRad(
-      m_flow_nominal=mRad_flow_nominal,
-      redeclare package Medium = MediumW) "Pump for radiator"
-                        annotation (Placement(transformation(
-        extent={{-10,-10},{10,10}},
-        rotation=90,
-        origin={-50,-70})));
-=======
 Buildings.Fluid.Movers.FlowMachine_m_flow pumRad(
     redeclare package Medium = MediumW,
     energyDynamics=Modelica.Fluid.Types.Dynamics.FixedInitial,
@@ -101,7 +92,6 @@
       rotation=90,
       origin={-50,-70})));
 
->>>>>>> 12bb3bb1
 //------------------------------------------------------------------------//
 
   Fluid.Sources.FixedBoundary sou(
