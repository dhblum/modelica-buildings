within Buildings.Examples.Tutorial.SpaceCooling;
model System2
  "Second part of the system model with air supply and open loop control"
  extends Modelica.Icons.Example;
  replaceable package MediumA =
      Buildings.Media.GasesPTDecoupled.MoistAirUnsaturated;

  replaceable package MediumW =
      Buildings.Media.ConstantPropertyLiquidWater;

  inner Modelica.Fluid.System system
    annotation (Placement(transformation(extent={{60,-120},{80,-100}})));
  Fluid.MixingVolumes.MixingVolume vol(
    redeclare package Medium = MediumA,
    m_flow_nominal=mA_flow_nominal,
    V=V,
    nPorts=2,
    energyDynamics=Modelica.Fluid.Types.Dynamics.FixedInitial)
    annotation (Placement(transformation(extent={{60,20},{80,40}})));
  Modelica.Thermal.HeatTransfer.Components.ThermalConductor theCon(G=10000/30)
    "Thermal conductance with the ambient"
    annotation (Placement(transformation(extent={{20,40},{40,60}})));
  parameter Modelica.SIunits.Volume V=6*10*3 "Room volume";
  //////////////////////////////////////////////////////////
  // Heat recovery effectiveness
  parameter Real eps = 0.8 "Heat recovery effectiveness";

  /////////////////////////////////////////////////////////
  // Air temperatures at design conditions
  parameter Modelica.SIunits.Temperature TASup_nominal = 273.15+18
    "Nominal air temperature supplied to room";
  parameter Modelica.SIunits.Temperature TRooSet = 273.15+24
    "Nominal room air temperature";
  parameter Modelica.SIunits.Temperature TOut_nominal = 273.15+30
    "Design outlet air temperature";
  parameter Modelica.SIunits.Temperature THeaRecLvg=
    TOut_nominal - eps*(TOut_nominal-TRooSet)
    "Air temperature leaving the heat recovery";

  /////////////////////////////////////////////////////////
  // Cooling loads and air mass flow rates
  parameter Modelica.SIunits.HeatFlowRate QRooInt_flow=
     1000 "Internal heat gains of the room";
  parameter Modelica.SIunits.HeatFlowRate QRooC_flow_nominal=
    -QRooInt_flow-10E3/30*(TOut_nominal-TRooSet)
    "Nominal cooling load of the room";
  parameter Modelica.SIunits.MassFlowRate mA_flow_nominal=
    1.3*QRooC_flow_nominal/1006/(TASup_nominal-TRooSet)
    "Nominal air mass flow rate, increased by factor 1.3 to allow for recovery after temperature setback";
  parameter Modelica.SIunits.TemperatureDifference dTFan = 2
    "Estimated temperature raise across fan that needs to be made up by the cooling coil";
  parameter Modelica.SIunits.HeatFlowRate QCoiC_flow_nominal=4*
    (QRooC_flow_nominal + mA_flow_nominal*(TASup_nominal-THeaRecLvg-dTFan)*1006)
    "Cooling load of coil, taking into account economizer, and increased due to latent heat removal";

  /////////////////////////////////////////////////////////
  // Water temperatures and mass flow rates
  parameter Modelica.SIunits.Temperature TWSup_nominal = 273.15+16
    "Water supply temperature";
  parameter Modelica.SIunits.Temperature TWRet_nominal = 273.15+12
    "Water return temperature";
  parameter Modelica.SIunits.MassFlowRate mW_flow_nominal=
    QCoiC_flow_nominal/(TWRet_nominal-TWSup_nominal)/4200
    "Nominal water mass flow rate";

  Modelica.Thermal.HeatTransfer.Sources.PrescribedTemperature
                                                         TOut
    "Outside temperature"
    annotation (Placement(transformation(extent={{-20,40},{0,60}})));
  Modelica.Thermal.HeatTransfer.Sources.FixedHeatFlow preHea(Q_flow=
        QRooInt_flow) "Prescribed heat flow"
    annotation (Placement(transformation(extent={{20,70},{40,90}})));
<<<<<<< HEAD
  Fluid.Movers.FlowMachine_m_flow fan(
      redeclare package Medium = MediumA,
      m_flow_nominal=mA_flow_nominal) "Supply air fan"
=======
  Fluid.Movers.FlowMachine_m_flow fan(redeclare package Medium = MediumA,
      m_flow_nominal=mA_flow_nominal,
    dynamicBalance=false) "Supply air fan"
>>>>>>> 12bb3bb1
    annotation (Placement(transformation(extent={{40,-30},{60,-10}})));
  Fluid.HeatExchangers.ConstantEffectiveness hex(redeclare package Medium1 =
        MediumA, redeclare package Medium2 = MediumA,
    m1_flow_nominal=mA_flow_nominal,
    m2_flow_nominal=mA_flow_nominal,
    dp1_nominal=200,
    dp2_nominal=200,
    eps=eps) "Heat recovery"
    annotation (Placement(transformation(extent={{-110,-36},{-90,-16}})));
  Fluid.HeatExchangers.WetCoilCounterFlow cooCoi(redeclare package Medium1 =
        MediumW, redeclare package Medium2 = MediumA,
    m1_flow_nominal=mW_flow_nominal,
    m2_flow_nominal=mA_flow_nominal,
    dp1_nominal=6000,
    dp2_nominal=200,
    UA_nominal=-QCoiC_flow_nominal/
        Buildings.Fluid.HeatExchangers.BaseClasses.lmtd(
        T_a1=THeaRecLvg,
        T_b1=TASup_nominal,
        T_a2=TWSup_nominal,
        T_b2=TWRet_nominal),
    show_T=true,
    energyDynamics=Modelica.Fluid.Types.Dynamics.FixedInitial) "Cooling coil"
                                                               annotation (Placement(
        transformation(
        extent={{-10,-10},{10,10}},
        rotation=180,
        origin={-30,-26})));
  Fluid.Sources.Outside out(nPorts=2, redeclare package Medium = MediumA)
    annotation (Placement(transformation(extent={{-140,-32},{-120,-12}})));
  Fluid.Sources.MassFlowSource_T souWat(
    nPorts=1,
    redeclare package Medium = MediumW,
    use_m_flow_in=true,
    T=TWSup_nominal) "Source for water flow rate"
    annotation (Placement(transformation(extent={{-40,-110},{-20,-90}})));
  Fluid.Sources.FixedBoundary sinWat(nPorts=1, redeclare package Medium =
        MediumW) "Sink for water circuit"
    annotation (Placement(transformation(extent={{-80,-76},{-60,-56}})));
  BoundaryConditions.WeatherData.ReaderTMY3 weaDat(
    pAtmSou=Buildings.BoundaryConditions.Types.DataSource.Parameter,
    TDryBulSou=Buildings.BoundaryConditions.Types.DataSource.Parameter,
    TDryBul=TOut_nominal,
    filNam="modelica://Buildings/Resources/weatherdata/USA_IL_Chicago-OHare.Intl.AP.725300_TMY3.mos")
    "Weather data reader"
    annotation (Placement(transformation(extent={{-160,40},{-140,60}})));
  BoundaryConditions.WeatherData.Bus weaBus
    annotation (Placement(transformation(extent={{-120,40},{-100,60}})));
  Modelica.Blocks.Sources.Constant mAir_flow(k=mA_flow_nominal)
    "Fan air flow rate"
    annotation (Placement(transformation(extent={{0,0},{20,20}})));
  Modelica.Blocks.Sources.Constant mWat_flow(k=mW_flow_nominal)
    "Water flow rate"
    annotation (Placement(transformation(extent={{-80,-114},{-60,-94}})));
  Fluid.Sensors.TemperatureTwoPort senTemHXOut(redeclare package Medium =
        MediumA, m_flow_nominal=mA_flow_nominal)
    "Temperature sensor for heat recovery outlet on supply side"
    annotation (Placement(transformation(extent={{-76,-26},{-64,-14}})));
  Fluid.Sensors.TemperatureTwoPort senTemSupAir(redeclare package Medium =
        MediumA, m_flow_nominal=mA_flow_nominal)
    "Temperature sensor for supply air"
    annotation (Placement(transformation(extent={{6,-26},{18,-14}})));
  Modelica.Thermal.HeatTransfer.Components.HeatCapacitor heaCap(C=2*V*1.2*1006)
    "Heat capacity for furniture and walls"
    annotation (Placement(transformation(extent={{60,50},{80,70}})));
equation
  connect(theCon.port_b, vol.heatPort) annotation (Line(
      points={{40,50},{50,50},{50,30},{60,30}},
      color={191,0,0},
      smooth=Smooth.None));
  connect(preHea.port, vol.heatPort) annotation (Line(
      points={{40,80},{50,80},{50,30},{60,30}},
      color={191,0,0},
      smooth=Smooth.None));
  connect(fan.port_b, vol.ports[1]) annotation (Line(
      points={{60,-20},{68,-20},{68,20}},
      color={0,127,255},
      smooth=Smooth.None));
  connect(vol.ports[2], hex.port_a2) annotation (Line(
      points={{72,20},{72,-46},{-90,-46},{-90,-32}},
      color={0,127,255},
      smooth=Smooth.None));
  connect(out.ports[1], hex.port_a1) annotation (Line(
      points={{-120,-20},{-110,-20}},
      color={0,127,255},
      smooth=Smooth.None));
  connect(out.ports[2], hex.port_b2) annotation (Line(
      points={{-120,-24},{-110,-24},{-110,-32}},
      color={0,127,255},
      smooth=Smooth.None));

  connect(souWat.ports[1], cooCoi.port_a1)   annotation (Line(
      points={{-20,-100},{0,-100},{0,-32},{-20,-32}},
      color={0,127,255},
      smooth=Smooth.None));
  connect(cooCoi.port_b1, sinWat.ports[1])    annotation (Line(
      points={{-40,-32},{-48,-32},{-48,-66},{-60,-66}},
      color={0,127,255},
      smooth=Smooth.None));
  connect(weaDat.weaBus, out.weaBus) annotation (Line(
      points={{-140,50},{-128,50},{-128,4},{-148,4},{-148,-21.8},{-140,-21.8}},
      color={255,204,51},
      thickness=0.5,
      smooth=Smooth.None));
  connect(weaDat.weaBus, weaBus) annotation (Line(
      points={{-140,50},{-110,50}},
      color={255,204,51},
      thickness=0.5,
      smooth=Smooth.None), Text(
      string="%second",
      index=1,
      extent={{6,3},{6,3}}));
  connect(weaBus.TDryBul, TOut.T) annotation (Line(
      points={{-110,50},{-22,50}},
      color={255,204,51},
      thickness=0.5,
      smooth=Smooth.None), Text(
      string="%first",
      index=-1,
      extent={{-6,3},{-6,3}}));
  connect(fan.m_flow_in, mAir_flow.y) annotation (Line(
      points={{49.8,-8},{49.8,10},{21,10}},
      color={0,0,127},
      smooth=Smooth.None));
  connect(mWat_flow.y, souWat.m_flow_in) annotation (Line(
      points={{-59,-104},{-52,-104},{-52,-92},{-40,-92}},
      color={0,0,127},
      smooth=Smooth.None));
  connect(hex.port_b1, senTemHXOut.port_a) annotation (Line(
      points={{-90,-20},{-76,-20}},
      color={0,127,255},
      smooth=Smooth.None));
  connect(senTemHXOut.port_b, cooCoi.port_a2) annotation (Line(
      points={{-64,-20},{-40,-20}},
      color={0,127,255},
      smooth=Smooth.None));
  connect(cooCoi.port_b2, senTemSupAir.port_a) annotation (Line(
      points={{-20,-20},{6,-20}},
      color={0,127,255},
      smooth=Smooth.None));
  connect(senTemSupAir.port_b, fan.port_a) annotation (Line(
      points={{18,-20},{40,-20}},
      color={0,127,255},
      smooth=Smooth.None));
  connect(TOut.port, theCon.port_a) annotation (Line(
      points={{5.55112e-16,50},{20,50}},
      color={191,0,0},
      smooth=Smooth.None));
  connect(heaCap.port, vol.heatPort) annotation (Line(
      points={{70,50},{50,50},{50,30},{60,30}},
      color={191,0,0},
      smooth=Smooth.None));
  annotation (Documentation(info="<html>
<p>
This part of the system model adds a space cooling with
open loop control to the model
<a href=\"modelica://Buildings.Examples.Tutorial.SpaceCooling.System1\">
Buildings.Examples.Tutorial.SpaceCooling.System1</a>.
The space cooling consist of a model for the ambient conditions
<code>out</code>, a heat recovery <code>hex</code>,
a cooling coil <code>cooCoi</code> and a fan <code>fan</code>.
There is also a return duct that connects the room volume 
<code>vol</code> with the heat recovery.
Weather data are obtained from the instance <code>weaDat</code>
which is connected to the model for the ambient air conditions <code>out</code>
and the outside temperature that is used for the heat conductance
<code>TOut</code>.
</p>
<p>
In this model, the duct pressure loss is not modeled
explicitly, but rather lumped into the pressure drops of the
heat exchangers.
</p>
<h4>Implementation</h4>
<p>
This section describes the steps that were required to build the model.
</p>
<ol>
<li>
<p>
The first step was to copy the model 
<a href=\"modelica://Buildings.Examples.Tutorial.SpaceCooling.System1\">
Buildings.Examples.Tutorial.SpaceCooling.System1</a>.
Note that for larger models, it is recommended to extend models instead
of copying them to avoid code duplication, as code duplication
makes it hard to maintain different versions of a model.
But for this model, we copied the old model to
avoid this model to be dependent on
<a href=\"modelica://Buildings.Examples.Tutorial.SpaceCooling.System1\">
Buildings.Examples.Tutorial.SpaceCooling.System1</a>.
</p>
</li>
<li>
<p>
As this model will also use water as the medium for the water-side
of the cooling coil, we added the medium declaration
</p>
<pre>
  replaceable package MediumW =
    Buildings.Media.ConstantPropertyLiquidWater;
</pre>
</li>
<li>
<p>
Next, we defined system-level parameters for the water and air temperatures
and the water and air mass flow rates.
These declarations are essentially the design calculations which are
then used to size the components and flow rates.
It is good practice to list them at the top-level of the model
to allow easy change of temperatures or loads at a central place,
and automatic propagation of the new results to models that use
these parameters.
</p>
<p>
Note that we use an assignment for the nominal air mass flow rate
<code>mA_flow_nominal</code> that is different from the assignment in
<a href=\"modelica://Buildings.Examples.Tutorial.SpaceCooling.System1\">
Buildings.Examples.Tutorial.SpaceCooling.System1</a> because
now, the air flow rate is a result of the sizing calculations.
</p>
<p>
The calculations are as follows:
</p>
<pre>
  //////////////////////////////////////////////////////////
  // Heat recovery effectiveness
  parameter Real eps = 0.8 \"Heat recovery effectiveness\";

  /////////////////////////////////////////////////////////
  // Air temperatures at design conditions
  parameter Modelica.SIunits.Temperature TASup_nominal = 273.15+18 
    \"Nominal air temperature supplied to room\";
  parameter Modelica.SIunits.Temperature TRooSet = 273.15+24 
    \"Nominal room air temperature\";
  parameter Modelica.SIunits.Temperature TOut_nominal = 273.15+30 
    \"Design outlet air temperature\";
  parameter Modelica.SIunits.Temperature THeaRecLvg=
    TOut_nominal - eps*(TOut_nominal-TRooSet) 
    \"Air temperature leaving the heat recovery\";

  /////////////////////////////////////////////////////////
  // Cooling loads and air mass flow rates
  parameter Modelica.SIunits.HeatFlowRate QRooInt_flow=
     1000 \"Internal heat gains of the room\";
  parameter Modelica.SIunits.HeatFlowRate QRooC_flow_nominal=
    -QRooInt_flow-10E3/30*(TOut_nominal-TRooSet) 
    \"Nominal cooling load of the room\";
  parameter Modelica.SIunits.MassFlowRate mA_flow_nominal=
    1.3*QRooC_flow_nominal/1006/(TASup_nominal-TRooSet) 
    \"Nominal air mass flow rate, increased by factor 1.3 to allow for recovery after temperature setback\";
  parameter Modelica.SIunits.TemperatureDifference dTFan = 2 
    \"Estimated temperature raise across fan that needs to be made up by the cooling coil\";
  parameter Modelica.SIunits.HeatFlowRate QCoiC_flow_nominal=4*
    (QRooC_flow_nominal + mA_flow_nominal*(TASup_nominal-THeaRecLvg-dTFan)*1006) 
    \"Cooling load of coil, taking into account economizer, and increased due to latent heat removal\";

  /////////////////////////////////////////////////////////
  // Water temperatures and mass flow rates
  parameter Modelica.SIunits.Temperature TWSup_nominal = 273.15+16 
    \"Water supply temperature\";
  parameter Modelica.SIunits.Temperature TWRet_nominal = 273.15+12 
    \"Water return temperature\";
  parameter Modelica.SIunits.MassFlowRate mW_flow_nominal=
    QCoiC_flow_nominal/(TWRet_nominal-TWSup_nominal)/4200 
    \"Nominal water mass flow rate\";
</pre>
</li>
</ol>
<p>
Now, we explain the component models that are used to assemble the system model.
</p>
<ol start=\"4\">
<li>
<p>
The weather data are obtained from the instance
<code>weaDat</code> in which we set the location to Chicago, IL.
We also configured the model to use a constant atmospheric pressure,
as opposed to the pressure from the weather file, as we are not interested
in modeling the effect of changes in the atmospheric pressure.
Furthermore, we configured the model to use a constant dry-bulb 
temperature of <code>TOut_nominal</code>. This helps in testing the 
model at the design conditions, and can easily be changed later to 
use weather data from the file.
Thus, although we use a model that reads a weather data file, for
now we want to use constant outside conditions to simplify the testing
of the model.
</p>
</li>
<li>
<p>
To use weather data for the heat conduction, we changed the instance
<code>TOut</code> to a model that allows obtaining the temperature from
the input port.
To connect this input port to weather data, we added the connector
<code>weaBus</code>, as this is needed to pick a single variable, the
dry-bulb temperature, from the weather bus which carries all weather data.
</p>
</li>
<li>
<p>
To model ambient outside <i>air</i> conditions, we use the instance
<code>out</code> which is connected directly to the weather data model
<code>weaDat</code>.
In this model, we also set the medium model to <code>MediumA</code>.
</p>
</li>
<li>
<p>
Next, we set in all new component models the medium model to 
<code>MediumA</code> if it is part of the air system, or to 
<code>MediumW</code> if it is part of the water system.
From the information section of the cooling coil, we see
that its parameter <code>Medium1</code> needs to be water,
and <code>Medium2</code> needs to be air.
</p>
</li>
</ol>
<p>
Next, we configured the air-side components of the model.
</p>
<ol start=\"8\">
<li>
<p>
For the heat recovery <code>hex</code>, we set the effectiveness
to the parameter <code>eps</code>, which we defined earlier to be
<i>0.8</i>.
We also set the nominal mass flow rates to <code>mA_flow_nominal</code>
and the pressure drops on both sides to <i>200</i> Pascals.
This pressure drop is attained when the air mass flow rate is
equal to <code>mA_flow_nominal</code>, and it is adjusted for
other flow rates using a quadratic law with regularization when
the flow rate is below <i>10%</i> of <code>mA_flow_nominal</code>.
This default value can be changed on the tab <code>Flow resistance</code>
of the model.
</p>
</li>
<li>
<p>
To configure the cooling coil model <code>cooCoi</code>, we set the 
water and air side nominal mass flow rates and pressure drops to
</p>
<pre>
    m1_flow_nominal=mW_flow_nominal,
    m2_flow_nominal=mA_flow_nominal,
    dp1_nominal=6000,
    dp2_nominal=200,
</pre>
<p>
This model also requires the specification of the <i>UA</i>-value.
We assign this value using the equation
</p>
<p align=\"center\" style=\"font-style:italic;\">
  UA = Q&#775; &frasl; lmtd,
</p>
<p>
where <i>Q&#775;</i> is the exchanged heat and
<i>lmtd</i> is the logarithmic mean temperature difference.
The computation of the <i>UA</i> is done using the 
parameter assignment
</p>
<pre>
  UA_nominal=-QCoiC_flow_nominal/
        Buildings.Fluid.HeatExchangers.BaseClasses.lmtd(
          T_a1=THeaRecLvg,
          T_b1=TASup_nominal,
          T_a2=TWSup_nominal,
          T_b2=TWRet_nominal)
</pre>
<p>
which calls the function
<a href=\"modelica://Buildings.Fluid.HeatExchangers.BaseClasses.lmtd\">
Buildings.Fluid.HeatExchangers.BaseClasses.lmtd</a>.
In order to see the coil inlet and outlet temperatures, we set the parameter
</p>
<pre>
  show_T = true
</pre>
<p>
Its default value is <code>false</code>, as this setting can lead to faster computation
in large system models in which the flow rate crosses zero, because crossing zero
triggers the numerical solution for a state-event which can be computationally expensive.
</p>
<p>
To use prescribed initial values for the state variables of the cooling coil, we set
the parameter
</p>
<pre>
  energyDynamics=Modelica.Fluid.Types.Dynamics.FixedInitial
</pre>
</li>
<li>
<p>
For the fan, we set the nominal mass flow rate to <code>mA_flow_nominal</code>
and also connect its input port to the component <code>mAir_flow</code>,
which assigns a constant air flow rate.
We leave the fan efficiency at its default value of <i>0.7</i>.
We set the parameter 
</p>
<pre>
  dynamicBalance=false
</pre>
<p>
to configure the fan to be a steady-state model. This was done as we
are using a constant fan speed in this example.
</p>
</li>
<li>
<p>
For the two temperature sensors in the supply duct, we also set the nominal mass flow
rate to <code>mA_flow_nominal</code>.
</p>
</li>
</ol>
<p>
Now, what is left is to configure the water-side components.
</p>
<ol start=\"12\">
<li>
We configured the component <code>souWat</code> so that
it obtains its mass flow rate from the input connector,
and we connected this input connector to the constant block
<code>mWat_flow</code>.
To set the water temperature that leaves this component,
we set the parameter <code>T=TWSup_nominal</code>.
Alternatively, we could have used the model 
<a href=\"modelica://Buildings.Fluid.Movers.FlowMachine_m_flow\">
Buildings.Fluid.Movers.FlowMachine_m_flow</a>
as is used for the fan, but we chose to use the simpler model
<a href=\"modelica://Buildings.Fluid.Sources.MassFlowSource_T\">
Buildings.Fluid.Sources.MassFlowSource_T</a>
as this model allows the direct specification of the
leaving fluid temperature.
</li>
<li>
<p>
To complete the water circuit, we also used the instance <code>sinWat</code>.
This model is required for the water to flow out of the heat exchanger into
an infinite reservoir. It is also required to set a reference for the 
pressure of the water loop.
Since in our model, no water flows out of this reservoir, there is no need to set
its temperature.
</p>
</li>
</ol>
<p>
This completes the initial version of the model. When simulating the model, the
response shown below should be seen.
<p align=\"center\">
<img alt=\"image\" src=\"modelica://Buildings/Resources/Images/Examples/Tutorial/SpaceCooling/System2Temperatures.png\" border=\"1\"/>
</p>
<!-- Notes -->
<h4>Notes</h4>
<p>
If we were interested in computing electricity use for the pump,
we could have used the same model as for the fan.
</p>
<p>
To explicitely model duct pressure drop, we could have added
<a href=\"modelica://Buildings.Fluid.FixedResistances.FixedResistanceDpM\">
Buildings.Fluid.FixedResistances.FixedResistanceDpM</a> to the model.
However, computationally it is cheaper to lump these pressure drops into other component models.
In fact, rather than separately computing the pressure drop of the heat recovery and the air-side
pressure drop of the cooling coil, we could have modeled the cooling coil pressure drop as
<code>dp_nominal = 2*200+200</code> and set for the heat recovery
<code>dp1_nominal = 0</code> and
<code>dp2_nominal = 0</code>. Setting the nominal pressure drop to zero will remove this equation 
from the model.
</p>
</html>", revisions="<html>
<ul>
<li>
January 11, 2012, by Michael Wetter:<br/>
First implementation.
</li>
</ul>
</html>"),
    Diagram(coordinateSystem(preserveAspectRatio=true, extent={{-180,-140},{100,
            100}})),
    __Dymola_Commands(file=
     "modelica://Buildings/Resources/Scripts/Dymola/Examples/Tutorial/SpaceCooling/System2.mos"
        "Simulate and plot"),
    experiment(StopTime=10800));
end System2;<|MERGE_RESOLUTION|>--- conflicted
+++ resolved
@@ -70,15 +70,10 @@
   Modelica.Thermal.HeatTransfer.Sources.FixedHeatFlow preHea(Q_flow=
         QRooInt_flow) "Prescribed heat flow"
     annotation (Placement(transformation(extent={{20,70},{40,90}})));
-<<<<<<< HEAD
   Fluid.Movers.FlowMachine_m_flow fan(
       redeclare package Medium = MediumA,
-      m_flow_nominal=mA_flow_nominal) "Supply air fan"
-=======
-  Fluid.Movers.FlowMachine_m_flow fan(redeclare package Medium = MediumA,
       m_flow_nominal=mA_flow_nominal,
     dynamicBalance=false) "Supply air fan"
->>>>>>> 12bb3bb1
     annotation (Placement(transformation(extent={{40,-30},{60,-10}})));
   Fluid.HeatExchangers.ConstantEffectiveness hex(redeclare package Medium1 =
         MediumA, redeclare package Medium2 = MediumA,
@@ -240,7 +235,7 @@
 The space cooling consist of a model for the ambient conditions
 <code>out</code>, a heat recovery <code>hex</code>,
 a cooling coil <code>cooCoi</code> and a fan <code>fan</code>.
-There is also a return duct that connects the room volume 
+There is also a return duct that connects the room volume
 <code>vol</code> with the heat recovery.
 Weather data are obtained from the instance <code>weaDat</code>
 which is connected to the model for the ambient air conditions <code>out</code>
@@ -259,7 +254,7 @@
 <ol>
 <li>
 <p>
-The first step was to copy the model 
+The first step was to copy the model
 <a href=\"modelica://Buildings.Examples.Tutorial.SpaceCooling.System1\">
 Buildings.Examples.Tutorial.SpaceCooling.System1</a>.
 Note that for larger models, it is recommended to extend models instead
@@ -309,14 +304,14 @@
 
   /////////////////////////////////////////////////////////
   // Air temperatures at design conditions
-  parameter Modelica.SIunits.Temperature TASup_nominal = 273.15+18 
+  parameter Modelica.SIunits.Temperature TASup_nominal = 273.15+18
     \"Nominal air temperature supplied to room\";
-  parameter Modelica.SIunits.Temperature TRooSet = 273.15+24 
+  parameter Modelica.SIunits.Temperature TRooSet = 273.15+24
     \"Nominal room air temperature\";
-  parameter Modelica.SIunits.Temperature TOut_nominal = 273.15+30 
+  parameter Modelica.SIunits.Temperature TOut_nominal = 273.15+30
     \"Design outlet air temperature\";
   parameter Modelica.SIunits.Temperature THeaRecLvg=
-    TOut_nominal - eps*(TOut_nominal-TRooSet) 
+    TOut_nominal - eps*(TOut_nominal-TRooSet)
     \"Air temperature leaving the heat recovery\";
 
   /////////////////////////////////////////////////////////
@@ -324,25 +319,25 @@
   parameter Modelica.SIunits.HeatFlowRate QRooInt_flow=
      1000 \"Internal heat gains of the room\";
   parameter Modelica.SIunits.HeatFlowRate QRooC_flow_nominal=
-    -QRooInt_flow-10E3/30*(TOut_nominal-TRooSet) 
+    -QRooInt_flow-10E3/30*(TOut_nominal-TRooSet)
     \"Nominal cooling load of the room\";
   parameter Modelica.SIunits.MassFlowRate mA_flow_nominal=
-    1.3*QRooC_flow_nominal/1006/(TASup_nominal-TRooSet) 
+    1.3*QRooC_flow_nominal/1006/(TASup_nominal-TRooSet)
     \"Nominal air mass flow rate, increased by factor 1.3 to allow for recovery after temperature setback\";
-  parameter Modelica.SIunits.TemperatureDifference dTFan = 2 
+  parameter Modelica.SIunits.TemperatureDifference dTFan = 2
     \"Estimated temperature raise across fan that needs to be made up by the cooling coil\";
   parameter Modelica.SIunits.HeatFlowRate QCoiC_flow_nominal=4*
-    (QRooC_flow_nominal + mA_flow_nominal*(TASup_nominal-THeaRecLvg-dTFan)*1006) 
+    (QRooC_flow_nominal + mA_flow_nominal*(TASup_nominal-THeaRecLvg-dTFan)*1006)
     \"Cooling load of coil, taking into account economizer, and increased due to latent heat removal\";
 
   /////////////////////////////////////////////////////////
   // Water temperatures and mass flow rates
-  parameter Modelica.SIunits.Temperature TWSup_nominal = 273.15+16 
+  parameter Modelica.SIunits.Temperature TWSup_nominal = 273.15+16
     \"Water supply temperature\";
-  parameter Modelica.SIunits.Temperature TWRet_nominal = 273.15+12 
+  parameter Modelica.SIunits.Temperature TWRet_nominal = 273.15+12
     \"Water return temperature\";
   parameter Modelica.SIunits.MassFlowRate mW_flow_nominal=
-    QCoiC_flow_nominal/(TWRet_nominal-TWSup_nominal)/4200 
+    QCoiC_flow_nominal/(TWRet_nominal-TWSup_nominal)/4200
     \"Nominal water mass flow rate\";
 </pre>
 </li>
@@ -358,9 +353,9 @@
 We also configured the model to use a constant atmospheric pressure,
 as opposed to the pressure from the weather file, as we are not interested
 in modeling the effect of changes in the atmospheric pressure.
-Furthermore, we configured the model to use a constant dry-bulb 
-temperature of <code>TOut_nominal</code>. This helps in testing the 
-model at the design conditions, and can easily be changed later to 
+Furthermore, we configured the model to use a constant dry-bulb
+temperature of <code>TOut_nominal</code>. This helps in testing the
+model at the design conditions, and can easily be changed later to
 use weather data from the file.
 Thus, although we use a model that reads a weather data file, for
 now we want to use constant outside conditions to simplify the testing
@@ -387,8 +382,8 @@
 </li>
 <li>
 <p>
-Next, we set in all new component models the medium model to 
-<code>MediumA</code> if it is part of the air system, or to 
+Next, we set in all new component models the medium model to
+<code>MediumA</code> if it is part of the air system, or to
 <code>MediumW</code> if it is part of the water system.
 From the information section of the cooling coil, we see
 that its parameter <code>Medium1</code> needs to be water,
@@ -417,7 +412,7 @@
 </li>
 <li>
 <p>
-To configure the cooling coil model <code>cooCoi</code>, we set the 
+To configure the cooling coil model <code>cooCoi</code>, we set the
 water and air side nominal mass flow rates and pressure drops to
 </p>
 <pre>
@@ -436,7 +431,7 @@
 <p>
 where <i>Q&#775;</i> is the exchanged heat and
 <i>lmtd</i> is the logarithmic mean temperature difference.
-The computation of the <i>UA</i> is done using the 
+The computation of the <i>UA</i> is done using the
 parameter assignment
 </p>
 <pre>
@@ -475,7 +470,7 @@
 and also connect its input port to the component <code>mAir_flow</code>,
 which assigns a constant air flow rate.
 We leave the fan efficiency at its default value of <i>0.7</i>.
-We set the parameter 
+We set the parameter
 </p>
 <pre>
   dynamicBalance=false
@@ -503,7 +498,7 @@
 <code>mWat_flow</code>.
 To set the water temperature that leaves this component,
 we set the parameter <code>T=TWSup_nominal</code>.
-Alternatively, we could have used the model 
+Alternatively, we could have used the model
 <a href=\"modelica://Buildings.Fluid.Movers.FlowMachine_m_flow\">
 Buildings.Fluid.Movers.FlowMachine_m_flow</a>
 as is used for the fan, but we chose to use the simpler model
@@ -516,7 +511,7 @@
 <p>
 To complete the water circuit, we also used the instance <code>sinWat</code>.
 This model is required for the water to flow out of the heat exchanger into
-an infinite reservoir. It is also required to set a reference for the 
+an infinite reservoir. It is also required to set a reference for the
 pressure of the water loop.
 Since in our model, no water flows out of this reservoir, there is no need to set
 its temperature.
@@ -544,7 +539,7 @@
 pressure drop of the cooling coil, we could have modeled the cooling coil pressure drop as
 <code>dp_nominal = 2*200+200</code> and set for the heat recovery
 <code>dp1_nominal = 0</code> and
-<code>dp2_nominal = 0</code>. Setting the nominal pressure drop to zero will remove this equation 
+<code>dp2_nominal = 0</code>. Setting the nominal pressure drop to zero will remove this equation
 from the model.
 </p>
 </html>", revisions="<html>
