--- conflicted
+++ resolved
@@ -70,15 +70,9 @@
   Modelica.Thermal.HeatTransfer.Sources.FixedHeatFlow preHea(Q_flow=
         QRooInt_flow) "Prescribed heat flow"
     annotation (Placement(transformation(extent={{20,70},{40,90}})));
-<<<<<<< HEAD
-  Fluid.Movers.FlowMachine_m_flow fan(
-      redeclare package Medium = MediumA,
-      m_flow_nominal=mA_flow_nominal) "Supply air fan"
-=======
   Fluid.Movers.FlowMachine_m_flow fan(redeclare package Medium = MediumA,
       m_flow_nominal=mA_flow_nominal,
     dynamicBalance=false) "Supply air fan"
->>>>>>> 12bb3bb1
     annotation (Placement(transformation(extent={{40,-30},{60,-10}})));
   Fluid.HeatExchangers.ConstantEffectiveness hex(redeclare package Medium1 =
         MediumA, redeclare package Medium2 = MediumA,
@@ -261,14 +255,14 @@
 This part of the system model modifies
 <a href=\"modelica://Buildings.Examples.Tutorial.SpaceCooling.System2\">
 Buildings.Examples.Tutorial.SpaceCooling.System2</a>
-to use the actual outside temperature for a summer day, 
+to use the actual outside temperature for a summer day,
 and it adds closed loop control.
 The closed loop control measures the room temperature and switches
 the chilled water flow rate on or off.
 </p>
 <h4>Implementation</h4>
 <p>
-This section describes how we modified 
+This section describes how we modified
 <a href=\"modelica://Buildings.Examples.Tutorial.SpaceCooling.System2\">
 Buildings.Examples.Tutorial.SpaceCooling.System2</a>
 to build this model.
@@ -276,7 +270,7 @@
 <ol>
 <li>
 <p>
-The first step was to copy the model 
+The first step was to copy the model
 <a href=\"modelica://Buildings.Examples.Tutorial.SpaceCooling.System2\">
 Buildings.Examples.Tutorial.SpaceCooling.System2</a>.
 </p>
@@ -284,7 +278,7 @@
 <li>
 <p>
 Next, we changed in <code>weaDat</code> the parameter that determines
-whether the outside dry bulb temperature is used from the weather data file 
+whether the outside dry bulb temperature is used from the weather data file
 or set to a constant value. This can be accomplished in the GUI of the weather data reader
 as follows:
 <p align=\"center\">
@@ -334,8 +328,8 @@
 <code>mWat_flow</code> from a constant block to the block
 <a href=\"modelica://Modelica.Blocks.Math.BooleanToReal\">
 Modelica.Blocks.Math.BooleanToReal</a>.
-Because the cooling control has a reverse action, i.e., 
-if the measured value exceeds the set point, the system should switch 
+Because the cooling control has a reverse action, i.e.,
+if the measured value exceeds the set point, the system should switch
 on instead of off, we configured the parameters of the conversion block
 as follow:
 </p>
@@ -350,9 +344,9 @@
 </li>
 </ol>
 <p>
-This completes building the model shown in the figure on 
+This completes building the model shown in the figure on
 <a href=\"modelica://Buildings.Examples.Tutorial.SpaceCooling\">
-Buildings.Examples.Tutorial.SpaceCooling</a>. 
+Buildings.Examples.Tutorial.SpaceCooling</a>.
 When simulating the model, the response shown below should be seen.
 <p align=\"center\">
 <img alt=\"image\" src=\"modelica://Buildings/Resources/Images/Examples/Tutorial/SpaceCooling/System3TemperaturesClosedLoop.png\" border=\"1\"/>
