--- conflicted
+++ resolved
@@ -91,11 +91,7 @@
 <p>
 We set the controller logic to reverse action. That is because the tracking
 error is conventionally computed as the difference between the set point value
-<<<<<<< HEAD
-and the measured value. In our example, if the return temperature is lower than the set point,
-=======
 and the sensed value. In our example, if the return temperature is lower than the set point,
->>>>>>> 7424ee16
 i.e., if the tracking error is positive, the valve control signal must tend toward zero,
 i.e., the valve bypass port must open.
 That means that the unbounded control signal must tend toward negative values so
