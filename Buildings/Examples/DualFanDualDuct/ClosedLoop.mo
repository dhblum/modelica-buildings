--- conflicted
+++ resolved
@@ -105,39 +105,22 @@
     annotation (Placement(transformation(extent={{372,-146},{352,-166}})));
   Buildings.Fluid.Movers.FlowMachine_y fanSupHot(
     redeclare package Medium = MediumA,
-<<<<<<< HEAD
     per(pressure(V_flow=mAirHot_flow_nominal/1.2*{0,2}, dp=600*{2,0})),
-    energyDynamics=Modelica.Fluid.Types.Dynamics.DynamicFreeInitial,
-    dynamicBalance=true) "Supply air fan for hot deck"
-    annotation (Placement(transformation(extent={{300,-10},{320,10}})));
-  Buildings.Fluid.Movers.FlowMachine_y fanSupCol(
-    redeclare package Medium = MediumA,
-    per(pressure(V_flow=mAirCol_flow_nominal/1.2*{0,2}, dp=600*{2,0})),
-    energyDynamics=Modelica.Fluid.Types.Dynamics.DynamicFreeInitial,
-    dynamicBalance=true) "Supply air fan for cold deck"
-    annotation (Placement(transformation(extent={{302,-160},{322,-140}})));
-  Buildings.Fluid.Movers.FlowMachine_y fanRet(
-    redeclare package Medium = MediumA,
-    per(pressure(V_flow=m_flow_nominal/1.2*{0,2}, dp=100*{2,0})),
-    energyDynamics=Modelica.Fluid.Types.Dynamics.DynamicFreeInitial,
-=======
-    pressure(V_flow=mAirHot_flow_nominal/1.2*{0,2}, dp=600*{2,0}),
     dynamicBalance=true,
     energyDynamics=Modelica.Fluid.Types.Dynamics.FixedInitial)
     "Supply air fan for hot deck"
     annotation (Placement(transformation(extent={{300,-10},{320,10}})));
   Buildings.Fluid.Movers.FlowMachine_y fanSupCol(
     redeclare package Medium = MediumA,
-    pressure(V_flow=mAirCol_flow_nominal/1.2*{0,2}, dp=600*{2,0}),
+    per(pressure(V_flow=mAirCol_flow_nominal/1.2*{0,2}, dp=600*{2,0})),
     dynamicBalance=true,
     energyDynamics=Modelica.Fluid.Types.Dynamics.FixedInitial)
     "Supply air fan for cold deck"
     annotation (Placement(transformation(extent={{302,-160},{322,-140}})));
   Buildings.Fluid.Movers.FlowMachine_y fanRet(
     redeclare package Medium = MediumA,
-    pressure(V_flow=m_flow_nominal/1.2*{0,2}, dp=100*{2,0}),
+    per(pressure(V_flow=m_flow_nominal/1.2*{0,2}, dp=100*{2,0})),
     energyDynamics=Modelica.Fluid.Types.Dynamics.FixedInitial,
->>>>>>> 12bb3bb1
     dynamicBalance=true) "Return air fan"
     annotation (Placement(transformation(extent={{360,150},{340,170}})));
   Buildings.Fluid.Sources.FixedBoundary sinHea(
@@ -468,14 +451,9 @@
         rotation=90,
         origin={120,-170})));
   Fluid.Movers.FlowMachine_m_flow pumPreHea(
-<<<<<<< HEAD
-      redeclare package Medium = MediumW,
-      m_flow_nominal=mWatPre_flow_nominal)
-=======
     redeclare package Medium = MediumW,
     energyDynamics=Modelica.Fluid.Types.Dynamics.FixedInitial,
     m_flow_nominal=mWatPre_flow_nominal)
->>>>>>> 12bb3bb1
     "Pump for preheat coil (to ensure constant flow through the coil)"
     annotation (Placement(transformation(
         extent={{-10,-10},{10,10}},
@@ -1178,13 +1156,13 @@
             1400,600}}), graphics),
     Documentation(info="<html>
 <p>
-This model consist of an HVAC system, a building envelope model and a model 
+This model consist of an HVAC system, a building envelope model and a model
 for air flow through building leakage and through open doors.
 </p>
 <p>
-The HVAC system is a dual-fan, dual-duct system with economizer and a heating and 
-cooling coil in the air handler unit. 
-One of the supply air streams is called the hot-deck 
+The HVAC system is a dual-fan, dual-duct system with economizer and a heating and
+cooling coil in the air handler unit.
+One of the supply air streams is called the hot-deck
 and has a heating coil, the other is called
 the cold-deck and has a cooling coil. There is also one return fan and
 an economizer. The figure below shows the schematic diagram of the dual-fan,
@@ -1206,13 +1184,13 @@
 of hot air is increased, and at high room temperatures, the amount
 of cold air is increased. In addition, whenever the air mass flow rate
 is below a prescribed limit, the hot air deck damper opens to track
-the minimum air flow rate. The temperature of the hot-deck is reset 
+the minimum air flow rate. The temperature of the hot-deck is reset
 based on the outside air temperature. The temperature of the
-cold-deck is constant. The revolutions of both supply fans are controlled 
+cold-deck is constant. The revolutions of both supply fans are controlled
 in order to track a pressure difference between VAV damper
 inlet and room pressure of 30 Pascals. The return fan is controlled
 to track a building pressure of 30 Pascals above outside air pressure.
-There is also an economizer. 
+There is also an economizer.
 During night-time, the fans are switched off.
 The coils are controlled as follows: The preheat coil is controlled to
 maintain an air outlet temperature of 11&deg;C during day-time, and
@@ -1223,30 +1201,30 @@
 <img alt=\"image\" src=\"modelica://Buildings/Resources/Images/Examples/DualFanDualDuct/hotDeckTemperatureSetPoint.png\" border=\"1\"/>
 </p>
 <p>
-The cooling coil is controlled to maintain a constant outlet temperature 
+The cooling coil is controlled to maintain a constant outlet temperature
 of 12&deg; during day-time, and 40&deg;C during night-time
 </p>
 <p>
-There is also a 
-finite state machine that transitions the mode of operation of 
-the HVAC system between the modes 
+There is also a
+finite state machine that transitions the mode of operation of
+the HVAC system between the modes
 <i>occupied</i>, <i>unoccupied off</i>, <i>unoccupied night set back</i>,
-<i>unoccupied warm-up</i> and <i>unoccupied pre-cool</i>. 
+<i>unoccupied warm-up</i> and <i>unoccupied pre-cool</i>.
 </p>
 <p>
-All air flows are computed based on the 
-duct static pressure distribution and the performance curves of the fans. 
-Local loop control is implemented using proportional and proportional-integral 
-controllers, while the supervisory control is implemented 
+All air flows are computed based on the
+duct static pressure distribution and the performance curves of the fans.
+Local loop control is implemented using proportional and proportional-integral
+controllers, while the supervisory control is implemented
 using a finite state machine.
 </p>
 <p>
-To model the heat transfer through the building envelope, 
+To model the heat transfer through the building envelope,
 a model of five interconnected rooms is used.
-The five room model is representative of one floor of the 
-new construction medium office building for Chicago, IL, 
-as described in the set of DOE Commercial Building Benchmarks 
-(Deru et al, 2009). There are four perimeter zones and one core zone. 
+The five room model is representative of one floor of the
+new construction medium office building for Chicago, IL,
+as described in the set of DOE Commercial Building Benchmarks
+(Deru et al, 2009). There are four perimeter zones and one core zone.
 The envelope thermal properties meet ASHRAE Standard 90.1-2004.
 The thermal room model computes transient heat conduction through
 walls, floors and ceilings and long-wave radiative heat exchange between
@@ -1254,7 +1232,7 @@
 on the temperature difference between the surface and the room air.
 There is also a layer-by-layer short-wave radiation,
 long-wave radiation, convection and conduction heat transfer model for the
-windows. The model is similar to the 
+windows. The model is similar to the
 Window 5 model and described in TARCOG 2006.
 </p>
 <p>
