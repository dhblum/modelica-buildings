within Buildings.Examples.VAVReheat;
model Guideline36
  "Variable air volume flow system with terminal reheat and five thermal zones"
  extends Modelica.Icons.Example;
  extends Buildings.Examples.VAVReheat.BaseClasses.PartialOpenLoop;

  parameter Modelica.SIunits.VolumeFlowRate VPriSysMax_flow=m_flow_nominal/1.2
    "Maximum expected system primary airflow rate at design stage";
  parameter Modelica.SIunits.VolumeFlowRate minZonPriFlo[numZon]={
    conVAVCor.VDisSetMin_flow, conVAVSou.VDisSetMin_flow,
    conVAVEas.VDisSetMin_flow, conVAVNor.VDisSetMin_flow,
    conVAVWes.VDisSetMin_flow}
    "Minimum expected zone primary flow rate";
  parameter Modelica.SIunits.Time samplePeriod=120
    "Sample period of component, set to the same value as the trim and respond that process yPreSetReq";
  parameter Modelica.SIunits.PressureDifference dpDisRetMax=40
    "Maximum return fan discharge static pressure setpoint";

  Buildings.Controls.OBC.ASHRAE.G36_PR1.TerminalUnits.Controller conVAVCor(
    V_flow_nominal=mCor_flow_nominal/1.2,
    AFlo=AFloCor,
    final samplePeriod=samplePeriod,
    final VDisSetMin_flow=max(1.5*VCorOA_flow_nominal, 0.15*mCor_flow_nominal/1.2))
    "Controller for terminal unit corridor"
    annotation (Placement(transformation(extent={{530,32},{550,52}})));
  Buildings.Controls.OBC.ASHRAE.G36_PR1.TerminalUnits.Controller conVAVSou(
    V_flow_nominal=mSou_flow_nominal/1.2,
    AFlo=AFloSou,
    final samplePeriod=samplePeriod,
    final VDisSetMin_flow=max(1.5*VSouOA_flow_nominal, 0.15*mSou_flow_nominal/1.2))
    "Controller for terminal unit south"
    annotation (Placement(transformation(extent={{700,30},{720,50}})));
  Buildings.Controls.OBC.ASHRAE.G36_PR1.TerminalUnits.Controller conVAVEas(
    V_flow_nominal=mEas_flow_nominal/1.2,
    AFlo=AFloEas,
    final samplePeriod=samplePeriod,
    final VDisSetMin_flow=max(1.5*VEasOA_flow_nominal, 0.15*mEas_flow_nominal/1.2))
    "Controller for terminal unit east"
    annotation (Placement(transformation(extent={{880,30},{900,50}})));
  Buildings.Controls.OBC.ASHRAE.G36_PR1.TerminalUnits.Controller conVAVNor(
    V_flow_nominal=mNor_flow_nominal/1.2,
    AFlo=AFloNor,
    final samplePeriod=samplePeriod,
    final VDisSetMin_flow=max(1.5*VNorOA_flow_nominal, 0.15*mNor_flow_nominal/1.2))
    "Controller for terminal unit north"
    annotation (Placement(transformation(extent={{1040,30},{1060,50}})));
  Buildings.Controls.OBC.ASHRAE.G36_PR1.TerminalUnits.Controller conVAVWes(
    V_flow_nominal=mWes_flow_nominal/1.2,
    AFlo=AFloWes,
    final samplePeriod=samplePeriod,
    final VDisSetMin_flow=max(1.5*VWesOA_flow_nominal, 0.15*mWes_flow_nominal/1.2))
    "Controller for terminal unit west"
    annotation (Placement(transformation(extent={{1240,28},{1260,48}})));
  Modelica.Blocks.Routing.Multiplex5 TDis "Discharge air temperatures"
    annotation (Placement(transformation(extent={{220,360},{240,380}})));
  Modelica.Blocks.Routing.Multiplex5 VDis_flow
    "Air flow rate at the terminal boxes"
    annotation (Placement(transformation(extent={{220,320},{240,340}})));
  Buildings.Controls.OBC.CDL.Integers.MultiSum TZonResReq(nin=5)
    "Number of zone temperature requests"
    annotation (Placement(transformation(extent={{300,360},{320,380}})));
  Buildings.Controls.OBC.CDL.Integers.MultiSum PZonResReq(nin=5)
    "Number of zone pressure requests"
    annotation (Placement(transformation(extent={{300,320},{320,340}})));
  Buildings.Controls.OBC.CDL.Continuous.Sources.Constant yOutDam(k=1)
    "Outdoor air damper control signal"
    annotation (Placement(transformation(extent={{-40,-20},{-20,0}})));
  Buildings.Controls.OBC.CDL.Logical.Switch swiFreSta "Switch for freeze stat"
    annotation (Placement(transformation(extent={{60,-202},{80,-182}})));
  Buildings.Controls.OBC.CDL.Continuous.Sources.Constant freStaSetPoi1(
    final k=273.15 + 3) "Freeze stat for heating coil"
    annotation (Placement(transformation(extent={{-40,-96},{-20,-76}})));
  Buildings.Controls.OBC.CDL.Continuous.Sources.Constant yFreHeaCoi(final k=1)
    "Flow rate signal for heating coil when freeze stat is on"
    annotation (Placement(transformation(extent={{0,-192},{20,-172}})));
  Buildings.Controls.OBC.ASHRAE.G36_PR1.AHUs.MultiZone.VAV.Controller conAHU(
    kMinOut=0.03,
    final pMaxSet=410,
    final yFanMin=yFanMin,
    final VPriSysMax_flow=VPriSysMax_flow,
    final peaSysPop=divP*sum({ratP_A*AFlo[i] for i in 1:numZon}))
    "AHU controller"
    annotation (Placement(transformation(extent={{340,512},{420,640}})));
  Buildings.Controls.OBC.ASHRAE.G36_PR1.AHUs.MultiZone.VAV.SetPoints.OutdoorAirFlow.Zone
    zonOutAirSet[numZon](
    final AFlo=AFlo,
    final have_occSen=fill(false, numZon),
    final have_winSen=fill(false, numZon),
    final desZonPop={ratP_A*AFlo[i] for i in 1:numZon},
    final minZonPriFlo=minZonPriFlo)
    "Zone level calculation of the minimum outdoor airflow setpoint"
    annotation (Placement(transformation(extent={{220,580},{240,600}})));
  Buildings.Controls.OBC.ASHRAE.G36_PR1.AHUs.MultiZone.VAV.SetPoints.OutdoorAirFlow.SumZone
    zonToSys(final numZon=numZon) "Sum up zone calculation output"
    annotation (Placement(transformation(extent={{280,570},{300,590}})));
  Buildings.Controls.OBC.CDL.Routing.RealReplicator reaRep1(final nout=numZon)
    "Replicate design uncorrected minimum outdoor airflow setpoint"
    annotation (Placement(transformation(extent={{460,580},{480,600}})));
  Buildings.Controls.OBC.CDL.Routing.BooleanReplicator booRep1(final nout=numZon)
    "Replicate signal whether the outdoor airflow is required"
    annotation (Placement(transformation(extent={{460,550},{480,570}})));

  Buildings.Controls.OBC.ASHRAE.G36_PR1.Generic.SetPoints.ZoneStatus zonSta[numZon]
    "Check zone temperature status"
    annotation (Placement(transformation(extent={{-220,268},{-200,296}})));
  Buildings.Controls.OBC.ASHRAE.G36_PR1.Generic.SetPoints.GroupStatus zonGroSta(
    final numZon=numZon) "Check zone group status according to the zones status"
    annotation (Placement(transformation(extent={{-160,260},{-140,300}})));
  Buildings.Controls.OBC.ASHRAE.G36_PR1.Generic.SetPoints.OperationMode
    opeModSel(final numZon=numZon)
    annotation (Placement(transformation(extent={{-100,284},{-80,316}})));
  Buildings.Controls.OBC.ASHRAE.G36_PR1.TerminalUnits.SetPoints.ZoneTemperatures
    TZonSet[numZon](
    final have_occSen=fill(false, numZon),
    final have_winSen=fill(false, numZon))  "Zone setpoint"
    annotation (Placement(transformation(extent={{-100,180},{-80,208}})));
  Buildings.Controls.OBC.CDL.Continuous.Sources.Constant warCooTim[numZon](
    final k=fill(1800, numZon)) "Warm up and cool down time"
    annotation (Placement(transformation(extent={{-300,370},{-280,390}})));
  Buildings.Controls.OBC.CDL.Logical.Sources.Constant falSta[numZon](
    final k=fill(false, numZon))
    "All windows are closed, no zone has override switch"
    annotation (Placement(transformation(extent={{-300,330},{-280,350}})));
  Buildings.Controls.OBC.CDL.Routing.RealReplicator reaRep(nout=numZon)
    "Assume all zones have same occupancy schedule"
    annotation (Placement(transformation(extent={{-200,-190},{-180,-170}})));
  Buildings.Controls.OBC.CDL.Routing.BooleanReplicator booRep(nout=numZon)
    "Assume all zones have same occupancy schedule"
    annotation (Placement(transformation(extent={{-200,-150},{-180,-130}})));
  Buildings.Controls.OBC.CDL.Integers.Sources.Constant demLimLev[numZon](
    final  k=fill(0, numZon)) "Demand limit level, assumes to be 0"
    annotation (Placement(transformation(extent={{-300,230},{-280,250}})));
  Buildings.Controls.OBC.CDL.Routing.IntegerReplicator intRep(
    final nout=numZon)
    "All zones in same operation mode"
    annotation (Placement(transformation(extent={{-140,220},{-120,240}})));

equation
  connect(fanSup.port_b, dpDisSupFan.port_a) annotation (Line(
      points={{320,-40},{320,0},{320,-10},{320,-10}},
      color={0,0,0},
      smooth=Smooth.None,
      pattern=LinePattern.Dot));
  connect(conVAVCor.TZon, TRooAir.y5[1]) annotation (Line(
      points={{528,42},{520,42},{520,162},{511,162}},
      color={0,0,127},
      pattern=LinePattern.Dash));
  connect(conVAVSou.TZon, TRooAir.y1[1]) annotation (Line(
      points={{698,40},{690,40},{690,40},{680,40},{680,178},{511,178}},
      color={0,0,127},
      pattern=LinePattern.Dash));
  connect(TRooAir.y2[1], conVAVEas.TZon) annotation (Line(
      points={{511,174},{868,174},{868,40},{878,40}},
      color={0,0,127},
      pattern=LinePattern.Dash));
  connect(TRooAir.y3[1], conVAVNor.TZon) annotation (Line(
      points={{511,170},{1028,170},{1028,40},{1038,40}},
      color={0,0,127},
      pattern=LinePattern.Dash));
  connect(TRooAir.y4[1], conVAVWes.TZon) annotation (Line(
      points={{511,166},{1220,166},{1220,38},{1238,38}},
      color={0,0,127},
      pattern=LinePattern.Dash));
  connect(conVAVCor.TDis, TSupCor.T) annotation (Line(points={{528,36},{522,36},
          {522,40},{514,40},{514,92},{569,92}}, color={0,0,127}));
  connect(TSupSou.T, conVAVSou.TDis) annotation (Line(points={{749,92},{688,92},
          {688,34},{698,34}}, color={0,0,127}));
  connect(TSupEas.T, conVAVEas.TDis) annotation (Line(points={{929,90},{872,90},
          {872,34},{878,34}}, color={0,0,127}));
  connect(TSupNor.T, conVAVNor.TDis) annotation (Line(points={{1089,94},{1032,
          94},{1032,34},{1038,34}}, color={0,0,127}));
  connect(TSupWes.T, conVAVWes.TDis) annotation (Line(points={{1289,90},{1228,
          90},{1228,32},{1238,32}}, color={0,0,127}));
  connect(cor.yVAV, conVAVCor.yDam) annotation (Line(points={{566,50},{556,50},{
          556,48},{552,48}}, color={0,0,127}));
  connect(cor.yVal, conVAVCor.yVal) annotation (Line(points={{566,34},{560,34},{
          560,43},{552,43}}, color={0,0,127}));
  connect(conVAVSou.yDam, sou.yVAV) annotation (Line(points={{722,46},{730,46},{
          730,48},{746,48}}, color={0,0,127}));
  connect(conVAVSou.yVal, sou.yVal) annotation (Line(points={{722,41},{732.5,41},
          {732.5,32},{746,32}}, color={0,0,127}));
  connect(conVAVEas.yVal, eas.yVal) annotation (Line(points={{902,41},{912.5,41},
          {912.5,32},{926,32}}, color={0,0,127}));
  connect(conVAVEas.yDam, eas.yVAV) annotation (Line(points={{902,46},{910,46},{
          910,48},{926,48}}, color={0,0,127}));
  connect(conVAVNor.yDam, nor.yVAV) annotation (Line(points={{1062,46},{1072.5,46},
          {1072.5,48},{1086,48}},     color={0,0,127}));
  connect(conVAVNor.yVal, nor.yVal) annotation (Line(points={{1062,41},{1072.5,41},
          {1072.5,32},{1086,32}},     color={0,0,127}));
  connect(conVAVWes.yVal, wes.yVal) annotation (Line(points={{1262,39},{1272.5,39},
          {1272.5,32},{1286,32}},     color={0,0,127}));
  connect(wes.yVAV, conVAVWes.yDam) annotation (Line(points={{1286,48},{1274,48},
          {1274,44},{1262,44}}, color={0,0,127}));
  connect(conVAVCor.yZonTemResReq, TZonResReq.u[1]) annotation (Line(points={{552,38},
          {554,38},{554,220},{280,220},{280,375.6},{298,375.6}},         color=
          {255,127,0}));
  connect(conVAVSou.yZonTemResReq, TZonResReq.u[2]) annotation (Line(points={{722,36},
          {726,36},{726,220},{280,220},{280,372.8},{298,372.8}},         color=
          {255,127,0}));
  connect(conVAVEas.yZonTemResReq, TZonResReq.u[3]) annotation (Line(points={{902,36},
          {904,36},{904,220},{280,220},{280,370},{298,370}},         color={255,
          127,0}));
  connect(conVAVNor.yZonTemResReq, TZonResReq.u[4]) annotation (Line(points={{1062,36},
          {1064,36},{1064,220},{280,220},{280,367.2},{298,367.2}},
        color={255,127,0}));
  connect(conVAVWes.yZonTemResReq, TZonResReq.u[5]) annotation (Line(points={{1262,34},
          {1266,34},{1266,220},{280,220},{280,364.4},{298,364.4}},
        color={255,127,0}));
  connect(conVAVCor.yZonPreResReq, PZonResReq.u[1]) annotation (Line(points={{552,34},
          {558,34},{558,214},{288,214},{288,335.6},{298,335.6}},         color=
          {255,127,0}));
  connect(conVAVSou.yZonPreResReq, PZonResReq.u[2]) annotation (Line(points={{722,32},
          {728,32},{728,214},{288,214},{288,332.8},{298,332.8}},         color=
          {255,127,0}));
  connect(conVAVEas.yZonPreResReq, PZonResReq.u[3]) annotation (Line(points={{902,32},
          {906,32},{906,214},{288,214},{288,330},{298,330}},         color={255,
          127,0}));
  connect(conVAVNor.yZonPreResReq, PZonResReq.u[4]) annotation (Line(points={{1062,32},
          {1066,32},{1066,214},{288,214},{288,327.2},{298,327.2}},
        color={255,127,0}));
  connect(conVAVWes.yZonPreResReq, PZonResReq.u[5]) annotation (Line(points={{1262,30},
          {1268,30},{1268,214},{288,214},{288,324.4},{298,324.4}},
        color={255,127,0}));
  connect(VSupCor_flow.V_flow, VDis_flow.u1[1]) annotation (Line(points={{569,130},
          {472,130},{472,206},{180,206},{180,340},{218,340}},      color={0,0,
          127}));
  connect(VSupSou_flow.V_flow, VDis_flow.u2[1]) annotation (Line(points={{749,130},
          {742,130},{742,206},{180,206},{180,335},{218,335}},      color={0,0,
          127}));
  connect(VSupEas_flow.V_flow, VDis_flow.u3[1]) annotation (Line(points={{929,128},
          {914,128},{914,206},{180,206},{180,330},{218,330}},      color={0,0,
          127}));
  connect(VSupNor_flow.V_flow, VDis_flow.u4[1]) annotation (Line(points={{1089,
          132},{1080,132},{1080,206},{180,206},{180,325},{218,325}}, color={0,0,
          127}));
  connect(VSupWes_flow.V_flow, VDis_flow.u5[1]) annotation (Line(points={{1289,
          128},{1284,128},{1284,206},{180,206},{180,320},{218,320}}, color={0,0,
          127}));
  connect(TSupCor.T, TDis.u1[1]) annotation (Line(points={{569,92},{466,92},{
          466,210},{176,210},{176,380},{218,380}}, color={0,0,127}));
  connect(TSupSou.T, TDis.u2[1]) annotation (Line(points={{749,92},{688,92},{
          688,210},{176,210},{176,375},{218,375}},                   color={0,0,
          127}));
  connect(TSupEas.T, TDis.u3[1]) annotation (Line(points={{929,90},{872,90},{
          872,210},{176,210},{176,370},{218,370}}, color={0,0,127}));
  connect(TSupNor.T, TDis.u4[1]) annotation (Line(points={{1089,94},{1032,94},{
          1032,210},{176,210},{176,365},{218,365}}, color={0,0,127}));
  connect(TSupWes.T, TDis.u5[1]) annotation (Line(points={{1289,90},{1228,90},{
          1228,210},{176,210},{176,360},{218,360}}, color={0,0,127}));
  connect(conVAVCor.VDis_flow, VSupCor_flow.V_flow) annotation (Line(points={{528,40},
          {522,40},{522,130},{569,130}}, color={0,0,127}));
  connect(VSupSou_flow.V_flow, conVAVSou.VDis_flow) annotation (Line(points={{749,130},
          {690,130},{690,38},{698,38}},      color={0,0,127}));
  connect(VSupEas_flow.V_flow, conVAVEas.VDis_flow) annotation (Line(points={{929,128},
          {874,128},{874,38},{878,38}},      color={0,0,127}));
  connect(VSupNor_flow.V_flow, conVAVNor.VDis_flow) annotation (Line(points={{1089,
          132},{1034,132},{1034,38},{1038,38}}, color={0,0,127}));
  connect(VSupWes_flow.V_flow, conVAVWes.VDis_flow) annotation (Line(points={{1289,
          128},{1230,128},{1230,36},{1238,36}}, color={0,0,127}));
  connect(TSup.T, conVAVCor.TSupAHU) annotation (Line(points={{340,-29},{340,
          -20},{514,-20},{514,34},{528,34}},
                                        color={0,0,127}));
  connect(TSup.T, conVAVSou.TSupAHU) annotation (Line(points={{340,-29},{340,
          -20},{686,-20},{686,32},{698,32}},
                                        color={0,0,127}));
  connect(TSup.T, conVAVEas.TSupAHU) annotation (Line(points={{340,-29},{340,
          -20},{864,-20},{864,32},{878,32}},
                                        color={0,0,127}));
  connect(TSup.T, conVAVNor.TSupAHU) annotation (Line(points={{340,-29},{340,
          -20},{1028,-20},{1028,32},{1038,32}},
                                           color={0,0,127}));
  connect(TSup.T, conVAVWes.TSupAHU) annotation (Line(points={{340,-29},{340,
          -20},{1224,-20},{1224,30},{1238,30}},
                                           color={0,0,127}));
  connect(yOutDam.y, eco.yExh)
    annotation (Line(points={{-18,-10},{-3,-10},{-3,-34}}, color={0,0,127}));
  connect(swiFreSta.y, gaiHeaCoi.u) annotation (Line(points={{82,-192},{88,-192},
          {88,-210},{98,-210}}, color={0,0,127}));
  connect(freSta.y, swiFreSta.u2) annotation (Line(points={{22,-92},{40,-92},{40,
          -192},{58,-192}},    color={255,0,255}));
  connect(yFreHeaCoi.y, swiFreSta.u1) annotation (Line(points={{22,-182},{40,-182},
          {40,-184},{58,-184}}, color={0,0,127}));
  connect(zonToSys.ySumDesZonPop, conAHU.sumDesZonPop) annotation (Line(points={{302,589},
          {308,589},{308,609.778},{336,609.778}},           color={0,0,127}));
  connect(zonToSys.VSumDesPopBreZon_flow, conAHU.VSumDesPopBreZon_flow)
    annotation (Line(points={{302,586},{310,586},{310,604.444},{336,604.444}},
        color={0,0,127}));
  connect(zonToSys.VSumDesAreBreZon_flow, conAHU.VSumDesAreBreZon_flow)
    annotation (Line(points={{302,583},{312,583},{312,599.111},{336,599.111}},
        color={0,0,127}));
  connect(zonToSys.yDesSysVenEff, conAHU.uDesSysVenEff) annotation (Line(points={{302,580},
          {314,580},{314,593.778},{336,593.778}},           color={0,0,127}));
  connect(zonToSys.VSumUncOutAir_flow, conAHU.VSumUncOutAir_flow) annotation (
      Line(points={{302,577},{316,577},{316,588.444},{336,588.444}}, color={0,0,
          127}));
  connect(zonToSys.VSumSysPriAir_flow, conAHU.VSumSysPriAir_flow) annotation (
      Line(points={{302,571},{318,571},{318,583.111},{336,583.111}}, color={0,0,
          127}));
  connect(zonToSys.uOutAirFra_max, conAHU.uOutAirFra_max) annotation (Line(
        points={{302,574},{320,574},{320,577.778},{336,577.778}}, color={0,0,127}));
  connect(zonOutAirSet.yDesZonPeaOcc, zonToSys.uDesZonPeaOcc) annotation (Line(
        points={{242,599},{270,599},{270,588},{278,588}},     color={0,0,127}));
  connect(zonOutAirSet.VDesPopBreZon_flow, zonToSys.VDesPopBreZon_flow)
    annotation (Line(points={{242,596},{268,596},{268,586},{278,586}},
                                                     color={0,0,127}));
  connect(zonOutAirSet.VDesAreBreZon_flow, zonToSys.VDesAreBreZon_flow)
    annotation (Line(points={{242,593},{266,593},{266,584},{278,584}},
        color={0,0,127}));
  connect(zonOutAirSet.yDesPriOutAirFra, zonToSys.uDesPriOutAirFra) annotation (
     Line(points={{242,590},{264,590},{264,578},{278,578}},     color={0,0,127}));
  connect(zonOutAirSet.VUncOutAir_flow, zonToSys.VUncOutAir_flow) annotation (
      Line(points={{242,587},{262,587},{262,576},{278,576}},     color={0,0,127}));
  connect(zonOutAirSet.yPriOutAirFra, zonToSys.uPriOutAirFra)
    annotation (Line(points={{242,584},{260,584},{260,574},{278,574}},
                                                     color={0,0,127}));
  connect(zonOutAirSet.VPriAir_flow, zonToSys.VPriAir_flow) annotation (Line(
        points={{242,581},{258,581},{258,572},{278,572}},     color={0,0,127}));
  connect(conAHU.yAveOutAirFraPlu, zonToSys.yAveOutAirFraPlu) annotation (Line(
        points={{424,586.667},{440,586.667},{440,468},{270,468},{270,582},{278,
          582}},
        color={0,0,127}));
  connect(conAHU.VDesUncOutAir_flow, reaRep1.u) annotation (Line(points={{424,
          597.333},{440,597.333},{440,590},{458,590}},
                                              color={0,0,127}));
  connect(reaRep1.y, zonOutAirSet.VUncOut_flow_nominal) annotation (Line(points={{482,590},
          {490,590},{490,464},{210,464},{210,581},{218,581}},          color={0,
          0,127}));
  connect(conAHU.yReqOutAir, booRep1.u) annotation (Line(points={{424,565.333},
          {444,565.333},{444,560},{458,560}},color={255,0,255}));
  connect(booRep1.y, zonOutAirSet.uReqOutAir) annotation (Line(points={{482,560},
          {496,560},{496,460},{206,460},{206,593},{218,593}}, color={255,0,255}));
  connect(flo.TRooAir, zonOutAirSet.TZon) annotation (Line(points={{1094.14,
          491.333},{1164,491.333},{1164,660},{210,660},{210,590},{218,590}},
                                                                    color={0,0,127}));
  connect(TDis.y, zonOutAirSet.TDis) annotation (Line(points={{241,370},{252,
          370},{252,414},{200,414},{200,587},{218,587}},
                                                    color={0,0,127}));
  connect(VDis_flow.y, zonOutAirSet.VDis_flow) annotation (Line(points={{241,330},
          {260,330},{260,420},{194,420},{194,584},{218,584}}, color={0,0,127}));
  connect(TZonResReq.y, conAHU.uZonTemResReq) annotation (Line(points={{322,370},
          {330,370},{330,526.222},{336,526.222}}, color={255,127,0}));
  connect(PZonResReq.y, conAHU.uZonPreResReq) annotation (Line(points={{322,330},
          {326,330},{326,520.889},{336,520.889}}, color={255,127,0}));
  connect(TOut.y, conAHU.TOut) annotation (Line(points={{-279,180},{-260,180},{
          -260,625.778},{336,625.778}},
                                   color={0,0,127}));
  connect(dpDisSupFan.p_rel, conAHU.ducStaPre) annotation (Line(points={{311,0},
          {160,0},{160,620.444},{336,620.444}}, color={0,0,127}));
  connect(TSup.T, conAHU.TSup) annotation (Line(points={{340,-29},{340,-20},{
          152,-20},{152,567.111},{336,567.111}},
                                             color={0,0,127}));
  connect(TRet.T, conAHU.TOutCut) annotation (Line(points={{100,151},{100,
          561.778},{336,561.778}},
                          color={0,0,127}));
  connect(VOut1.V_flow, conAHU.VOut_flow) annotation (Line(points={{-61,-20.9},
          {-61,545.778},{336,545.778}},color={0,0,127}));
  connect(TMix.T, conAHU.TMix) annotation (Line(points={{40,-29},{40,538.667},{
          336,538.667}},
                     color={0,0,127}));
  connect(conAHU.yOutDamPos, eco.yOut) annotation (Line(points={{424,522.667},{
          448,522.667},{448,36},{-10,36},{-10,-34}},
                                                 color={0,0,127}));
  connect(conAHU.yRetDamPos, eco.yRet) annotation (Line(points={{424,533.333},{
          442,533.333},{442,40},{-16.8,40},{-16.8,-34}},
                                                     color={0,0,127}));
  connect(conAHU.yCoo, gaiCooCoi.u) annotation (Line(points={{424,544},{452,544},
          {452,-274},{88,-274},{88,-248},{98,-248}}, color={0,0,127}));
  connect(conAHU.yHea, swiFreSta.u3) annotation (Line(points={{424,554.667},{
          458,554.667},{458,-280},{40,-280},{40,-200},{58,-200}},
                                                              color={0,0,127}));
  connect(conAHU.ySupFanSpe, fanSup.y) annotation (Line(points={{424,618.667},{
          432,618.667},{432,-14},{310,-14},{310,-28}},
                                                   color={0,0,127}));
  connect(cor.y_actual,conVAVCor.yDam_actual)  annotation (Line(points={{612,58},
          {620,58},{620,74},{518,74},{518,38},{528,38}}, color={0,0,127}));
  connect(sou.y_actual,conVAVSou.yDam_actual)  annotation (Line(points={{792,56},
          {800,56},{800,76},{684,76},{684,36},{698,36}}, color={0,0,127}));
  connect(eas.y_actual,conVAVEas.yDam_actual)  annotation (Line(points={{972,56},
          {980,56},{980,74},{864,74},{864,36},{878,36}}, color={0,0,127}));
  connect(nor.y_actual,conVAVNor.yDam_actual)  annotation (Line(points={{1132,
          56},{1140,56},{1140,74},{1024,74},{1024,36},{1038,36}}, color={0,0,
          127}));
  connect(wes.y_actual,conVAVWes.yDam_actual)  annotation (Line(points={{1332,
          56},{1340,56},{1340,74},{1224,74},{1224,34},{1238,34}}, color={0,0,
          127}));
  connect(warCooTim.y, zonSta.cooDowTim) annotation (Line(points={{-278,380},{-240,
          380},{-240,290},{-222,290}}, color={0,0,127}));
  connect(warCooTim.y, zonSta.warUpTim) annotation (Line(points={{-278,380},{-240,
          380},{-240,286},{-222,286}}, color={0,0,127}));
  connect(flo.TRooAir, zonSta.TZon) annotation (Line(points={{1094.14,491.333},
          {1164,491.333},{1164,660},{-250,660},{-250,274},{-222,274}}, color={0,
          0,127}));
  connect(zonSta.yCooTim, zonGroSta.uCooTim) annotation (Line(points={{-198,295},
          {-176,295},{-176,291},{-162,291}}, color={0,0,127}));
  connect(zonSta.yWarTim, zonGroSta.uWarTim) annotation (Line(points={{-198,293},
          {-178,293},{-178,289},{-162,289}}, color={0,0,127}));
  connect(zonSta.yOccHeaHig, zonGroSta.uOccHeaHig) annotation (Line(points={{-198,
          288},{-180,288},{-180,285},{-162,285}}, color={255,0,255}));
  connect(zonSta.yHigOccCoo, zonGroSta.uHigOccCoo)
    annotation (Line(points={{-198,283},{-162,283}}, color={255,0,255}));
  connect(zonSta.THeaSetOff, zonGroSta.THeaSetOff) annotation (Line(points={{-198,
          280},{-182,280},{-182,277},{-162,277}}, color={0,0,127}));
  connect(zonSta.yUnoHeaHig, zonGroSta.uUnoHeaHig) annotation (Line(points={{-198,
          278},{-188,278},{-188,279},{-162,279}}, color={255,0,255}));
  connect(zonSta.yEndSetBac, zonGroSta.uEndSetBac) annotation (Line(points={{-198,
          276},{-188,276},{-188,275},{-162,275}}, color={255,0,255}));
  connect(zonSta.TCooSetOff, zonGroSta.TCooSetOff) annotation (Line(points={{-198,
          273},{-190,273},{-190,269},{-162,269}}, color={0,0,127}));
  connect(zonSta.yHigUnoCoo, zonGroSta.uHigUnoCoo)
    annotation (Line(points={{-198,271},{-162,271}}, color={255,0,255}));
  connect(zonSta.yEndSetUp, zonGroSta.uEndSetUp) annotation (Line(points={{-198,
          269},{-192,269},{-192,267},{-162,267}}, color={255,0,255}));
  connect(flo.TRooAir, zonGroSta.TZon) annotation (Line(points={{1094.14,
          491.333},{1164,491.333},{1164,660},{-250,660},{-250,263},{-162,263}},
        color={0,0,127}));
  connect(falSta.y, zonGroSta.uWin) annotation (Line(points={{-278,340},{-172,
          340},{-172,261},{-162,261}}, color={255,0,255}));
  connect(occSch.tNexOcc, reaRep.u) annotation (Line(points={{-297,-204},{-236,
          -204},{-236,-180},{-202,-180}}, color={0,0,127}));
  connect(reaRep.y, zonGroSta.tNexOcc) annotation (Line(points={{-178,-180},{-164,
          -180},{-164,295},{-162,295}}, color={0,0,127}));
  connect(occSch.occupied, booRep.u) annotation (Line(points={{-297,-216},{-220,
          -216},{-220,-140},{-202,-140}}, color={255,0,255}));
  connect(booRep.y, zonGroSta.uOcc) annotation (Line(points={{-178,-140},{-166,
          -140},{-166,297},{-162,297}}, color={255,0,255}));
  connect(falSta.y, zonGroSta.zonOcc) annotation (Line(points={{-278,340},{-172,
          340},{-172,299},{-162,299}}, color={255,0,255}));
  connect(zonGroSta.uGroOcc, opeModSel.uOcc) annotation (Line(points={{-138,299},
          {-136,299},{-136,314},{-102,314}}, color={255,0,255}));
  connect(zonGroSta.nexOcc, opeModSel.tNexOcc) annotation (Line(points={{-138,
          297},{-134,297},{-134,312},{-102,312}}, color={0,0,127}));
  connect(zonGroSta.yCooTim, opeModSel.maxCooDowTim) annotation (Line(points={{
          -138,293},{-132,293},{-132,310},{-102,310}}, color={0,0,127}));
  connect(zonGroSta.yWarTim, opeModSel.maxWarUpTim) annotation (Line(points={{-138,
          291},{-128,291},{-128,306},{-102,306}}, color={0,0,127}));
  connect(zonGroSta.yOccHeaHig, opeModSel.uOccHeaHig) annotation (Line(points={
          {-138,287},{-126,287},{-126,304},{-102,304}}, color={255,0,255}));
  connect(zonGroSta.yHigOccCoo, opeModSel.uHigOccCoo) annotation (Line(points={
          {-138,285},{-130,285},{-130,308},{-102,308}}, color={255,0,255}));
  connect(zonGroSta.yColZon, opeModSel.totColZon) annotation (Line(points={{-138,
          282},{-122,282},{-122,300},{-102,300}}, color={255,127,0}));
  connect(zonGroSta.ySetBac, opeModSel.uSetBac) annotation (Line(points={{-138,280},
          {-120,280},{-120,298},{-102,298}},      color={255,0,255}));
  connect(zonGroSta.yEndSetBac, opeModSel.uEndSetBac) annotation (Line(points={{-138,
          278},{-118,278},{-118,296},{-102,296}},       color={255,0,255}));
  connect(zonGroSta.TZonMax, opeModSel.TZonMax) annotation (Line(points={{-138,267},
          {-116,267},{-116,294},{-102,294}},      color={0,0,127}));
  connect(zonGroSta.TZonMin, opeModSel.TZonMin) annotation (Line(points={{-138,265},
          {-114,265},{-114,292},{-102,292}},      color={0,0,127}));
  connect(zonGroSta.yHotZon, opeModSel.totHotZon) annotation (Line(points={{-138,
          275},{-112,275},{-112,290},{-102,290}}, color={255,127,0}));
  connect(zonGroSta.ySetUp, opeModSel.uSetUp) annotation (Line(points={{-138,273},
          {-110,273},{-110,288},{-102,288}},      color={255,0,255}));
  connect(zonGroSta.yEndSetUp, opeModSel.uEndSetUp) annotation (Line(points={{-138,
          271},{-108,271},{-108,286},{-102,286}}, color={255,0,255}));
  connect(zonSta.THeaSetOn, TZonSet.TZonHeaSetOcc) annotation (Line(points={{
          -198,290},{-186,290},{-186,198},{-102,198}}, color={0,0,127}));
  connect(zonSta.THeaSetOff, TZonSet.TZonHeaSetUno) annotation (Line(points={{
          -198,280},{-182,280},{-182,196},{-102,196}}, color={0,0,127}));
  connect(zonSta.TCooSetOn, TZonSet.TZonCooSetOcc) annotation (Line(points={{
          -198,285},{-184,285},{-184,203},{-102,203}}, color={0,0,127}));
  connect(zonSta.TCooSetOff, TZonSet.TZonCooSetUno) annotation (Line(points={{
          -198,273},{-190,273},{-190,201},{-102,201}}, color={0,0,127}));
  connect(demLimLev.y, TZonSet.uCooDemLimLev) annotation (Line(points={{-278,
          240},{-220,240},{-220,188},{-102,188}}, color={255,127,0}));
  connect(demLimLev.y, TZonSet.uHeaDemLimLev) annotation (Line(points={{-278,
          240},{-220,240},{-220,186},{-102,186}}, color={255,127,0}));
  connect(opeModSel.yOpeMod, conVAVCor.uOpeMod) annotation (Line(points={{-78,
          300},{-18,300},{-18,76},{504,76},{504,32},{528,32}}, color={255,127,0}));
  connect(opeModSel.yOpeMod, conVAVSou.uOpeMod) annotation (Line(points={{-78,
          300},{-18,300},{-18,76},{676,76},{676,30},{698,30}}, color={255,127,0}));
  connect(opeModSel.yOpeMod, conVAVEas.uOpeMod) annotation (Line(points={{-78,
          300},{-18,300},{-18,76},{860,76},{860,30},{878,30}}, color={255,127,0}));
  connect(opeModSel.yOpeMod, conVAVNor.uOpeMod) annotation (Line(points={{-78,
          300},{-18,300},{-18,76},{1020,76},{1020,30},{1038,30}}, color={255,
          127,0}));
  connect(opeModSel.yOpeMod, conVAVWes.uOpeMod) annotation (Line(points={{-78,
          300},{-18,300},{-18,76},{1216,76},{1216,28},{1238,28}}, color={255,
          127,0}));
  connect(opeModSel.yOpeMod, conAHU.uOpeMod) annotation (Line(points={{-78,300},
          {-18,300},{-18,531.556},{336,531.556}}, color={255,127,0}));
  connect(TZonSet[1].TZonHeaSet, conAHU.TZonHeaSet) annotation (Line(points={{-78,194},
          {-36,194},{-36,636.444},{336,636.444}},          color={0,0,127}));
  connect(TZonSet[1].TZonCooSet, conAHU.TZonCooSet) annotation (Line(points={{-78,202},
          {-26,202},{-26,631.111},{336,631.111}},          color={0,0,127}));
  connect(TZonSet[1].TZonHeaSet, conVAVCor.TZonHeaSet) annotation (Line(points={{-78,194},
          {482,194},{482,52},{528,52}},            color={0,0,127}));
  connect(TZonSet[2].TZonHeaSet, conVAVSou.TZonHeaSet) annotation (Line(points={{-78,194},
          {672,194},{672,50},{698,50}},            color={0,0,127}));
  connect(TZonSet[3].TZonHeaSet, conVAVEas.TZonHeaSet) annotation (Line(points={{-78,194},
          {850,194},{850,50},{878,50}},            color={0,0,127}));
  connect(TZonSet[4].TZonHeaSet, conVAVNor.TZonHeaSet) annotation (Line(points={{-78,194},
          {1016,194},{1016,50},{1038,50}},            color={0,0,127}));
  connect(TZonSet[5].TZonHeaSet, conVAVWes.TZonHeaSet) annotation (Line(points={{-78,194},
          {1186,194},{1186,48},{1238,48}},            color={0,0,127}));
  connect(TZonSet[1].TZonCooSet, conVAVCor.TZonCooSet) annotation (Line(points={{-78,202},
          {476,202},{476,50},{528,50}},            color={0,0,127}));
  connect(TZonSet[2].TZonCooSet, conVAVSou.TZonCooSet) annotation (Line(points={{-78,202},
          {666,202},{666,48},{698,48}},            color={0,0,127}));
  connect(TZonSet[3].TZonCooSet, conVAVEas.TZonCooSet) annotation (Line(points={{-78,202},
          {844,202},{844,48},{878,48}},            color={0,0,127}));
  connect(TZonSet[4].TZonCooSet, conVAVNor.TZonCooSet) annotation (Line(points={{-78,202},
          {1010,202},{1010,48},{1038,48}},            color={0,0,127}));
  connect(TZonSet[5].TZonCooSet, conVAVWes.TZonCooSet) annotation (Line(points={{-78,202},
          {1180,202},{1180,46},{1238,46}},            color={0,0,127}));
  connect(opeModSel.yOpeMod, intRep.u) annotation (Line(points={{-78,300},{-18,
          300},{-18,250},{-160,250},{-160,230},{-142,230}}, color={255,127,0}));
  connect(intRep.y, TZonSet.uOpeMod) annotation (Line(points={{-118,230},{-110,
          230},{-110,207},{-102,207}}, color={255,127,0}));
  connect(zonGroSta.yOpeWin, opeModSel.uOpeWin) annotation (Line(points={{-138,261},
          {-124,261},{-124,302},{-102,302}}, color={255,127,0}));
  annotation (
    Diagram(coordinateSystem(preserveAspectRatio=false,extent={{-380,-320},{1400,
            680}})),
    Documentation(info="<html>
<p>
This model consist of an HVAC system, a building envelope model and a model
for air flow through building leakage and through open doors.
</p>
<p>
The HVAC system is a variable air volume (VAV) flow system with economizer
and a heating and cooling coil in the air handler unit. There is also a
reheat coil and an air damper in each of the five zone inlet branches.
</p>
<p>
See the model
<a href=\"modelica://Buildings.Examples.VAVReheat.BaseClasses.PartialOpenLoop\">
Buildings.Examples.VAVReheat.BaseClasses.PartialOpenLoop</a>
for a description of the HVAC system and the building envelope.
</p>
<p>
The control is based on ASHRAE Guideline 36, and implemented
using the sequences from the library
<a href=\"modelica://Buildings.Controls.OBC.ASHRAE.G36_PR1\">
Buildings.Controls.OBC.ASHRAE.G36_PR1</a> for
multi-zone VAV systems with economizer. The schematic diagram of the HVAC and control
sequence is shown in the figure below.
</p>
<p align=\"center\">
<img alt=\"image\" src=\"modelica://Buildings/Resources/Images/Examples/VAVReheat/vavControlSchematics.png\" border=\"1\"/>
</p>
<p>
A similar model but with a different control sequence can be found in
<a href=\"modelica://Buildings.Examples.VAVReheat.ASHRAE2006\">
Buildings.Examples.VAVReheat.ASHRAE2006</a>.
Note that this model, because of the frequent time sampling,
has longer computing time than
<a href=\"modelica://Buildings.Examples.VAVReheat.ASHRAE2006\">
Buildings.Examples.VAVReheat.ASHRAE2006</a>.
The reason is that the time integrator cannot make large steps
because it needs to set a time step each time the control samples
its input.
</p>
</html>", revisions="<html>
<ul>
<li>
July 10, 2020, by Antoine Gautier:<br/>
Changed design and control parameters for outdoor air flow.<br/>
This is for
<a href=\"https://github.com/lbl-srg/modelica-buildings/issues/2019\">#2019</a>
</li>
<li>
June 15, 2020, by Jianjun Hu:<br/>
<<<<<<< HEAD
Upgraded operation mode selection sequence according to G36 official release.
=======
Upgraded sequence of specifying operating mode according to G36 official release.
>>>>>>> 2e239d95
</li>
<li>
April 20, 2020, by Jianjun Hu:<br/>
Exported actual VAV damper position as the measured input data for terminal controller.<br/>
This is
for <a href=\"https://github.com/lbl-srg/modelica-buildings/issues/1873\">issue #1873</a>
</li>
<li>
March 20, 2020, by Jianjun Hu:<br/>
Replaced the AHU controller with reimplemented one. The new controller separates the
zone level calculation from the system level calculation and does not include
vector-valued calculations.<br/>
This is
for <a href=\"https://github.com/ibpsa/modelica-ibpsa/issues/1829\">#1829</a>.
</li>
<li>
March 09, 2020, by Jianjun Hu:<br/>
Replaced the block that calculates operation mode and zone temperature setpoint,
with the new one that does not include vector-valued calculations.<br/>
This is
for <a href=\"https://github.com/ibpsa/modelica-ibpsa/issues/1709\">#1709</a>.
</li>
<li>
May 19, 2016, by Michael Wetter:<br/>
Changed chilled water supply temperature to <i>6&deg;C</i>.
This is
for <a href=\"https://github.com/ibpsa/modelica-ibpsa/issues/509\">#509</a>.
</li>
<li>
April 26, 2016, by Michael Wetter:<br/>
Changed controller for freeze protection as the old implementation closed
the outdoor air damper during summer.
This is
for <a href=\"https://github.com/ibpsa/modelica-ibpsa/issues/511\">#511</a>.
</li>
<li>
January 22, 2016, by Michael Wetter:<br/>
Corrected type declaration of pressure difference.
This is
for <a href=\"https://github.com/ibpsa/modelica-ibpsa/issues/404\">#404</a>.
</li>
<li>
September 24, 2015 by Michael Wetter:<br/>
Set default temperature for medium to avoid conflicting
start values for alias variables of the temperature
of the building and the ambient air.
This is for
<a href=\"https://github.com/lbl-srg/modelica-buildings/issues/426\">issue 426</a>.
</li>
</ul>
</html>"),
    __Dymola_Commands(file=
          "modelica://Buildings/Resources/Scripts/Dymola/Examples/VAVReheat/Guideline36.mos"
        "Simulate and plot"),
    experiment(StopTime=172800, Tolerance=1e-06),
    Icon(coordinateSystem(extent={{-100,-100},{100,100}})));
end Guideline36;<|MERGE_RESOLUTION|>--- conflicted
+++ resolved
@@ -561,11 +561,7 @@
 </li>
 <li>
 June 15, 2020, by Jianjun Hu:<br/>
-<<<<<<< HEAD
-Upgraded operation mode selection sequence according to G36 official release.
-=======
 Upgraded sequence of specifying operating mode according to G36 official release.
->>>>>>> 2e239d95
 </li>
 <li>
 April 20, 2020, by Jianjun Hu:<br/>
