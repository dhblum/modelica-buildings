within Buildings.Examples.VAVReheat;
model Guideline36
  "Variable air volume flow system with terminal reheat and five thermal zones"
  extends Modelica.Icons.Example;
  extends Buildings.Examples.VAVReheat.BaseClasses.PartialOpenLoop;

  parameter Modelica.SIunits.VolumeFlowRate VPriSysMax_flow=m_flow_nominal/1.2
    "Maximum expected system primary airflow rate at design stage";
  parameter Modelica.SIunits.VolumeFlowRate minZonPriFlo[numZon]={
      mCor_flow_nominal,mSou_flow_nominal,mEas_flow_nominal,mNor_flow_nominal,
      mWes_flow_nominal}/1.2 "Minimum expected zone primary flow rate";
  parameter Modelica.SIunits.Time samplePeriod=120
    "Sample period of component, set to the same value as the trim and respond that process yPreSetReq";
  parameter Modelica.SIunits.PressureDifference dpDisRetMax=40
    "Maximum return fan discharge static pressure setpoint";

  Buildings.Controls.OBC.ASHRAE.G36_PR1.TerminalUnits.Controller conVAVCor(
    V_flow_nominal=mCor_flow_nominal/1.2,
    AFlo=AFloCor,
    final samplePeriod=samplePeriod) "Controller for terminal unit corridor"
    annotation (Placement(transformation(extent={{530,32},{550,52}})));
  Buildings.Controls.OBC.ASHRAE.G36_PR1.TerminalUnits.Controller conVAVSou(
    V_flow_nominal=mSou_flow_nominal/1.2,
    AFlo=AFloSou,
    final samplePeriod=samplePeriod) "Controller for terminal unit south"
    annotation (Placement(transformation(extent={{700,30},{720,50}})));
  Buildings.Controls.OBC.ASHRAE.G36_PR1.TerminalUnits.Controller conVAVEas(
    V_flow_nominal=mEas_flow_nominal/1.2,
    AFlo=AFloEas,
    final samplePeriod=samplePeriod) "Controller for terminal unit east"
    annotation (Placement(transformation(extent={{880,30},{900,50}})));
  Buildings.Controls.OBC.ASHRAE.G36_PR1.TerminalUnits.Controller conVAVNor(
    V_flow_nominal=mNor_flow_nominal/1.2,
    AFlo=AFloNor,
    final samplePeriod=samplePeriod) "Controller for terminal unit north"
    annotation (Placement(transformation(extent={{1040,30},{1060,50}})));
  Buildings.Controls.OBC.ASHRAE.G36_PR1.TerminalUnits.Controller conVAVWes(
    V_flow_nominal=mWes_flow_nominal/1.2,
    AFlo=AFloWes,
    final samplePeriod=samplePeriod) "Controller for terminal unit west"
    annotation (Placement(transformation(extent={{1240,28},{1260,48}})));
  Modelica.Blocks.Routing.Multiplex5 TDis "Discharge air temperatures"
    annotation (Placement(transformation(extent={{220,270},{240,290}})));
  Modelica.Blocks.Routing.Multiplex5 VDis_flow
    "Air flow rate at the terminal boxes"
    annotation (Placement(transformation(extent={{220,230},{240,250}})));
  Buildings.Controls.OBC.CDL.Integers.MultiSum TZonResReq(nin=5)
    "Number of zone temperature requests"
    annotation (Placement(transformation(extent={{300,360},{320,380}})));
  Buildings.Controls.OBC.CDL.Integers.MultiSum PZonResReq(nin=5)
    "Number of zone pressure requests"
    annotation (Placement(transformation(extent={{300,330},{320,350}})));
  Buildings.Controls.OBC.CDL.Continuous.Sources.Constant yOutDam(k=1)
    "Outdoor air damper control signal"
    annotation (Placement(transformation(extent={{-40,-20},{-20,0}})));
  Buildings.Controls.OBC.CDL.Logical.Switch swiFreSta "Switch for freeze stat"
    annotation (Placement(transformation(extent={{60,-202},{80,-182}})));
  Buildings.Controls.OBC.CDL.Continuous.Sources.Constant freStaSetPoi1(
    final k=273.15 + 3) "Freeze stat for heating coil"
    annotation (Placement(transformation(extent={{-40,-96},{-20,-76}})));
  Buildings.Controls.OBC.CDL.Continuous.Sources.Constant yFreHeaCoi(final k=1)
    "Flow rate signal for heating coil when freeze stat is on"
    annotation (Placement(transformation(extent={{0,-192},{20,-172}})));
  Buildings.Controls.OBC.ASHRAE.G36_PR1.TerminalUnits.ModeAndSetPoints TZonSet[
    numZon](
    final TZonHeaOn=fill(THeaOn, numZon),
    final TZonHeaOff=fill(THeaOff, numZon),
    final TZonCooOff=fill(TCooOff, numZon)) "Zone setpoint temperature"
    annotation (Placement(transformation(extent={{60,300},{80,320}})));
  Buildings.Controls.OBC.CDL.Routing.BooleanReplicator booRep(
    final nout=numZon)
    "Replicate boolean input"
    annotation (Placement(transformation(extent={{-120,280},{-100,300}})));
  Buildings.Controls.OBC.CDL.Routing.RealReplicator reaRep(
    final nout=numZon)
    "Replicate real input"
    annotation (Placement(transformation(extent={{-120,320},{-100,340}})));
  Buildings.Controls.OBC.ASHRAE.G36_PR1.AHUs.MultiZone.VAV.Controller conAHU(
    final pMaxSet=410,
    final yFanMin=yFanMin,
    final VPriSysMax_flow=VPriSysMax_flow,
    final peaSysPop=1.2*sum({0.05*AFlo[i] for i in 1:numZon})) "AHU controller"
    annotation (Placement(transformation(extent={{340,512},{420,640}})));
  Buildings.Controls.OBC.ASHRAE.G36_PR1.AHUs.MultiZone.VAV.SetPoints.OutdoorAirFlow.Zone
    zonOutAirSet[numZon](
    final AFlo=AFlo,
    final have_occSen=fill(false, numZon),
    final have_winSen=fill(false, numZon),
    final desZonPop={0.05*AFlo[i] for i in 1:numZon},
    final minZonPriFlo=minZonPriFlo)
    "Zone level calculation of the minimum outdoor airflow setpoint"
    annotation (Placement(transformation(extent={{220,580},{240,600}})));
  Buildings.Controls.OBC.ASHRAE.G36_PR1.AHUs.MultiZone.VAV.SetPoints.OutdoorAirFlow.SumZone
    zonToSys(final numZon=numZon) "Sum up zone calculation output"
    annotation (Placement(transformation(extent={{280,570},{300,590}})));
  Buildings.Controls.OBC.CDL.Routing.RealReplicator reaRep1(final nout=numZon)
    "Replicate design uncorrected minimum outdoor airflow setpoint"
    annotation (Placement(transformation(extent={{460,580},{480,600}})));
  Buildings.Controls.OBC.CDL.Routing.BooleanReplicator booRep1(final nout=numZon)
    "Replicate signal whether the outdoor airflow is required"
    annotation (Placement(transformation(extent={{460,550},{480,570}})));

equation
  connect(fanSup.port_b, dpDisSupFan.port_a) annotation (Line(
      points={{320,-40},{320,0},{320,-10},{320,-10}},
      color={0,0,0},
      smooth=Smooth.None,
      pattern=LinePattern.Dot));
  connect(conVAVCor.TZon, TRooAir.y5[1]) annotation (Line(
      points={{528,42},{520,42},{520,162},{511,162}},
      color={0,0,127},
      pattern=LinePattern.Dash));
  connect(conVAVSou.TZon, TRooAir.y1[1]) annotation (Line(
      points={{698,40},{690,40},{690,40},{680,40},{680,178},{511,178}},
      color={0,0,127},
      pattern=LinePattern.Dash));
  connect(TRooAir.y2[1], conVAVEas.TZon) annotation (Line(
      points={{511,174},{868,174},{868,40},{878,40}},
      color={0,0,127},
      pattern=LinePattern.Dash));
  connect(TRooAir.y3[1], conVAVNor.TZon) annotation (Line(
      points={{511,170},{1028,170},{1028,40},{1038,40}},
      color={0,0,127},
      pattern=LinePattern.Dash));
  connect(TRooAir.y4[1], conVAVWes.TZon) annotation (Line(
      points={{511,166},{1220,166},{1220,38},{1238,38}},
      color={0,0,127},
      pattern=LinePattern.Dash));
  connect(conVAVCor.TDis, TSupCor.T) annotation (Line(points={{528,36},{522,36},
          {522,40},{514,40},{514,92},{569,92}}, color={0,0,127}));
  connect(TSupSou.T, conVAVSou.TDis) annotation (Line(points={{749,92},{688,92},
          {688,34},{698,34}}, color={0,0,127}));
  connect(TSupEas.T, conVAVEas.TDis) annotation (Line(points={{929,90},{872,90},
          {872,34},{878,34}}, color={0,0,127}));
  connect(TSupNor.T, conVAVNor.TDis) annotation (Line(points={{1089,94},{1032,
          94},{1032,34},{1038,34}}, color={0,0,127}));
  connect(TSupWes.T, conVAVWes.TDis) annotation (Line(points={{1289,90},{1228,
          90},{1228,32},{1238,32}}, color={0,0,127}));
  connect(cor.yVAV, conVAVCor.yDam) annotation (Line(points={{566,50},{556,50},{
          556,48},{552,48}}, color={0,0,127}));
  connect(cor.yVal, conVAVCor.yVal) annotation (Line(points={{566,34},{560,34},{
          560,43},{552,43}}, color={0,0,127}));
  connect(conVAVSou.yDam, sou.yVAV) annotation (Line(points={{722,46},{730,46},{
          730,48},{746,48}}, color={0,0,127}));
  connect(conVAVSou.yVal, sou.yVal) annotation (Line(points={{722,41},{732.5,41},
          {732.5,32},{746,32}}, color={0,0,127}));
  connect(conVAVEas.yVal, eas.yVal) annotation (Line(points={{902,41},{912.5,41},
          {912.5,32},{926,32}}, color={0,0,127}));
  connect(conVAVEas.yDam, eas.yVAV) annotation (Line(points={{902,46},{910,46},{
          910,48},{926,48}}, color={0,0,127}));
  connect(conVAVNor.yDam, nor.yVAV) annotation (Line(points={{1062,46},{1072.5,46},
          {1072.5,48},{1086,48}},     color={0,0,127}));
  connect(conVAVNor.yVal, nor.yVal) annotation (Line(points={{1062,41},{1072.5,41},
          {1072.5,32},{1086,32}},     color={0,0,127}));
  connect(conVAVWes.yVal, wes.yVal) annotation (Line(points={{1262,39},{1272.5,39},
          {1272.5,32},{1286,32}},     color={0,0,127}));
  connect(wes.yVAV, conVAVWes.yDam) annotation (Line(points={{1286,48},{1274,48},
          {1274,44},{1262,44}}, color={0,0,127}));
  connect(conVAVCor.yZonTemResReq, TZonResReq.u[1]) annotation (Line(points={{552,38},
          {554,38},{554,220},{280,220},{280,375.6},{298,375.6}},         color=
          {255,127,0}));
  connect(conVAVSou.yZonTemResReq, TZonResReq.u[2]) annotation (Line(points={{722,36},
          {726,36},{726,220},{280,220},{280,372.8},{298,372.8}},         color=
          {255,127,0}));
  connect(conVAVEas.yZonTemResReq, TZonResReq.u[3]) annotation (Line(points={{902,36},
          {904,36},{904,220},{280,220},{280,370},{298,370}},         color={255,
          127,0}));
  connect(conVAVNor.yZonTemResReq, TZonResReq.u[4]) annotation (Line(points={{1062,36},
          {1064,36},{1064,220},{280,220},{280,367.2},{298,367.2}},
        color={255,127,0}));
  connect(conVAVWes.yZonTemResReq, TZonResReq.u[5]) annotation (Line(points={{1262,34},
          {1266,34},{1266,220},{280,220},{280,364.4},{298,364.4}},
        color={255,127,0}));
  connect(conVAVCor.yZonPreResReq, PZonResReq.u[1]) annotation (Line(points={{552,34},
          {558,34},{558,214},{288,214},{288,345.6},{298,345.6}},         color=
          {255,127,0}));
  connect(conVAVSou.yZonPreResReq, PZonResReq.u[2]) annotation (Line(points={{722,32},
          {728,32},{728,214},{288,214},{288,342.8},{298,342.8}},         color=
          {255,127,0}));
  connect(conVAVEas.yZonPreResReq, PZonResReq.u[3]) annotation (Line(points={{902,32},
          {906,32},{906,214},{288,214},{288,340},{298,340}},         color={255,
          127,0}));
  connect(conVAVNor.yZonPreResReq, PZonResReq.u[4]) annotation (Line(points={{1062,32},
          {1066,32},{1066,214},{288,214},{288,337.2},{298,337.2}},
        color={255,127,0}));
  connect(conVAVWes.yZonPreResReq, PZonResReq.u[5]) annotation (Line(points={{1262,30},
          {1268,30},{1268,214},{288,214},{288,334.4},{298,334.4}},
        color={255,127,0}));
  connect(VSupCor_flow.V_flow, VDis_flow.u1[1]) annotation (Line(points={{569,130},
          {472,130},{472,206},{180,206},{180,250},{218,250}},      color={0,0,
          127}));
  connect(VSupSou_flow.V_flow, VDis_flow.u2[1]) annotation (Line(points={{749,130},
          {742,130},{742,206},{180,206},{180,245},{218,245}},      color={0,0,
          127}));
  connect(VSupEas_flow.V_flow, VDis_flow.u3[1]) annotation (Line(points={{929,128},
          {914,128},{914,206},{180,206},{180,240},{218,240}},      color={0,0,
          127}));
  connect(VSupNor_flow.V_flow, VDis_flow.u4[1]) annotation (Line(points={{1089,132},
          {1080,132},{1080,206},{180,206},{180,235},{218,235}},      color={0,0,
          127}));
  connect(VSupWes_flow.V_flow, VDis_flow.u5[1]) annotation (Line(points={{1289,128},
          {1284,128},{1284,206},{180,206},{180,230},{218,230}},      color={0,0,
          127}));
  connect(TSupCor.T, TDis.u1[1]) annotation (Line(points={{569,92},{466,92},{466,
          210},{176,210},{176,290},{218,290}},     color={0,0,127}));
  connect(TSupSou.T, TDis.u2[1]) annotation (Line(points={{749,92},{688,92},{688,
          210},{176,210},{176,285},{218,285}},                       color={0,0,
          127}));
  connect(TSupEas.T, TDis.u3[1]) annotation (Line(points={{929,90},{872,90},{872,
          210},{176,210},{176,280},{218,280}},     color={0,0,127}));
  connect(TSupNor.T, TDis.u4[1]) annotation (Line(points={{1089,94},{1032,94},{1032,
          210},{176,210},{176,275},{218,275}},      color={0,0,127}));
  connect(TSupWes.T, TDis.u5[1]) annotation (Line(points={{1289,90},{1228,90},{1228,
          210},{176,210},{176,270},{218,270}},      color={0,0,127}));
  connect(conVAVCor.VDis_flow, VSupCor_flow.V_flow) annotation (Line(points={{528,40},
          {522,40},{522,130},{569,130}}, color={0,0,127}));
  connect(VSupSou_flow.V_flow, conVAVSou.VDis_flow) annotation (Line(points={{749,130},
          {690,130},{690,38},{698,38}},      color={0,0,127}));
  connect(VSupEas_flow.V_flow, conVAVEas.VDis_flow) annotation (Line(points={{929,128},
          {874,128},{874,38},{878,38}},      color={0,0,127}));
  connect(VSupNor_flow.V_flow, conVAVNor.VDis_flow) annotation (Line(points={{1089,
          132},{1034,132},{1034,38},{1038,38}}, color={0,0,127}));
  connect(VSupWes_flow.V_flow, conVAVWes.VDis_flow) annotation (Line(points={{1289,
          128},{1230,128},{1230,36},{1238,36}}, color={0,0,127}));
  connect(TSup.T, conVAVCor.TSupAHU) annotation (Line(points={{340,-29},{340,
          -20},{514,-20},{514,34},{528,34}},
                                        color={0,0,127}));
  connect(TSup.T, conVAVSou.TSupAHU) annotation (Line(points={{340,-29},{340,
          -20},{686,-20},{686,32},{698,32}},
                                        color={0,0,127}));
  connect(TSup.T, conVAVEas.TSupAHU) annotation (Line(points={{340,-29},{340,
          -20},{864,-20},{864,32},{878,32}},
                                        color={0,0,127}));
  connect(TSup.T, conVAVNor.TSupAHU) annotation (Line(points={{340,-29},{340,
          -20},{1028,-20},{1028,32},{1038,32}},
                                           color={0,0,127}));
  connect(TSup.T, conVAVWes.TSupAHU) annotation (Line(points={{340,-29},{340,
          -20},{1224,-20},{1224,30},{1238,30}},
                                           color={0,0,127}));
  connect(yOutDam.y, eco.yExh)
    annotation (Line(points={{-18,-10},{-3,-10},{-3,-34}}, color={0,0,127}));
  connect(swiFreSta.y, gaiHeaCoi.u) annotation (Line(points={{82,-192},{88,-192},
          {88,-210},{98,-210}}, color={0,0,127}));
  connect(freSta.y, swiFreSta.u2) annotation (Line(points={{22,-92},{40,-92},{40,
          -192},{58,-192}},    color={255,0,255}));
  connect(yFreHeaCoi.y, swiFreSta.u1) annotation (Line(points={{22,-182},{40,-182},
          {40,-184},{58,-184}}, color={0,0,127}));
  connect(TZonSet[1].yOpeMod, conVAVCor.uOpeMod) annotation (Line(points={{82,303},
          {130,303},{130,180},{420,180},{420,14},{520,14},{520,32},{528,32}},
        color={255,127,0}));
  connect(flo.TRooAir, TZonSet.TZon) annotation (Line(points={{1094.14,491.333},
          {1164,491.333},{1164,662},{46,662},{46,313},{58,313}}, color={0,0,127}));
  connect(occSch.occupied, booRep.u) annotation (Line(points={{-297,-216},{-160,
          -216},{-160,290},{-122,290}}, color={255,0,255}));
  connect(occSch.tNexOcc, reaRep.u) annotation (Line(points={{-297,-204},{-180,-204},
          {-180,330},{-122,330}}, color={0,0,127}));
  connect(reaRep.y, TZonSet.tNexOcc) annotation (Line(points={{-98,330},{-20,330},
          {-20,319},{58,319}}, color={0,0,127}));
  connect(booRep.y, TZonSet.uOcc) annotation (Line(points={{-98,290},{-20,290},{
          -20,316.025},{58,316.025}}, color={255,0,255}));
  connect(TZonSet[1].TZonHeaSet, conVAVCor.TZonHeaSet) annotation (Line(points={{82,310},
          {524,310},{524,52},{528,52}},          color={0,0,127}));
  connect(TZonSet[1].TZonCooSet, conVAVCor.TZonCooSet) annotation (Line(points={{82,317},
          {524,317},{524,50},{528,50}},          color={0,0,127}));
  connect(TZonSet[2].TZonHeaSet, conVAVSou.TZonHeaSet) annotation (Line(points={{82,310},
          {694,310},{694,50},{698,50}},          color={0,0,127}));
  connect(TZonSet[2].TZonCooSet, conVAVSou.TZonCooSet) annotation (Line(points={{82,317},
          {694,317},{694,48},{698,48}},          color={0,0,127}));
  connect(TZonSet[3].TZonHeaSet, conVAVEas.TZonHeaSet) annotation (Line(points={{82,310},
          {860,310},{860,50},{878,50}},          color={0,0,127}));
  connect(TZonSet[3].TZonCooSet, conVAVEas.TZonCooSet) annotation (Line(points={{82,317},
          {860,317},{860,48},{878,48}},          color={0,0,127}));
  connect(TZonSet[4].TZonCooSet, conVAVNor.TZonCooSet) annotation (Line(points={{82,317},
          {1020,317},{1020,48},{1038,48}},          color={0,0,127}));
  connect(TZonSet[4].TZonHeaSet, conVAVNor.TZonHeaSet) annotation (Line(points={{82,310},
          {1020,310},{1020,50},{1038,50}},          color={0,0,127}));
  connect(TZonSet[5].TZonCooSet, conVAVWes.TZonCooSet) annotation (Line(points={{82,317},
          {1200,317},{1200,46},{1238,46}},          color={0,0,127}));
  connect(TZonSet[5].TZonHeaSet, conVAVWes.TZonHeaSet) annotation (Line(points={{82,310},
          {1200,310},{1200,48},{1238,48}},          color={0,0,127}));
  connect(TZonSet[1].yOpeMod, conVAVSou.uOpeMod) annotation (Line(points={{82,303},
          {130,303},{130,180},{420,180},{420,14},{680,14},{680,30},{698,30}},
        color={255,127,0}));
  connect(TZonSet[1].yOpeMod, conVAVEas.uOpeMod) annotation (Line(points={{82,303},
          {130,303},{130,180},{420,180},{420,14},{860,14},{860,30},{878,30}},
        color={255,127,0}));
  connect(TZonSet[1].yOpeMod, conVAVNor.uOpeMod) annotation (Line(points={{82,303},
          {130,303},{130,180},{420,180},{420,14},{1020,14},{1020,30},{1038,30}},
        color={255,127,0}));
  connect(TZonSet[1].yOpeMod, conVAVWes.uOpeMod) annotation (Line(points={{82,303},
          {130,303},{130,180},{420,180},{420,14},{1220,14},{1220,28},{1238,28}},
        color={255,127,0}));
  connect(zonToSys.ySumDesZonPop, conAHU.sumDesZonPop) annotation (Line(points={{302,589},
          {308,589},{308,609.778},{336,609.778}},           color={0,0,127}));
  connect(zonToSys.VSumDesPopBreZon_flow, conAHU.VSumDesPopBreZon_flow)
    annotation (Line(points={{302,586},{310,586},{310,604.444},{336,604.444}},
        color={0,0,127}));
  connect(zonToSys.VSumDesAreBreZon_flow, conAHU.VSumDesAreBreZon_flow)
    annotation (Line(points={{302,583},{312,583},{312,599.111},{336,599.111}},
        color={0,0,127}));
  connect(zonToSys.yDesSysVenEff, conAHU.uDesSysVenEff) annotation (Line(points={{302,580},
          {314,580},{314,593.778},{336,593.778}},           color={0,0,127}));
  connect(zonToSys.VSumUncOutAir_flow, conAHU.VSumUncOutAir_flow) annotation (
      Line(points={{302,577},{316,577},{316,588.444},{336,588.444}}, color={0,0,
          127}));
  connect(zonToSys.VSumSysPriAir_flow, conAHU.VSumSysPriAir_flow) annotation (
      Line(points={{302,571},{318,571},{318,583.111},{336,583.111}}, color={0,0,
          127}));
  connect(zonToSys.uOutAirFra_max, conAHU.uOutAirFra_max) annotation (Line(
        points={{302,574},{320,574},{320,577.778},{336,577.778}}, color={0,0,127}));
  connect(zonOutAirSet.yDesZonPeaOcc, zonToSys.uDesZonPeaOcc) annotation (Line(
        points={{242,599},{270,599},{270,588},{278,588}},     color={0,0,127}));
  connect(zonOutAirSet.VDesPopBreZon_flow, zonToSys.VDesPopBreZon_flow)
    annotation (Line(points={{242,596},{268,596},{268,586},{278,586}},
                                                     color={0,0,127}));
  connect(zonOutAirSet.VDesAreBreZon_flow, zonToSys.VDesAreBreZon_flow)
    annotation (Line(points={{242,593},{266,593},{266,584},{278,584}},
        color={0,0,127}));
  connect(zonOutAirSet.yDesPriOutAirFra, zonToSys.uDesPriOutAirFra) annotation (
     Line(points={{242,590},{264,590},{264,578},{278,578}},     color={0,0,127}));
  connect(zonOutAirSet.VUncOutAir_flow, zonToSys.VUncOutAir_flow) annotation (
      Line(points={{242,587},{262,587},{262,576},{278,576}},     color={0,0,127}));
  connect(zonOutAirSet.yPriOutAirFra, zonToSys.uPriOutAirFra)
    annotation (Line(points={{242,584},{260,584},{260,574},{278,574}},
                                                     color={0,0,127}));
  connect(zonOutAirSet.VPriAir_flow, zonToSys.VPriAir_flow) annotation (Line(
        points={{242,581},{258,581},{258,572},{278,572}},     color={0,0,127}));
  connect(conAHU.yAveOutAirFraPlu, zonToSys.yAveOutAirFraPlu) annotation (Line(
        points={{424,586.667},{440,586.667},{440,468},{270,468},{270,582},{278,
          582}},
        color={0,0,127}));
  connect(conAHU.VDesUncOutAir_flow, reaRep1.u) annotation (Line(points={{424,
          597.333},{440,597.333},{440,590},{458,590}},
                                              color={0,0,127}));
  connect(reaRep1.y, zonOutAirSet.VUncOut_flow_nominal) annotation (Line(points={{482,590},
          {490,590},{490,464},{210,464},{210,581},{218,581}},          color={0,
          0,127}));
  connect(conAHU.yReqOutAir, booRep1.u) annotation (Line(points={{424,565.333},
          {444,565.333},{444,560},{458,560}},color={255,0,255}));
  connect(booRep1.y, zonOutAirSet.uReqOutAir) annotation (Line(points={{482,560},
          {496,560},{496,460},{206,460},{206,593},{218,593}}, color={255,0,255}));
  connect(flo.TRooAir, zonOutAirSet.TZon) annotation (Line(points={{1094.14,
          491.333},{1164,491.333},{1164,660},{210,660},{210,590},{218,590}},
                                                                    color={0,0,127}));
  connect(TDis.y, zonOutAirSet.TDis) annotation (Line(points={{241,280},{252,280},
          {252,340},{200,340},{200,587},{218,587}}, color={0,0,127}));
  connect(VDis_flow.y, zonOutAirSet.VDis_flow) annotation (Line(points={{241,240},
          {260,240},{260,346},{194,346},{194,584},{218,584}}, color={0,0,127}));
  connect(TZonSet[1].yOpeMod, conAHU.uOpeMod) annotation (Line(points={{82,303},
          {140,303},{140,531.556},{336,531.556}}, color={255,127,0}));
  connect(TZonResReq.y, conAHU.uZonTemResReq) annotation (Line(points={{322,370},
          {330,370},{330,526.222},{336,526.222}}, color={255,127,0}));
  connect(PZonResReq.y, conAHU.uZonPreResReq) annotation (Line(points={{322,340},
          {326,340},{326,520.889},{336,520.889}}, color={255,127,0}));
  connect(TZonSet[1].TZonHeaSet, conAHU.TZonHeaSet) annotation (Line(points={{82,310},
          {110,310},{110,636.444},{336,636.444}},      color={0,0,127}));
  connect(TZonSet[1].TZonCooSet, conAHU.TZonCooSet) annotation (Line(points={{82,317},
          {120,317},{120,631.111},{336,631.111}},      color={0,0,127}));
  connect(TOut.y, conAHU.TOut) annotation (Line(points={{-279,180},{-260,180},{
          -260,625.778},{336,625.778}},
                                   color={0,0,127}));
  connect(dpDisSupFan.p_rel, conAHU.ducStaPre) annotation (Line(points={{311,0},
          {160,0},{160,620.444},{336,620.444}}, color={0,0,127}));
  connect(TSup.T, conAHU.TSup) annotation (Line(points={{340,-29},{340,-20},{
          152,-20},{152,567.111},{336,567.111}},
                                             color={0,0,127}));
  connect(TRet.T, conAHU.TOutCut) annotation (Line(points={{100,151},{100,
          561.778},{336,561.778}},
                          color={0,0,127}));
  connect(VOut1.V_flow, conAHU.VOut_flow) annotation (Line(points={{-61,-20.9},
          {-61,545.778},{336,545.778}},color={0,0,127}));
  connect(TMix.T, conAHU.TMix) annotation (Line(points={{40,-29},{40,538.667},{
          336,538.667}},
                     color={0,0,127}));
  connect(conAHU.yOutDamPos, eco.yOut) annotation (Line(points={{424,522.667},{
          448,522.667},{448,36},{-10,36},{-10,-34}},
                                                 color={0,0,127}));
  connect(conAHU.yRetDamPos, eco.yRet) annotation (Line(points={{424,533.333},{
          442,533.333},{442,40},{-16.8,40},{-16.8,-34}},
                                                     color={0,0,127}));
  connect(conAHU.yCoo, gaiCooCoi.u) annotation (Line(points={{424,544},{452,544},
          {452,-274},{88,-274},{88,-248},{98,-248}}, color={0,0,127}));
  connect(conAHU.yHea, swiFreSta.u3) annotation (Line(points={{424,554.667},{
          458,554.667},{458,-280},{40,-280},{40,-200},{58,-200}},
                                                              color={0,0,127}));
  connect(conAHU.ySupFanSpe, fanSup.y) annotation (Line(points={{424,618.667},{
          432,618.667},{432,-14},{310,-14},{310,-28}},
                                                   color={0,0,127}));
  connect(cor.y_actual,conVAVCor.yDam_actual)  annotation (Line(points={{612,58},
          {620,58},{620,74},{518,74},{518,38},{528,38}}, color={0,0,127}));
  connect(sou.y_actual,conVAVSou.yDam_actual)  annotation (Line(points={{792,56},
          {800,56},{800,76},{684,76},{684,36},{698,36}}, color={0,0,127}));
  connect(eas.y_actual,conVAVEas.yDam_actual)  annotation (Line(points={{972,56},
          {980,56},{980,74},{864,74},{864,36},{878,36}}, color={0,0,127}));
  connect(nor.y_actual,conVAVNor.yDam_actual)  annotation (Line(points={{1132,
          56},{1140,56},{1140,74},{1024,74},{1024,36},{1038,36}}, color={0,0,
          127}));
  connect(wes.y_actual,conVAVWes.yDam_actual)  annotation (Line(points={{1332,
          56},{1340,56},{1340,74},{1224,74},{1224,34},{1238,34}}, color={0,0,
          127}));
  annotation (
<<<<<<< HEAD
    __Dymola_Commands(file=
          "modelica://Buildings/Resources/Scripts/Dymola/Examples/VAVReheat/Guideline36.mos"
        "Simulate and plot"),
    experiment(StopTime=172800, Tolerance=1e-06),
    Diagram(coordinateSystem(preserveAspectRatio=false, extent={{-380,
            -400},{1420,660}})),
=======
    Diagram(coordinateSystem(preserveAspectRatio=false,extent={{-380,-320},{1400,
            680}})),
>>>>>>> dac44eda
    Documentation(info="<html>
<p>
This model consist of an HVAC system, a building envelope model and a model
for air flow through building leakage and through open doors.
</p>
<p>
The HVAC system is a variable air volume (VAV) flow system with economizer
and a heating and cooling coil in the air handler unit. There is also a
reheat coil and an air damper in each of the five zone inlet branches.
</p>
<p>
See the model
<a href=\"modelica://Buildings.Examples.VAVReheat.BaseClasses.PartialOpenLoop\">
Buildings.Examples.VAVReheat.BaseClasses.PartialOpenLoop</a>
for a description of the HVAC system and the building envelope.
</p>
<p>
The control is based on ASHRAE Guideline 36, and implemented
using the sequences from the library
<a href=\"modelica://Buildings.Controls.OBC.ASHRAE.G36_PR1\">
Buildings.Controls.OBC.ASHRAE.G36_PR1</a> for
multi-zone VAV systems with economizer. The schematic diagram of the HVAC and control
sequence is shown in the figure below.
</p>
<p align=\"center\">
<img alt=\"image\" src=\"modelica://Buildings/Resources/Images/Examples/VAVReheat/vavControlSchematics.png\" border=\"1\"/>
</p>
<p>
A similar model but with a different control sequence can be found in
<a href=\"modelica://Buildings.Examples.VAVReheat.ASHRAE2006\">
Buildings.Examples.VAVReheat.ASHRAE2006</a>.
Note that this model, because of the frequent time sampling,
has longer computing time than
<a href=\"modelica://Buildings.Examples.VAVReheat.ASHRAE2006\">
Buildings.Examples.VAVReheat.ASHRAE2006</a>.
The reason is that the time integrator cannot make large steps
because it needs to set a time step each time the control samples
its input.
</p>
</html>", revisions="<html>
<ul>
<li>
April 20, 2020, by Jianjun Hu:<br/>
Exported actual VAV damper position as the measured input data for terminal controller.<br/>
This is
for <a href=\"https://github.com/lbl-srg/modelica-buildings/issues/1873\">issue #1873</a>
</li>
<li>
March 20, 2020, by Jianjun Hu:<br/>
Replaced the AHU controller with reimplemented one. The new controller separates the
zone level calculation from the system level calculation and does not include
vector-valued calculations.<br/>
This is
for <a href=\"https://github.com/ibpsa/modelica-ibpsa/issues/1829\">#1829</a>.
</li>
<li>
March 09, 2020, by Jianjun Hu:<br/>
Replaced the block that calculates operation mode and zone temperature setpoint,
with the new one that does not include vector-valued calculations.<br/>
This is
for <a href=\"https://github.com/ibpsa/modelica-ibpsa/issues/1709\">#1709</a>.
</li>
<li>
May 19, 2016, by Michael Wetter:<br/>
Changed chilled water supply temperature to <i>6&deg;C</i>.
This is
for <a href=\"https://github.com/ibpsa/modelica-ibpsa/issues/509\">#509</a>.
</li>
<li>
April 26, 2016, by Michael Wetter:<br/>
Changed controller for freeze protection as the old implementation closed
the outdoor air damper during summer.
This is
for <a href=\"https://github.com/ibpsa/modelica-ibpsa/issues/511\">#511</a>.
</li>
<li>
January 22, 2016, by Michael Wetter:<br/>
Corrected type declaration of pressure difference.
This is
for <a href=\"https://github.com/ibpsa/modelica-ibpsa/issues/404\">#404</a>.
</li>
<li>
September 24, 2015 by Michael Wetter:<br/>
Set default temperature for medium to avoid conflicting
start values for alias variables of the temperature
of the building and the ambient air.
This is for
<a href=\"https://github.com/lbl-srg/modelica-buildings/issues/426\">issue 426</a>.
</li>
</ul>
<<<<<<< HEAD
</html>"));
=======
</html>"),
    __Dymola_Commands(file=
          "modelica://Buildings/Resources/Scripts/Dymola/Examples/VAVReheat/Guideline36.mos"
        "Simulate and plot"),
    experiment(StopTime=172800, Tolerance=1e-06),
    Icon(coordinateSystem(extent={{-100,-100},{100,100}})));
>>>>>>> dac44eda
end Guideline36;<|MERGE_RESOLUTION|>--- conflicted
+++ resolved
@@ -399,17 +399,8 @@
           56},{1340,56},{1340,74},{1224,74},{1224,34},{1238,34}}, color={0,0,
           127}));
   annotation (
-<<<<<<< HEAD
-    __Dymola_Commands(file=
-          "modelica://Buildings/Resources/Scripts/Dymola/Examples/VAVReheat/Guideline36.mos"
-        "Simulate and plot"),
-    experiment(StopTime=172800, Tolerance=1e-06),
-    Diagram(coordinateSystem(preserveAspectRatio=false, extent={{-380,
-            -400},{1420,660}})),
-=======
     Diagram(coordinateSystem(preserveAspectRatio=false,extent={{-380,-320},{1400,
             680}})),
->>>>>>> dac44eda
     Documentation(info="<html>
 <p>
 This model consist of an HVAC system, a building envelope model and a model
@@ -500,14 +491,10 @@
 <a href=\"https://github.com/lbl-srg/modelica-buildings/issues/426\">issue 426</a>.
 </li>
 </ul>
-<<<<<<< HEAD
-</html>"));
-=======
 </html>"),
     __Dymola_Commands(file=
           "modelica://Buildings/Resources/Scripts/Dymola/Examples/VAVReheat/Guideline36.mos"
         "Simulate and plot"),
     experiment(StopTime=172800, Tolerance=1e-06),
     Icon(coordinateSystem(extent={{-100,-100},{100,100}})));
->>>>>>> dac44eda
 end Guideline36;