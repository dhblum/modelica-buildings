within Buildings.Examples.VAVReheat;
model Guideline36
  "Variable air volume flow system with terminal reheat and five thermal zones"
  extends Modelica.Icons.Example;
  extends Buildings.Examples.VAVReheat.BaseClasses.PartialOpenLoop;

  parameter Modelica.SIunits.VolumeFlowRate VPriSysMax_flow=m_flow_nominal/1.2
    "Maximum expected system primary airflow rate at design stage";
  parameter Modelica.SIunits.VolumeFlowRate minZonPriFlo[numZon]={
    conVAVCor.VDisSetMin_flow, conVAVSou.VDisSetMin_flow,
    conVAVEas.VDisSetMin_flow, conVAVNor.VDisSetMin_flow,
    conVAVWes.VDisSetMin_flow}
    "Minimum expected zone primary flow rate";
  parameter Modelica.SIunits.Time samplePeriod=120
    "Sample period of component, set to the same value as the trim and respond that process yPreSetReq";
  parameter Modelica.SIunits.PressureDifference dpDisRetMax=40
    "Maximum return fan discharge static pressure setpoint";

  Buildings.Controls.OBC.ASHRAE.G36_PR1.TerminalUnits.Controller conVAVCor(
    V_flow_nominal=mCor_flow_nominal/1.2,
    AFlo=AFloCor,
    final samplePeriod=samplePeriod,
    final VDisSetMin_flow=max(1.5*VCorOA_flow_nominal, 0.15*mCor_flow_nominal/1.2))
    "Controller for terminal unit corridor"
    annotation (Placement(transformation(extent={{530,32},{550,52}})));
  Buildings.Controls.OBC.ASHRAE.G36_PR1.TerminalUnits.Controller conVAVSou(
    V_flow_nominal=mSou_flow_nominal/1.2,
    AFlo=AFloSou,
    final samplePeriod=samplePeriod,
    final VDisSetMin_flow=max(1.5*VSouOA_flow_nominal, 0.15*mSou_flow_nominal/1.2))
    "Controller for terminal unit south"
    annotation (Placement(transformation(extent={{700,30},{720,50}})));
  Buildings.Controls.OBC.ASHRAE.G36_PR1.TerminalUnits.Controller conVAVEas(
    V_flow_nominal=mEas_flow_nominal/1.2,
    AFlo=AFloEas,
    final samplePeriod=samplePeriod,
    final VDisSetMin_flow=max(1.5*VEasOA_flow_nominal, 0.15*mEas_flow_nominal/1.2))
    "Controller for terminal unit east"
    annotation (Placement(transformation(extent={{880,30},{900,50}})));
  Buildings.Controls.OBC.ASHRAE.G36_PR1.TerminalUnits.Controller conVAVNor(
    V_flow_nominal=mNor_flow_nominal/1.2,
    AFlo=AFloNor,
    final samplePeriod=samplePeriod,
    final VDisSetMin_flow=max(1.5*VNorOA_flow_nominal, 0.15*mNor_flow_nominal/1.2))
    "Controller for terminal unit north"
    annotation (Placement(transformation(extent={{1040,30},{1060,50}})));
  Buildings.Controls.OBC.ASHRAE.G36_PR1.TerminalUnits.Controller conVAVWes(
    V_flow_nominal=mWes_flow_nominal/1.2,
    AFlo=AFloWes,
    final samplePeriod=samplePeriod,
    final VDisSetMin_flow=max(1.5*VWesOA_flow_nominal, 0.15*mWes_flow_nominal/1.2))
    "Controller for terminal unit west"
    annotation (Placement(transformation(extent={{1240,28},{1260,48}})));
  Modelica.Blocks.Routing.Multiplex5 TDis "Discharge air temperatures"
    annotation (Placement(transformation(extent={{220,360},{240,380}})));
  Modelica.Blocks.Routing.Multiplex5 VDis_flow
    "Air flow rate at the terminal boxes"
    annotation (Placement(transformation(extent={{220,320},{240,340}})));
  Buildings.Controls.OBC.CDL.Integers.MultiSum TZonResReq(nin=5)
    "Number of zone temperature requests"
    annotation (Placement(transformation(extent={{300,360},{320,380}})));
  Buildings.Controls.OBC.CDL.Integers.MultiSum PZonResReq(nin=5)
    "Number of zone pressure requests"
    annotation (Placement(transformation(extent={{300,320},{320,340}})));
  Buildings.Controls.OBC.CDL.Continuous.Sources.Constant yOutDam(k=1)
    "Outdoor air damper control signal"
    annotation (Placement(transformation(extent={{-40,-20},{-20,0}})));
  Buildings.Controls.OBC.CDL.Logical.Switch swiFreSta "Switch for freeze stat"
    annotation (Placement(transformation(extent={{60,-202},{80,-182}})));
  Buildings.Controls.OBC.CDL.Continuous.Sources.Constant freStaSetPoi1(
    final k=273.15 + 3) "Freeze stat for heating coil"
    annotation (Placement(transformation(extent={{-40,-96},{-20,-76}})));
  Buildings.Controls.OBC.CDL.Continuous.Sources.Constant yFreHeaCoi(final k=1)
    "Flow rate signal for heating coil when freeze stat is on"
    annotation (Placement(transformation(extent={{0,-192},{20,-172}})));
  Buildings.Controls.OBC.ASHRAE.G36_PR1.AHUs.MultiZone.VAV.Controller conAHU(
    kMinOut=0.03,
    final pMaxSet=410,
    final yFanMin=yFanMin,
    final VPriSysMax_flow=VPriSysMax_flow,
    final peaSysPop=divP*sum({ratP_A*AFlo[i] for i in 1:numZon}))
    "AHU controller"
    annotation (Placement(transformation(extent={{340,512},{420,640}})));
  Buildings.Controls.OBC.ASHRAE.G36_PR1.AHUs.MultiZone.VAV.SetPoints.OutdoorAirFlow.Zone
    zonOutAirSet[numZon](
    final AFlo=AFlo,
    final have_occSen=fill(false, numZon),
    final have_winSen=fill(false, numZon),
    final desZonPop={ratP_A*AFlo[i] for i in 1:numZon},
    final minZonPriFlo=minZonPriFlo)
    "Zone level calculation of the minimum outdoor airflow setpoint"
    annotation (Placement(transformation(extent={{220,580},{240,600}})));
  Buildings.Controls.OBC.ASHRAE.G36_PR1.AHUs.MultiZone.VAV.SetPoints.OutdoorAirFlow.SumZone
    zonToSys(final numZon=numZon) "Sum up zone calculation output"
    annotation (Placement(transformation(extent={{280,570},{300,590}})));
  Buildings.Controls.OBC.CDL.Routing.RealReplicator reaRep1(final nout=numZon)
    "Replicate design uncorrected minimum outdoor airflow setpoint"
    annotation (Placement(transformation(extent={{460,580},{480,600}})));
  Buildings.Controls.OBC.CDL.Routing.BooleanReplicator booRep1(final nout=numZon)
    "Replicate signal whether the outdoor airflow is required"
    annotation (Placement(transformation(extent={{460,550},{480,570}})));

  Buildings.Controls.OBC.ASHRAE.G36_PR1.Generic.SetPoints.ZoneStatus zonSta[numZon]
    "Check zone temperature status"
    annotation (Placement(transformation(extent={{-220,268},{-200,296}})));
  Buildings.Controls.OBC.ASHRAE.G36_PR1.Generic.SetPoints.GroupStatus zonGroSta(
    final numZon=numZon) "Check zone group status according to the zones status"
    annotation (Placement(transformation(extent={{-160,260},{-140,300}})));
  Buildings.Controls.OBC.ASHRAE.G36_PR1.Generic.SetPoints.OperationMode
    opeModSel(final numZon=numZon)
    annotation (Placement(transformation(extent={{-100,284},{-80,316}})));
  Buildings.Controls.OBC.ASHRAE.G36_PR1.TerminalUnits.SetPoints.ZoneTemperatures
    TZonSet[numZon](
    final have_occSen=fill(false, numZon),
    final have_winSen=fill(false, numZon))  "Zone setpoint"
    annotation (Placement(transformation(extent={{-100,180},{-80,208}})));
  Buildings.Controls.OBC.CDL.Continuous.Sources.Constant warCooTim[numZon](
    final k=fill(1800, numZon)) "Warm up and cool down time"
    annotation (Placement(transformation(extent={{-300,370},{-280,390}})));
  Buildings.Controls.OBC.CDL.Logical.Sources.Constant falSta[numZon](
    final k=fill(false, numZon))
    "All windows are closed, no zone has override switch"
    annotation (Placement(transformation(extent={{-300,330},{-280,350}})));
  Buildings.Controls.OBC.CDL.Routing.RealReplicator reaRep(nout=numZon)
    "Assume all zones have same occupancy schedule"
    annotation (Placement(transformation(extent={{-200,-190},{-180,-170}})));
  Buildings.Controls.OBC.CDL.Routing.BooleanReplicator booRep(nout=numZon)
    "Assume all zones have same occupancy schedule"
    annotation (Placement(transformation(extent={{-200,-150},{-180,-130}})));
  Buildings.Controls.OBC.CDL.Integers.Sources.Constant demLimLev[numZon](
    final  k=fill(0, numZon)) "Demand limit level, assumes to be 0"
    annotation (Placement(transformation(extent={{-300,230},{-280,250}})));
  Buildings.Controls.OBC.CDL.Routing.IntegerReplicator intRep(
    final nout=numZon)
    "All zones in same operation mode"
    annotation (Placement(transformation(extent={{-140,220},{-120,240}})));

equation
  connect(fanSup.port_b, dpDisSupFan.port_a) annotation (Line(
      points={{320,-40},{320,0},{320,-10},{320,-10}},
      color={0,0,0},
      smooth=Smooth.None,
      pattern=LinePattern.Dot));
  connect(conVAVCor.TZon, TRooAir.y5[1]) annotation (Line(
      points={{528,42},{520,42},{520,162},{511,162}},
      color={0,0,127},
      pattern=LinePattern.Dash));
  connect(conVAVSou.TZon, TRooAir.y1[1]) annotation (Line(
      points={{698,40},{690,40},{690,40},{680,40},{680,178},{511,178}},
      color={0,0,127},
      pattern=LinePattern.Dash));
  connect(TRooAir.y2[1], conVAVEas.TZon) annotation (Line(
      points={{511,174},{868,174},{868,40},{878,40}},
      color={0,0,127},
      pattern=LinePattern.Dash));
  connect(TRooAir.y3[1], conVAVNor.TZon) annotation (Line(
      points={{511,170},{1028,170},{1028,40},{1038,40}},
      color={0,0,127},
      pattern=LinePattern.Dash));
  connect(TRooAir.y4[1], conVAVWes.TZon) annotation (Line(
      points={{511,166},{1220,166},{1220,38},{1238,38}},
      color={0,0,127},
      pattern=LinePattern.Dash));
  connect(conVAVCor.TDis, TSupCor.T) annotation (Line(points={{528,36},{522,36},
          {522,40},{514,40},{514,92},{569,92}}, color={0,0,127}));
  connect(TSupSou.T, conVAVSou.TDis) annotation (Line(points={{749,92},{688,92},
          {688,34},{698,34}}, color={0,0,127}));
  connect(TSupEas.T, conVAVEas.TDis) annotation (Line(points={{929,90},{872,90},
          {872,34},{878,34}}, color={0,0,127}));
  connect(TSupNor.T, conVAVNor.TDis) annotation (Line(points={{1089,94},{1032,
          94},{1032,34},{1038,34}}, color={0,0,127}));
  connect(TSupWes.T, conVAVWes.TDis) annotation (Line(points={{1289,90},{1228,
          90},{1228,32},{1238,32}}, color={0,0,127}));
  connect(cor.yVAV, conVAVCor.yDam) annotation (Line(points={{566,50},{556,50},{
          556,48},{552,48}}, color={0,0,127}));
  connect(cor.yVal, conVAVCor.yVal) annotation (Line(points={{566,34},{560,34},{
          560,43},{552,43}}, color={0,0,127}));
  connect(conVAVSou.yDam, sou.yVAV) annotation (Line(points={{722,46},{730,46},{
          730,48},{746,48}}, color={0,0,127}));
  connect(conVAVSou.yVal, sou.yVal) annotation (Line(points={{722,41},{732.5,41},
          {732.5,32},{746,32}}, color={0,0,127}));
  connect(conVAVEas.yVal, eas.yVal) annotation (Line(points={{902,41},{912.5,41},
          {912.5,32},{926,32}}, color={0,0,127}));
  connect(conVAVEas.yDam, eas.yVAV) annotation (Line(points={{902,46},{910,46},{
          910,48},{926,48}}, color={0,0,127}));
  connect(conVAVNor.yDam, nor.yVAV) annotation (Line(points={{1062,46},{1072.5,46},
          {1072.5,48},{1086,48}},     color={0,0,127}));
  connect(conVAVNor.yVal, nor.yVal) annotation (Line(points={{1062,41},{1072.5,41},
          {1072.5,32},{1086,32}},     color={0,0,127}));
  connect(conVAVWes.yVal, wes.yVal) annotation (Line(points={{1262,39},{1272.5,39},
          {1272.5,32},{1286,32}},     color={0,0,127}));
  connect(wes.yVAV, conVAVWes.yDam) annotation (Line(points={{1286,48},{1274,48},
          {1274,44},{1262,44}}, color={0,0,127}));
  connect(conVAVCor.yZonTemResReq, TZonResReq.u[1]) annotation (Line(points={{552,38},
          {554,38},{554,220},{280,220},{280,375.6},{298,375.6}},         color=
          {255,127,0}));
  connect(conVAVSou.yZonTemResReq, TZonResReq.u[2]) annotation (Line(points={{722,36},
          {726,36},{726,220},{280,220},{280,372.8},{298,372.8}},         color=
          {255,127,0}));
  connect(conVAVEas.yZonTemResReq, TZonResReq.u[3]) annotation (Line(points={{902,36},
          {904,36},{904,220},{280,220},{280,370},{298,370}},         color={255,
          127,0}));
  connect(conVAVNor.yZonTemResReq, TZonResReq.u[4]) annotation (Line(points={{1062,36},
          {1064,36},{1064,220},{280,220},{280,367.2},{298,367.2}},
        color={255,127,0}));
  connect(conVAVWes.yZonTemResReq, TZonResReq.u[5]) annotation (Line(points={{1262,34},
          {1266,34},{1266,220},{280,220},{280,364.4},{298,364.4}},
        color={255,127,0}));
  connect(conVAVCor.yZonPreResReq, PZonResReq.u[1]) annotation (Line(points={{552,34},
          {558,34},{558,214},{288,214},{288,335.6},{298,335.6}},         color=
          {255,127,0}));
  connect(conVAVSou.yZonPreResReq, PZonResReq.u[2]) annotation (Line(points={{722,32},
          {728,32},{728,214},{288,214},{288,332.8},{298,332.8}},         color=
          {255,127,0}));
  connect(conVAVEas.yZonPreResReq, PZonResReq.u[3]) annotation (Line(points={{902,32},
          {906,32},{906,214},{288,214},{288,330},{298,330}},         color={255,
          127,0}));
  connect(conVAVNor.yZonPreResReq, PZonResReq.u[4]) annotation (Line(points={{1062,32},
          {1066,32},{1066,214},{288,214},{288,327.2},{298,327.2}},
        color={255,127,0}));
  connect(conVAVWes.yZonPreResReq, PZonResReq.u[5]) annotation (Line(points={{1262,30},
          {1268,30},{1268,214},{288,214},{288,324.4},{298,324.4}},
        color={255,127,0}));
  connect(VSupCor_flow.V_flow, VDis_flow.u1[1]) annotation (Line(points={{569,130},
          {472,130},{472,206},{180,206},{180,340},{218,340}},      color={0,0,
          127}));
  connect(VSupSou_flow.V_flow, VDis_flow.u2[1]) annotation (Line(points={{749,130},
          {742,130},{742,206},{180,206},{180,335},{218,335}},      color={0,0,
          127}));
  connect(VSupEas_flow.V_flow, VDis_flow.u3[1]) annotation (Line(points={{929,128},
          {914,128},{914,206},{180,206},{180,330},{218,330}},      color={0,0,
          127}));
  connect(VSupNor_flow.V_flow, VDis_flow.u4[1]) annotation (Line(points={{1089,
          132},{1080,132},{1080,206},{180,206},{180,325},{218,325}}, color={0,0,
          127}));
  connect(VSupWes_flow.V_flow, VDis_flow.u5[1]) annotation (Line(points={{1289,
          128},{1284,128},{1284,206},{180,206},{180,320},{218,320}}, color={0,0,
          127}));
  connect(TSupCor.T, TDis.u1[1]) annotation (Line(points={{569,92},{466,92},{
          466,210},{176,210},{176,380},{218,380}}, color={0,0,127}));
  connect(TSupSou.T, TDis.u2[1]) annotation (Line(points={{749,92},{688,92},{
          688,210},{176,210},{176,375},{218,375}},                   color={0,0,
          127}));
  connect(TSupEas.T, TDis.u3[1]) annotation (Line(points={{929,90},{872,90},{
          872,210},{176,210},{176,370},{218,370}}, color={0,0,127}));
  connect(TSupNor.T, TDis.u4[1]) annotation (Line(points={{1089,94},{1032,94},{
          1032,210},{176,210},{176,365},{218,365}}, color={0,0,127}));
  connect(TSupWes.T, TDis.u5[1]) annotation (Line(points={{1289,90},{1228,90},{
          1228,210},{176,210},{176,360},{218,360}}, color={0,0,127}));
  connect(conVAVCor.VDis_flow, VSupCor_flow.V_flow) annotation (Line(points={{528,40},
          {522,40},{522,130},{569,130}}, color={0,0,127}));
  connect(VSupSou_flow.V_flow, conVAVSou.VDis_flow) annotation (Line(points={{749,130},
          {690,130},{690,38},{698,38}},      color={0,0,127}));
  connect(VSupEas_flow.V_flow, conVAVEas.VDis_flow) annotation (Line(points={{929,128},
          {874,128},{874,38},{878,38}},      color={0,0,127}));
  connect(VSupNor_flow.V_flow, conVAVNor.VDis_flow) annotation (Line(points={{1089,
          132},{1034,132},{1034,38},{1038,38}}, color={0,0,127}));
  connect(VSupWes_flow.V_flow, conVAVWes.VDis_flow) annotation (Line(points={{1289,
          128},{1230,128},{1230,36},{1238,36}}, color={0,0,127}));
  connect(TSup.T, conVAVCor.TSupAHU) annotation (Line(points={{340,-29},{340,
          -20},{514,-20},{514,34},{528,34}},
                                        color={0,0,127}));
  connect(TSup.T, conVAVSou.TSupAHU) annotation (Line(points={{340,-29},{340,
          -20},{686,-20},{686,32},{698,32}},
                                        color={0,0,127}));
  connect(TSup.T, conVAVEas.TSupAHU) annotation (Line(points={{340,-29},{340,
          -20},{864,-20},{864,32},{878,32}},
                                        color={0,0,127}));
  connect(TSup.T, conVAVNor.TSupAHU) annotation (Line(points={{340,-29},{340,
          -20},{1028,-20},{1028,32},{1038,32}},
                                           color={0,0,127}));
  connect(TSup.T, conVAVWes.TSupAHU) annotation (Line(points={{340,-29},{340,
          -20},{1224,-20},{1224,30},{1238,30}},
                                           color={0,0,127}));
  connect(yOutDam.y, eco.yExh)
    annotation (Line(points={{-18,-10},{-3,-10},{-3,-34}}, color={0,0,127}));
  connect(swiFreSta.y, gaiHeaCoi.u) annotation (Line(points={{82,-192},{88,-192},
          {88,-210},{98,-210}}, color={0,0,127}));
  connect(freSta.y, swiFreSta.u2) annotation (Line(points={{22,-92},{40,-92},{40,
          -192},{58,-192}},    color={255,0,255}));
  connect(yFreHeaCoi.y, swiFreSta.u1) annotation (Line(points={{22,-182},{40,-182},
          {40,-184},{58,-184}}, color={0,0,127}));
  connect(zonToSys.ySumDesZonPop, conAHU.sumDesZonPop) annotation (Line(points={{302,589},
          {308,589},{308,609.778},{336,609.778}},           color={0,0,127}));
  connect(zonToSys.VSumDesPopBreZon_flow, conAHU.VSumDesPopBreZon_flow)
    annotation (Line(points={{302,586},{310,586},{310,604.444},{336,604.444}},
        color={0,0,127}));
  connect(zonToSys.VSumDesAreBreZon_flow, conAHU.VSumDesAreBreZon_flow)
    annotation (Line(points={{302,583},{312,583},{312,599.111},{336,599.111}},
        color={0,0,127}));
  connect(zonToSys.yDesSysVenEff, conAHU.uDesSysVenEff) annotation (Line(points={{302,580},
          {314,580},{314,593.778},{336,593.778}},           color={0,0,127}));
  connect(zonToSys.VSumUncOutAir_flow, conAHU.VSumUncOutAir_flow) annotation (
      Line(points={{302,577},{316,577},{316,588.444},{336,588.444}}, color={0,0,
          127}));
  connect(zonToSys.VSumSysPriAir_flow, conAHU.VSumSysPriAir_flow) annotation (
      Line(points={{302,571},{318,571},{318,583.111},{336,583.111}}, color={0,0,
          127}));
  connect(zonToSys.uOutAirFra_max, conAHU.uOutAirFra_max) annotation (Line(
        points={{302,574},{320,574},{320,577.778},{336,577.778}}, color={0,0,127}));
  connect(zonOutAirSet.yDesZonPeaOcc, zonToSys.uDesZonPeaOcc) annotation (Line(
        points={{242,599},{270,599},{270,588},{278,588}},     color={0,0,127}));
  connect(zonOutAirSet.VDesPopBreZon_flow, zonToSys.VDesPopBreZon_flow)
    annotation (Line(points={{242,596},{268,596},{268,586},{278,586}},
                                                     color={0,0,127}));
  connect(zonOutAirSet.VDesAreBreZon_flow, zonToSys.VDesAreBreZon_flow)
    annotation (Line(points={{242,593},{266,593},{266,584},{278,584}},
        color={0,0,127}));
  connect(zonOutAirSet.yDesPriOutAirFra, zonToSys.uDesPriOutAirFra) annotation (
     Line(points={{242,590},{264,590},{264,578},{278,578}},     color={0,0,127}));
  connect(zonOutAirSet.VUncOutAir_flow, zonToSys.VUncOutAir_flow) annotation (
      Line(points={{242,587},{262,587},{262,576},{278,576}},     color={0,0,127}));
  connect(zonOutAirSet.yPriOutAirFra, zonToSys.uPriOutAirFra)
    annotation (Line(points={{242,584},{260,584},{260,574},{278,574}},
                                                     color={0,0,127}));
  connect(zonOutAirSet.VPriAir_flow, zonToSys.VPriAir_flow) annotation (Line(
        points={{242,581},{258,581},{258,572},{278,572}},     color={0,0,127}));
  connect(conAHU.yAveOutAirFraPlu, zonToSys.yAveOutAirFraPlu) annotation (Line(
        points={{424,586.667},{440,586.667},{440,468},{270,468},{270,582},{278,
          582}},
        color={0,0,127}));
  connect(conAHU.VDesUncOutAir_flow, reaRep1.u) annotation (Line(points={{424,
          597.333},{440,597.333},{440,590},{458,590}},
                                              color={0,0,127}));
  connect(reaRep1.y, zonOutAirSet.VUncOut_flow_nominal) annotation (Line(points={{482,590},
          {490,590},{490,464},{210,464},{210,581},{218,581}},          color={0,
          0,127}));
  connect(conAHU.yReqOutAir, booRep1.u) annotation (Line(points={{424,565.333},
          {444,565.333},{444,560},{458,560}},color={255,0,255}));
  connect(booRep1.y, zonOutAirSet.uReqOutAir) annotation (Line(points={{482,560},
          {496,560},{496,460},{206,460},{206,593},{218,593}}, color={255,0,255}));
  connect(flo.TRooAir, zonOutAirSet.TZon) annotation (Line(points={{1094.14,
          491.333},{1164,491.333},{1164,660},{210,660},{210,590},{218,590}},
                                                                    color={0,0,127}));
  connect(TDis.y, zonOutAirSet.TDis) annotation (Line(points={{241,370},{252,
          370},{252,414},{200,414},{200,587},{218,587}},
                                                    color={0,0,127}));
  connect(VDis_flow.y, zonOutAirSet.VDis_flow) annotation (Line(points={{241,330},
          {260,330},{260,420},{194,420},{194,584},{218,584}}, color={0,0,127}));
  connect(TZonResReq.y, conAHU.uZonTemResReq) annotation (Line(points={{322,370},
          {330,370},{330,526.222},{336,526.222}}, color={255,127,0}));
  connect(PZonResReq.y, conAHU.uZonPreResReq) annotation (Line(points={{322,330},
          {326,330},{326,520.889},{336,520.889}}, color={255,127,0}));
  connect(TOut.y, conAHU.TOut) annotation (Line(points={{-279,180},{-260,180},{
          -260,625.778},{336,625.778}},
                                   color={0,0,127}));
  connect(dpDisSupFan.p_rel, conAHU.ducStaPre) annotation (Line(points={{311,0},
          {160,0},{160,620.444},{336,620.444}}, color={0,0,127}));
  connect(TSup.T, conAHU.TSup) annotation (Line(points={{340,-29},{340,-20},{
          152,-20},{152,567.111},{336,567.111}},
                                             color={0,0,127}));
  connect(TRet.T, conAHU.TOutCut) annotation (Line(points={{100,151},{100,
          561.778},{336,561.778}},
                          color={0,0,127}));
  connect(VOut1.V_flow, conAHU.VOut_flow) annotation (Line(points={{-61,-20.9},
          {-61,545.778},{336,545.778}},color={0,0,127}));
  connect(TMix.T, conAHU.TMix) annotation (Line(points={{40,-29},{40,538.667},{
          336,538.667}},
                     color={0,0,127}));
  connect(conAHU.yOutDamPos, eco.yOut) annotation (Line(points={{424,522.667},{
          448,522.667},{448,36},{-10,36},{-10,-34}},
                                                 color={0,0,127}));
  connect(conAHU.yRetDamPos, eco.yRet) annotation (Line(points={{424,533.333},{
          442,533.333},{442,40},{-16.8,40},{-16.8,-34}},
                                                     color={0,0,127}));
  connect(conAHU.yCoo, gaiCooCoi.u) annotation (Line(points={{424,544},{452,544},
          {452,-274},{88,-274},{88,-248},{98,-248}}, color={0,0,127}));
  connect(conAHU.yHea, swiFreSta.u3) annotation (Line(points={{424,554.667},{
          458,554.667},{458,-280},{40,-280},{40,-200},{58,-200}},
                                                              color={0,0,127}));
  connect(conAHU.ySupFanSpe, fanSup.y) annotation (Line(points={{424,618.667},{
          432,618.667},{432,-14},{310,-14},{310,-28}},
                                                   color={0,0,127}));
  connect(cor.y_actual,conVAVCor.yDam_actual)  annotation (Line(points={{612,58},
          {620,58},{620,74},{518,74},{518,38},{528,38}}, color={0,0,127}));
  connect(sou.y_actual,conVAVSou.yDam_actual)  annotation (Line(points={{792,56},
          {800,56},{800,76},{684,76},{684,36},{698,36}}, color={0,0,127}));
  connect(eas.y_actual,conVAVEas.yDam_actual)  annotation (Line(points={{972,56},
          {980,56},{980,74},{864,74},{864,36},{878,36}}, color={0,0,127}));
  connect(nor.y_actual,conVAVNor.yDam_actual)  annotation (Line(points={{1132,
          56},{1140,56},{1140,74},{1024,74},{1024,36},{1038,36}}, color={0,0,
          127}));
  connect(wes.y_actual,conVAVWes.yDam_actual)  annotation (Line(points={{1332,
          56},{1340,56},{1340,74},{1224,74},{1224,34},{1238,34}}, color={0,0,
          127}));
  connect(warCooTim.y, zonSta.cooDowTim) annotation (Line(points={{-278,380},{-240,
          380},{-240,290},{-222,290}}, color={0,0,127}));
  connect(warCooTim.y, zonSta.warUpTim) annotation (Line(points={{-278,380},{-240,
          380},{-240,286},{-222,286}}, color={0,0,127}));
  connect(flo.TRooAir, zonSta.TZon) annotation (Line(points={{1094.14,491.333},
          {1164,491.333},{1164,660},{-250,660},{-250,274},{-222,274}}, color={0,
          0,127}));
  connect(zonSta.yCooTim, zonGroSta.uCooTim) annotation (Line(points={{-198,295},
          {-176,295},{-176,291},{-162,291}}, color={0,0,127}));
  connect(zonSta.yWarTim, zonGroSta.uWarTim) annotation (Line(points={{-198,293},
          {-178,293},{-178,289},{-162,289}}, color={0,0,127}));
  connect(zonSta.yOccHeaHig, zonGroSta.uOccHeaHig) annotation (Line(points={{-198,
          288},{-180,288},{-180,285},{-162,285}}, color={255,0,255}));
  connect(zonSta.yHigOccCoo, zonGroSta.uHigOccCoo)
    annotation (Line(points={{-198,283},{-162,283}}, color={255,0,255}));
  connect(zonSta.THeaSetOff, zonGroSta.THeaSetOff) annotation (Line(points={{-198,
          280},{-182,280},{-182,277},{-162,277}}, color={0,0,127}));
  connect(zonSta.yUnoHeaHig, zonGroSta.uUnoHeaHig) annotation (Line(points={{-198,
          278},{-188,278},{-188,279},{-162,279}}, color={255,0,255}));
  connect(zonSta.yEndSetBac, zonGroSta.uEndSetBac) annotation (Line(points={{-198,
          276},{-188,276},{-188,275},{-162,275}}, color={255,0,255}));
  connect(zonSta.TCooSetOff, zonGroSta.TCooSetOff) annotation (Line(points={{-198,
          273},{-190,273},{-190,269},{-162,269}}, color={0,0,127}));
  connect(zonSta.yHigUnoCoo, zonGroSta.uHigUnoCoo)
    annotation (Line(points={{-198,271},{-162,271}}, color={255,0,255}));
  connect(zonSta.yEndSetUp, zonGroSta.uEndSetUp) annotation (Line(points={{-198,
          269},{-192,269},{-192,267},{-162,267}}, color={255,0,255}));
  connect(flo.TRooAir, zonGroSta.TZon) annotation (Line(points={{1094.14,
          491.333},{1164,491.333},{1164,660},{-250,660},{-250,263},{-162,263}},
        color={0,0,127}));
  connect(falSta.y, zonGroSta.uWin) annotation (Line(points={{-278,340},{-172,
          340},{-172,261},{-162,261}}, color={255,0,255}));
  connect(occSch.tNexOcc, reaRep.u) annotation (Line(points={{-297,-204},{-236,
          -204},{-236,-180},{-202,-180}}, color={0,0,127}));
  connect(reaRep.y, zonGroSta.tNexOcc) annotation (Line(points={{-178,-180},{-164,
          -180},{-164,295},{-162,295}}, color={0,0,127}));
  connect(occSch.occupied, booRep.u) annotation (Line(points={{-297,-216},{-220,
          -216},{-220,-140},{-202,-140}}, color={255,0,255}));
  connect(booRep.y, zonGroSta.uOcc) annotation (Line(points={{-178,-140},{-166,
          -140},{-166,297},{-162,297}}, color={255,0,255}));
  connect(falSta.y, zonGroSta.zonOcc) annotation (Line(points={{-278,340},{-172,
          340},{-172,299},{-162,299}}, color={255,0,255}));
  connect(zonGroSta.uGroOcc, opeModSel.uOcc) annotation (Line(points={{-138,299},
          {-136,299},{-136,314},{-102,314}}, color={255,0,255}));
  connect(zonGroSta.nexOcc, opeModSel.tNexOcc) annotation (Line(points={{-138,
          297},{-134,297},{-134,312},{-102,312}}, color={0,0,127}));
  connect(zonGroSta.yCooTim, opeModSel.maxCooDowTim) annotation (Line(points={{
          -138,293},{-132,293},{-132,310},{-102,310}}, color={0,0,127}));
  connect(zonGroSta.yWarTim, opeModSel.maxWarUpTim) annotation (Line(points={{-138,
          291},{-128,291},{-128,306},{-102,306}}, color={0,0,127}));
  connect(zonGroSta.yOccHeaHig, opeModSel.uOccHeaHig) annotation (Line(points={
          {-138,287},{-126,287},{-126,304},{-102,304}}, color={255,0,255}));
  connect(zonGroSta.yHigOccCoo, opeModSel.uHigOccCoo) annotation (Line(points={
          {-138,285},{-130,285},{-130,308},{-102,308}}, color={255,0,255}));
  connect(zonGroSta.yColZon, opeModSel.totColZon) annotation (Line(points={{-138,
          282},{-122,282},{-122,300},{-102,300}}, color={255,127,0}));
  connect(zonGroSta.ySetBac, opeModSel.uSetBac) annotation (Line(points={{-138,280},
          {-120,280},{-120,298},{-102,298}},      color={255,0,255}));
  connect(zonGroSta.yEndSetBac, opeModSel.uEndSetBac) annotation (Line(points={{-138,
          278},{-118,278},{-118,296},{-102,296}},       color={255,0,255}));
  connect(zonGroSta.TZonMax, opeModSel.TZonMax) annotation (Line(points={{-138,267},
          {-116,267},{-116,294},{-102,294}},      color={0,0,127}));
  connect(zonGroSta.TZonMin, opeModSel.TZonMin) annotation (Line(points={{-138,265},
          {-114,265},{-114,292},{-102,292}},      color={0,0,127}));
  connect(zonGroSta.yHotZon, opeModSel.totHotZon) annotation (Line(points={{-138,
          275},{-112,275},{-112,290},{-102,290}}, color={255,127,0}));
  connect(zonGroSta.ySetUp, opeModSel.uSetUp) annotation (Line(points={{-138,273},
          {-110,273},{-110,288},{-102,288}},      color={255,0,255}));
  connect(zonGroSta.yEndSetUp, opeModSel.uEndSetUp) annotation (Line(points={{-138,
          271},{-108,271},{-108,286},{-102,286}}, color={255,0,255}));
  connect(zonSta.THeaSetOn, TZonSet.TZonHeaSetOcc) annotation (Line(points={{
          -198,290},{-186,290},{-186,198},{-102,198}}, color={0,0,127}));
  connect(zonSta.THeaSetOff, TZonSet.TZonHeaSetUno) annotation (Line(points={{
          -198,280},{-182,280},{-182,196},{-102,196}}, color={0,0,127}));
  connect(zonSta.TCooSetOn, TZonSet.TZonCooSetOcc) annotation (Line(points={{
          -198,285},{-184,285},{-184,203},{-102,203}}, color={0,0,127}));
  connect(zonSta.TCooSetOff, TZonSet.TZonCooSetUno) annotation (Line(points={{
          -198,273},{-190,273},{-190,201},{-102,201}}, color={0,0,127}));
  connect(demLimLev.y, TZonSet.uCooDemLimLev) annotation (Line(points={{-278,
          240},{-220,240},{-220,188},{-102,188}}, color={255,127,0}));
  connect(demLimLev.y, TZonSet.uHeaDemLimLev) annotation (Line(points={{-278,
          240},{-220,240},{-220,186},{-102,186}}, color={255,127,0}));
  connect(opeModSel.yOpeMod, conVAVCor.uOpeMod) annotation (Line(points={{-78,
          300},{-18,300},{-18,76},{504,76},{504,32},{528,32}}, color={255,127,0}));
  connect(opeModSel.yOpeMod, conVAVSou.uOpeMod) annotation (Line(points={{-78,
          300},{-18,300},{-18,76},{676,76},{676,30},{698,30}}, color={255,127,0}));
  connect(opeModSel.yOpeMod, conVAVEas.uOpeMod) annotation (Line(points={{-78,
          300},{-18,300},{-18,76},{860,76},{860,30},{878,30}}, color={255,127,0}));
  connect(opeModSel.yOpeMod, conVAVNor.uOpeMod) annotation (Line(points={{-78,
          300},{-18,300},{-18,76},{1020,76},{1020,30},{1038,30}}, color={255,
          127,0}));
  connect(opeModSel.yOpeMod, conVAVWes.uOpeMod) annotation (Line(points={{-78,
          300},{-18,300},{-18,76},{1216,76},{1216,28},{1238,28}}, color={255,
          127,0}));
  connect(opeModSel.yOpeMod, conAHU.uOpeMod) annotation (Line(points={{-78,300},
          {-18,300},{-18,531.556},{336,531.556}}, color={255,127,0}));
  connect(TZonSet[1].TZonHeaSet, conAHU.TZonHeaSet) annotation (Line(points={{-78,194},
          {-36,194},{-36,636.444},{336,636.444}},          color={0,0,127}));
  connect(TZonSet[1].TZonCooSet, conAHU.TZonCooSet) annotation (Line(points={{-78,202},
          {-26,202},{-26,631.111},{336,631.111}},          color={0,0,127}));
  connect(TZonSet[1].TZonHeaSet, conVAVCor.TZonHeaSet) annotation (Line(points={{-78,194},
          {482,194},{482,52},{528,52}},            color={0,0,127}));
  connect(TZonSet[2].TZonHeaSet, conVAVSou.TZonHeaSet) annotation (Line(points={{-78,194},
          {672,194},{672,50},{698,50}},            color={0,0,127}));
  connect(TZonSet[3].TZonHeaSet, conVAVEas.TZonHeaSet) annotation (Line(points={{-78,194},
          {850,194},{850,50},{878,50}},            color={0,0,127}));
  connect(TZonSet[4].TZonHeaSet, conVAVNor.TZonHeaSet) annotation (Line(points={{-78,194},
          {1016,194},{1016,50},{1038,50}},            color={0,0,127}));
  connect(TZonSet[5].TZonHeaSet, conVAVWes.TZonHeaSet) annotation (Line(points={{-78,194},
          {1186,194},{1186,48},{1238,48}},            color={0,0,127}));
  connect(TZonSet[1].TZonCooSet, conVAVCor.TZonCooSet) annotation (Line(points={{-78,202},
          {476,202},{476,50},{528,50}},            color={0,0,127}));
  connect(TZonSet[2].TZonCooSet, conVAVSou.TZonCooSet) annotation (Line(points={{-78,202},
          {666,202},{666,48},{698,48}},            color={0,0,127}));
  connect(TZonSet[3].TZonCooSet, conVAVEas.TZonCooSet) annotation (Line(points={{-78,202},
          {844,202},{844,48},{878,48}},            color={0,0,127}));
  connect(TZonSet[4].TZonCooSet, conVAVNor.TZonCooSet) annotation (Line(points={{-78,202},
          {1010,202},{1010,48},{1038,48}},            color={0,0,127}));
  connect(TZonSet[5].TZonCooSet, conVAVWes.TZonCooSet) annotation (Line(points={{-78,202},
          {1180,202},{1180,46},{1238,46}},            color={0,0,127}));
  connect(opeModSel.yOpeMod, intRep.u) annotation (Line(points={{-78,300},{-18,
          300},{-18,250},{-160,250},{-160,230},{-142,230}}, color={255,127,0}));
  connect(intRep.y, TZonSet.uOpeMod) annotation (Line(points={{-118,230},{-110,
          230},{-110,207},{-102,207}}, color={255,127,0}));
  connect(zonGroSta.yOpeWin, opeModSel.uOpeWin) annotation (Line(points={{-138,261},
          {-124,261},{-124,302},{-102,302}}, color={255,127,0}));
  annotation (
    Diagram(coordinateSystem(preserveAspectRatio=false,extent={{-380,-320},{1400,
            680}})),
    Documentation(info="<html>
<p>
This model consist of an HVAC system, a building envelope model and a model
for air flow through building leakage and through open doors.
</p>
<p>
The HVAC system is a variable air volume (VAV) flow system with economizer
and a heating and cooling coil in the air handler unit. There is also a
reheat coil and an air damper in each of the five zone inlet branches.
</p>
<p>
See the model
<a href=\"modelica://Buildings.Examples.VAVReheat.BaseClasses.PartialOpenLoop\">
Buildings.Examples.VAVReheat.BaseClasses.PartialOpenLoop</a>
for a description of the HVAC system and the building envelope.
</p>
<p>
The control is based on ASHRAE Guideline 36, and implemented
using the sequences from the library
<a href=\"modelica://Buildings.Controls.OBC.ASHRAE.G36_PR1\">
Buildings.Controls.OBC.ASHRAE.G36_PR1</a> for
multi-zone VAV systems with economizer. The schematic diagram of the HVAC and control
sequence is shown in the figure below.
</p>
<p align=\"center\">
<img alt=\"image\" src=\"modelica://Buildings/Resources/Images/Examples/VAVReheat/vavControlSchematics.png\" border=\"1\"/>
</p>
<p>
A similar model but with a different control sequence can be found in
<a href=\"modelica://Buildings.Examples.VAVReheat.ASHRAE2006\">
Buildings.Examples.VAVReheat.ASHRAE2006</a>.
Note that this model, because of the frequent time sampling,
has longer computing time than
<a href=\"modelica://Buildings.Examples.VAVReheat.ASHRAE2006\">
Buildings.Examples.VAVReheat.ASHRAE2006</a>.
The reason is that the time integrator cannot make large steps
because it needs to set a time step each time the control samples
its input.
</p>
</html>", revisions="<html>
<ul>
<li>
<<<<<<< HEAD
June 15, 2020, by Jianjun Hu:<br/>
Upgraded operation mode selection sequence according to G36 official release.
=======
July 10, 2020, by Antoine Gautier:<br/>
Changed design and control parameters for outdoor air flow.<br/>
This is for
<a href=\"https://github.com/lbl-srg/modelica-buildings/issues/2019\">#2019</a>
>>>>>>> 1db42bb3
</li>
<li>
April 20, 2020, by Jianjun Hu:<br/>
Exported actual VAV damper position as the measured input data for terminal controller.<br/>
This is
for <a href=\"https://github.com/lbl-srg/modelica-buildings/issues/1873\">issue #1873</a>
</li>
<li>
March 20, 2020, by Jianjun Hu:<br/>
Replaced the AHU controller with reimplemented one. The new controller separates the
zone level calculation from the system level calculation and does not include
vector-valued calculations.<br/>
This is
for <a href=\"https://github.com/ibpsa/modelica-ibpsa/issues/1829\">#1829</a>.
</li>
<li>
March 09, 2020, by Jianjun Hu:<br/>
Replaced the block that calculates operation mode and zone temperature setpoint,
with the new one that does not include vector-valued calculations.<br/>
This is
for <a href=\"https://github.com/ibpsa/modelica-ibpsa/issues/1709\">#1709</a>.
</li>
<li>
May 19, 2016, by Michael Wetter:<br/>
Changed chilled water supply temperature to <i>6&deg;C</i>.
This is
for <a href=\"https://github.com/ibpsa/modelica-ibpsa/issues/509\">#509</a>.
</li>
<li>
April 26, 2016, by Michael Wetter:<br/>
Changed controller for freeze protection as the old implementation closed
the outdoor air damper during summer.
This is
for <a href=\"https://github.com/ibpsa/modelica-ibpsa/issues/511\">#511</a>.
</li>
<li>
January 22, 2016, by Michael Wetter:<br/>
Corrected type declaration of pressure difference.
This is
for <a href=\"https://github.com/ibpsa/modelica-ibpsa/issues/404\">#404</a>.
</li>
<li>
September 24, 2015 by Michael Wetter:<br/>
Set default temperature for medium to avoid conflicting
start values for alias variables of the temperature
of the building and the ambient air.
This is for
<a href=\"https://github.com/lbl-srg/modelica-buildings/issues/426\">issue 426</a>.
</li>
</ul>
</html>"),
    __Dymola_Commands(file=
          "modelica://Buildings/Resources/Scripts/Dymola/Examples/VAVReheat/Guideline36.mos"
        "Simulate and plot"),
    experiment(StopTime=172800, Tolerance=1e-06),
    Icon(coordinateSystem(extent={{-100,-100},{100,100}})));
end Guideline36;<|MERGE_RESOLUTION|>--- conflicted
+++ resolved
@@ -554,15 +554,14 @@
 </html>", revisions="<html>
 <ul>
 <li>
-<<<<<<< HEAD
-June 15, 2020, by Jianjun Hu:<br/>
-Upgraded operation mode selection sequence according to G36 official release.
-=======
 July 10, 2020, by Antoine Gautier:<br/>
 Changed design and control parameters for outdoor air flow.<br/>
 This is for
 <a href=\"https://github.com/lbl-srg/modelica-buildings/issues/2019\">#2019</a>
->>>>>>> 1db42bb3
+</li>
+<li>
+June 15, 2020, by Jianjun Hu:<br/>
+Upgraded operation mode selection sequence according to G36 official release.
 </li>
 <li>
 April 20, 2020, by Jianjun Hu:<br/>
