--- conflicted
+++ resolved
@@ -832,17 +832,10 @@
       points={{210,-52},{230,-52},{230,-110}},
       color={28,108,200},
       thickness=0.5));
-<<<<<<< HEAD
-  connect(gaiHeaCoi.y, souHea.m_flow_in) annotation (Line(points={{121,-210},{
-          124,-210},{124,-132}}, color={0,0,127}));
-  connect(gaiCooCoi.y, souCoo.m_flow_in) annotation (Line(points={{121,-248},{
-          222,-248},{222,-132}}, color={0,0,127}));
-=======
   connect(gaiHeaCoi.y, souHea.m_flow_in) annotation (Line(points={{122,-210},{124,
           -210},{124,-132}},     color={0,0,127}));
   connect(gaiCooCoi.y, souCoo.m_flow_in) annotation (Line(points={{122,-248},{222,
           -248},{222,-132}},     color={0,0,127}));
->>>>>>> 764688a7
   connect(dpDisSupFan.port_b, amb.ports[3]) annotation (Line(
       points={{320,10},{320,14},{-88,14},{-88,-47.9333},{-114,-47.9333}},
       color={0,0,0},
