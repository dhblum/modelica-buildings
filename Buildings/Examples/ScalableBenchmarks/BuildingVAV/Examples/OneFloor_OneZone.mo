within Buildings.Examples.ScalableBenchmarks.BuildingVAV.Examples;
model OneFloor_OneZone "Closed-loop model with 1 zone in 1 floor"
  extends Modelica.Icons.Example;

  replaceable package MediumA = Buildings.Media.Air(T_default=293.15);
  package MediumW = Buildings.Media.Water "Medium model for water";
  parameter Integer nZon(min=1) = 1  "Number of zones per floor"
     annotation(Evaluate=true);
  parameter Integer nFlo(min=1) = 1  "Number of floors"
     annotation(Evaluate=true);
  parameter Modelica.SIunits.PressureDifference dP_pre=850
    "Prescribed pressure difference";
  parameter Modelica.SIunits.Volume VRoo[nZon,nFlo] = {{6*8*2.7 for j in 1:nFlo} for i in 1:nZon}
    "Room volume";
  parameter Modelica.SIunits.MassFlowRate m_flow_nominal_each[nZon,nFlo]=
    {{7*conv*VRoo[i,j] for j in 1:nFlo} for i in 1:nZon}
    "Nominal flow rate to each zone";
  parameter Modelica.SIunits.MassFlowRate m_flow_nominal = nZon*(7*conv)*6*8*2.7
    "Nominal system flow rate";
  constant Real conv=1.2/3600
    "Conversion factor for nominal mass flow rate";

  Buildings.Examples.ScalableBenchmarks.BuildingVAV.BaseClasses.VAVBranch vavTer[nZon,nFlo](
    redeclare each package MediumA = MediumA,
    redeclare each package MediumW = MediumW,
    m_flow_nominal={{m_flow_nominal_each[i, j] for j in 1:nFlo} for i in 1:nZon},
    VRoo={{VRoo[i, j] for j in 1:nFlo} for i in 1:nZon},
    dpFixed_nominal={{220 + 20 for j in 1:nFlo} for i in 1:nZon})
    "Supply branch of VAV system"
    annotation (Placement(transformation(extent={{52,12},{82,42}})));

  Buildings.Examples.ScalableBenchmarks.BuildingVAV.ThermalZones.MultiZone buiZon(
    nZon=nZon,
    nFlo=nFlo) "Multizone model with scalable number of zones"
    annotation (Placement(transformation(extent={{48,60},{88,100}})));
  Buildings.Fluid.Movers.FlowControlled_dp fan[nFlo](
    redeclare each package Medium = MediumA,
    each constantHead=850,
    each energyDynamics=Modelica.Fluid.Types.Dynamics.FixedInitial,
    each m_flow_nominal=10,
    each inputType=Buildings.Fluid.Types.InputType.Continuous,
    each nominalValuesDefineDefaultPressureCurve=true)
      "Supply air fan"
    annotation (Placement(transformation(extent={{-40,-40},{-20,-20}})));
  Buildings.Fluid.HeatExchangers.DryEffectivenessNTU hex[nFlo](
    redeclare each package Medium1 = MediumA,
    redeclare each package Medium2 = MediumW,
    each m1_flow_nominal=m_flow_nominal,
    each allowFlowReversal2=false,
    each m2_flow_nominal=m_flow_nominal*1000*(10 - (-20))/4200/10,
    each configuration=Buildings.Fluid.Types.HeatExchangerConfiguration.CounterFlow,
    each Q_flow_nominal=m_flow_nominal*1006*(16.7 - 8.5),
    each dp1_nominal=0,
    each dp2_nominal=0,
    each T_a1_nominal=281.65,
    each T_a2_nominal=323.15) "Heating coil"
    annotation (Placement(transformation(extent={{-144,-46},{-124,-26}})));
  Buildings.Fluid.HeatExchangers.WetCoilCounterFlow cooCoi[nFlo](
    redeclare each package Medium1 = MediumW,
    redeclare each package Medium2 = MediumA,
    each UA_nominal=m_flow_nominal*1000*15/
        Buildings.Fluid.HeatExchangers.BaseClasses.lmtd(
        T_a1=26.2,
        T_b1=12.8,
        T_a2=6,
        T_b2=16),
    each m1_flow_nominal=m_flow_nominal*1000*15/4200/10,
    each m2_flow_nominal=m_flow_nominal,
    each dp2_nominal=0,
    each dp1_nominal=0,
    each energyDynamics=Modelica.Fluid.Types.Dynamics.FixedInitial)
      "Cooling coil"
    annotation (Placement(transformation(extent={{-10,-10},{10,10}},
      rotation=180, origin={-66,-36})));
  Buildings.Fluid.FixedResistances.PressureDrop fil[nFlo](
    redeclare each package Medium = MediumA,
    each m_flow_nominal=m_flow_nominal,
    each dp_nominal=200 + 200 + 100,
    each from_dp=false,
    each linearized=false) "Filter"
    annotation (Placement(transformation(extent={{-176,-36},{-162,-24}})));
  Buildings.Fluid.Sources.FixedBoundary sinHea[nFlo](
    redeclare each package Medium = MediumW,
    each p=300000,
    each T=318.15,
    each nPorts=1) "Sink for heating coil"
    annotation (Placement(transformation(extent={{-8,-8},{8,8}},
      rotation=90, origin={-148,-74})));
  Buildings.Fluid.Sources.FixedBoundary souHea[nFlo](
    redeclare each package Medium = MediumW,
    each p(displayUnit="Pa") = 300000 + 12000,
    each T=318.15,
    each nPorts=1) "Source for heating coil"
    annotation (Placement(transformation(extent={{-8,-8},{8,8}},
      rotation=90, origin={-120,-74})));
  Buildings.Fluid.Sources.FixedBoundary sinCoo[nFlo](
    redeclare each package Medium = MediumW,
    each p=300000,
    each T=285.15,
    each nPorts=1) "Sink for cooling coil"
    annotation (Placement(transformation(extent={{-8,-8},{8,8}},
      rotation=90, origin={-80,-74})));
  Buildings.Fluid.Sources.FixedBoundary souCoo[nFlo](
    redeclare each package Medium = MediumW,
    each p=3E5 + 12000,
    each T=279.15,
    each nPorts=1) "Source for cooling coil"
    annotation (Placement(transformation(extent={{-8,-8},{8,8}},
      rotation=90, origin={-50,-74})));
  Buildings.Fluid.Sources.Outside amb[nFlo](
    redeclare each package Medium = MediumA,
    each nPorts=2) "Ambient conditions"
    annotation (Placement(transformation(extent={{-320,32},{-306,46}})));
  Buildings.Fluid.Actuators.Dampers.MixingBox  eco[nFlo](
    redeclare each package Medium = MediumA,
    each mOut_flow_nominal=m_flow_nominal,
    each mRec_flow_nominal=m_flow_nominal,
    each mExh_flow_nominal=m_flow_nominal,
    each dpOut_nominal=10,
    each dpRec_nominal=10,
    each dpExh_nominal=10) "Economizer"
    annotation (Placement(transformation(extent={{-262,46},{-232,16}})));
  Buildings.Fluid.Sensors.TemperatureTwoPort TMix[nFlo](
    redeclare each package Medium = MediumA,
    each m_flow_nominal=m_flow_nominal) "Mixed air temperature sensor"
    annotation (Placement(transformation(extent={{-208,-38},{-192,-22}})));
  Buildings.Fluid.Sensors.VolumeFlowRate senSupFlo[nFlo](
    redeclare each package Medium = MediumA,
    each m_flow_nominal=m_flow_nominal)  "Sensor for supply fan flow rate"
    annotation (Placement(transformation(extent={{32,-38},{48,-22}})));
  Buildings.Fluid.Sensors.TemperatureTwoPort TRet[nFlo](
    redeclare each package Medium = MediumA,
    each m_flow_nominal=m_flow_nominal) "Return air temperature sensor"
    annotation (Placement(transformation(extent={{-182,118},{-196,134}})));
  Buildings.Fluid.Sensors.VolumeFlowRate senRetFlo[nFlo](
    redeclare each package Medium = MediumA,
    each m_flow_nominal=m_flow_nominal)  "Sensor for return fan flow rate"
    annotation (Placement(transformation(extent={{28,118},{12,134}})));
  Buildings.Fluid.Movers.SpeedControlled_y fanRet[nFlo](
    redeclare each package Medium = MediumA,
    each tau=60,
    each per(pressure(V_flow=m_flow_nominal/1.2*{0,2}, dp=1.5*110*{2,0})),
    each energyDynamics=Modelica.Fluid.Types.Dynamics.FixedInitial)
      "Return air fan"
    annotation (Placement(transformation(extent={{-10,116},{-30,136}})));
  Buildings.Fluid.Actuators.Valves.TwoWayLinear valHea[nFlo](
    redeclare each package Medium = MediumW,
    each CvData=Buildings.Fluid.Types.CvTypes.OpPoint,
    each dpValve_nominal=6000,
    each m_flow_nominal=m_flow_nominal*1000*40/4200/10,
    each from_dp=true,
    each dpFixed_nominal=6000) "Heating coil valve"
    annotation (Placement(transformation(extent={{-5,-5},{5,5}},
        rotation=90, origin={-121,-55})));
  Buildings.Fluid.Actuators.Valves.TwoWayLinear  valCoo[nFlo](
    redeclare each package Medium = MediumW,
    each CvData=Buildings.Fluid.Types.CvTypes.OpPoint,
    each m_flow_nominal=m_flow_nominal*1000*15/4200/10,
    each dpValve_nominal=6000,
    each from_dp=true,
    each dpFixed_nominal=6000) "Cooling coil valve"
    annotation (Placement(transformation(extent={{-5,-5},{5,5}},
        rotation=90, origin={-51,-55})));
  Buildings.Fluid.Sensors.VolumeFlowRate VOut1[nFlo](
    redeclare each package Medium = MediumA,
    each m_flow_nominal=m_flow_nominal) "Outside air volume flow rate"
    annotation (Placement(transformation(extent={{-292,14},{-276,30}})));
  Buildings.Fluid.Sensors.TemperatureTwoPort TCoiHeaOut[nFlo](
    redeclare each package Medium = MediumA,
    each m_flow_nominal=m_flow_nominal) "Heating coil outlet temperature"
    annotation (Placement(transformation(extent={{-102,-38},{-88,-22}})));
  Buildings.Fluid.Sensors.TemperatureTwoPort TSup[nFlo](
    redeclare each package Medium = MediumA,
    each m_flow_nominal=m_flow_nominal) "Supply air temperature sensor"
    annotation (Placement(transformation(extent={{4,-38},{20,-22}})));
  Modelica.Blocks.Sources.Constant TSupSetHea(
    y(final quantity="ThermodynamicTemperature",
      final unit="K",
      displayUnit="degC",
      min=0),
    k=273.15 + 10) "Supply air temperature setpoint for heating"
    annotation (Placement(transformation(extent={{-270,-66},{-258,-54}})));
  Buildings.Examples.VAVReheat.Controls.CoolingCoilTemperatureSetpoint TSetCoo[nFlo]
    "Setpoint for cooling coil"
    annotation (Placement(transformation(extent={{-238,-94},{-226,-82}})));
  Buildings.Controls.Continuous.LimPID cooCoiCon[nFlo](
    each reverseAction=true,
    each Td=60,
    each initType=Modelica.Blocks.Types.InitPID.InitialState,
    each yMax=1,
    each yMin=0,
    each controllerType=Modelica.Blocks.Types.SimpleController.PI,
    each Ti=600,
    each k=0.1) "Controller for cooling coil"
    annotation (Placement(transformation(extent={{-192,-94},{-180,-82}})));
  Buildings.Controls.Continuous.LimPID heaCoiCon[nFlo](
    each yMax=1,
    each yMin=0,
    each Td=60,
    each initType=Modelica.Blocks.Types.InitPID.InitialState,
    each controllerType=Modelica.Blocks.Types.SimpleController.PI,
    each Ti=600,
    each k=0.1)   "Controller for heating coil"
    annotation (Placement(transformation(extent={{-192,-66},{-180,-54}})));
  Buildings.Examples.VAVReheat.Controls.ModeSelector modeSelector[nFlo]
    "Finite State Machine for the operational modes"
    annotation (Placement(transformation(extent={{-178,40},{-162,56}})));
  Buildings.Examples.VAVReheat.Controls.Economizer conEco[nFlo](
    each dT=1,
    each VOut_flow_min=0.3*m_flow_nominal/1.2,
    each Ti=600,
    each k=0.1) "Controller for economizer"
    annotation (Placement(transformation(extent={{-288,88},{-276,100}})));
  Buildings.BoundaryConditions.WeatherData.ReaderTMY3 weaDat(filNam=
    "modelica://Buildings/Resources/weatherdata/USA_IL_Chicago-OHare.Intl.AP.725300_TMY3.mos")
    annotation (Placement(transformation(extent={{-360,160},{-340,180}})));
  Buildings.BoundaryConditions.WeatherData.Bus weaBus "Weather Data Bus"
    annotation (Placement(transformation(extent={{-334,160},{-314,180}})));
  Modelica.Blocks.Routing.RealPassThrough TOut(
    y(final quantity="ThermodynamicTemperature",
      final unit="K",
      displayUnit="degC",
      min=0)) "Outdoor temperature"
    annotation (Placement(transformation(extent={{-328,140},{-316,152}})));
  Buildings.Utilities.Math.Average ave[nFlo](each nin=nZon)
    "Compute average of room temperatures"
    annotation (Placement(transformation(extent={{108,68},{120,80}})));
  Buildings.Utilities.Math.Min min1[nFlo](each nin=nZon)
    "Computes lowest room temperature"
    annotation (Placement(transformation(extent={{108,94},{120,106}})));
  Buildings.Examples.VAVReheat.Controls.FanVFD conFanRet[nFlo](
    each xSet_nominal(displayUnit="m3/s") = m_flow_nominal/1.2,
    each r_N_min=0.2) "Controller for fan"
    annotation (Placement(transformation(extent={{12,158},{26,172}})));
  Buildings.Examples.ScalableBenchmarks.BuildingVAV.BaseClasses.ControlBus controlBus[nFlo]
    "Control bus for each floor"
    annotation (Placement(transformation(extent={{-78,44},{-58,64}}),
      iconTransformation(extent={{-128,136},{-108,156}})));
  Buildings.Examples.ScalableBenchmarks.BuildingVAV.BaseClasses.HeatSetpoint
    TSetHea "Heating setpoint"
    annotation (Placement(transformation(extent={{-130,30},{-118,42}})));
  Buildings.Examples.ScalableBenchmarks.BuildingVAV.BaseClasses.CoolSetpoint
    TSetCoo1 "Cooling setpoint"
    annotation (Placement(transformation(extent={{-130,10},{-118,22}})));
  Buildings.Controls.SetPoints.OccupancySchedule occSch(occupancy=3600*{8,18})
    "Occupancy schedule"
    annotation (Placement(transformation(extent={{-128,70},{-116,82}})));
  Buildings.Examples.ScalableBenchmarks.BuildingVAV.BaseClasses.FanOnOffWithDP
    fan_dP_On_Off[nFlo](each preRis=dP_pre)
    "controller outputs fan on or off"
    annotation (Placement(transformation(extent={{-70,-14},{-56,0}})));

equation
  for iFlo in 1:nFlo loop
    connect(eco[iFlo].port_Sup, TMix[iFlo].port_a)
      annotation (Line(points={{-232,22},{-220,22},{-220,-30},{-208,-30}},
        color={0,127,255}, thickness=0.5));
    connect(TMix[iFlo].port_b, fil[iFlo].port_a)
      annotation (Line(points={{-192,-30},{-184,-30},{-176,-30}},
        color={0,127,255}, thickness=0.5));
    connect(hex[iFlo].port_b2, sinHea[iFlo].ports[1])
      annotation (Line(points={{-144,-42},{-148,-42},{-148,-66}},
        color={0,127,255}));
    connect(TSupSetHea.y, heaCoiCon[iFlo].u_s)
      annotation (Line(points={{-257.4,-60},{-193.2,-60}},
        color={0,0,127}));
    connect(TSupSetHea.y, TSetCoo[iFlo].TSetHea)
      annotation (Line(points={{-257.4,-60},{-248,-60},{-248,-88},{-239.2,-88}},
        color={0,0,127}));
    connect(TSetCoo[iFlo].TSet, cooCoiCon[iFlo].u_s)
      annotation (Line(points={{-225.4,-88},{-225.4,-88},{-193.2,-88}},
        color={0,0,127}));
    connect(TCoiHeaOut[iFlo].T, heaCoiCon[iFlo].u_m)
      annotation (Line(points={{-95,-21.2},{-95,-18},{-106,-18},{-106,-84},
        {-172,-84},{-172,-74},{-186,-74},{-186,-67.2}},
        color={0,0,127}, pattern=LinePattern.Dash));
    connect(TSup[iFlo].T, cooCoiCon[iFlo].u_m)
      annotation (Line(points={{12,-21.2},{12,-16},{0,-16},{0,-100},{-186,-100},
        {-186,-95.2}}, color={0,0,127}, pattern=LinePattern.Dash));
    connect(heaCoiCon[iFlo].y, valHea[iFlo].y)
      annotation (Line(points={{-179.4,-60},{-172,-60},{-162,-60},{-162,-55},{-127,-55}},
        color={0,0,127}, pattern=LinePattern.Dash));
    connect(cooCoiCon[iFlo].y, valCoo[iFlo].y)
      annotation (Line(points={{-179.4,-88},{-122,-88},{-66,-88},{-66,-55},{-57,-55}},
        color={0,0,127}, pattern=LinePattern.Dash));
    connect(TRet[iFlo].T, conEco[iFlo].TRet)
      annotation (Line(points={{-189,134.8},{-189,142},{-294,142},{-294,98.4},
        {-288.8,98.4}}, color={0,0,127}, pattern=LinePattern.Dash));
    connect(TMix[iFlo].T, conEco[iFlo].TMix)
      annotation (Line(points={{-200,-21.2},{-200,-21.2},{-200,106},{-200,114},
        {-298,114},{-298,96},{-288.8,96}}, color={0,0,127}, pattern=LinePattern.Dash));
    connect(VOut1[iFlo].V_flow, conEco[iFlo].VOut_flow)
      annotation (Line(points={{-284,30.8},{-284,30.8},{-284,54},{-284,64},{-302,64},
        {-302,93.6}, {-288.8,93.6}}, color={0,0,127}, pattern=LinePattern.Dash));
    connect(TSupSetHea.y, conEco[iFlo].TSupHeaSet)
      annotation (Line(points={{-257.4,-60},{-216,-60},{-216,68},{-298,68},{-298,91.2},
        {-288.8,91.2}}, color={0,0,127}, pattern=LinePattern.Dash));
    connect(TSetCoo[iFlo].TSet, conEco[iFlo].TSupCooSet)
      annotation (Line(points={{-225.4,-88},{-212,-88},{-212,72},{-294,72},{-294,88.8},
        {-288.8,88.8}}, color={0,0,127}, pattern=LinePattern.Dash));
    connect(conEco[iFlo].yOA, eco[iFlo].y)
      annotation (Line(points={{-275.6,95.2},{-268,95.2},{-268,6},{-247,6},{-247,13}},
        color={0,0,127}, pattern=LinePattern.Dash));
    connect(weaBus, amb[iFlo].weaBus)
      annotation (Line(points={{-324,170},{-300,170},{-300,120},{-340,120},{-340,39.14},
        {-320,39.14}}, color={255,204,51}, thickness=0.5),
        Text(string="%first", index=-1, extent={{-6,3},{-6,3}}));
    connect(senRetFlo[iFlo].V_flow, conFanRet[iFlo].u_m)
      annotation (Line(points={{20,134.8},{20,156.6},{19,156.6}},
        color={0,0,127}, pattern=LinePattern.Dash));
    connect(conFanRet[iFlo].u, senSupFlo[iFlo].V_flow)
      annotation (Line(points={{10.6,165},{0,165},{0,0},{40,0},{40,-21.2}},
        color={0,0,127}, pattern=LinePattern.Dash));
    connect(conFanRet[iFlo].y, fanRet[iFlo].y)
      annotation (Line(points={{26.7,165},{36,165},{36,180},{-20,180},{-20,138}},
        color={0,0,127}, pattern=LinePattern.Dash));
    connect(TCoiHeaOut[iFlo].port_b, cooCoi[iFlo].port_a2)
      annotation (Line(points={{-88,-30},{-82,-30},{-76,-30}},
        color={0,127,255}, thickness=0.5));
    connect(cooCoi[iFlo].port_b2, fan[iFlo].port_a)
      annotation (Line(points={{-56,-30},{-48,-30},{-40,-30}},
        color={0,127,255}, thickness=0.5));
    connect(cooCoi[iFlo].port_b1, sinCoo[iFlo].ports[1])
      annotation (Line(points={{-76,-42},{-80,-42},{-80,-66}},
        color={0,127,255}));
    connect(cooCoi[iFlo].port_a1, valCoo[iFlo].port_b)
      annotation (Line(points={{-56,-42},{-51,-42},{-51,-50}},
        color={0,127,255}));
    connect(modeSelector[iFlo].cb, TSetCoo[iFlo].controlBus)
      annotation (Line(points={{-175.455,53.4545},{-206,53.4545},{-206,-92.8},{
            -233.08,-92.8}},
        color={255,204,51}, thickness=0.5));
    connect(controlBus[iFlo], conFanRet[iFlo].controlBus)
      annotation (Line(points={{-68,54},{-68,54},{-40,54},{-40,170.6},{14.1,170.6}},
        color={255,204,51}, thickness=0.5));
    connect(controlBus[iFlo], conEco[iFlo].controlBus)
      annotation (Line(points={{-68,54},{-68,54},{-134,54},{-134,104},{-285.6,104},
        {-285.6,94.4}}, color={255,204,51}, thickness=0.5));
    connect(controlBus[iFlo], modeSelector[iFlo].cb)
      annotation (Line(points={{-68,54},{-121.728,54},{-121.728,53.4545},{
            -175.455,53.4545}},
        color={255,204,51}, thickness=0.5));
    connect(controlBus[iFlo], fan_dP_On_Off[iFlo].controlBus)
      annotation (Line(points={{-68,54},{-68,54},{-68,-1.4},{-67.2,-1.4}},
        color={255,204,51}, thickness=0.5),
        Text(string="%first", index=-1, extent={{-6,3},{-6,3}}));
    connect(min1[iFlo].y, controlBus[iFlo].TRooMin)
      annotation (Line(points={{120.6,100},{130,100},{130,6},{-67.95,6},{-67.95,54.05}},
        color={0,0,127}, pattern=LinePattern.Dash));
    connect(ave[iFlo].y, controlBus[iFlo].TRooAve)
      annotation (Line(points={{120.6,74},{130,74},{130,6},{-67.95,6},{-67.95,54.05}},
        color={0,0,127}, pattern=LinePattern.Dash));
    connect(TOut.y, controlBus[iFlo].TOut)
      annotation (Line(points={{-315.4,146},{-315.4,148},{-67.95,148},{-67.95,54.05}},
        color={0,0,127}, pattern=LinePattern.Dash));
    connect(TSetHea.y[1], controlBus[iFlo].TRooSetHea)
      annotation (Line(points={{-117.4,36},{-92,36},{-92,54.05},{-67.95,54.05}},
        color={255,204,51}, thickness=0.5),
        Text(string="%second", index=1, extent={{6,3},{6,3}}));
    connect(TSetCoo1.y[1], controlBus[iFlo].TRooSetCoo)
      annotation (Line(points={{-117.4,16},{-92,16},{-92,54.05},{-67.95,54.05}},
        color={255,204,51}, thickness=0.5),
        Text(string="%second", index=1, extent={{6,3},{6,3}}));
    connect(occSch.tNexOcc, controlBus[iFlo].dTNexOcc)
      annotation (Line(points={{-115.4,79.6},{-92,79.6},{-92,54.05},{-67.95,54.05}},
        color={255,204,57}, thickness=0.5),
        Text(string="%second", index=1, extent={{6,3},{6,3}}));
    connect(occSch.occupied, controlBus[iFlo].occupied)
      annotation (Line(points={{-115.4,72.4},{-92,72.4},{-92,54.05},{-67.95,54.05}},
        color={255,204,51}, thickness=0.5),
        Text(string="%second", index=1, extent={{6,3},{6,3}}));
    connect(eco[iFlo].port_Exh, amb[iFlo].ports[1])
      annotation (Line(points={{-262,40},{-278,40},{-278,40.4},{-306,40.4}},
        color={0,127,255}, thickness=0.5));
    connect(senRetFlo[iFlo].port_b, fanRet[iFlo].port_a)
      annotation (Line(points={{12,126},{-10,126}},color={0,127,255}, thickness=0.5));
    connect(fanRet[iFlo].port_b, TRet[iFlo].port_a)
      annotation (Line(points={{-30,126},{-182,126}},
        color={0,127,255}, thickness=0.5));
    connect(TRet[iFlo].port_b, eco[iFlo].port_Ret)
      annotation (Line(points={{-196,126},{-220,126},{-220,40},{-232,40}},
        color={0,127,255}, thickness=0.5));
    connect(hex[iFlo].port_a2, valHea[iFlo].port_b)
      annotation (Line( points={{-124,-42},{-121,-42},{-121,-50}},
        color={0,127,255}));
    connect(souHea[iFlo].ports[1], valHea[iFlo].port_a)
      annotation (Line(points={{-120,-66},{-120,-60},{-121,-60}},
        color={0,127,255}));
    connect(valCoo[iFlo].port_a, souCoo[iFlo].ports[1])
      annotation (Line(points={{-51,-60},{-50,-60},{-50,-66}},
        color={0,127,255}));
    connect(amb[iFlo].ports[2], VOut1[iFlo].port_a)
      annotation (Line(points={{-306,37.6},{-300,37.6},{-300,22},{-292,22}},
        color={0,127,255}, thickness=0.5));
    connect(VOut1[iFlo].port_b, eco[iFlo].port_Out)
      annotation (Line(points={{-276,22},{-270,22},{-262,22}},
        color={0,127,255}, thickness=0.5));
    connect(fil[iFlo].port_b, hex[iFlo].port_a1)
      annotation (Line(points={{-162,-30},{-162,-30},{-144,-30}},
        color={0,127,255}, thickness=0.5));
    connect(hex[iFlo].port_b1, TCoiHeaOut[iFlo].port_a)
      annotation (Line(points={{-124,-30},{-102,-30}},
        color={0,127,255}, thickness=0.5));
    connect(fan[iFlo].port_b, TSup[iFlo].port_a)
      annotation (Line(points={{-20,-30},{4,-30}},
        color={0,127,255}, thickness=0.5));
    connect(TSup[iFlo].port_b, senSupFlo[iFlo].port_a)
      annotation (Line(points={{20,-30},{20,-30},{32,-30}},
        color={0,127,255}, thickness=0.5));
    connect(fan_dP_On_Off[iFlo].y, fan[iFlo].dp_in)
      annotation (Line(points={{-55.3,-7},{-30,-7},{-30,-18}}, color={0,0,127}));
  end for;

  for iFlo in 1:nFlo loop
    for iZon in 1:nZon loop
      connect(vavTer[iZon, iFlo].port_b, buiZon.portsIn[iZon, iFlo])
        annotation (Line(points={{67,42},{68.2,42},{68.2,65.8}},
          color={0,127,255}, thickness=0.5));
      connect(buiZon.portsOut[iZon, iFlo], senRetFlo[iFlo].port_a)
        annotation (Line(points={{68.2,93.8},{68.2,126},{28,126}},
          color={0,127,255}, thickness=0.5));
<<<<<<< HEAD
      connect(buiZon.TRooAir[iZon, iFlo], vavTer[iZon, iFlo].TRoo) annotation (
          Line(
          points={{90,68},{100,68},{100,52},{40,52},{40,18},{50,18}},
          color={0,0,127},
          pattern=LinePattern.Dash));
      connect(senSupFlo[iFlo].port_b, vavTer[iZon, iFlo].port_a) annotation (
          Line(
          points={{48,-30},{48,-30},{68,-30},{68,12},{67,12}},
          color={0,127,255},
          thickness=0.5));

=======
      connect(buiZon.TRooAir[iZon, iFlo], vavTer[iZon, iFlo].TRoo)
        annotation (Line(points={{90,68},{100,68},{100,52},{40,52},{40,32},{50,32}},
          color={0,0,127}, pattern=LinePattern.Dash));
      connect(senSupFlo[iFlo].port_b, vavTer[iZon, iFlo].port_a)
        annotation (Line(points={{48,-30},{48,-30},{68,-30},{68,12},{67,12}},
          color={0,127,255}, thickness=0.5));
      connect(controlBus[iFlo], vavTer[iZon, iFlo].controlBus)
        annotation (Line(points={{-68,54},{-68,54},{-40,54},{-40,19.2},{52,19.2}},
          color={255,204,51},thickness=0.5));
>>>>>>> c5b4c3f2
      connect(buiZon.TRooAir[iZon, iFlo], ave[iFlo].u[iZon])
        annotation (Line(points={{90,68},{100,68},{100,74},{106.8,74}},
          color={0,0,127}, pattern=LinePattern.Dash));
      connect(buiZon.TRooAir[iZon, iFlo], min1[iFlo].u[iZon])
        annotation (Line(points={{90,68},{100,68},{100,100},{106.8,100}},
          color={0,0,127}, pattern=LinePattern.Dash));
    end for;
  end for;

  connect(weaDat.weaBus, weaBus)
    annotation (Line(points={{-340,170},{-336,170},{-324,170}},
      color={255,204,51}, thickness=0.5));
  connect(weaBus.TDryBul, TOut.u)
    annotation (Line(points={{-324,170},{-326,170},{-334,170},{-334,146},{-329.2,146}},
      color={255,204,51}, thickness=0.5),
      Text(string="%first", index=-1, extent={{-6,3},{-6,3}}));
  connect(weaBus, buiZon.weaBus)
    annotation (Line(points={{-324,170},{-324,170},{-44,170},{-44,80},{51.6,80}},
      color={255,204,51}, thickness=0.5));

annotation (
  experiment(StopTime=604800, Tolerance=1e-06,__Dymola_Algorithm="Radau"),
  __Dymola_Commands(file="modelica://Buildings/Resources/Scripts/Dymola/Examples/ScalableBenchmarks/BuildingVAV/Examples/OneFloor_OneZone.mos"
        "Simulate and plot"),
  Diagram(coordinateSystem(preserveAspectRatio=false, extent={{-360,-120},{140,200}})),
  Documentation(info="<html>
<p>
Model an buiding that has multiple thermal zones on each floor,
and an HVAC system on each floor.
</p>
<p>
The HVAC system is a variable air volume (VAV) flow system with economizer
and a heating and cooling coil in the air handler unit. There is also a
reheat coil and an air damper in each zone inlet branches. Each floor has one VAV
AHU system.
The figure below shows the schematic diagram of the HVAC system
</p>
<p align=\"center\">
<img alt=\"image\" src=\"modelica://Buildings/Resources/Images/Examples/ScalableBenchmarks/vavSchematics.png\" border=\"1\"/>
</p>
<p>
The control sequence regulates the supply fan speed to ensure a
prescribed pressure rise of <code>850 Pa</code> when the supply fan runs
during operation modes <i>occupied</i>, <i>unoccupied night set back</i>,
<i>unoccupied warm-up</i> and <i>unoccupied pre-cool</i>.
The economizer dampers are modulated to track the setpoint for the
mixed air dry bulb temperature.
Priority is given to maintain a minimum outside air volume flow rate.
In each zone, the VAV damper is adjusted to meet the room temperature
setpoint for cooling, or fully opened during heating.
The room temperature setpoint for heating is tracked by varying
the water flow rate through the reheat coil. There is also a
finite state machine that transitions the mode of operation of
the HVAC system between the modes
<i>occupied</i>, <i>unoccupied off</i>, <i>unoccupied night set back</i>,
<i>unoccupied warm-up</i> and <i>unoccupied pre-cool</i>.
Local loop control is implemented using proportional and proportional-integral
controllers, while the supervisory control is implemented
using a finite state machine.
</p>

<p>
The thermal room model computes transient heat conduction through
walls, floors and ceilings and long-wave radiative heat exchange between
surfaces. The convective heat transfer coefficient is computed based
on the temperature difference between the surface and the room air.
There is also a layer-by-layer short-wave radiation,
long-wave radiation, convection and conduction heat transfer model for the
windows. The model is similar to the Window 5 model and described in
TARCOG 2006.
</p>
<p>
Each thermal zone can have air flow from the HVAC system, through leakages of
the building envelope.
</p>
<h4>References</h4>
<p>
ASHRAE.
<i>Sequences of Operation for Common HVAC Systems</i>.
ASHRAE, Atlanta, GA, 2006.
</p>
<p>
Deru M., K. Field, D. Studer, K. Benne, B. Griffith, P. Torcellini,
 M. Halverson, D. Winiarski, B. Liu, M. Rosenberg, J. Huang, M. Yazdanian,
 and D. Crawley.
<i>DOE commercial building research benchmarks for commercial buildings</i>.
Technical report, U.S. Department of Energy, Energy Efficiency and
Renewable Energy, Office of Building Technologies, Washington, DC, 2009.
</p>
<p>
TARCOG 2006: Carli, Inc., TARCOG: Mathematical models for calculation
of thermal performance of glazing systems with our without
shading devices, Technical Report, Oct. 17, 2006.
</p>
</html>", revisions="<html>
<ul>
<li>
June 6, 2017, by Jianjun Hu:<br/>
First implementation.
</li>
</ul>
</html>"));
end OneFloor_OneZone;<|MERGE_RESOLUTION|>--- conflicted
+++ resolved
@@ -419,19 +419,6 @@
       connect(buiZon.portsOut[iZon, iFlo], senRetFlo[iFlo].port_a)
         annotation (Line(points={{68.2,93.8},{68.2,126},{28,126}},
           color={0,127,255}, thickness=0.5));
-<<<<<<< HEAD
-      connect(buiZon.TRooAir[iZon, iFlo], vavTer[iZon, iFlo].TRoo) annotation (
-          Line(
-          points={{90,68},{100,68},{100,52},{40,52},{40,18},{50,18}},
-          color={0,0,127},
-          pattern=LinePattern.Dash));
-      connect(senSupFlo[iFlo].port_b, vavTer[iZon, iFlo].port_a) annotation (
-          Line(
-          points={{48,-30},{48,-30},{68,-30},{68,12},{67,12}},
-          color={0,127,255},
-          thickness=0.5));
-
-=======
       connect(buiZon.TRooAir[iZon, iFlo], vavTer[iZon, iFlo].TRoo)
         annotation (Line(points={{90,68},{100,68},{100,52},{40,52},{40,32},{50,32}},
           color={0,0,127}, pattern=LinePattern.Dash));
@@ -441,7 +428,6 @@
       connect(controlBus[iFlo], vavTer[iZon, iFlo].controlBus)
         annotation (Line(points={{-68,54},{-68,54},{-40,54},{-40,19.2},{52,19.2}},
           color={255,204,51},thickness=0.5));
->>>>>>> c5b4c3f2
       connect(buiZon.TRooAir[iZon, iFlo], ave[iFlo].u[iZon])
         annotation (Line(points={{90,68},{100,68},{100,74},{106.8,74}},
           color={0,0,127}, pattern=LinePattern.Dash));
