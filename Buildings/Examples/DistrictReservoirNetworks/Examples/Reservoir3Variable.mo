--- conflicted
+++ resolved
@@ -55,8 +55,7 @@
     experiment(
       StopTime=31536000,
       __Dymola_NumberOfIntervals=8760,
-<<<<<<< HEAD
-      Tolerance=1e-05),
+      Tolerance=1e-06),
     Documentation(info="<html>
 <p>
 Model of reservoir network,
@@ -79,8 +78,4 @@
 </li>
 </ul>
 </html>"));
-=======
-      Tolerance=1e-06,
-      __Dymola_Algorithm="Dassl"));
->>>>>>> f51ec466
 end Reservoir3Variable;