--- conflicted
+++ resolved
@@ -159,15 +159,14 @@
     <tr><td colspan=\"2\"><b>Buildings.Controls.OBC.CDL</b>
         </td>
     </tr>
-<<<<<<< HEAD
     <tr><td valign=\"top\">Buildings.Controls.OBC.CDL.Routing.RealExtractor
         </td>
         <td valign=\"top\">Extract scalar signal out of signal vector dependent on Integer input index.
-=======
+        </td>
+        </tr>
     <tr><td valign=\"top\">Buildings.Controls.OBC.CDL.Integers.Change
         </td>
         <td valign=\"top\">Block that outputs whether its Integer input changed its value, and whether it increased or decreased.
->>>>>>> 32740cf3
         </td>
         </tr>
     </table>
