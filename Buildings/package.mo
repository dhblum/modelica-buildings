--- conflicted
+++ resolved
@@ -128,8 +128,6 @@
   package ReleaseNotes "Release notes"
     extends Modelica.Icons.ReleaseNotes;
 
-<<<<<<< HEAD
-=======
     class Version_1_6_build1 "Version 1.6 build 1"
       extends Modelica.Icons.ReleaseNotes;
         annotation (Documentation(info="<html>
@@ -391,7 +389,6 @@
 </html>"));
     end Version_1_6_build1;
 
->>>>>>> fadbe6cb
     class Version_1_5_build3 "Version 1.5 build 3"
       extends Modelica.Icons.ReleaseNotes;
         annotation (preferredView="info",
@@ -439,10 +436,6 @@
 </html>"));
     end Version_1_5_build3;
 
-<<<<<<< HEAD
-
-=======
->>>>>>> fadbe6cb
     class Version_1_5_build2 "Version 1.5 build 2"
       extends Modelica.Icons.ReleaseNotes;
         annotation (preferredView="info",
@@ -3685,11 +3678,7 @@
 <li> 
 <a href=\"modelica://Buildings.UsersGuide.ReleaseNotes.Version_1_5_build3\">Version 1.5 build3</a>(February 12, 2014)
 </li>
-<<<<<<< HEAD
-<li>
-=======
 <li> 
->>>>>>> fadbe6cb
 <a href=\"modelica://Buildings.UsersGuide.ReleaseNotes.Version_1_5_build2\">Version 1.5 build2</a>(December 13, 2013)
 </li>
 <li> 
@@ -4149,21 +4138,12 @@
 
 annotation (
 preferredView="info",
-<<<<<<< HEAD
-version="1.5",
-versionBuild=3,
-versionDate="2013-10-24",
-dateModified = "2014-02-12",
-uses(Modelica(version="3.2")),
-uses(Modelica_StateGraph2(version="2.0.1")),
-=======
 version="1.6",
 versionBuild=1,
 versionDate="2014-06-19",
 dateModified = "2014-06-19",
 uses(Modelica(version="3.2.1")),
 uses(Modelica_StateGraph2(version="2.0.2")),
->>>>>>> fadbe6cb
 conversion(
  from(version="1.5",
       script="modelica://Buildings/Resources/Scripts/Dymola/ConvertBuildings_from_1.5_to_1.6.mos"),
