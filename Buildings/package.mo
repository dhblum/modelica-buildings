--- conflicted
+++ resolved
@@ -521,7 +521,6 @@
     <tr><td colspan=\"2\"><b>Buildings.Controls.OBC.ASHRAE.G36_PR1</b>
         </td>
     </tr>
-<<<<<<< HEAD
     <tr><td valign=\"top\">Buildings.Controls.OBC.ASHRAE.G36_PR1.TerminalUnits.Controller
         </td>
         <td valign=\"top\">Added actual VAV damper position as the input for generating system request.<br/>
@@ -532,7 +531,6 @@
         </td>
         <td valign=\"top\">Added option to check if the VAV damper is pressure independent.<br/>
                            This is for <a href=\"https://github.com/lbl-srg/modelica-buildings/issues/1873\">issue #1873</a>
-=======
     <tr><td valign=\"top\">Buildings.Controls.OBC.ASHRAE.G36_PR1.AHUs.MultiZone.VAV.Controller
         </td>
         <td valign=\"top\">Reimplemented to add new block for specifying the minimum outdoor airfow setpoint.
@@ -547,7 +545,6 @@
                            <a href=\"modelica://Buildings.Examples.VAVReheat.Guideline36\">Buildings.Examples.VAVReheat.Guideline36</a>.
                            <br/>
                            This is for <a href=\"https://github.com/lbl-srg/modelica-buildings/issues/1829\">#1829</a>.
->>>>>>> 99c3c036
         </td>
     </tr>
     <tr><td valign=\"top\">Buildings.Controls.OBC.ASHRAE.G36_PR1.Generic.SetPoints.OperationMode
