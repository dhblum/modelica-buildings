--- conflicted
+++ resolved
@@ -201,11 +201,7 @@
     </tr>
     <tr><td valign=\"top\">Buildings.Controls.OBC.ASHRAE.G36_PR1.AHUs.SingleZone.VAV.Controller
         </td>
-<<<<<<< HEAD
-        <td valign=\"top\">Improved the controller implementation. <br/>
-=======
         <td valign=\"top\">Added cooling coil control and the controller validation model.<br/>
->>>>>>> 50c2f829
                            This is for <a href=\"https://github.com/lbl-srg/modelica-buildings/issues/1265\">issue #1265</a>
         </td>
     </tr>
@@ -226,11 +222,7 @@
     </tr>
     <tr><td valign=\"top\">Buildings.Controls.OBC.ASHRAE.G36_PR1.AHUs.SingleZone.VAV.ZoneState
         </td>
-<<<<<<< HEAD
-        <td valign=\"top\">Improved the implementation.
-=======
         <td valign=\"top\">Improved the implementation to avoid issues when heating and cooling controls occur at the same time.
->>>>>>> 50c2f829
      <tr><td colspan=\"2\"><b>Buildings.ThermalZones.ReducedOrder</b>
         </td>
     </tr>
