--- conflicted
+++ resolved
@@ -246,8 +246,6 @@
                            This is for <a href=\"https://github.com/lbl-srg/modelica-buildings/issues/1212\">issue 1212</a>.
         </td>
     </tr>
-<<<<<<< HEAD
-=======
     <tr><td colspan=\"2\"><b>Buildings.Controls.OBC.ASHRAE.G36_PR1</b>
         </td>
     </tr>
@@ -258,7 +256,6 @@
                            This is for <a href=\"https://github.com/lbl-srg/modelica-buildings/issues/1270\">issue 1270</a>.
         </td>
     </tr>
->>>>>>> a5833aa9
     <tr><td colspan=\"2\"><b>Buildings.Media</b>
         </td>
     </tr>
