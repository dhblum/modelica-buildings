within ;
package Buildings "Library with models for building energy and control systems"
  extends Modelica.Icons.Package;


package UsersGuide "User's Guide"
  extends Modelica.Icons.Information;
  class Conventions "Conventions"
    extends Modelica.Icons.Information;
    annotation (preferredView="info",
    Documentation(info="<html>
<p>
This library follows the conventions of the
<a href=\"modelica://Modelica.UsersGuide.Conventions\">
Modelica Standard Library</a>, which are as follows:
</p>

<p>
Note, in the html documentation of any Modelica library,
the headings \"h1, h2, h3\" should not be used,
because they are utilized from the automatically generated
documentation and headings.
Additional headings in the html documentation should start with \"h4\".
</p>

<p>
In the Modelica package the following conventions are used:
</p>

<ol>
<li> Class and instance names are written in upper and lower case
  letters, e.g., \"ElectricCurrent\". An underscore is only used
  at the end of a name to characterize a lower or upper index,
  e.g., \"pin_a\".</li>

<li> <b>Class names</b> start always with an upper case letter.</li>

<li> <b>Instance names</b>, i.e., names of component instances and
  of variables (with the exception of constants),
  start usually with a lower case letter with only
  a few exceptions if this is common sense
  (such as \"T\" for a temperature variable).</li>

<li> <b>Constant names</b>, i.e., names of variables declared with the
  \"constant\" prefix, follow the usual naming conventions
  (= upper and lower case letters) and start usually with an
  upper case letter, e.g. UniformGravity, SteadyState.</li>
<li> The two connectors of a domain that have identical declarations
  and different icons are usually distinguished by \"_a\", \"_b\"
  or \"_p\", \"_n\", e.g., Flange_a/Flange_b, HeatPort_a, HeatPort_b.</li>

<li> The <b>instance name</b> of a component is always displayed in its icon
  (= text string \"%name\") in <b>blue color</b>. A connector class has the instance
  name definition in the diagram layer and not in the icon layer.
  <b>Parameter</b> values, e.g., resistance, mass, gear ratio, are displayed
  in the icon in <b>black color</b> in a smaller font size as the instance name.
 </li>

<li> A main package has usually the following subpackages:
  <ul>
  <li><b>UsersGuide</b> containing an overall description of the library
   and how to use it.</li>
  <li><b>Examples</b> containing models demonstrating the
   usage of the library.</li>
  <li><b>Interfaces</b> containing connectors and partial
   models.</li>
  <li><b>Types</b> containing type, enumeration and choice
   definitions.</li>
  </ul>
  </li>
</ol>

<p>
The <code>Buildings</code> library uses the following conventions
in addition to the ones of the Modelica Standard Library:
</p>

<ol>
<li>
The nomenclature used in the package
<a href=\"modelica://Buildings.Utilities.Psychrometrics\">
Buildings.Utilities.Psychrometrics</a>
 is as follows,
<ul>
<li>
Uppercase <code>X</code> denotes mass fraction per total mass.
</li>
<li>
Lowercase <code>x</code> denotes mass fraction per mass of dry air.
</li>
<li>
The notation <code>z_xy</code> denotes that the function or block has output
<code>z</code> and inputs <code>x</code> and <code>y</code>.
</li>
<li>
The symbol <code>pW</code> denotes water vapor pressure, <code>TDewPoi</code>
denotes dew point temperature, <code>TWetBul</code> denotes wet bulb temperature,
and <code>TDryBul</code> (or simply <code>T</code>) denotes dry bulb temperature.
</li>
</ul>
<li>
Names of models, blocks and packages should start with an upper-case letter and be a
noun or a noun with a combination of adjectives and nouns.
Use camel-case notation to combine multiple words, such as <code>HeatTransfer</code>.
</li>
<li>
Parameter and variables names are usually a character, such as <code>T</code>
for temperature and <code>p</code> for pressure, or a combination of the first three
characters of a word, such as <code>higPreSetPoi</code> for high pressure set point.
</li>
<li>
Comments should be added to each class (package, model, function etc.).
The first character should be upper case.
For one-line comments of parameters, variables and classes, no period should be used at the end of the comment.
</li>
<li>
Where applicable, all variable must have units, also if the variable is protected.
</li>
<li>
To indicate that a class (i.e., a package, model, block etc.) has not been extensively tested or validated,
its class name ends with the string <code>Beta</code>.
</li>
</ol>
</html>"));
  end Conventions;

  package ReleaseNotes "Release notes"
    extends Modelica.Icons.ReleaseNotes;

    class Version_1_7_build1 "Version 1.7 build 1"
      extends Modelica.Icons.ReleaseNotes;
        annotation (Documentation(info="<html>
<p>
Version 1.7 build 1 is ... xxx
</p>
<!-- New libraries -->
<p>
The following <b style=\"color:blue\">new libraries</b> have been added:
</p>
<table class=\"releaseTable\" summary=\"summary\" border=\"1\" cellspacing=0 cellpadding=2>
<tr><td valign=\"top\">Buildings.Controls.DemandResponse
    </td>
    <td valign=\"top\">Library with a model for demand response prediction.
    </td>
    </tr>
<tr><td valign=\"top\">Buildings.Controls.Predictors
    </td>
    <td valign=\"top\">Library with a data-driven model that predicts the electrical load
                     of a building. The prediction can be done
                     either using an average baseline or
                     a linear regression with respect to outside temperature.
                     For both, optionally a day-of adjustment can be made.
    </td>
    </tr>
</table>
<!-- New components for existing libraries -->
<p>
The following <b style=\"color:blue\">new components</b> have been added
to <b style=\"color:blue\">existing</b> libraries:
</p>
<table class=\"releaseTable\" summary=\"summary\" border=\"1\" cellspacing=0 cellpadding=2 style=\"border-collapse:collapse;\">
<tr><td colspan=\"2\"><b>Buildings.Fluid</b>
    </td>
</tr>
<tr><td valign=\"top\">Buildings.Fluid.HeatExchangers.HeaterCooler_T
    </td>
    <td valign=\"top\">Model of a heater or cooler that takes as an input
                       the set point for the temperature of the fluid that leaves
                       the component. The set point is tracked exactly
                       if the component has sufficient capacity.
                       Optionally, the component can be configured to compute
                       a dynamic rather than a steady-state response.
    </td>
    </tr>

<tr><td colspan=\"2\"><b>Buildings.Utilities</b>
    </td>
</tr>
<tr><td valign=\"top\">Buildings.Utilities.Psychrometrics.Phi_pTX<br/>
                       Buildings.Utilities.Psychrometrics.Functions.phi_pTX
    </td>
    <td valign=\"top\">Block and function that computes the relative humidity
                       for given pressure, temperature and water vapor mass fraction.
    </td>
    </tr>

</table>
<!-- Backward compatible changes -->
<p>
The following <b style=\"color:blue\">existing components</b>
have been <b style=\"color:blue\">improved</b> in a
<b style=\"color:blue\">backward compatible</b> way:
</p>
<table class=\"releaseTable\" summary=\"summary\" border=\"1\" cellspacing=0 cellpadding=2 style=\"border-collapse:collapse;\">
<tr><td colspan=\"2\"><b>Buildings.BoundaryConditions</b>
    </td>
</tr>
<tr><td valign=\"top\">Buildings.BoundaryConditions.WeatherData.ReaderTMY3
    </td>
    <td valign=\"top\">Removed redundant connection
                       <code>connect(conHorRad.HOut, cheHorRad.HIn);</code>.
    </td>
</tr>
<tr><td colspan=\"2\"><b>Buildings.Fluid</b>
    </td>
</tr>

<tr><td valign=\"top\">Buildings.Fluid.HeatExchangers.DryCoilCounterFlow
    </td>
    <td valign=\"top\">Changed assignment of <code>T_m</code> to avoid using the conditionally
                       enabled model <code>ele[:].mas.T</code>, which is only
                       valid in a connect statement.
                       Moved assignments of
                       <code>Q1_flow</code>, <code>Q2_flow</code>, <code>T1</code>,
                       <code>T2</code> and <code>T_m</code> outside of equation section
                       to avoid mixing graphical and textual modeling within the same model.
    </td>
    </tr>

<tr><td valign=\"top\">Buildings.Fluid.HeatExchangers.DryCoilDiscretized
    </td>
    <td valign=\"top\">Removed parameter <code>m1_flow_nominal</code>, as this parameter is already
                    declared in its base class
                    <a href=\"modelica://Buildings.Fluid.Interfaces.PartialFourPortInterface\">
                    Buildings.Fluid.Interfaces.PartialFourPortInterface</a>.
                    This change avoids an error in OpenModelica as the two declarations
                    had a different value for the <code>min</code> attribute, which is not valid
                    in Modelica.
    </td>
    </tr>
    <tr>
    <td valign=\"top\">Buildings.Fluid.HeatExchangers.BaseClasses.CoilRegister<br/>
                       Buildings.Fluid.HeatExchangers.BaseClasses.DuctManifoldDistributor
    </td>
    <td valign=\"top\">Reformulated the multiple iterators in the <code>sum</code> function
                       as this language construct is not supported in OpenModelica.
    </td>
    </tr>

    <tr>
    <td valign=\"top\">Buildings.Fluid.HeatExchangers.RadiantSlabs.SingleCircuitSlab
    </td>
    <td valign=\"top\">Set start value for <code>hPip(fluid(T))</code> to avoid
                       a warning about conflicting start values.
    </td>
    </tr>

<tr><td valign=\"top\">Buildings.Fluid.Movers.FlowMachine_y<br/>
                       Buildings.Fluid.Movers.FlowMachine_Nrpm<br/>
                       Buildings.Fluid.Movers.FlowMachine_dp<br/>
                       Buildings.Fluid.Movers.FlowMachine_m_flow

    </td>
    <td valign=\"top\">For the parameter setting <code>use_powerCharacteristic=true</code>,
                     changed the computation of the power consumption at
                     reduced speed to properly account for the
                     affinity laws. This is in response to
                     <a href=\"https://github.com/lbl-srg/modelica-buildings/pull/202\">#202</a>.
    </td>
</tr>

    <tr>
    <td valign=\"top\">Buildings.Fluid.SolarCollectors.ASHRAE93<br/>
                       Buildings.Fluid.SolarCollectors.EN12975
    </td>
    <td valign=\"top\">Reformulated the model to avoid an translation error
                       if glycol is used.
    </td>
    </tr>

    <tr>
    <td valign=\"top\">Buildings.Fluid.Storage.StratifiedEnhancedInternalHex
    </td>
    <td valign=\"top\">Replaced the <code>abs()</code> function in the assignment of the parameter
                       <code>nSegHexTan</code> as the return value of <code>abs()</code>
                       is a <code>Real</code> which causes a type error during model check.
    </td>
    </tr>
<tr><td colspan=\"2\"><b>Buildings.HeatTransfer</b>
    </td>
</tr>
<tr><td valign=\"top\">Buildings.HeatTransfer.Conduction.MultiLayer
    </td>
    <td valign=\"top\">Changed the assignment of <code>_T_a_start</code>,
                       <code>_T_b_start</code> and <code>RTot</code> to be
                       in the initial equation section as opposed to
                       the parameter declaration.
                       This is needed to avoid an error during model check
                       and translation in Dymola 2015 FD01 beta1.
    </td>
</tr>

<tr><td colspan=\"2\"><b>Buildings.Media</b>
    </td>
</tr>
<tr><td valign=\"top\">Buildings.Media.Interfaces.PartialSimpleIdealGasMedium<br/>
                       Buildings.Media.Interfaces.PartialSimpleMedium
    </td>
    <td valign=\"top\">Set <code>T(start=T_default)</code> and
                       <code>p(start=p_default)</code> in the
                       <code>ThermodynamicState</code> record. Setting the start value for
                       <code>T</code> is required to avoid an error due to
                       conflicting start values when translating
                       <a href=\"modelica://Buildings.Examples.VAVReheat.ClosedLoop\">
                       Buildings.Examples.VAVReheat.ClosedLoop</a> in pedantic mode.
    </td>
</tr>
<<<<<<< HEAD
=======

<tr><td colspan=\"2\"><b>Buildings.Rooms</b>
    </td>
</tr>
<tr><td valign=\"top\">Rooms.BaseClasses.ExteriorBoundaryConditionsWithWindow
    </td>
    <td valign=\"top\">Conditionally removed the shade model if no shade is present.
                       This corrects
                       <a href=\"https://github.com/lbl-srg/modelica-buildings/issues/234\">#234</a>.
    </td>
</tr>

>>>>>>> 1266d93a
<tr><td colspan=\"2\"><b>xxx</b>
    </td>
</tr>
<tr><td valign=\"top\">xxx
    </td>
    <td valign=\"top\">xxx.
    </td>
</tr>
</table>
<!-- Non-backward compatible changes to existing components -->
<p>
The following <b style=\"color:blue\">existing components</b>
have been <b style=\"color:blue\">improved</b> in a
<b style=\"color:blue\">non-backward compatible</b> way:
</p>
<table class=\"releaseTable\" summary=\"summary\" border=\"1\" cellspacing=0 cellpadding=2 style=\"border-collapse:collapse;\">
<tr><td colspan=\"2\"><b>Buildings.Airflow</b>
   </td>
</tr>
<tr><td valign=\"top\">Buildings.Airflow.Multizone.ZonalFlow_ACS<br/>
                       Buildings.Airflow.Multizone.ZonalFlow_m_flow
   </td>
   <td valign=\"top\">Removed parameter <code>forceErrorControlOnFlow</code> as it was not used.
                       For Dymola, the conversion script will automatically
                       update existing models.
   </td>
</tr>

<tr><td colspan=\"2\"><b>Buildings.BoundaryConditions</b>
   </td>
</tr>
<tr><td valign=\"top\">Buildings.BoundaryConditions.WeatherData.ReaderTMY3
   </td>
   <td valign=\"top\">Changed the following signals for compatibility with OpenModelica:<br/>
                      <code>weaBus.sol.zen</code> to <code>weaBus.solZen</code>.<br/>
                      <code>weaBus.sol.dec</code> to <code>weaBus.solDec</code>.<br/>
                      <code>weaBus.sol.alt</code> to <code>weaBus.solAlt</code>.<br/>
                      <code>weaBus.sol.solHouAng</code> to <code>weaBus.solHouAng</code>.<br/>
                      For Dymola, the conversion script will automatically
                      update existing models.
   </td>
</tr>

<tr><td colspan=\"2\"><b>Buildings.Examples</b>
   </td>
</tr>
<tr><td valign=\"top\">Buildings.Examples.VAVReheat.Controls.IntegerSum
   </td>
   <td valign=\"top\">Removed block as it is not used in any model.
                      Models that require an integer sum can use
                      <code>Modelica.Blocks.MathInteger.Sum</code>.
   </td>
</tr>
<tr><td valign=\"top\">Buildings.Examples.VAVReheat.Controls.UnoccupiedOn
   </td>
   <td valign=\"top\">Removed block as it is not used in any model.
   </td>
</tr>

<tr><td colspan=\"2\"><b>Buildings.HeatTransfer</b>
    </td>
</tr>
<tr><td valign=\"top\">Buildings.HeatTransfer.Conduction.BaseClasses.der_temperature_u
    </td>
    <td valign=\"top\">Changed the input argument for this function from type
                       <code>Buildings.HeatTransfer.Data.BaseClasses.Material</code>
                       to the elements of this type as OpenModelica fails to translate the
                       model if the input to this function is a record.
    </td>
</tr>

<tr><td colspan=\"2\"><b>Buildings.Fluid</b>
    </td>
</tr>
<tr><td valign=\"top\">Buildings.Fluid.HeatExchangers.DryCoilDiscretized<br/>
                       Buildings.Fluid.HeatExchangers.WetCoilDiscretized
    </td>
    <td valign=\"top\">Reformulated flow splitter in the model to reduce
                       the dimension of the coupled linear or nonlinear
                       system of equations. With this revision, the optional
                       control volume in the duct inlet has been removed
                       as it is no longer needed. Therefore, the parameter
                       <code>dl</code> has also been removed.
                       Replaced the parameters <code>energyDynamics1</code>
                       and  <code>energyDynamics2</code> with
                       <code>energyDynamics</code>.
                       Removed the parameter <code>ductConnectionDynamics</code>.<br/>
                       For Dymola, the conversion script will automatically
                       update existing models.

    </td>
</tr>

<tr><td valign=\"top\">Buildings.Fluid.HeatExchangers.HeaterCoolerPrescribed
    </td>
    <td valign=\"top\">Renamed the model to <code>HeaterCooler_u</code> due to 
                       the introduction of the new model <code>HeaterCooler_T</code>.<br/>
                       For Dymola, the conversion script will automatically
                       update existing models.

    </td>
</tr>

<tr><td valign=\"top\">Buildings.Fluid.HeatExchangers.RadiantSlabs.SingleCircuitSlab<br/>
                       Buildings.Fluid.HeatExchangers.RadiantSlabs.ParallelCircuitsSlab
    </td>
    <td valign=\"top\">Changed the models to use by default an <i>&epsilon;-NTU</i>
                       approach for the heat transfer between the fluid and the slab
                       rather than a finite difference scheme along the
                       flow path.
                       Optionally, the finite difference scheme can also be used
                       as this is needed for some control design applications.<br/>
                       The new <i>&epsilon;-NTU</i> formulation has shown to lead to
                       about five times faster
                       computation on several test cases including the models in
                       <a href=\"modelica://Buildings.Rooms.FLEXLAB.Rooms.Examples\">
                       Buildings.Rooms.FLEXLAB.Rooms.Examples</a>.<br/>
                       For Dymola, the conversion script will automatically
                       update existing models.
 </td>
</tr>

<tr><td valign=\"top\">Buildings.Fluid.HeatExchangers.BaseClasses.DuctManifoldFixedResistance
    </td>
    <td valign=\"top\">Reformulated flow splitter in the model to reduce
                       the dimension of the coupled linear or nonlinear
                       system of equations. With this revision, the optional
                       control volume in the duct inlet has been removed
                       as it is no longer needed. Therefore, the parameters
                       <code>dl</code> and <code>energyDynamics</code> have
                       also been removed.<br/>
                       For Dymola, the conversion script will automatically
                       update existing models.
    </td>
<tr><td valign=\"top\">Buildings.Fluid.HeatExchangers.BaseClasses.CoilRegister
    </td>
    <td valign=\"top\">Replaced the parameters <code>energyDynamics1</code>
                       and <code>energyDynamics2</code> with
                       the new parameter <code>energyDynamics</code>.
                       Removed the parameters <code>steadyState_1</code>
                       and <code>steadyState_2</code> as this information
                       is already contained in <code>energyDynamics</code>.<br/>
                       For Dymola, the conversion script will automatically
                       update existing models.
    </td>
</tr>

<tr><td valign=\"top\">Buildings.Fluid.MassExchangers.HumidifierPrescribed
    </td>
    <td valign=\"top\">Renamed the model to <code>Humidifier_u</code> due to 
                       the introduction of the new model <code>HeaterCooler_T</code>
                       and to use the same naming pattern as <code>HeaterCooler_u</code>.<br/>
                       For Dymola, the conversion script will automatically
                       update existing models.

    </td>
</tr>

<tr><td colspan=\"2\"><b>Buildings.Media</b>
    </td>
</tr>
<tr><td valign=\"top\">Buildings.Media.ConstantPropertyLiquidWater<br/>
                       Buildings.Media.Interfaces.PartialSimpleMedium
    </td>
    <td valign=\"top\">Removed option to model water as a compressible medium as
                       this option was not useful.
    </td>
</tr>

<tr><td colspan=\"2\"><b>Buildings.Rooms</b>
    </td>
</tr>
<tr><td valign=\"top\">Buildings.Rooms.BaseClasses.ParameterConstructionWithWindow
    </td>
    <td valign=\"top\">Removed the keyword <code>replaceable</code> for the parameters
                       <code>ove</code> and <code>sidFin</code>.<br/>
                       Models that instantiate <code>Buildings.Rooms.MixedAir</code> are
                       not affected by this change.
    </td>
</tr>

</table>
<!-- Errors that have been fixed -->
<p>
The following <b style=\"color:red\">critical errors</b> have been fixed (i.e., errors
that can lead to wrong simulation results):
</p>
<table class=\"releaseTable\" summary=\"summary\" border=\"1\" cellspacing=0 cellpadding=2 style=\"border-collapse:collapse;\">
<tr><td colspan=\"2\"><b>Buildings.BoundaryConditions</b>
    </td>
</tr>
<tr><td valign=\"top\">Buildings.BoundaryConditions.WeatherData.ReaderTMY3
    </td>
    <td valign=\"top\">Corrected error that led the total and opaque sky cover to be ten times
                       too low if its value was obtained from the parameter or the input connector.
                       For the standard configuration in which the sky cover is obtained from
                       the weather data file, the model was correct. This error only affected
                       the other two possible configurations.
    </td>
</tr><tr><td colspan=\"2\"><b>Buildings.Fluid</b>
    </td>
</tr>
<tr><td valign=\"top\">Buildings.Fluid.Data.Pipes
    </td>
    <td valign=\"top\">Corrected wrong entries for inner and outer diameter
                       of PEX pipes.
    </td>
</tr>
<tr><td valign=\"top\">Buildings.Fluid.Storage.Stratified<br/>
                       Buildings.Fluid.Storage.StratifiedEnhanced<br/>
                       Buildings.Fluid.Storage.StratifiedEnhancedInternalHex
    </td>
    <td valign=\"top\">Replaced the use of <code>Medium.lambda_const</code> with
                       <code>Medium.thermalConductivity(sta_default)</code> as
                       <code>lambda_const</code> is not declared for all media.
                       This avoids a translation error if certain media are used.
    </td>
</tr><tr><td valign=\"top\">Buildings.Fluid.Storage.StratifiedEnhancedInternalHex
    </td>
    <td valign=\"top\">Corrected issue
                       <a href=\"https://github.com/lbl-srg/modelica-buildings/issues/271\">#271</a>
                       which led to a compilation error if the heat exchanger
                       and the tank had different media.
    </td>
</tr>
<tr><td colspan=\"2\"><b>Buildings.Rooms</b>
    </td>
</tr>
<tr><td valign=\"top\">Buildings.Rooms.FLEXLAB.Rooms.Examples.TestBedX3WithRadiantFloor<br/>
                            Buildings.Rooms.FLEXLAB.Rooms.Examples.X3AWithRadiantFloor<br/>
                            Buildings.Rooms.FLEXLAB.Rooms.Examples.X3BWithRadiantFloor
    </td>
    <td valign=\"top\">Corrected wrong entries for inner and outer diameter
                       of PEX pipes.
    </td>
</tr>
</table>
<!-- Uncritical errors -->
<p>
The following <b style=\"color:red\">uncritical errors</b> have been fixed (i.e., errors
that do <b style=\"color:red\">not</b> lead to wrong simulation results, e.g.,
units are wrong or errors in documentation):
</p>
<table class=\"releaseTable\" summary=\"summary\" border=\"1\" cellspacing=0 cellpadding=2 style=\"border-collapse:collapse;\">
<tr><td colspan=\"2\"><b>Buildings.Fluid</b>
    </td>
</tr>
<tr><td valign=\"top\">Buildings.Fluid.FixedResistances.FixedResistanceDpM
    </td>
    <td valign=\"top\">Corrected error in documentation of computation of <code>k</code>.
    </td>
</tr>
<tr><td colspan=\"2\"><b>Buildings.HeatTransfer</b>
    </td>
</tr>
<tr><td valign=\"top\">Buildings.HeatTransfer.Windows.BaseClasses.GlassLayer
    </td>
    <td valign=\"top\">Changed type of <code>tauIR</code> from
                       <code>Modelica.SIunits.Emissivity</code> to
                       <code>Modelica.SIunits.TransmissionCoefficient</code>.
                       This avoids a type error in OpenModelica.
    </td>
</tr>

</table>
<!-- Github issues -->
<p>
The following
<a href=\"https://github.com/lbl-srg/modelica-buildings/issues\">issues</a>
have been fixed:
</p>
<table border=\"1\" summary=\"github issues\" cellspacing=0 cellpadding=2 style=\"border-collapse:collapse;\">
<tr><td colspan=\"2\"><b>Buildings.Rooms</b>
    </td>
</tr>
<tr><td valign=\"top\"><a href=\"https://github.com/lbl-srg/modelica-buildings/issues/234\">#234</a>
    </td>
    <td valign=\"top\">Division by zero in overhang model.
    </td>
</tr>
</table>
<p>
Note:
</p>
<ul>
<li>
xxx
</li>
</ul>
</html>"));
    end Version_1_7_build1;

    class Version_1_6_build1 "Version 1.6 build 1"
      extends Modelica.Icons.ReleaseNotes;
        annotation (Documentation(info="<html>
<p>
Version 1.6 build 1 updates the <code>Buildings</code> library to the
Modelica Standard Library 3.2.1 and to <code>Modelica_StateGraph2</code> 2.0.2.
</p>
<p>
This is the first version of the <code>Buildings</code> library
that contains models from the
<a href=\"https://github.com/iea-annex60/modelica-annex60\">
IEA EBC Annex 60 library</a>,
a Modelica library for building and community energy systems that is
collaboratively developed within the project
<a href=\"http://www.iea-annex60.org\">
\"New generation computational tools for building and community energy systems
based on the Modelica and Functional Mockup Interface standards\"</a>,
a project that is conducted under the
Energy in Buildings and Communities Programme (EBC) of the
International Energy Agency (IEA).
</p>
<!-- New libraries -->
<!-- New components for existing libraries -->
<p>
The following <b style=\"color:blue\">new components</b> have been added
to <b style=\"color:blue\">existing</b> libraries:
</p>
<table class=\"releaseTable\" summary=\"summary\" border=\"1\" cellspacing=0 cellpadding=2 style=\"border-collapse:collapse;\">
<tr><td colspan=\"2\"><b>Buildings.Fluid</b>
    </td>
</tr>
<tr><td valign=\"top\">Buildings.Fluid.Actuators.Valves.TwoWayTable
    </td>
    <td valign=\"top\">Two way valve for which the opening characteristics
                       is specified by a table.
    </td>
    </tr>
<tr><td colspan=\"2\"><b>Buildings.Utilities.Math</b>
    </td>
</tr>
<tr><td valign=\"top\">Buildings.Utilities.Math.Examples.Average
                       Buildings.Utilities.Math.Examples.InverseXRegularized
                       Buildings.Utilities.Math.Examples.Polynominal
                       Buildings.Utilities.Math.Examples.PowerLinearized
                       Buildings.Utilities.Math.Examples.QuadraticLinear
                       Buildings.Utilities.Math.Examples.RegNonZeroPower
                       Buildings.Utilities.Math.Examples.SmoothExponential
                       Buildings.Utilities.Math.Functions.average
                       Buildings.Utilities.Math.Functions.booleanReplicator
                       Buildings.Utilities.Math.Functions.Examples.IsMonotonic
                       Buildings.Utilities.Math.Functions.Examples.TrapezoidalIntegration
                       Buildings.Utilities.Math.Functions.integerReplicator
                       Buildings.Utilities.Math.InverseXRegularized
                       Buildings.Utilities.Math.Polynominal
                       Buildings.Utilities.Math.PowerLinearized
                       Buildings.Utilities.Math.QuadraticLinear
                       Buildings.Utilities.Math.RegNonZeroPower
                       Buildings.Utilities.Math.SmoothExponential
                       Buildings.Utilities.Math.TrapezoidalIntegration
    </td>
    <td valign=\"top\">Various functions and blocks for mathematical operations.
    </td>
    </tr>
<tr><td colspan=\"2\"><b>Buildings.Utilities.Psychrometrics</b>
    </td>
</tr>
<tr><td valign=\"top\">Buildings.Utilities.Psychrometrics.Examples.SaturationPressureLiquid
                       Buildings.Utilities.Psychrometrics.Examples.SaturationPressure
                       Buildings.Utilities.Psychrometrics.Examples.SublimationPressureIce
                       Buildings.Utilities.Psychrometrics.Functions.BaseClasses.der_saturationPressureLiquid
                       Buildings.Utilities.Psychrometrics.Functions.BaseClasses.der_sublimationPressureIce
                       Buildings.Utilities.Psychrometrics.Functions.BaseClasses.Examples.SaturationPressureDerivativeCheck
                       Buildings.Utilities.Psychrometrics.Functions.Examples.SaturationPressure
                       Buildings.Utilities.Psychrometrics.Functions.saturationPressureLiquid
                       Buildings.Utilities.Psychrometrics.Functions.saturationPressure
                       Buildings.Utilities.Psychrometrics.Functions.sublimationPressureIce
                       Buildings.Utilities.Psychrometrics.SaturationPressureLiquid
                       Buildings.Utilities.Psychrometrics.SaturationPressure
                       Buildings.Utilities.Psychrometrics.SublimationPressureIce
    </td>
    <td valign=\"top\">Various functions and blocks for psychrometric calculations.
    </td>
    </tr>
</table>
<!-- Backward compatible changes -->
<p>
The following <b style=\"color:blue\">existing components</b>
have been <b style=\"color:blue\">improved</b> in a
<b style=\"color:blue\">backward compatible</b> way:
</p>
<table class=\"releaseTable\" summary=\"summary\" border=\"1\" cellspacing=0 cellpadding=2 style=\"border-collapse:collapse;\">
<tr><td colspan=\"2\"><b>Buildings.Fluid</b>
    </td>
</tr>
<tr><td valign=\"top\">Buildings.Fluid.Interfaces.PartialTwoPortInterface<br/>
                       Buildings.Fluid.Interfaces.PartialFourPortInterface
    </td>
    <td valign=\"top\">Removed call to homotopy function
                       in the computation of the connector variables as
                       these are conditionally enabled variables and
                       therefore must not be used in any equation. They
                       are only for output reporting.
    </td>
</tr>
<tr><td valign=\"top\">Buildings.Fluid.Actuators.Dampers.Exponential
    </td>
    <td valign=\"top\">Improved documentation of the flow resistance.
    </td>
</tr>
<tr><td colspan=\"2\"><b>Buildings.BoundaryConditions</b>
    </td>
</tr>
<tr><td valign=\"top\">Buildings.BoundaryConditions.WeatherData.ReaderTMY3<br/>
    </td>
    <td valign=\"top\">Added the option to use a constant, an input signal or the weather file as the source
                       for the ceiling height, the total sky cover, the opaque sky cover, the dew point temperature,
                       and the infrared horizontal radiation <code>HInfHor</code>.
    </td>
</tr>
</table>
<!-- Non-backward compatible changes to existing components -->
<p>
The following <b style=\"color:blue\">existing components</b>
have been <b style=\"color:blue\">improved</b> in a
<b style=\"color:blue\">non-backward compatible</b> way:
</p>
<table class=\"releaseTable\" summary=\"summary\" border=\"1\" cellspacing=0 cellpadding=2 style=\"border-collapse:collapse;\">

<tr><td colspan=\"2\"><b>Buildings.Fluid</b>
    </td>
</tr>
<tr><td valign=\"top\">Buildings.Fluid.Movers.FlowMachinePolynomial
    </td>
    <td valign=\"top\">Moved the model to the package
                       <code>Buildings.Obsolete</code>,
                       as this model is planned to be removed in future versions.
                       The conversion script should update old instances of
                       this model automatically in Dymola.
                       Users should change their models to use a flow machine from
                       the package <code>Buildings.Fluid.Movers</code>.
    </td>
</tr>
<tr><td valign=\"top\">Buildings.Fluid.Storage.ExpansionVessel
    </td>
    <td valign=\"top\">Simplified the model to have a constant pressure.
                       The following non-backward compatible changes
                       have been made.
                       <ol>
                       <li>The parameter <code>VTot</code> was renamed to <code>V_start</code>.</li>
                       <li>The following parameters were removed: <code>VGas0</code>,
                           <code>pMax</code>, <code>energyDynamics</code> and <code>massDynamics</code>.</li>
                       </ol>
                       The conversion script should update old instances of
                       this model automatically in Dymola.
    </td>
</tr>
<tr><td valign=\"top\">Buildings.Fluid.Storage.StratifiedEnhancedInternalHex
    </td>
    <td valign=\"top\">Revised the model as the old version required the port<sub>a</sub>
                       of the heat exchanger to be located higher than port<sub>b</sub>.
                       This makes sense if the heat exchanger is used to heat up the tank,
                       but not if it is used to cool down a tank, such as in a cooling plant.
                       The following parameters were changed:
                       <ol>
                         <li>Changed <code>hexTopHeight</code> to <code>hHex_a</code>.</li>
                         <li>Changed <code>hexBotHeight</code> to <code>hHex_b</code>.</li>
                         <li>Changed <code>topHexSeg</code> to <code>segHex_a</code>,
                          and made it protected as this is deduced from <code>hHex_a</code>.</li>
                         <li>Changed <code>botHexSeg</code> to <code>segHex_b</code>,
                          and made it protected as this is deduced from <code>hHex_b</code>.</li>
                       </ol>
                       The names of the following ports have been changed:
                       <ol>
                         <li>Changed <code>port_a1</code> to <code>portHex_a</code>.</li>
                         <li>Changed <code>port_b1</code> to <code>portHex_b</code>.</li>
                       </ol>
                       The conversion script should update old instances of
                       this model automatically in Dymola for all of the above changes.
    </td>
</tr>
</table>
<!-- Errors that have been fixed -->
<p>
The following <b style=\"color:red\">critical errors</b> have been fixed (i.e., errors
that can lead to wrong simulation results):
</p>
<table class=\"releaseTable\" summary=\"summary\" border=\"1\" cellspacing=0 cellpadding=2 style=\"border-collapse:collapse;\">
<tr><td colspan=\"2\"><b>Buildings.Fluid</b>
    </td>
</tr>
<tr><td valign=\"top\">Buildings.Fluid.HeatExchangers.Boreholes.UTube
    </td>
    <td valign=\"top\">Reimplemented the resistor network inside the borehole
                       as the old implementation led to too slow a transient
                       response. This change also led to the removal of the
                       parameters <code>B0</code> and <code>B1</code>
                       as the new implementation does not require them.
    </td>
</tr>
</table>
<!-- Uncritical errors -->
<p>
The following <b style=\"color:red\">uncritical errors</b> have been fixed (i.e., errors
that do <b style=\"color:red\">not</b> lead to wrong simulation results, e.g.,
units are wrong or errors in documentation):
</p>
<table class=\"releaseTable\" summary=\"summary\" border=\"1\" cellspacing=0 cellpadding=2 style=\"border-collapse:collapse;\">
<tr><td colspan=\"2\"><b>Buildings.Fluid</b>
    </td>
</tr>
<tr><td valign=\"top\">Buildings.Fluid.HeatExchangers.Boreholes.BaseClasses.HexInternalElement
    </td>
    <td valign=\"top\">Corrected error in documentation which stated a wrong default value
                       for the pipe spacing.
    </td>
    </tr>
<tr><td valign=\"top\">Buildings.Fluid.HeatExchangers.BaseClasses.ntu_epsilonZ()
    </td>
    <td valign=\"top\">Added dummy argument to function call of <code>Internal.solve</code>
                       to avoid a warning during model check in Dymola 2015.
    </td>
<tr><td valign=\"top\">Buildings.Fluid.HeatExchangers.DryEffectivenessNTU
    </td>
    <td valign=\"top\">Changed <code>assert</code> statement to avoid comparing
                       enumeration with an integer, which triggers a warning
                       in Dymola 2015.
    </td>

    </tr>    <tr><td valign=\"top\">Buildings.Rooms.Constructions.Examples.ExteriorWall<br/>
                           Buildings.Rooms.Constructions.Examples.ExteriorWallWithWindow<br/>
                           Buildings.Rooms.Constructions.Examples.ExteriorWallTwoWindows
    </td>
    <td valign=\"top\">Corrected wrong assignment of parameter in instance <code>bouConExt(conMod=...)</code>
                       which was set to an interior instead of an exterior convection model.
    </td>
    </tr>
<tr><td valign=\"top\">Buildings.Utilities.Psychrometrics.Functions.TDewPoi_pW()
    </td>
    <td valign=\"top\">Added dummy argument to function call of <code>Internal.solve</code>
                       to avoid a warning during model check in Dymola 2015.
    </td>
</table>
<!-- Github issues -->
<p>
The following
<a href=\"https://github.com/lbl-srg/modelica-buildings/issues\">issues</a>
have been fixed:
</p>
<table border=\"1\" summary=\"github issues\" cellspacing=0 cellpadding=2 style=\"border-collapse:collapse;\">
<tr><td colspan=\"2\"><b>Buildings.Fluid</b>
    </td>
</tr>
<tr><td valign=\"top\"><a href=\"https://github.com/lbl-srg/modelica-buildings/issues/196\">#196</a>
    </td>
    <td valign=\"top\">Change capacity location in borehole grout.
    </td>
</tr>
</table>
</html>"));
    end Version_1_6_build1;

    class Version_1_5_build3 "Version 1.5 build 3"
      extends Modelica.Icons.ReleaseNotes;
        annotation (preferredView="info",
        Documentation(info="<html>
<p>
Version 1.5 build 3 is a maintenance release that corrects an error in
<a href=\"modelica://Buildings.Fluid.MassExchangers.HumidifierPrescribed\">
Buildings.Fluid.MassExchangers.HumidifierPrescribed</a>.
It is fully compatible with version 1.5 build 2.
</p>
<!-- Errors that have been fixed -->
<p>
The following <b style=\"color:red\">critical errors</b> have been fixed (i.e., errors
that can lead to wrong simulation results):
<table summary=\"summary\" border=\"1\" cellspacing=0 cellpadding=2 style=\"border-collapse:collapse;\">
<tr><td colspan=\"2\"><b>Buildings.Fluid</b>
    </td>
</tr>
<tr><td valign=\"top\">Buildings.Fluid.MassExchangers.HumidifierPrescribed
    </td>
    <td valign=\"top\">
           Corrected the enthalpy balance, which caused the latent heat flow rate to be added
           twice to the fluid stream.
           This closes issue <a href=\"https://github.com/lbl-srg/modelica-buildings/issues/197\">#197</a>.
    </td>
</tr>
</table>
<!-- Github issues -->
<p>
The following
<a href=\"https://github.com/lbl-srg/modelica-buildings/issues\">issues</a>
have been fixed:
</p>
<table summary=\"summary\" border=\"1\" cellspacing=0 cellpadding=2 style=\"border-collapse:collapse;\">
<tr><td colspan=\"2\"><b>HumidifierPrescribed accounts twice for latent heat gain</b>
    </td>
</tr>
<tr><td valign=\"top\"><a href=\"https://github.com/lbl-srg/modelica-buildings/issues/197\">#197</a>
    </td>
    <td valign=\"top\">This issue has been addressed by correcting the latent heat added to the
                       fluid stream.
    </td>
</tr>
</table>
</html>"));
    end Version_1_5_build3;

    class Version_1_5_build2 "Version 1.5 build 2"
      extends Modelica.Icons.ReleaseNotes;
        annotation (preferredView="info",
        Documentation(info="<html>
<p>
Version 1.5 build 2 is a maintenance release that corrects an error in
<a href=\"modelica://Buildings.Fluid.HeatExchangers.DryCoilDiscretized\">
Buildings.Fluid.HeatExchangers.DryCoilDiscretized</a> and in
<a href=\"modelica://Buildings.Fluid.HeatExchangers.WetCoilDiscretized\">
Buildings.Fluid.HeatExchangers.WetCoilDiscretized</a>.
It is fully compatible with version 1.5 build 1.
<!-- Errors that have been fixed -->
<p>
The following <b style=\"color:red\">critical errors</b> have been fixed (i.e., errors
that can lead to wrong simulation results):
</p>
<table summary=\"summary\" border=\"1\" cellspacing=0 cellpadding=2 style=\"border-collapse:collapse;\">
<tr><td colspan=\"2\"><b>Buildings.Fluid</b>
    </td>
</tr>
<tr><td valign=\"top\">Buildings.Fluid.HeatExchangers.DryCoilDiscretized<br/>
                       Buildings.Fluid.HeatExchangers.WetCoilDiscretized
    </td>
    <td valign=\"top\">
           Corrected wrong connect statements that caused the last register to have
           no liquid flow.
           This closes issue <a href=\"https://github.com/lbl-srg/modelica-buildings/issues/194\">#194</a>.
    </td>
</tr>
</table>
<!-- Github issues -->
<p>
The following
<a href=\"https://github.com/lbl-srg/modelica-buildings/issues\">issues</a>
have been fixed:
</p>
<table summary=\"summary\" border=\"1\" cellspacing=0 cellpadding=2 style=\"border-collapse:collapse;\">
<tr><td colspan=\"2\"><b>DryCoilDiscretized model not using last register, liquid flow path</b>
    </td>
</tr>
<tr><td valign=\"top\"><a href=\"https://github.com/lbl-srg/modelica-buildings/issues/194\">#194</a>
    </td>
    <td valign=\"top\">This issue has been addressed by correcting the connect statements.
    </td>
</tr>
</table>
</html>"));
    end Version_1_5_build2;

    class Version_1_5_build1 "Version 1.5 build 1"
      extends Modelica.Icons.ReleaseNotes;
        annotation (preferredView="info",
        Documentation(info="<html>
<p>
Version 1.5 build 1 is a major release that contains new packages with models for
solar collectors and for the Facility for Low Energy Experiments (FLEXLAB)
at the Lawrence Berkeley National Laboratory.
</p>
<p>
This release also contains a major revision of all info sections to correct invalid html syntax.
The package <code>Buildings.HeatTransfer.Radiosity</code> has been revised to comply
with the Modelica language specification.
The package <code>Buildings.Rooms</code> has been revised to aid implementation of
non-uniformly mixed room air models.
This release also contains various corrections that avoid warnings during translation
when used with Modelica 3.2.1.
Various models have been revised to increase compatibility with OpenModelica.
However, currently only a subset of the models work with OpenModelica.
</p>
<!-- New libraries -->
<p>
The following <b style=\"color:blue\">new libraries</b> have been added:
</p>
<table class=\"releaseTable\" summary=\"summary\" border=\"1\" cellspacing=0 cellpadding=2>
<tr><td valign=\"top\">Buildings.Fluid.SolarCollectors
    </td>
    <td valign=\"top\">Library with solar collectors.
    </td>
    </tr>
<tr><td valign=\"top\">Buildings.Rooms.FLEXLAB
    </td>
    <td valign=\"top\">Package with models for test cells of LBNL's FLEXLAB
                       (Facility for Low Energy Experiments in Buildings).
    </td>
    </tr>
<tr><td valign=\"top\">Buildings.Utilities.IO.FLEXLAB
    </td>
    <td valign=\"top\">Package that demonstrates two-way data exchange
                       between Modelica and LBNL's FLEXLAB (Facility for
                       Low Energy Experiments in Buildings).
    </td>
    </tr>
</table>
<!-- New components for existing libraries -->
<p>
The following <b style=\"color:blue\">new components</b> have been added
to <b style=\"color:blue\">existing</b> libraries:
</p>
<table class=\"releaseTable\" summary=\"summary\" border=\"1\" cellspacing=0 cellpadding=2 style=\"border-collapse:collapse;\">
<tr><td colspan=\"2\"><b>Buildings.Fluid.Storage</b>
    </td>
</tr>
<tr><td valign=\"top\">Buildings.Fluid.Storage.StratifiedEnhancedInternalHex
    </td>
    <td valign=\"top\">Added a model of a tank with built-in heat exchanger.
                       This model may be used together with solar thermal plants.
    </td>
    </tr>
<tr><td colspan=\"2\"><b>Buildings.Resources</b>
    </td>
</tr>
<tr><td valign=\"top\">Buildings.Resources.Include
    </td>
    <td valign=\"top\">Added an <code>Include</code> folder and the <code>bcvtb.h</code>
    header file to it to fix compilation errors in BCVTB example files.
    </td>
    </tr>
</table>
<!-- Backward compatible changes -->
<p>
The following <b style=\"color:blue\">existing components</b>
have been <b style=\"color:blue\">improved</b> in a
<b style=\"color:blue\">backward compatible</b> way:
</p>
<table class=\"releaseTable\" summary=\"summary\" border=\"1\" cellspacing=0 cellpadding=2 style=\"border-collapse:collapse;\">

<tr><td colspan=\"2\"><b>Buildings.BoundaryConditions</b>
    </td>
</tr>
<tr><td valign=\"top\">Buildings.BoundaryConditions.WeatherData.ReaderTMY3<br/>
                       Buildings.BoundaryConditions.WeatherData.BaseClasses.getAbsolutePath
    </td>
    <td valign=\"top\">Improved the algorithm that determines the absolute path of the file.
                       Now weather files are searched in the path specified, and if not found, the urls
                       <code>file://</code>, <code>modelica://</code> and <code>modelica://Buildings</code>
                       are added in this order to search for the weather file.
                       This allows using the data reader without having to specify an absolute path,
                       as long as the <code>Buildings</code> library
                       is on the <code>MODELICAPATH</code>.
    </td>
</tr>


<tr><td colspan=\"2\"><b>Buildings.Fluid</b>
    </td>
</tr>
<tr><td valign=\"top\">Buildings.Fluid.Interfaces.StaticTwoPortConservationEquation
    </td>
    <td valign=\"top\">Reformulated computation of outlet properties to avoid an event at zero mass flow rate.
    </td>
</tr>
<tr><td valign=\"top\">Buildings.Fluid.HeatExchangers.CoolingTowers.YorkCalc
    </td>
    <td valign=\"top\">Simplified the implementation for the situation if
                       <code>allowReverseFlow=false</code>.
                       Avoided the use of the conditionally enabled variables <code>sta_a</code> and
                       <code>sta_b</code> as this was not proper use of the Modelica syntax.
    </td>
</tr>
<tr><td valign=\"top\">Buildings.Fluid.Interfaces.Examples.ReverseFlowHumidifier
    </td>
    <td valign=\"top\">Changed one instance of <code>Modelica.Fluid.Sources.MassFlowSource_T</code>,
                       that was connected to the two fluid streams,
                       to two instances, each having half the mass flow rate.
                       This is required for the model to work with Modelica 3.2.1 due to the
                       change introduced in
                       ticket <a href=\"https://trac.modelica.org/Modelica/ticket/739\">#739</a>.
    </td>
</tr>
<tr><td valign=\"top\">Buildings.Fluid.Sensors.EnthalpyFlowRate<br/>
                       Buildings.Fluid.Sensors.SensibleEnthalpyFlowRate<br/>
                       Buildings.Fluid.Sensors.LatentEnthalpyFlowRate<br/>
                       Buildings.Fluid.Sensors.VolumeFlowRate
    </td>
    <td valign=\"top\">Removed default value <code>tau=0</code> as the base class
                       already sets <code>tau=1</code>.
                       This change was made so that all sensors use the same default value.
    </td>
</tr>
<tr><td valign=\"top\">Buildings.Fluid.Sensors.TraceSubstancesTwoPort
    </td>
    <td valign=\"top\">Added default value <code>C_start=0</code>.
    </td>
</tr>
<tr><td colspan=\"2\"><b>Buildings.HeatTransfer</b>
    </td>
</tr>
<tr><td valign=\"top\">Buildings.HeatTransfer.Data.OpaqueConstructions.Generic
    </td>
    <td valign=\"top\">Changed the annotation of the
                       instance <code>material</code> from
                       <code>Evaluate=true</code> to <code>Evaluate=false</code>.
                       This is required to allow changing the
                       material properties after compilation.
                       Note, however, that the number of state variables in
                       <a href=\"modelica://Buildings.HeatTransfer.Data.BaseClasses.Material\">
                       Buildings.HeatTransfer.Data.BaseClasses.Material</a>
                       are only computed when the model is translated, because
                       the number of state variables is fixed
                       at compilation time.
    </td>
</tr>
<tr><td colspan=\"2\"><b>Buildings.Utilities</b>
    </td>
</tr>
<tr><td valign=\"top\">Buildings.Utilities.Diagnostics.AssertEquality<br/>
                       Buildings.Utilities.Diagnostics.AssertInequality
    </td>
    <td valign=\"top\">Added <code>time</code> in print statement as OpenModelica,
                       in its error message, does not output the time
                       when the assert is triggered.
    </td>
</tr>
</table>
<!-- Non-backward compatible changes to existing components -->
<p>
The following <b style=\"color:blue\">existing components</b>
have been <b style=\"color:blue\">improved</b> in a
<b style=\"color:blue\">non-backward compatible</b> way:
</p>
<table class=\"releaseTable\" summary=\"summary\" border=\"1\" cellspacing=0 cellpadding=2 style=\"border-collapse:collapse;\">

<tr><td colspan=\"2\"><b>Buildings.Airflow</b>
    </td>
</tr>
<tr><td valign=\"top\">Buildings.Airflow.Multizone.Orifice<br/>
                       Buildings.Airflow.Multizone.EffectiveAirLeakageArea<br/>
                       Buildings.Airflow.Multizone.ZonalFlow_ACS
    </td>
    <td valign=\"top\">Changed the parameter <code>useConstantDensity</code> to
                       <code>useDefaultProperties</code> to use consistent names
                       within this package.
                       A conversion script in <code>Resources/Scripts/Dymola</code>
                       can be used to update old models that use this parameter.
    </td>
</tr>

<tr><td colspan=\"2\"><b>Buildings.Fluid</b>
    </td>
</tr>
<tr><td valign=\"top\">Buildings.Fluid.BaseClasses.IndexWater
    </td>
    <td valign=\"top\">Renamed class to
                       <code>Buildings.Fluid.BaseClasses.IndexMassFraction</code>
                       as it is applicable for all mass fraction sensors.
    </td>
</tr>
<tr><td valign=\"top\">
                       Buildings.Fluid.HeatExchangers.ConstantEffectiveness<br/>
                       Buildings.Fluid.HeatExchangers.DryEffectivenessNTU<br/>
                       Buildings.Fluid.Interfaces.ConservationEquation<br/>
                       Buildings.Fluid.Interfaces.StaticFourPortHeatMassExchanger<br/>
                       Buildings.Fluid.Interfaces.StaticTwoPortConservationEquation<br/>
                       Buildings.Fluid.Interfaces.StaticTwoPortHeatMassExchanger<br/>
                       Buildings.Fluid.MassExchangers.ConstantEffectiveness<br/>
                       Buildings.Fluid.MassExchangers.HumidifierPrescribed<br/>
                       Buildings.Fluid.MixingVolumes.BaseClasses.PartialMixingVolumeWaterPort<br/>
                       Buildings.Fluid.MixingVolumes.MixingVolume<br/>
                       Buildings.Fluid.MixingVolumes.MixingVolumeDryAir<br/>
                       Buildings.Fluid.MixingVolumes.MixingVolumeMoistAir<br/>
                       Buildings.Fluid.Storage.ExpansionVessel
    </td>
    <td valign=\"top\">Changed the input connector <code>mXi_flow</code> (or <code>mXi1_flow</code>
                       and <code>mXi2_flow</code>) to <code>mWat_flow</code> (or <code>mWat1_flow</code>
                       and <code>mWat2_flow</code>).
                       This change has been done as declaring <code>mXi_flow</code> is ambiguous
                       because it does not specify what other species are added unless a mass flow rate
                       <code>m_flow</code> is also known. To avoid this confusion, the connector variables
                       have been renamed.
                       The equations that were used were, however, correct.
                       This addresses issue <a href=\"https://github.com/lbl-srg/modelica-buildings/issues/165\">#165</a>.
    </td>
</tr>
<tr><td valign=\"top\">
                       Buildings.Fluid.Storage.BaseClasses.IndirectTankHeatExchanger<br/>
                       Buildings.Fluid.BaseClasses.PartialResistance<br/>
                       Buildings.Fluid.FixedResistances.BaseClasses.Pipe<br/>
                       Buildings.Fluid.FixedResistances.FixedResistanceDpM<br/>
                       Buildings.Fluid.FixedResistances.LosslessPipe<br/>
                       Buildings.Fluid.HeatExchangers.Boreholes.BaseClasses.BoreholeSegment<br/>
                       Buildings.Fluid.HeatExchangers.Boreholes.UTube<br/>
                       Buildings.Fluid.HeatExchangers.RadiantSlabs.ParallelCircuitsSlab<br/>
                       Buildings.Fluid.Interfaces.FourPortHeatMassExchanger<br/>
                       Buildings.Fluid.Interfaces.PartialFourPortInterface<br/>
                       Buildings.Fluid.Interfaces.PartialTwoPortInterface<br/>
                       Buildings.Fluid.Interfaces.StaticFourPortHeatMassExchanger<br/>
                       Buildings.Fluid.Interfaces.StaticTwoPortHeatMassExchanger<br/>
                       Buildings.Fluid.Interfaces.TwoPortHeatMassExchanger<br/>
                       Buildings.Fluid.MixingVolumes.BaseClasses.PartialMixingVolume<br/>
                       Buildings.Fluid.Movers.BaseClasses.ControlledFlowMachine<br/>
                       Buildings.Fluid.Movers.BaseClasses.IdealSource<br/>
                       Buildings.Fluid.Movers.BaseClasses.PrescribedFlowMachine<br/>
    </td>
    <td valign=\"top\">Removed the computation of <code>V_flow</code> and removed the parameter
                       <code>show_V_flow</code>.
                       The reason is that the computation of <code>V_flow</code> required
                       the use of <code>sta_a</code> (to compute the density),
                       but <code>sta_a</code> is also a variable that is conditionally
                       enabled. However, this was not correct Modelica syntax as conditional variables
                       can only be used in a <code>connect</code>
                       statement, not in an assignment. Dymola 2014 FD01 beta3 is checking
                       for this incorrect syntax. Hence, <code>V_flow</code> was removed as its
                       conditional implementation would require a rather cumbersome implementation
                       that uses a new connector that carries the state of the medium.
    </td>
</tr>
<tr><td valign=\"top\">Buildings.Fluid.MixingVolumes
    </td>
    <td valign=\"top\">Removed <code>Buildings.Fluid.MixingVolumes.MixingVolumeDryAir</code>
                       as this model is no longer used. The model
                       <code>Buildings.Fluid.MixingVolumes.MixingVolume</code>
                       can be used instead of.<br/>
                       Removed base class <code>Buildings.Fluid.MixingVolumes.BaseClasses.PartialMixingVolumeWaterPort</code>
                       as this model is no longer used.
    </td>
</tr>
<tr><td valign=\"top\">Buildings.Fluid.Sensors.Examples.TraceSubstances
    </td>
    <td valign=\"top\">Renamed example from <code>ExtraProperty</code> to
                     <code>TraceSubstances</code> in order to use the same name
                     as the sensor.
    </td>
</tr>
<tr><td valign=\"top\">Buildings.Fluid.Sources.PrescribedExtraPropertyFlowRate
    </td>
    <td valign=\"top\">Renamed model to<code>TraceSubstancesFlowRate</code> to
                     use the same terminology than the Modelica Standard Library.<br/>
                     The conversion script updates existing models that instantiate
                     this model.
    </td>
</tr>
<tr><td valign=\"top\">Buildings.Fluid.Sources.Examples.PrescribedExtraPropertyFlow
    </td>
    <td valign=\"top\">Renamed example to<code>TraceSubstancesFlowRate</code>
                     in order to use the same name as the source model.
    </td>
</tr>
<tr><td valign=\"top\">Buildings.Fluid.MixingVolumes.BaseClasses.PartialMixingVolume<br/>
                       Buildings.Fluid.FixedResistances.Pipe<br/>
                       Buildings.Fluid.HeatExchangers.RadiantSlabs.ParallelCircuitsSlab<br/>
                       Buildings.Fluid.HeatExchangers.RadiantSlabs.SingleCircuitSlab<br/>
                       Buildings.Fluid.Movers.BaseClasses.ControlledFlowMachine
    </td>
    <td valign=\"top\">Renamed <code>X_nominal</code> to <code>X_default</code>
                       or <code>X_start</code>, where <code>X</code> may be
                       <code>state</code>, <code>rho</code>, or <code>mu</code>,
                       depending on whether the medium default values or the start values
                       are used in the computation of the state
                       and derived quantities.
    </td>
</tr>

<tr><td colspan=\"2\"><b>Buildings.HeatTransfer<br/>
                         Buildings.Rooms</b>
    </td>
</tr>
<tr><td valign=\"top\">Buildings.HeatTransfer.Interfaces.RadiosityInflow<br/>
                       Buildings.HeatTransfer.Interfaces.RadiosityOutflow<br/>
                       Buildings.HeatTransfer.Radiosity.BaseClasses.ParametersTwoSurfaces<br/>
                       Buildings.HeatTransfer.Radiosity.Constant<br/>
                       Buildings.HeatTransfer.Radiosity.Examples.OpaqueSurface<br/>
                       Buildings.HeatTransfer.Radiosity.Examples.OutdoorRadiosity<br/>
                       Buildings.HeatTransfer.Radiosity.IndoorRadiosity<br/>
                       Buildings.HeatTransfer.Radiosity.OpaqueSurface<br/>
                       Buildings.HeatTransfer.Radiosity.OutdoorRadiosity<br/>
                       Buildings.HeatTransfer.Radiosity.RadiositySplitter<br/>
                       Buildings.HeatTransfer.Radiosity.package<br/>
                       Buildings.HeatTransfer.Windows.BaseClasses.Examples.CenterOfGlass<br/>
                       Buildings.HeatTransfer.Windows.BaseClasses.Examples.GlassLayer<br/>
                       Buildings.HeatTransfer.Windows.BaseClasses.Examples.Shade<br/>
                       Buildings.HeatTransfer.Windows.BaseClasses.GlassLayer<br/>
                       Buildings.HeatTransfer.Windows.BaseClasses.Shade<br/>
                       Buildings.HeatTransfer.Windows.Examples.BoundaryHeatTransfer<br/>
                       Buildings.HeatTransfer.Windows.ExteriorHeatTransfer<br/>
                       Buildings.HeatTransfer.Windows.InteriorHeatTransfer<br/>
                       Buildings.Rooms.BaseClasses.InfraredRadiationExchange<br/>
                       Buildings.Rooms.BaseClasses.InfraredRadiationGainDistribution<br/>
                       Buildings.Rooms.BaseClasses.MixedAir<br/>
                       Buildings.Rooms.BaseClasses.Overhang<br/>
                       Buildings.Rooms.BaseClasses.SideFins
    </td>
    <td valign=\"top\">Changed the connectors for the radiosity model.
                       The previous implemenation declared the radiosity as a
                       <code>flow</code> variables, but the implementation did not use
                       a potential variable.<br/>
                       Therefore, the radiosity was the only variable in the connector,
                       which is not allowed for <code>flow</code> variables.
                       This change required a reformulation of models because with the new formulation,
                       the incoming and outcoming radiosity are both non-negative values.
                       This addresses issue <a href=\"https://github.com/lbl-srg/modelica-buildings/issues/158\">#158</a>.
    </td>
</tr>
<tr><td colspan=\"2\"><b>Buildings.HeatTransfer<br/>
                         Buildings.Rooms</b>
    </td>
</tr>
<tr><td valign=\"top\">Buildings.HeatTransfer.Windows.BaseClasses.PartialConvection<br/>
                       Buildings.HeatTransfer.Windows.BaseClasses.PartialWindowBoundaryCondition<br/>
                       Buildings.HeatTransfer.Windows.BaseClasses.Shade<br/>
                       Buildings.HeatTransfer.Windows.BaseClasses.ShadeConvection<br/>
                       Buildings.HeatTransfer.Windows.BaseClasses.ShadeRadiation<br/>
                       Buildings.HeatTransfer.Windows.InteriorHeatTransfer<br/>
                       Buildings.HeatTransfer.Windows.InteriorHeatTransferConvective<br/>
                       Buildings.Rooms.ExteriorBoundaryConditionsWithWindow<br/>
                       Buildings.Rooms.PartialSurfaceInterface<br/>
                       Buildings.Rooms.InfraredRadiationExchange<br/>
                       Buildings.Rooms.AirHeatMassBalanceMixed<br/>
                       Buildings.Rooms.SolarRadiationExchange<br/>
                       Buildings.Rooms.RadiationTemperature<br/>
                       Buildings.Rooms.InfraredRadiationGainDistribution
    </td>
    <td valign=\"top\">Redesigned the implementation of the room model and its base classes.
                       This redesign separates convection from radiation, and it provides
                       one composite model for the convection and the heat and mass balance in
                       the room. This change was done to allow an implementation of the room air
                       heat and mass balance that does not assume uniformly mixed room air.
    </td>
</tr>
<tr><td colspan=\"2\"><b>Buildings.HeatTransfer</b>
    </td>
</tr>
<tr><td valign=\"top\">Buildings.HeatTransfer.Convection.Functions.HeatFlux.rayleigh
    </td>
    <td valign=\"top\">Renamed function from <code>raleigh</code> to <code>rayleigh</code>.
    </td>
</tr>


</table>
<!-- Errors that have been fixed -->
<p>
The following <b style=\"color:red\">critical errors</b> have been fixed (i.e., errors
that can lead to wrong simulation results):
</p>
<table class=\"releaseTable\" summary=\"summary\" border=\"1\" cellspacing=0 cellpadding=2 style=\"border-collapse:collapse;\">
<tr><td colspan=\"2\"><b>Buildings.Fluid</b>
    </td>
</tr>
<tr><td valign=\"top\">Buildings.Fluid.Sensors.SpecificEntropyTwoPort
    </td>
    <td valign=\"top\">
           Corrected wrong computation of the dynamics used for the sensor signal.
    </td>
</tr>

<tr><td colspan=\"2\"><b>Buildings.HeatTransfer</b>
    </td>
</tr>
<tr><td valign=\"top\">Buildings.HeatTransfer.Data.GlazingSystems.DoubleClearAir13Clear
    </td>
    <td valign=\"top\">
           Corrected the glass layer thickness, which was <i>5.7</i> mm instead of
           <i>3</i> mm, as the documentation states.
    </td>
</tr>
</table>
<!-- Uncritical errors -->
<p>
The following <b style=\"color:red\">uncritical errors</b> have been fixed (i.e., errors
that do <b style=\"color:red\">not</b> lead to wrong simulation results, e.g.,
units are wrong or errors in documentation):
</p>
<table class=\"releaseTable\" summary=\"summary\" border=\"1\" cellspacing=0 cellpadding=2 style=\"border-collapse:collapse;\">
<tr><td colspan=\"2\"><b>Buildings</b>
    </td>
</tr>
<tr><td valign=\"top\">Buildings.BoundaryConditions.SkyTemperature.BlackBody<br/>
              Buildings.BoundaryConditions.WeatherData.BaseClasses.CheckTemperature<br/>
              Buildings.BoundaryConditions.WeatherData.ReaderTMY3<br/>
              Buildings.Controls.SetPoints.HotWaterTemperatureReset<br/>
              Buildings.Examples.ChillerPlant.BaseClasses.Controls.ChillerSwitch<br/>
              Buildings.Examples.ChillerPlant.BaseClasses.Controls.WSEControl<br/>
              Buildings.Fluid.Boilers.BoilerPolynomial<br/>
              Buildings.Fluid.HeatExchangers.BaseClasses.HexElement<br/>
              Buildings.Fluid.HeatExchangers.BaseClasses.MassExchange<br/>
              Buildings.Fluid.HeatExchangers.BaseClasses.MassExchangeDummy<br/>
              Buildings.Fluid.HeatExchangers.DXCoils.BaseClasses.ApparatusDewPoint<br/>
              Buildings.Fluid.HeatExchangers.DXCoils.BaseClasses.ApparatusDryPoint<br/>
              Buildings.Fluid.HeatExchangers.DXCoils.BaseClasses.CoolingCapacity<br/>
              Buildings.Fluid.HeatExchangers.DXCoils.BaseClasses.DXCooling<br/>
              Buildings.Fluid.HeatExchangers.DXCoils.BaseClasses.DryCoil<br/>
              Buildings.Fluid.HeatExchangers.DXCoils.BaseClasses.DryWetSelector<br/>
              Buildings.Fluid.HeatExchangers.DXCoils.BaseClasses.Evaporation<br/>
              Buildings.Fluid.HeatExchangers.DXCoils.BaseClasses.WetCoil<br/>
              Buildings.Fluid.MixingVolumes.BaseClasses.PartialMixingVolumeWaterPort<br/>
              Buildings.Fluid.Sensors.RelativeTemperature<br/>
              Buildings.Fluid.Sensors.Temperature<br/>
              Buildings.Fluid.Sensors.TemperatureTwoPort<br/>
              Buildings.Fluid.Sensors.TemperatureWetBulbTwoPort<br/>
              Buildings.Fluid.SolarCollectors.BaseClasses.PartialHeatLoss<br/>
              Buildings.Utilities.Comfort.Fanger<br/>
              Buildings.Utilities.IO.BCVTB.From_degC<br/>
              Buildings.Utilities.IO.BCVTB.To_degC<br/>
              Buildings.Utilities.Psychrometrics.TDewPoi_pW<br/>
              Buildings.Utilities.Psychrometrics.TWetBul_TDryBulPhi<br/>
              Buildings.Utilities.Psychrometrics.TWetBul_TDryBulXi<br/>
              Buildings.Utilities.Psychrometrics.WetBul_pTX<br/>
              Buildings.Utilities.Psychrometrics.pW_TDewPoi
    </td>
    <td valign=\"top\">Replaced wrong attribute <code>quantity=\"Temperature\"</code>
                     with <code>quantity=\"ThermodynamicTemperature\"</code>.
    </td>
</tr>

<tr><td colspan=\"2\"><b>Buildings.Fluid</b>
    </td>
</tr>
<tr><td valign=\"top\">Buildings.Fluid.Data.Fuels.Generic
    </td>
    <td valign=\"top\">Corrected wrong type for <code>mCO2</code>.
                       It was declared as <code>Modelica.SIunits.MassFraction</code>,
                       which is incorrect.
    </td>
</tr>
<tr><td valign=\"top\">Buildings.Fluid.HeatExchangers.CoolingTowers.Correlations.BaseClasses.Bounds
    </td>
    <td valign=\"top\">Corrected wrong type for <code>FRWat_min</code>, <code>FRWat_max</code>
                       and <code>liqGasRat_max</code>.
                       They were declared as <code>Modelica.SIunits.MassFraction</code>,
                       which is incorrect as, for example, <code>FRWat_max</code> can be larger than one.
    </td>
</tr>
<tr><td valign=\"top\">Buildings.Fluid.HeatExchangers.ConstantEffectiveness<br/>
                     Buildings.Fluid.MassExchangers.ConstantEffectiveness
    </td>
    <td valign=\"top\">Corrected error in the documentation that was not updated
                     when the implementation of zero flow rate was revised.
    </td>
</tr>
<tr><td valign=\"top\">Buildings.Fluid.Interfaces.ConservationEquation
    </td>
    <td valign=\"top\">Corrected the syntax error
                       <code>Medium.ExtraProperty C[Medium.nC](each nominal=C_nominal)</code>
                       to
                       <code>Medium.ExtraProperty C[Medium.nC](nominal=C_nominal)</code>
                       because <code>C_nominal</code> is a vector.
                       This syntax error caused a compilation error in OpenModelica.
    </td>
</tr>
<tr><td valign=\"top\">Buildings.Fluid.Sensors.SensibleEnthalpyFlowRate<br/>
                       Buildings.Fluid.Sensors.LatentEnthalpyFlowRate<br/>
                       Buildings.Fluid.Sensors.MassFraction<br/>
                       Buildings.Fluid.Sensors.MassFractionTwoPort
    </td>
    <td valign=\"top\">Changed medium declaration in the <code>extends</code> statement
                       to <code>replaceable</code> to avoid a translation error in
                       OpenModelica.
    </td>
</tr>
<tr><td valign=\"top\">Buildings.Fluid.Sensors.TraceSubstances<br/>
                       Buildings.Fluid.Sensors.TraceSubstancesTwoPort
    </td>
    <td valign=\"top\">Corrected syntax errors in setting nominal value for output signal
                       and for state variable.
                       This eliminates a compilation error in OpenModelica.
    </td>
</tr>
<tr><td valign=\"top\">Buildings.Fluid.Sources.TraceSubstancesFlowSource
    </td>
    <td valign=\"top\">Added missing <code>each</code> in declaration of
                       <code>C_in_internal</code>.
                       This eliminates a compilation error in OpenModelica.
    </td>
</tr>
<tr><td colspan=\"2\"><b>Buildings.Utilities.Python27</b>
    </td>
</tr>
<tr><td valign=\"top\">Buildings.Utilities.IO.Python27.Functions.exchange
    </td>
    <td valign=\"top\">Corrected error in C code that lead to message
                       <code>'module' object has no attribute 'argv'</code>
                       when a python module accessed <code>sys.argv</code>.
    </td>
</tr>



</table>
<!-- Github issues -->
<p>
The following
<a href=\"https://github.com/lbl-srg/modelica-buildings/issues\">issues</a>
have been fixed:
</p>
<table summary=\"summary\" border=\"1\" cellspacing=0 cellpadding=2 style=\"border-collapse:collapse;\">
<tr><td colspan=\"2\"><b>Verify mass and species balance</b>
    </td>
</tr>
<tr><td valign=\"top\"><a href=\"https://github.com/lbl-srg/modelica-buildings/issues/165\">#165</a>
    </td>
    <td valign=\"top\">This issue has been addressed by renaming the connectors to avoid an ambiguity
                       in the model equation. The equations were correct.
    </td>
<tr><td colspan=\"2\"><b>Remove flow attribute from radiosity connectors</b>
    </td>
</tr>
<tr><td valign=\"top\"><a href=\"https://github.com/lbl-srg/modelica-buildings/issues/158\">#158</a>
    </td>
    <td valign=\"top\">This issue has been addressed by reformulating the radiosity models.
                       With the new implementation, incoming and outgoing radiosity are non-negative
                       quantities.
    </td>
</tr>
</table>
</html>"));
    end Version_1_5_build1;

  class Version_1_4_build1 "Version 1.4 build 1"
    extends Modelica.Icons.ReleaseNotes;
     annotation (preferredView="info",
     Documentation(info="<html>
<p>
Version 1.4 build 1 contains the new package <a href=\"modelica://Buildings.Utilities.IO.Python27\">
Buildings.Utilities.IO.Python27</a> that allows calling Python functions from Modelica.
It also contains in the package <a href=\"modelica://Buildings.HeatTransfer.Conduction.SingleLayer\">
Buildings.HeatTransfer.Conduction.SingleLayer</a>
a new model for heat conduction in phase change material. This model can be used as a layer
of the room heat transfer model.
</p>

<p>
Non-backward compatible changes had to be introduced
in the valve models
<a href=\"modelica://Buildings.Fluid.Actuators.Valves\">
Buildings.Fluid.Actuators.Valves</a> to fully comply with the Modelica language specification,
and in the models in the package
<a href=\"modelica://Buildings.Utilities.Diagnostics\">
Buildings.Utilities.Diagnostics</a>
as they used the <code>cardinality</code> function which is deprecated in the Modelica
Language Specification.
</p>

<p>
See below for details.
<!-- New libraries -->
</p>
<p>
The following <b style=\"color:blue\">new libraries</b> have been added:
</p>
<table class=\"releaseTable\" summary=\"summary\" border=\"1\" cellspacing=0 cellpadding=2>
<tr><td valign=\"top\">Buildings.Utilities.IO.Python27
    </td>
    <td valign=\"top\">
         Package that contains blocks and functions that embed Python 2.7 in Modelica.
         Data can be sent to Python functions and received from Python functions.
         This allows for example data analysis in Python as part of a Modelica model,
         or data exchange as part of a hardware-in-the-loop simulation in which
         Python is used to communicate with hardware.
    </td>
    </tr>
</table>
<!-- New components for existing libraries -->
<p>
The following <b style=\"color:blue\">new components</b> have been added
to <b style=\"color:blue\">existing</b> libraries:
</p>
<table class=\"releaseTable\" summary=\"summary\" border=\"1\" cellspacing=0 cellpadding=2 style=\"border-collapse:collapse;\">
<tr><td colspan=\"2\"><b>Buildings.BoundaryConditions.WeatherData</b>
    </td>
</tr>
<tr><td valign=\"top\">Buildings.BoundaryConditions.WeatherData.BaseClasses.getAbsolutePath
    </td>
    <td valign=\"top\">This function is used by the weather data reader to set
                       the path to the weather file relative to the root directory
                       of the Buildings library.
    </td>
    </tr>
</table>
<!-- Backward compatible changes -->
<p>
The following <b style=\"color:blue\">existing components</b>
have been <b style=\"color:blue\">improved</b> in a
<b style=\"color:blue\">backward compatible</b> way:
</p>
<table class=\"releaseTable\" summary=\"summary\" border=\"1\" cellspacing=0 cellpadding=2 style=\"border-collapse:collapse;\">
<tr><td colspan=\"2\"><b>Buildings.Fluid</b>
    </td>
</tr>
<tr><td valign=\"top\">Buildings.Fluid.MixingVolumes.BaseClasses.PartialMixingVolume
    </td>
    <td valign=\"top\">Removed the check of multiple connections to the same element
                       of a fluid port, as this check required the use of the deprecated
                       <code>cardinality</code> function.
    </td>
</tr><tr><td colspan=\"2\"><b>Buildings.HeatTransfer</b>
    </td>
</tr>
<tr><td valign=\"top\">Buildings.HeatTransfer.Conduction.SingleLayer
    </td>
    <td valign=\"top\">Added option to model layers with phase change material.
    </td>
</tr>
<tr><td colspan=\"2\"><b>Buildings.Rooms</b>
    </td>
</tr>
<tr><td valign=\"top\">Buildings.Rooms.BaseClasses.InfraredRadiationExchange
    </td>
    <td valign=\"top\">Removed the use of the <code>cardinality</code> function
                       as this function is deprecated in the Modelica Language Specification.
    </td>
</tr>
</table>
<!-- Non-backward compatible changes to existing components -->

<p>
The following <b style=\"color:blue\">existing components</b>
have been <b style=\"color:blue\">improved</b> in a
<b style=\"color:blue\">non-backward compatible</b> way:
</p>
<table class=\"releaseTable\" summary=\"summary\" border=\"1\" cellspacing=0 cellpadding=2 style=\"border-collapse:collapse;\">

<tr><td colspan=\"2\"><b>Buildings.Fluid</b>
    </td>
</tr>
<tr><td valign=\"top\">Buildings.Fluid.Actuators.Valves
    </td>
    <td valign=\"top\">All valves now require the declaration of <code>dp_nominal</code>
                       if the parameter assignment is
                       <code>CvData = Buildings.Fluid.Types.CvTypes.OpPoint</code>.
                       This change was needed because in the previous version,
                       <code>dp_nominal</code> had
                       a default value of <i>6000</i> Pascals. However, if
                       <code>CvData &gt;&lt; Buildings.Fluid.Types.CvTypes.OpPoint</code>, then
                       <code>dp_nominal</code> is computed in the initial algorithm section and hence
                       providing a default value is not allowed according to
                       the Modelica Language Specification.
                       Hence, it had to be removed.<br/>
                       As part of this change, we set <code>dp(nominal=6000)</code> for all valves,
                       because the earlier formulation uses a value that is not known during compilation,
                       and hence leads to an error in Dymola 2014.
    </td>
</tr>
<tr><td valign=\"top\">Buildings.Fluid.MixingVolumes.MixingVolumeDryAir<br/>
                       Buildings.Fluid.MixingVolumes.MixingVolumeMoistAir
    </td>
    <td valign=\"top\">Removed the use of the deprecated
                       <code>cardinality</code> function.
                       Therefore, now all input signals must be connected..
    </td>
</tr>
<tr><td colspan=\"2\"><b>Buildings.Utilities</b>
    </td>
</tr>
<tr><td valign=\"top\">Buildings.Utilities.Diagnostics.AssertEquality<br/>
                       Buildings.Utilities.Diagnostics.AssertInequality
    </td>
    <td valign=\"top\">Removed the option to not connect input signals, as this
                       required the use of the <code>cardinality</code> function which
                       is deprecated in the MSL, and not correctly implemented in OpenModelica.
                       Therefore, if using these models, both input signals must be connected.
    </td>
</tr>
<tr><td valign=\"top\">Buildings.Utilities.Math.Functions.splineDerivatives
    </td>
    <td valign=\"top\">Removed the default value
                       <code>input Boolean ensureMonotonicity=isMonotonic(y, strict=false)</code>
                       as the Modelica language specification is not clear whether defaults can be computed
                       or must be constants.
    </td>
</tr></table>
<!-- Errors that have been fixed -->

<p>
The following <b style=\"color:red\">critical errors</b> have been fixed (i.e., errors
that can lead to wrong simulation results):
</p>
<table class=\"releaseTable\" summary=\"summary\" border=\"1\" cellspacing=0 cellpadding=2 style=\"border-collapse:collapse;\">

<tr><td colspan=\"2\"><b>Buildings.Controls</b>
    </td>
</tr>
<tr><td valign=\"top\">Buildings.Controls.SetPoints.HotWaterTemperatureReset
    </td>
    <td valign=\"top\">Corrected error that led to wrong results if the room air temperature is
                     different from its nominal value <code>TRoo_nominal</code>.
                     This fixes <a href=\"https://github.com/lbl-srg/modelica-buildings/issues/74\">issue 74</a>.
    </td>
</tr>

<tr><td colspan=\"2\"><b>Buildings.HeatTransfer</b>
    </td>
</tr>
<tr><td valign=\"top\">Buildings.Fluid.HeatExchangers.RadiantSlabs.SingleCircuitSlab<br/>
                     Buildings.Fluid.HeatExchangers.RadiantSlabs.ParallelCircuitSlab
    </td>
    <td valign=\"top\">Fixed bug in the assignment of the fictitious thermal resistance by replacing
                     <code>RFic[nSeg](each G=A/Rx)</code> with
                     <code>RFic[nSeg](each G=A/nSeg/Rx)</code>.
                     This fixes <a href=\"https://github.com/lbl-srg/modelica-buildings/issues/79\">issue 79</a>.
    </td>
</tr>

<tr><td colspan=\"2\"><b>Buildings.Utilities</b>
    </td>
</tr>
<tr><td valign=\"top\">Buildings.Utilities.Diagnostics.AssertEquality<br/>
                       Buildings.Utilities.Diagnostics.AssertInequality
    </td>
    <td valign=\"top\">Replaced <code>when</code> test with <code>if</code> test as
                       equations within a <code>when</code> section are only evaluated
                       when the condition becomes true.
                       This fixes <a href=\"https://github.com/lbl-srg/modelica-buildings/issues/72\">issue 72</a>.
    </td>
</tr>
</table>
<!-- Uncritical errors -->

<p>
The following <b style=\"color:red\">uncritical errors</b> have been fixed (i.e., errors
that do <b style=\"color:red\">not</b> lead to wrong simulation results, e.g.,
units are wrong or errors in documentation):
</p>
<table class=\"releaseTable\" summary=\"summary\" border=\"1\" cellspacing=0 cellpadding=2 style=\"border-collapse:collapse;\">
<tr><td colspan=\"2\"><b>Buildings.Fluid</b>
    </td>
</tr>
<tr><td valign=\"top\">Buildings.Fluid.Actuators.Valves.ThreeWayEqualPercentageLinear<br/>
                       Buildings.Fluid.Actuators.Valves.ThreeWayLinear
    </td>
    <td valign=\"top\">The documenation was
                       <i>Fraction Kv(port_1->port_2)/Kv(port_3->port_2)</i> instead of
                       <i>Fraction Kv(port_3->port_2)/Kv(port_1->port_2)</i>.
                       Because the parameter set correctly its attributes
                       <code>min=0</code> and <code>max=1</code>,
                       instances of these models used the correct value.
    </td>
</tr>
<tr><td valign=\"top\">Buildings.Fluid.Actuators.BaseClasses.ValveParameters
    </td>
    <td valign=\"top\">Removed stray backslash in write statement.
    </td>
</tr>
<tr><td valign=\"top\">Buildings.Fluid.Interfaces.ConservationEquation<br/>
                       Buildings.Fluid.Interfaces.StaticTwoPortConservationEquation<br/>
                       Buildings.Fluid.Interfaces.StaticTwoPortHeatMassExchanger
    </td>
    <td valign=\"top\">Removed wrong unit attribute of <code>COut</code>.
    </td>
</tr>
<tr><td valign=\"top\">Buildings.Fluid.HeatExchangers.BaseClasses.HexElement
    </td>
    <td valign=\"top\">Changed the redeclaration of <code>vol2</code> to be replaceable,
                     as <code>vol2</code> is replaced in some models.
    </td>
</tr>
</table>
<!-- Github issues -->
<p>
The following
<a href=\"https://github.com/lbl-srg/modelica-buildings/issues\">issues</a>
have been fixed:
</p>
<table summary=\"summary\" border=\"1\" cellspacing=0 cellpadding=2 style=\"border-collapse:collapse;\">
<tr><td colspan=\"2\"><b>Add explanation of nStaRef.</b>
    </td>
</tr>
<tr><td valign=\"top\"><a href=\"https://github.com/lbl-srg/modelica-buildings/issues/70\">&#35;70</a>
    </td>
    <td valign=\"top\">
    Described in
    <a href=\"modelica://Buildings.HeatTransfer.Data.Solids\">
    Buildings.HeatTransfer.Data.Solids</a>
    how the parameter <code>nStaRef</code> is used
    to compute the spatial grid that is used for simulating transient heat conduction.
    </td>
</tr>
<tr><td colspan=\"2\"><b>Assert statement does not fire.</b>
    </td>
</tr>
<tr><td valign=\"top\"><a href=\"https://github.com/lbl-srg/modelica-buildings/issues/72\">&#35;72</a>
    </td>
    <td valign=\"top\">
    The blocks <code>Buildings.Utilities.Diagnostics.AssertEquality</code> and
    <code>Buildings.Utilities.Diagnostics.AssertInequality</code> did not fire because
    the test on the time was in a <code>when</code> instead of an <code>if</code> statement.
    This was wrong because <code>when</code> sections are only evaluated
    when the condition becomes true.
    </td>
</tr>
<tr><td colspan=\"2\"><b><code>HotWaterTemperatureReset</code> computes wrong results if room temperature differs from nominal value.</b>
    </td>
</tr>
<tr><td valign=\"top\"><a href=\"https://github.com/lbl-srg/modelica-buildings/issues/74\">&#35;74</a>
    </td>
    <td valign=\"top\">The equation
<pre>TSup = TRoo_in_internal
          + ((TSup_nominal+TRet_nominal)/2-TRoo_in_internal) * qRel^(1/m)
          + (TSup_nominal-TRet_nominal)/2 * qRel;</pre>
should be formulated as
<pre>TSup = TRoo_in_internal
          + ((TSup_nominal+TRet_nominal)/2-TRoo_nominal) * qRel^(1/m)
          + (TSup_nominal-TRet_nominal)/2 * qRel;</pre>
    </td>
</tr>
<tr><td colspan=\"2\"><b>Bug in <code>RadiantSlabs.SingleCircuitSlab</code> fictitious resistance RFic.</b>
    </td>
</tr>
<tr><td valign=\"top\"><a href=\"https://github.com/lbl-srg/modelica-buildings/issues/79\">&#35;79</a>
    </td>
    <td valign=\"top\">This bug has been fixed in the assignment of the fictitious thermal resistance by replacing
                     <code>RFic[nSeg](each G=A/Rx)</code> with
                     <code>RFic[nSeg](each G=A/nSeg/Rx)</code>.
                     The bug also affected <code>RadiantSlabs.ParallelCircuitSlab</code>.
    </td>
</tr>
</table>

<p>
Note:
</p>
<ul>
<li>
This version contains various updates that allow
the syntax of the example models to be checked in the pedantic mode
in Dymola 2014.
</li>
</ul>
</html>"));
  end Version_1_4_build1;

  class Version_1_3_build1 "Version 1.3 build 1"
    extends Modelica.Icons.ReleaseNotes;
     annotation (preferredView="info", Documentation(info="<html>
<p>
In version 1.3 build 1, models for direct evaporative cooling coils with multiple stages or with
a variable speed compressor have been added.
This version also contains improvements to the fan and pump models to better treat zero mass flow rate.
Various other improvements have been made to improve the numerics and to use consistent variable names.
A detailed list of changes is shown below.
<!-- New libraries -->
</p>
<p>
The following <b style=\"color:blue\">new libraries</b> have been added:
</p>
<table class=\"releaseTable\" summary=\"summary\" border=\"1\" cellspacing=0 cellpadding=2>
<tr><td valign=\"top\">Buildings.Fluid.HeatExchangers.DXCoils
    </td>
    <td valign=\"top\">Library with direct evaporative cooling coils.
    </td>
    </tr>
</table>
<!-- New components for existing libraries -->
<p>
The following <b style=\"color:blue\">new components</b> have been added
to <b style=\"color:blue\">existing</b> libraries:
</p>
<table class=\"releaseTable\" summary=\"summary\" border=\"1\" cellspacing=0 cellpadding=2 style=\"border-collapse:collapse;\">
<tr><td colspan=\"2\"><b>Buildings.Examples</b>
    </td>
</tr>
<tr><td valign=\"top\">Buildings.Examples.ChillerPlant.DataCenterContinuousTimeControl
    </td>
    <td valign=\"top\">Added chilled water plant model with continuous time control that
                       replaces the discrete time control in
                       <code>Buildings.Examples.ChillerPlant.DataCenterDiscreteTimeControl</code>.
    </td>
    </tr>
<tr><td colspan=\"2\"><b>Buildings.Utilities</b>
    </td>
</tr>
<tr><td valign=\"top\">Buildings.Utilities.Psychrometrics.Functions.X_pSatpphi
    </td>
    <td valign=\"top\">Function that computes moisture concentration based
                       on saturation pressure, total pressure and relative
                       humidity.
    </td>
    </tr>
<tr><td valign=\"top\">Buildings.Utilities.Psychrometrics.TWetBul_TDryBulPhi
    </td>
    <td valign=\"top\">Block that computes the wet bulb temperature for given
                     dry bulb temperature, relative humidity and atmospheric pressure.
    </td>
    </tr>
<tr><td valign=\"top\">Buildings.Utilities.Psychrometrics.WetBul_pTX
    </td>
    <td valign=\"top\">Block that computes the temperature and mass fraction
                       at the wet bulb state for given dry bulb temperature,
                       species concentration and atmospheric pressure.
    </td>
    </tr>
</table>
<!-- Backward compatbile changes -->
<p>
The following <b style=\"color:blue\">existing components</b>
have been <b style=\"color:blue\">improved</b> in a
<b style=\"color:blue\">backward compatible</b> way:
</p>
<table class=\"releaseTable\" summary=\"summary\" border=\"1\" cellspacing=0 cellpadding=2 style=\"border-collapse:collapse;\">
<tr><td colspan=\"2\"><b>Buildings.BoundaryConditions</b>
    </td>
</tr>
<tr><td valign=\"top\">Buildings.BoundaryConditions.WeatherData.ReaderTMY3
    </td>
    <td valign=\"top\">Added computation of the wet bulb temperature.
                       Computing the wet bulb temperature introduces a nonlinear
                       equation. As we have not observed an increase in computing time
                       because of computing the wet bulb temperature, it is computed
                       by default. By setting the parameter
                       <code>computeWetBulbTemperature=false</code>, the computation of the
                       wet bulb temperature can be removed.
    </td>
</tr>

<tr><td colspan=\"2\"><b>Buildings.Controls</b>
    </td>
</tr>
<tr><td valign=\"top\">Buildings.Controls.SetPoints.OccupancySchedule
    </td>
    <td valign=\"top\">Added <code>pre</code> operator and relaxed tolerance in <code>assert</code> statement.
    </td>
</tr>

<tr><td colspan=\"2\"><b>Buildings.Fluid</b>
    </td>
</tr>
<tr><td valign=\"top\">Buildings.Fluid.Movers.FlowMachine_dp<br/>
                       Buildings.Fluid.Movers.FlowMachine_m_flow<br/>
                       Buildings.Fluid.Movers.FlowMachine_Nrpm<br/>
                       Buildings.Fluid.Movers.FlowMachine_y<br/>
    </td>
    <td valign=\"top\">Reformulated implementation of efficiency model
                       to avoid a division by zero at zero mass flow rate
                       for models in which a user specifies
                       a power instead of an efficiency performance curve.
    </td>
    </tr>
<tr><td colspan=\"2\"><b>Buildings.Utilities</b>
    </td>
</tr>
<tr><td valign=\"top\">Buildings.Utilities.Psychrometrics.TWetBul_TDryBulXi
    </td>
    <td valign=\"top\">Added option to approximate the wet bulb temperature using an
                     explicit equation.
                     Reformulated the original model to change the dimension of the
                     nonlinear system of equations from two to one.
    </td>
    </tr>
</table>
<!-- Non-backward compatible changes to existing components -->
<p>
The following <b style=\"color:blue\">existing components</b>
have been <b style=\"color:blue\">improved</b> in a
<b style=\"color:blue\">non-backward compatible</b> way:
</p>
<table class=\"releaseTable\" summary=\"summary\" border=\"1\" cellspacing=0 cellpadding=2 style=\"border-collapse:collapse;\">
<tr><td colspan=\"2\"><b>Buildings.BoundaryConditions</b>
    </td>
</tr>
<tr><td valign=\"top\">Buildings.BoundaryConditions.WeatherData.ReaderTMY3<br/>
                       Buildings.BoundaryConditions.Types
    </td>
    <td valign=\"top\">Improved the optional inputs for the radiation data global horizontal, diffuse horizontal and direct normal radiation.
    If a user specifies two of them, the third will be automatically calculated.
    </td>
</tr>
<tr><td valign=\"top\">Buildings.BoundaryConditions.SkyTemperature.BlackBody
    </td>
    <td valign=\"top\">Renamed <code>radHor</code> to <code>radHorIR</code>
                       to indicate that the radiation is in the infrared
                       spectrum.
</tr>

<tr><td colspan=\"2\"><b>Buildings.Fluid</b>
    </td>
</tr>
<tr><td valign=\"top\">Buildings.Airflow.Multizone.BaseClasses.DoorDiscretized<br/>
                     Buildings.Airflow.Multizone.DoorDiscretizedOpen<br/>
                     Buildings.Airflow.Multizone.DoorDiscretizedOperable<br/>
                     Buildings.Airflow.Multizone.Orifice<br/>
                     Buildings.Airflow.Multizone.ZonalFlow_ACS<br/>
                     Buildings.Fluid.Actuators.BaseClasses.PartialDamperExponential<br/>
                     Buildings.Fluid.Actuators.Dampers.MixingBox<br/>
                     Buildings.Fluid.Actuators.Dampers.VAVBoxExponential<br/>
                     Buildings.Fluid.BaseClasses.PartialResistance<br/>
                     Buildings.Fluid.Interfaces.TwoPortHeatMassExchanger<br/>
                     Buildings.Fluid.Movers.BaseClasses.PowerInterface<br/>
                     Buildings.Fluid.Storage.BaseClasses.Buoyancy<br/>
                     Buildings.Fluid.HeatExchangers.BaseClasses.MassExchange
    </td>
    <td valign=\"top\">Renamed protected parameters for consistency with the naming conventions.
                     In previous releases, fluid properties had the suffix <code>0</code>
                     or <code>_nominal</code> instead of <code>_default</code> when they
                     where computed based on the medium default properties.
    </td>
</tr>
<tr><td valign=\"top\">Buildings.Fluid.Sensors.SensibleEnthalpyFlowRate<br/>
                     Buildings.Fluid.Sensors.LatentEnthalpyFlowRate
    </td>
    <td valign=\"top\">Moved computation of parameter <code>i_w</code> to new base class
                     <code>Buildings.Fluid.BaseClasses.IndexWater</code>
                     The value of this parameter is now assigned dynamically and does not require to be specified
                     by the user.
    </td>
</tr>
<tr><td valign=\"top\">Buildings.Fluid.Storage.BaseClasses.ThirdOrderStratifier
    </td>
    <td valign=\"top\">Removed unused protected parameters <code>sta0</code> and <code>cp0</code>.
    </td>
</tr>
<tr><td colspan=\"2\"><b>Buildings.Examples</b>
    </td>
</tr>
<tr><td valign=\"top\">Buildings.Examples.ChillerPlant.DataCenterDiscreteTimeControl<br/>
                       Buildings.Examples.ChillerPlant.BaseClasses.Controls.TrimAndRespond<br/>
                       Buildings.Examples.ChillerPlant.BaseClasses.Controls.ZeroOrderHold
    </td>
    <td valign=\"top\">Re-implemented the controls for setpoint reset.
    Revised the model <code>TrimAndRespond</code> and deleted the model <code>ZeroOrderHold</code>.
    Improved the documentation.
    </td>
</tr>
</table>
<!-- Errors that have been fixed -->
<p>
The following <b style=\"color:red\">critical errors</b> have been fixed (i.e., errors
that can lead to wrong simulation results):
</p>
<table class=\"releaseTable\" summary=\"summary\" border=\"1\" cellspacing=0 cellpadding=2 style=\"border-collapse:collapse;\">
<tr><td colspan=\"2\"><b>Buildings.Examples</b>
    </td>
</tr>
<tr><td valign=\"top\">Buildings.Examples.ChillerPlant.DataCenterDiscreteTimeControl
    </td>
    <td valign=\"top\">Fixed error in wet bulb temperature. The previous version used
                     a model to compute the wet bulb temperature that takes as an
                     input the relative humidity, but required mass fraction as an input.
    </td>
</tr>
</table>
<!-- Uncritical errors -->
<p>
The following <b style=\"color:red\">uncritical errors</b> have been fixed (i.e., errors
that do <b style=\"color:red\">not</b> lead to wrong simulation results, e.g.,
units are wrong or errors in documentation):
</p>
<table class=\"releaseTable\" summary=\"summary\" border=\"1\" cellspacing=0 cellpadding=2 style=\"border-collapse:collapse;\">
<tr><td colspan=\"2\"><b>Buildings.BoundaryConditions</b>
    </td>
</tr>
<tr><td valign=\"top\">Buildings.BoundaryConditions.WeatherData.ReaderTMY3<br/>
                       Buildings.BoundaryConditions.SkyTemperature.BlackBody
    </td>
    <td valign=\"top\">Renamed <code>radHor</code> to <code>radHorIR</code>.
    </td>
</tr>
<tr><td colspan=\"2\"><b>Buildings.Fluid</b>
    </td>
</tr>
<tr><td valign=\"top\">Buildings.Fluid.BaseClasses.FlowModels.Examples.InverseFlowFunction
    </td>
    <td valign=\"top\">Fixed error in the documentation.
    </td>
</tr>
<tr><td valign=\"top\">Buildings.Fluid.Interfaces.TwoPortHeatMassExchanger
    </td>
    <td valign=\"top\">Fixed broken link in the documentation.
    </td>
</tr>
<tr><td valign=\"top\">Buildings.Fluid.Movers.BaseClasses.Characteristics.powerParameters
    </td>
    <td valign=\"top\">Fixed wrong <code>displayUnit</code> and
                       <code>max</code> attribute for power.
    </td>
</tr>
<tr><td valign=\"top\">Buildings.Fluid.MixingVolumes
    </td>
    <td valign=\"top\">In documentation, removed reference to the parameter
                       <code>use_HeatTransfer</code> which no longer exists.
    </td>
</tr>
<tr><td colspan=\"2\"><b>Buildings.HeatTransfer</b>
    </td>
</tr>
<tr><td valign=\"top\">Buildings.HeatTransfer.Windows.Functions.glassPropertyUncoated
    </td>
    <td valign=\"top\">Improved the documentation for implementation and added comments for model limitations.
    </td>
</tr>
</table>
<!-- Github issues -->
<!-- none -->
</html>"));
  end Version_1_3_build1;

  class Version_1_2_build1 "Version 1.2 build 1"
    extends Modelica.Icons.ReleaseNotes;
     annotation (preferredView="info", Documentation(info="<html>
<p>
In version 1.2 build 1, models for radiant slabs and window overhangs and sidefins have been added.
This version also contains various improvements to existing models.
A detailed list of changes is shown below.
<!-- New libraries -->
</p>
<p>
The following <b style=\"color:blue\">new libraries</b> have been added:
</p>
<table class=\"releaseTable\" summary=\"summary\" border=\"1\" cellspacing=0 cellpadding=2>
<tr><td valign=\"top\">Buildings.Fluid.HeatExchangers.RadiantSlabs
    </td>
    <td valign=\"top\">Package with models for radiant slabs
                       with pipes or a capillary heat exchanger
                       embedded in the construction.
    </td>
    </tr>
<tr><td valign=\"top\">Buildings.Fluid.Data.Pipes
    </td>
    <td valign=\"top\">Package with records for pipes.
    </td>
    </tr>
</table>
<!-- New components for existing libraries -->

<p>
The following <b style=\"color:blue\">new components</b> have been added
to <b style=\"color:blue\">existing</b> libraries:
</p>
<table class=\"releaseTable\" summary=\"summary\" border=\"1\" cellspacing=0 cellpadding=2 style=\"border-collapse:collapse;\">
<tr><td colspan=\"2\"><b>Buildings.HeatTransfer</b>
    </td>
</tr>
<tr><td valign=\"top\">Buildings.HeatTransfer.Windows.FixedShade<br/>
                       Buildings.HeatTransfer.Windows.Overhang<br/>
                       Buildings.HeatTransfer.Windows.SideFins
    </td>
    <td valign=\"top\">For windows with either an overhang or side fins,
                       these blocks output the fraction of the area
                       that is sun exposed.
    </td>
    </tr>
<tr><td colspan=\"2\"><b>Buildings.Rooms</b>
    </td>
</tr>

<tr><td valign=\"top\">Buildings.Rooms.Examples.BESTEST
    </td>
    <td valign=\"top\">Added BESTEST validation models for case 610, 620, 630, 640,
                       650FF, 650, 920, 940, 950FF, 950, and 960.
    </td>
    </tr>
</table>
<!-- Backward compatible changes -->
<p>
The following <b style=\"color:blue\">existing components</b>
have been <b style=\"color:blue\">improved</b> in a
<b style=\"color:blue\">backward compatible</b> way:
</p>
<table class=\"releaseTable\" summary=\"summary\" border=\"1\" cellspacing=0 cellpadding=2 style=\"border-collapse:collapse;\">
<tr><td colspan=\"2\"><b>Buildings.BoundaryConditions</b>
    </td>
</tr>
<tr><td valign=\"top\">Buildings.BoundaryConditions.WeatherData.ReaderTMY3
    </td>
    <td valign=\"top\">Removed assignment of <code>HGloHor_in</code> in its declaration,
                       because this gives an overdetermined system if the input connector
                       is used.<br/>
                       Added new sub-bus that contains the solar position.
                       This allows reusing the solar position in various other models.
    </td>
</tr>
<tr><td valign=\"top\">Buildings.BoundaryConditions.SolarIrradiation.DiffuseIsotropic<br/>
                       Buildings.BoundaryConditions.SolarIrradiation.DiffusePerez<br/>
                       Buildings.BoundaryConditions.SolarIrradiation.BaseClasses.DiffuseIsotropic<br/>
                       Buildings.BoundaryConditions.SolarIrradiation.BaseClasses.DiffusePerez<br/>
    </td>
    <td valign=\"top\">Added optional output of diffuse radiation from the sky and ground.
                       This allows reusing the diffuse radiation in solar thermal collector.
    </td>
</tr>
<tr><td valign=\"top\">Buildings.BoundaryConditions.SolarGeometry.BaseClasses.SolarAzimuth
    </td>
    <td valign=\"top\">Changed implementation to avoid an event at solar noon.
    </td>
</tr>
<tr><td colspan=\"2\"><b>Buildings.HeatTransfer</b>
    </td>
</tr>
<tr><td valign=\"top\">Buildings.HeatTransfer.Data.BoreholeFillings
    </td>
    <td valign=\"top\">
                       Renamed class to <code>BoreholeFillings</code>
                       to be consistent with data records being plural.
    </td>
</tr>
<tr><td colspan=\"2\"><b>Buildings.Media</b>
    </td>
</tr>
<tr><td valign=\"top\">Buildings.Media.GasesPTDecoupled.MoistAir<br/>
                       Buildings.Media.GasesPTDecoupled.MoistAirUnsaturated<br/>
                       Buildings.Media.PerfectGases.MoistAir<br/>
                       Buildings.Media.PerfectGases.MoistAirUnsaturated<br/>
                       Buildings.Media.GasesConstantDensity.MoistAir<br/>
                       Buildings.Media.GasesConstantDensity.MoistAirUnsaturated
    </td>
    <td valign=\"top\">Added redeclaration of <code>ThermodynamicState</code>
                       to avoid a warning
                       during model check and translation.
    </td>
</tr>
<tr><td colspan=\"2\"><b>Buildings.Rooms</b>
    </td>
</tr>
<tr><td valign=\"top\">Buildings.Rooms.MixedAir
    </td>
    <td valign=\"top\">Added a check that ensures that the number of surfaces
                       are equal to the length of the parameter that contains
                       the surface area, and added a check to ensure that no surface area
                       is equal to zero. These checks help detecting erroneous declarations
                       of the room model. The changes were done in
                       <code>Buildings.Rooms.MixedAir.PartialSurfaceInterface</code>.
    </td>
</tr>
</table>
<!-- Non-backward compatbile changes to existing components -->
<p>
The following <b style=\"color:blue\">existing components</b>
have been <b style=\"color:blue\">improved</b> in a
<b style=\"color:blue\">non-backward compatible</b> way:
</p>
<table class=\"releaseTable\" summary=\"summary\" border=\"1\" cellspacing=0 cellpadding=2 style=\"border-collapse:collapse;\">
<tr><td colspan=\"2\"><b>Buildings.Rooms</b>
    </td>
</tr>
<tr><td valign=\"top\">Buildings.Rooms.MixedAir
    </td>
    <td valign=\"top\">Added optional modeling of window overhangs and side fins.
                       The modeling of window overhangs and side fins required the
                       introduction of the new parameters
                       <code>hWin</code> for the window height and
                       <code>wWin</code> for the window width, in addition to the
                       parameters <code>ove</code> and <code>sidFin</code> which are used
                       to declare the geometry of overhangs and side fins.
                       The parameters <code>hWin</code> and <code>wWin</code>
                       replace the previously used parameter <code>AWin</code> for the
                       window area.
                       Users need to manually replace <code>AWin</code> with <code>hWin</code>
                       and <code>wWin</code> when updating models
                       from a previous version of the library.<br/>
                       See the information section in
                       <a href=\"modelica://Buildings.Rooms.MixedAir\">
                       Buildings.Rooms.MixedAir</a> for how to use these models.
    </td>
</tr>
</table>
<!-- Errors that have been fixed -->
<p>
The following <b style=\"color:red\">critical errors</b> have been fixed (i.e., errors
that can lead to wrong simulation results):
</p>
<table class=\"releaseTable\" summary=\"summary\" border=\"1\" cellspacing=0 cellpadding=2 style=\"border-collapse:collapse;\">
<tr><td colspan=\"2\"><b>Buildings.Controls</b>
    </td>
</tr>
<tr><td valign=\"top\">Buildings.Controls.SetPoints.OccupancySchedule
    </td>
    <td valign=\"top\">
                      Fixed a bug that caused an error in the schedule if the simulation start time was negative or equal to the first entry in the schedule.
    </td>
</tr>
<tr><td colspan=\"2\"><b>Buildings.Fluid</b>
    </td>
</tr>
<tr><td valign=\"top\">Buildings.Fluid.Storage.BaseClass.ThirdOrderStratifier
    </td>
    <td valign=\"top\">Revised the implementation to reduce the temperature overshoot.
    </td>
</tr>
<tr><td colspan=\"2\"><b>Buildings.HeatTransfer</b>
    </td>
</tr>
<tr><td valign=\"top\">Buildings.HeatTransfer.Windows.BaseClasses.GlassLayer
    </td>
    <td valign=\"top\">Fixed the bug in the temperature linearization and
                       in the heat flow through the glass layer if the transmissivity of glass
                       in the infrared regime is non-zero.
    </td>
</tr>
<tr><td valign=\"top\">Buildings.HeatTransfer.Windows.BaseClasses.CenterOfGlass
    </td>
    <td valign=\"top\">Fixed a bug in the parameter assignment of the instance <code>glass</code>.
                       Previously, the infrared emissivity of surface a was assigned to the surface b.
    </td>
</tr>
<tr><td colspan=\"2\"><b>Buildings.Utilities</b>
    </td>
</tr>
<tr><td valign=\"top\">Buildings.Utilities.IO.BCVTB
    </td>
    <td valign=\"top\">Added a call to <code>Buildings.Utilities.IO.BCVTB.BaseClasses.exchangeReals</code>
                       in the <code>initial algorithm</code> section.
                       This is needed to propagate the initial condition to the server.
                       It also leads to one more data exchange, which is correct and avoids the
                       warning message in Ptolemy that says that the simulation reached its stop time
                       one time step prior to the final time.
    </td>
</tr>
</table>
<!-- Uncritical errors -->
<p>
The following <b style=\"color:red\">uncritical errors</b> have been fixed (i.e., errors
that do <b style=\"color:red\">not</b> lead to wrong simulation results, e.g.,
units are wrong or errors in documentation):
</p>
<table class=\"releaseTable\" summary=\"summary\" border=\"1\" cellspacing=0 cellpadding=2 style=\"border-collapse:collapse;\">
<tr><td colspan=\"2\"><b>Buildings.BoundaryConditions</b>
    </td>
</tr>
<tr><td valign=\"top\">Buildings.BoundaryConditions.WeatherData.ReaderTMY3
    </td>
    <td valign=\"top\">Corrected the documentation of the unit requirement for
                       input files, parameters and connectors.
    </td>
</tr>
<tr><td colspan=\"2\"><b>Buildings.Fluid</b>
    </td>
</tr>
<tr><td valign=\"top\">Buildings.Fluid.Interfaces.PartialFourPortInterface<br/>
                       Buildings.Fluid.Interfaces.PartialTwoPortInterface
    </td>
    <td valign=\"top\">Replaced the erroneous function call <code>Medium.density</code> with
                       <code>Medium1.density</code> and <code>Medium2.density</code> in
                        <code>PartialFourPortInterface</code>.
                       Changed condition to remove <code>sta_a1</code> and
                       <code>sta_a2</code> in <code>PartialFourPortInterface</code>, and
                       <code>sta_a</code> in <code>PartialTwoPortInterface</code>, to also
                       compute the state at the inlet port if <code>show_V_flow=true</code>.<br/>
                       The previous implementation resulted in a translation error
                       if <code>show_V_flow=true</code>, but worked correctly otherwise
                       because the erroneous function call is removed if  <code>show_V_flow=false</code>.
    </td>
</tr>
<tr><td valign=\"top\">Buildings.Fluid.Chillers.Examples.BaseClasses.PartialElectric
    </td>
    <td valign=\"top\">Corrected the nominal mass flow rate used in the mass flow source.
    </td>
</tr>
</table>
<!-- Github issues -->
<p>
The following
<a href=\"https://github.com/lbl-srg/modelica-buildings/issues\">issues</a>
have been fixed:
</p>
<table summary=\"summary\" border=\"1\" cellspacing=0 cellpadding=2 style=\"border-collapse:collapse;\">
<tr><td colspan=\"2\"><b>Heat transfer in glass layer</b>
    </td>
</tr>
<tr><td valign=\"top\"><a href=\"https://github.com/lbl-srg/modelica-buildings/issues/56\">&#35;56</a>
    </td>
    <td valign=\"top\">Fixed bug in heat flow through the glass layer if the infrared transmissivity is non-zero.
    </td>
</tr>
<tr><td valign=\"top\"><a href=\"https://github.com/lbl-srg/modelica-buildings/issues/57\">&#35;57</a>
    </td>
    <td valign=\"top\">Fixed bug in temperature linearization of window glass.
    </td>
</tr>
<tr><td colspan=\"2\"><b>Overshooting in enhanced stratified tank</b>
    </td>
</tr>
<tr><td valign=\"top\"><a href=\"https://github.com/lbl-srg/modelica-buildings/issues/15\">&#35;15</a>
    </td>
    <td valign=\"top\">Revised the implementation to reduce the temperature over-shoot.
    </td>
</tr>
</table>
</html>"));
  end Version_1_2_build1;

  class Version_1_1_build1 "Version 1.1 build 1"
    extends Modelica.Icons.ReleaseNotes;
     annotation (preferredView="info", Documentation(info="<html>
<p>
Version 1.1 build 1 contains improvements to models that address numerical problems.
In particular, flow machines and actuators now have an optional filter
that converts step changes in the input signal to a smooth change in
speed or actuator position.
Also, (<a href=\"modelica://Buildings.Examples.Tutorial\">
Buildings.Examples.Tutorial</a>)
has been added to provide step-by-step instruction for how to build
system models.
<!-- New libraries -->
</p>
<p>
The following <b style=\"color:blue\">new libraries</b> have been added:
</p>
<table class=\"releaseTable\" summary=\"summary\" border=\"1\" cellspacing=0 cellpadding=2>
<tr><td valign=\"top\">Buildings.Examples.Tutorial
    </td>
    <td valign=\"top\">Tutorial with step by step instructions for how to
                       build system models.
    </td>
    </tr>
</table>
<!-- New components for existing libraries -->
<p>
The following <b style=\"color:blue\">new components</b> have been added
to <b style=\"color:blue\">existing</b> libraries:
</p>
<table class=\"releaseTable\" summary=\"summary\" border=\"1\" cellspacing=0 cellpadding=2 style=\"border-collapse:collapse;\">
<tr><td colspan=\"2\"><b>Buildings.Fluid</b>
    </td>
</tr>
<tr><td valign=\"top\">Buildings.Fluid.FixedResistances.Pipe
    </td>
    <td valign=\"top\">Added a model for a pipe with transport delay and optional heat
                       exchange with the environment.
    </td>
</tr>
<tr><td valign=\"top\">Buildings.Fluid.Actuators.UsersGuide
    </td>
    <td valign=\"top\">Added a user's guide for actuator models.
    </td>
<tr><td valign=\"top\">Buildings.Fluid.Interfaces.ConservationEquation<br/>
                     Buildings.Fluid.Interfaces.StaticConservationEquation
    </td>
    <td valign=\"top\">These base classes have been added to simplify the implementation
                     of dynamic and steady-state thermofluid models.
    </td>
    </tr>
<tr><td valign=\"top\">Buildings.Fluid.Data.Fuels
    </td>
    <td valign=\"top\">Package with physical properties of fuels that are used by the
                     boiler model.
    </td>
    </tr>
</table>
<!-- Backward compatible changes -->

<p>
The following <b style=\"color:blue\">existing components</b>
have been <b style=\"color:blue\">improved</b> in a
<b style=\"color:blue\">backward compatible</b> way:
</p>
<table class=\"releaseTable\" summary=\"summary\" border=\"1\" cellspacing=0 cellpadding=2 style=\"border-collapse:collapse;\">
<tr><td colspan=\"2\"><b>Buildings.Fluid</b>
    </td>
</tr>
<tr><td valign=\"top\">Buildings.Fluid.Actuators.Dampers.Exponential<br/>
                       Buildings.Fluid.Actuators.Dampers.VAVBoxExponential<br/>
                       Buildings.Fluid.Actuators.Dampers.MixingBox<br/>
                       Buildings.Fluid.Actuators.Dampers.MixingBoxMinimumFlow<br/>
                       Buildings.Fluid.Actuators.Valves.ThreeWayEqualPercentageLinear<br/>
                       Buildings.Fluid.Actuators.Valves.ThreeWayLinear<br/>
                       Buildings.Fluid.Actuators.Valves.TwoWayEqualPercentage<br/>
                       Buildings.Fluid.Actuators.Valves.TwoWayLinear<br/>
                       Buildings.Fluid.Actuators.Valves.TwoWayQuickOpening
    </td>
    <td valign=\"top\">Added an optional 2nd order lowpass filter for the input signal.
                       The filter approximates the travel time of the actuators.
                       It also makes the system of equations easier to solve
                       because a step change in the input signal causes a gradual change in the actuator
                       position.<br/>
                       Note that this filter affects the time response of closed loop control.
                       Therefore, enabling the filter may require retuning of control loops.
                       See the user's guide of the Buildings.Fluid.Actuators package.
    </td>
</tr>
<tr><td valign=\"top\">Buildings.Fluid.Boilers.BoilerPolynomial
    </td>
    <td valign=\"top\">Added computation of fuel usage and improved the documentation.
    </td>
</tr>
<tr><td valign=\"top\">Buildings.Fluid.Movers.FlowMachine_y<br/>
                       Buildings.Fluid.Movers.FlowMachine_Nrpm<br/>
                       Buildings.Fluid.Movers.FlowMachine_dp<br/>
                       Buildings.Fluid.Movers.FlowMachine_m_flow
    </td>
    <td valign=\"top\">Added a 2nd order lowpass filter to the input signal.
                       The filter approximates the startup and shutdown transients of fans or pumps.
                       It also makes the system of equations easier to solve
                       because a step change in the input signal causes a gradual change in the
                       mass flow rate.<br/>
                       Note that this filter affects the time response of closed loop control.
                       Therefore, enabling the filter may require retuning of control loops.
                       See the user's guide of the Buildings.Fluid.Movers package.
    </td>
</tr>
<tr><td valign=\"top\">Buildings.Fluid.Interfaces.StaticTwoPortHeatMassExchanger
    </td>
    <td valign=\"top\">Changed model to use graphical implementation of models for
                       pressure drop and conservation equations.
    </td>
</tr>
<tr><td valign=\"top\">Buildings.Fluid.BaseClasses.PartialResistance<br/>
                       Buildings.Fluid.FixedResistances.FixedResistanceDpM<br/>
                       Buildings.Fluid.Actuators.BaseClasses.PartialTwoWayValve<br/>
                       Buildings.Fluid.Actuators.BaseClasses.PartialDamperExponential
    </td>
    <td valign=\"top\">Revised base classes and models to simplify object inheritance tree.
                       Set <code>m_flow_small</code> to <code>final</code> in Buildings.Fluid.BaseClasses.PartialResistance,
                       and removed its assignment in the other classes.
    </td>
</tr>
<tr><td valign=\"top\">Buildings.Fluid.FixedResistances.FixedResistanceDpM<br/>
                       Buildings.Fluid.FixedResistances.SplitterFixedResistanceDpM
    </td>
    <td valign=\"top\">Improved documentation.
    </td>
</tr>
<tr><td colspan=\"2\"><b>Buildings.HeatTransfer</b>
    </td>
</tr>
<tr><td valign=\"top\">Buildings.HeatTransfer.Windows.Functions.glassProperty
    </td>
    <td valign=\"top\">Added the function <code>glassPropertyUncoated</code> that calculates the property for uncoated glass.
    </td>
</tr>
<tr><td colspan=\"2\"><b>Buildings.Rooms</b>
    </td>
</tr>
<tr><td valign=\"top\">Buildings.Rooms.MixedAir
    </td>
    <td valign=\"top\">Changed model to use new implementation of
                       Buildings.HeatTransfer.Radiosity.OutdoorRadiosity
                       in its base classes.
                       This change leads to the use of the same equations for the radiative
                       heat transfer between window and ambient as is used for
                       the opaque constructions.
    </td>
</tr>
</table>
<!-- Non-backward compatible changes to existing components -->

<p>
The following <b style=\"color:blue\">existing components</b>
have been <b style=\"color:blue\">improved</b> in a
<b style=\"color:blue\">non-backward compatible</b> way:
</p>
<table class=\"releaseTable\" summary=\"summary\" border=\"1\" cellspacing=0 cellpadding=2 style=\"border-collapse:collapse;\">

<tr><td colspan=\"2\"><b>Buildings.Fluid</b>
    </td>
</tr>
<tr><td valign=\"top\">Buildings.Fluid.Actuators.Valves.ThreeWayEqualPercentageLinear<br/>
                       Buildings.Fluid.Actuators.Valves.ThreeWayLinear<br/>
                       Buildings.Fluid.Actuators.Valves.TwoWayEqualPercentage<br/>
                       Buildings.Fluid.Actuators.Valves.TwoWayLinear<br/>
                       Buildings.Fluid.Actuators.Valves.TwoWayQuickOpening
    </td>
    <td valign=\"top\">Changed models to allow modeling of a fixed resistance that is
                       within the controlled flow leg. This allows in some cases
                       to avoid a nonlinear equation if a flow resistance is
                       in series to the valve.
                       This change required changing the parameter for the valve resistance
                       <code>dp_nominal</code> to <code>dpValve_nominal</code>,
                       and introducing the parameter
                       <code>dpFixed_nominal</code>, with <code>dpFixed_nominal=0</code>
                       as its default value.
                       Previous models that instantiate these components need to change the
                       assignment of <code>dp_nominal</code> to an assignment of
                       <code>dpValve_nominal</code>.
                       See also <a href=\"modelica://Buildings.Fluid.Actuators.UsersGuide\">
                       Buildings.Fluid.Actuators.UsersGuide</a>.
    </td>
</tr>

<tr><td colspan=\"2\"><b>Buildings.HeatTransfer</b>
    </td>
</tr>
<tr><td valign=\"top\">Buildings.HeatTransfer.Radiosity.OutdoorRadiosity<br/>
                       Buildings.HeatTransfer.Windows.ExteriorHeatTransfer
    </td>
    <td valign=\"top\">Changed model to use new implementation of
                       Buildings.HeatTransfer.Radiosity.OutdoorRadiosity.
                       This change leads to the use of the same equations for the radiative
                       heat transfer between window and ambient as is used for
                       the opaque constructions.
    </td>
</tr>
<tr><td colspan=\"2\"><b>Buildings.Controls</b>
    </td>
</tr>
<tr><td valign=\"top\">Buildings.Controls.SetPoints.OccupancySchedule
    </td>
    <td valign=\"top\">Changed model to fix a bug that caused the output of the block
                       to be incorrect when the simulation started
                       at a time different from zero.
                       When fixing this bug, the parameter <code>startTime</code> was removed,
                       and the parameter <code>endTime</code> was renamed to <code>period</code>.
                       The period always starts at <i>t=0</i> seconds.
    </td>
</tr>
</table>
<!-- Errors that have been fixed -->

<p>
The following <b style=\"color:red\">critical errors</b> have been fixed (i.e., errors
that can lead to wrong simulation results):
</p>
<table class=\"releaseTable\" summary=\"summary\" border=\"1\" cellspacing=0 cellpadding=2 style=\"border-collapse:collapse;\">
<tr><td colspan=\"2\"><b>Buildings.Controls</b>
    </td>
</tr>
<tr><td valign=\"top\">Buildings.Controls.SetPoints.OccupancySchedule
    </td>
    <td valign=\"top\">The output of the block was incorrect when the simulation started
                       at a time different from zero.
    </td>
</tr>
<tr><td colspan=\"2\"><b>Buildings.Fluid.HeatExchangers</b>
    </td>
</tr>
<tr><td valign=\"top\">Buildings.Fluid.HeatExchangers.DryCoilCounterFlow<br/>
                       Buildings.Fluid.HeatExchangers.WetCoilCounterFlow
    </td>
    <td valign=\"top\">Corrected error in assignment of <code>dp2_nominal</code>.
                       The previous assignment caused a pressure drop in all except one element,
                       instead of the opposite. This caused too high a flow resistance
                       of the heat exchanger.
    </td>
</tr>
</table>
<!-- Uncritical errors -->

<p>
The following <b style=\"color:red\">uncritical errors</b> have been fixed (i.e., errors
that do <b style=\"color:red\">not</b> lead to wrong simulation results, e.g.,
units are wrong or errors in documentation):
</p>
<table class=\"releaseTable\" summary=\"summary\" border=\"1\" cellspacing=0 cellpadding=2 style=\"border-collapse:collapse;\">
<tr><td colspan=\"2\"><b>Buildings.BoundaryConditions</b>
    </td>
</tr>
<tr><td valign=\"top\">Buildings.BoundaryConditions.SkyTemperature.BlackBody
    </td>
    <td valign=\"top\">Fixed error in BlackBody model that was causing a translation error when <code>calTSky</code> was set to <code>Buildings.BoundaryConditions.Types.SkyTemperatureCalculation.HorizontalRadiation</code>.
    </td>
</tr>
<tr><td colspan=\"2\"><b>Buildings.Fluid</b>
    </td>
</tr>
<tr><td valign=\"top\">Buildings.Fluid.Interfaces.TwoPortHeatMassExchanger
    </td>
    <td valign=\"top\">Fixed wrong class reference in information section.
    </td>
</tr>
<tr><td colspan=\"2\"><b>Buildings.Utilities</b>
    </td>
</tr>
<tr><td valign=\"top\">Buildings.Utilities.IO.BCVTB.Examples.MoistAir
    </td>
    <td valign=\"top\">Updated fan parameters, which were still for
                       version 0.12 of the Buildings library and hence caused
                       a translation error with version 1.0 or higher.
    </td>
</tr>
</table>
<!-- Github issues -->

<p>
The following
<a href=\"https://github.com/lbl-srg/modelica-buildings/issues\">issues</a>
have been fixed:
</p>
<table class=\"releaseTable\" summary=\"summary\" border=\"1\" cellspacing=0 cellpadding=2 style=\"border-collapse:collapse;\">
<tr><td colspan=\"2\"><b>Exterior longwave radiation exchange in window model</b>
    </td>
</tr>
<tr><td valign=\"top\"><a href=\"https://github.com/lbl-srg/modelica-buildings/issues/51\">&#35;51</a>
    </td>
    <td valign=\"top\">Changed model to use new implementation of
                       Buildings.HeatTransfer.Radiosity.OutdoorRadiosity.
                       This change leads to the use of the same equations for the radiative
                       heat transfer between window and ambient as is used for
                       the opaque constructions.
    </td>
</tr>
<tr><td valign=\"top\"><a href=\"https://github.com/lbl-srg/modelica-buildings/issues/53\">&#35;53</a>
    </td>
    <td valign=\"top\">Fixed bug in Buildings.Controls.SetPoints.OccupancySchedule that
                       led to wrong results when the simulation started at a time different from zero.
    </td>
</tr>
</table>

<p>
Note:
</p>
<ul>
<li>
The use of filters for actuator and flow machine input
signals changes the dynamic response of feedback control loops.
Therefore, control gains may need to be retuned.
See <a href=\"modelica://Buildings.Fluid.Actuators.UsersGuide\">
Buildings.Fluid.Actuators.UsersGuide</a>
and
<a href=\"modelica://Buildings.Fluid.Movers.UsersGuide\">
Buildings.Fluid.Movers.UsersGuide</a> for recommended control
gains and further details.
</li>
</ul>
</html>"));
  end Version_1_1_build1;

  class Version_1_0_build2 "Version 1.0 build 2"
    extends Modelica.Icons.ReleaseNotes;
     annotation (preferredView="info", Documentation(info="<html>
<p>
Version 1.0 build 2 has been released to correct model errors that
were present in version 1.0 build 1. Both versions are compatible.
In addition, version 1.0 build 2 contains improved documentation
of various example models.
<!-- New libraries -->
<!-- New components for existing libraries -->
<!-- Backward compatible changes -->
</p>

<p>
The following <b style=\"color:blue\">existing components</b>
have been <b style=\"color:blue\">improved</b> in a
<b style=\"color:blue\">backward compatible</b> way:
</p>
<table class=\"releaseTable\" summary=\"summary\" border=\"1\" cellspacing=0 cellpadding=2 style=\"border-collapse:collapse;\">
<tr><td colspan=\"2\"><b>Buildings.Controls</b>
    </td>
</tr>
<tr><td valign=\"top\">Buildings.Controls.Continuous<br/>
                       Buildings.Controls.Discrete<br/>
                       Buildings.Controls.SetPoints
    </td>
    <td valign=\"top\">Improved documentation of models and of examples.
    </td>
</tr>
<tr><td colspan=\"2\"><b>Buildings.Airflow.Multizone</b>
    </td>
</tr>
<tr><td valign=\"top\">Buildings.Airflow.Multizone.DoorDiscretizedOpen<br/>
                     Buildings.Airflow.Multizone.DoorDiscretizedOperable
    </td>
    <td valign=\"top\">Changed the computation of the discharge coefficient to use the
       nominal density instead of the actual density.
       Computing <code>sqrt(2/rho)</code> sometimes causes warnings from the solver,
       as it seems to try negative values for the density during iterative solutions.
    </td>
</tr>
<tr><td valign=\"top\">Buildings.Airflow.Multizone.Examples
    </td>
    <td valign=\"top\">Improved documentation of examples.
    </td>
</tr>
<tr><td colspan=\"2\"><b>Buildings.Examples.DualFanDualDuct</b>
    </td>
</tr>
<tr><td valign=\"top\">Buildings.Examples.DualFanDualDuct.Controls.RoomMixingBox
    </td>
    <td valign=\"top\">Improved control of minimum air flow rate to avoid overheating.
    </td>
</tr>
</table>

<!-- Non-backward compatbile changes to existing components -->
<!-- Errors that have been fixed -->
<p>
The following <b style=\"color:red\">critical errors</b> have been fixed (i.e., errors
that can lead to wrong simulation results):
</p>
<table class=\"releaseTable\" summary=\"summary\" border=\"1\" cellspacing=0 cellpadding=2 style=\"border-collapse:collapse;\">

<tr><td colspan=\"2\"><b>Buildings.HeatTransfer</b>
    </td>
</tr>
<tr><td valign=\"top\">Buildings.HeatTransfer.Convection.Exterior
    </td>
    <td valign=\"top\">Fixed error in assignment of wind-based convection coefficient.
                     The old implementation did not take into account the surface roughness.
    </td>
</tr>

<tr><td colspan=\"2\"><b>Buildings.Rooms</b>
    </td>
</tr>
<tr><td valign=\"top\">Buildings.Rooms.BaseClasses.SolarRadiationExchange
    </td>
    <td valign=\"top\">In the previous version, the radiative properties
     of the long-wave spectrum instead of the solar spectrum have been used
     to compute the distribution of the solar radiation among the surfaces
     inside the room.
    </td>
<tr><td valign=\"top\">Buildings.Rooms.BaseClasses.MixedAir
    </td>
    <td valign=\"top\">Added missing connect statement between window frame
     surface and window frame convection model. Prior to this bug fix,
     no convective heat transfer was computed between window frame and
     room air.
    </td>
<tr><td valign=\"top\">Buildings.Rooms.BaseClasses.HeatGain
    </td>
    <td valign=\"top\">Fixed bug that caused convective heat gains
     to be removed from the room instead of added to the room.
    </td>
</tr>
</table>
<!-- Uncritical errors -->
<!-- Github issues -->

<p>
The following
<a href=\"https://github.com/lbl-srg/modelica-buildings/issues\">issues</a>
have been fixed:
</p>
<table class=\"releaseTable\" summary=\"summary\" border=\"1\" cellspacing=0 cellpadding=2 style=\"border-collapse:collapse;\">
<tr><td colspan=\"2\"><b>Buildings.Fluid.HeatExchangers.Boreholes</b>
    </td>
</tr>
<tr><td valign=\"top\"><a href=\"https://github.com/lbl-srg/modelica-buildings/issues/45\">&#35;45</a>
    </td>
    <td valign=\"top\">Dymola 2012 FD01 hangs when simulating a borehole heat exchanger.
    This was caused by a wrong release of memory in <code>freeArray.c</code>.
    </td>
</tr>
<tr><td colspan=\"2\"><b>Buildings.Rooms</b>
    </td>
</tr>
<tr><td valign=\"top\"><a href=\"https://github.com/lbl-srg/modelica-buildings/issues/46\">&#35;46</a>
    </td>
    <td valign=\"top\">The convective internal heat gain has the wrong sign.
    </td>
</tr>

</table>
</html>"));
  end Version_1_0_build2;

  class Version_1_0_build1 "Version 1.0 build 1"
    extends Modelica.Icons.ReleaseNotes;
     annotation (preferredView="info", Documentation(info="<html>
<p>
Version 1.0 is the first official release of the <code>Buildings</code>
library.
Compared to the last pre-release, which is version 0.12, this version contains
new models as well as significant improvements to the model formulation
that leads to faster and more robust simulation. A detailed list of changes is shown below.
</p>
<p>
Version 1.0 is not backward compatible to version 0.12, i.e., models developed with
versions 0.12 will require some changes in their parameters to
work with version 1.0.
The conversion script
<a href=\"modelica://Buildings/Resources/Scripts/Dymola/ConvertBuildings_from_0.12_to_1.0.mos\">
Buildings/Resources/Scripts/Dymola/ConvertBuildings_from_0.12_to_1.0.mos</a> can help
in converting old models to this version of the library.
</p>
<p>
The following <b style=\"color:blue\">new libraries</b> have been added:
</p>
<table class=\"releaseTable\" summary=\"summary\" border=\"1\" cellspacing=0 cellpadding=2>
<tr><td valign=\"top\">Buildings.Fluid.HeatExchangers.Boreholes</td>
    <td valign=\"top\">
    This is a library with a model for a borehole heat exchanger.
    </td></tr>
</table>
<p>
The following <b style=\"color:blue\">new components</b> have been added
to <b style=\"color:blue\">existing</b> libraries:
</p>
<table class=\"releaseTable\" summary=\"summary\" border=\"1\" cellspacing=0 cellpadding=2 style=\"border-collapse:collapse;\">
<tr><td colspan=\"2\"><b>Buildings.Airflow.Multizone</b></td></tr>
<tr><td valign=\"top\">Buildings.Airflow.Multizone.BaseClasses.windPressureLowRise
                      </td>
    <td valign=\"top\">Added a function that computes wind pressure on the facade of low-rise buildings.
    </td> </tr>
<tr><td colspan=\"2\"><b>Buildings.Examples</b></td></tr>
<tr><td valign=\"top\">Buildings.Examples.ChillerPlant
                      </td>
    <td valign=\"top\">Added an example for a chilled water plant model.
    </td> </tr>
<tr><td colspan=\"2\"><b>Buildings.Fluid.Interfaces</b></td></tr>
<tr><td valign=\"top\">Buildings.Fluid.Interfaces.UsersGuide
                      </td>
    <td valign=\"top\">Added a user's guide that describes
                       the main functionality of all base classes.
    </td> </tr>
<tr><td colspan=\"2\"><b>Buildings.Fluid.Sources</b></td></tr>
<tr><td valign=\"top\">Buildings.Fluid.Sources.Outside_Cp<br/>
                       Buildings.Fluid.Sources.Outside_CpLowRise
                      </td>
    <td valign=\"top\">Added models to compute wind pressure on building
                       facades.
    </td> </tr>
<tr><td colspan=\"2\"><b>Buildings.HeatTransfer</b></td></tr>
<tr><td valign=\"top\">Buildings.HeatTransfer.Conductor
                      </td>
    <td valign=\"top\">Added a model for heat conduction in circular coordinates.
    </td> </tr>
<tr><td colspan=\"2\"><b>Buildings.Rooms.Examples</b></td></tr>
<tr><td valign=\"top\">Buildings.Rooms.Examples.BESTEST
                      </td>
    <td valign=\"top\">Added BESTEST validation models.
    </td> </tr>
<tr><td colspan=\"2\"><b>Buildings.Utilities.Math</b></td></tr>
<tr><td valign=\"top\">Buildings.Utilities.Math.Functions.cubicHermiteLinearExtrapolation<br/>
                       Buildings.Utilities.Math.Functions.splineDerivatives.
                      </td>
    <td valign=\"top\">Added functions for cubic hermite spline interpolation, with
                       option for monotone increasing (or decreasing) spline.
    </td> </tr>
</table>

<p>
The following <b style=\"color:blue\">existing components</b>
have been <b style=\"color:blue\">improved</b> in a
<b style=\"color:blue\">backward compatible</b> way:
</p>
<table class=\"releaseTable\" summary=\"summary\" border=\"1\" cellspacing=0 cellpadding=2 style=\"border-collapse:collapse;\">

<tr><td colspan=\"2\"><b>Buildings.Airflow.Multizone</b></td></tr>
<tr><td valign=\"top\">Buildings.Airflow.Multizone.BaseClasses.powerLaw</td>
    <td valign=\"top\">This function has been reimplemented to handle zero flow rate
                     in a more robust and more efficient way.
                     This change improves all components that model flow resistance in
                     the package Buildings.Airflow.Multizone.</td>
</tr>

<tr><td colspan=\"2\"><b>Buildings.BoundaryConditions.WeatherData</b></td></tr>
<tr><td valign=\"top\">Buildings.BoundaryConditions.WeatherData.ReaderTMY3</td>
    <td valign=\"top\">This model has now the option of using a constant value,
                     using the data from the weather file, or from an input connector for 7 variables,
                     including atmospheric pressure, relative humidity, dry bulb temperature,
                     global horizontal radiation, diffuse horizontal radiation,
                     wind direction and wind speed.</td>
</tr>

<tr><td colspan=\"2\"><b>Buildings.Fluid</b></td></tr>
<tr><td valign=\"top\">
                      Buildings.Fluid.Actuators.BaseClasses.PartialActuator<br/>
                      Buildings.Fluid.Actuators.BaseClasses.PartialDamperExponential<br/>
                      Buildings.Fluid.Actuators.BaseClasses.PartialTwoWayValve<br/>
                      Buildings.Fluid.BaseClasses.PartialResistance<br/>
                      Buildings.Fluid.BaseClasses.FlowModels.basicFlowFunction_dp<br/>
                      Buildings.Fluid.BaseClasses.FlowModels.basicFlowFunction_m_flow<br/>
                      Buildings.Fluid.Interfaces.StaticTwoPortHeatMassExchanger</td>
    <td valign=\"top\">The computation of the linearized flow resistance has been moved from
                     the functions to the model, i.e., into an equation section.
                     If the linear implementation is in a function body, then a symbolic processor
                     may not invert the equation. This can lead to systems of coupled equations in
                     cases where an explicit solution is possible.
                     In addition, the handling of zero flow rate has been improved for the nonlinear
                     pressure drop model.
                     These improvements affect all models in <code>Buildings.Fluid</code> that compute
                     flow resistance.</td>
</tr>

<tr><td colspan=\"2\"><b>Buildings.Fluid.HeatExchangers</b></td></tr>
<tr><td valign=\"top\">Buildings.Fluid.HeatExchangers.HeaterCoolerPrescribed</td>
    <td valign=\"top\">This model can now be configured as a steady-state or dynamic model.</td>
</tr>
<tr><td valign=\"top\">Buildings.Fluid.HeatExchangers.DryCoilCounterFlow<br/>
                     Buildings.Fluid.HeatExchangers.WetCoilCounterFlow<br/>
                     Buildings.Fluid.HeatExchangers.DryCoilDiscretized<br/>
                     Buildings.Fluid.HeatExchangers.WetCoilDiscretized</td>
    <td valign=\"top\">The implementation for handling zero flow rate, if the models
are used as steady-state models, have been improved.</td>
</tr>
<tr><td valign=\"top\">Buildings.Fluid.HeatExchangers.BaseClasses.ntu_epsilonZ</td>
    <td valign=\"top\">Changed implementation to use
                     <code>Modelica.Media.Common.OneNonLinearEquation</code> instead of
                     <code>Buildings.Utilities.Math.BaseClasses.OneNonLinearEquation</code>,
                     which was removed for this version of the library.
                     </td>
</tr>


<tr><td colspan=\"2\"><b>Buildings.Fluid.HeatExchangers.CoolingTowers</b></td></tr>
<tr><td valign=\"top\">Buildings.Fluid.HeatExchangers.CoolingTowers.YorkCalc<br/>
                     Buildings.Fluid.HeatExchangers.CoolingTowers.FixedApproach</td>
    <td valign=\"top\">
       These models are now based on a new base class <code>Buildings.Fluid.HeatExchangers.CoolingTowers.BaseClasses.CoolingTower</code>.
       This allows using the models as replaceable models without warning when checking the model.
    </td>
<tr><td valign=\"top\">Buildings.Fluid.HeatExchangers.CoolingTowers.YorkCalc</td>
    <td valign=\"top\">
       Changed implementation of performance curve to avoid division by zero.
    </td></tr>

<tr><td colspan=\"2\"><b>Buildings.Fluid.MassExchangers</b></td></tr>
<tr><td valign=\"top\">Buildings.Fluid.MassExchangers.HumidifierPrescribed</td>
    <td valign=\"top\">This model can now be configured as a steady-state or dynamic model.</td>
</tr>

<tr><td colspan=\"2\"><b>Buildings.Fluid.Sensors</b></td></tr>
<tr><td valign=\"top\">Buildings.Fluid.Sensors.*TwoPort</td>
    <td valign=\"top\">All sensors with two ports, except for the mass flow rate sensor,
                     have been revised to add sensor dynamics.
                     Adding sensor dynamics avoids numerical problems when mass flow
                     rates are close to zero and the sensor is configured to allow
                     flow reversal. See
                     <a href=\"modelica://Buildings.Fluid.Sensors.UsersGuide\">
                     Buildings.Fluid.Sensors.UsersGuide</a> for details.</td>
</tr>

<tr><td colspan=\"2\"><b>Buildings.Fluid.Storage</b></td></tr>
<tr><td valign=\"top\">Buildings.Fluid.Storage.Stratified<br/>
                     Buildings.Fluid.Storage.StratifiedEnhanced</td>
    <td valign=\"top\">Changed the implementation of the model <code>Buoyancy</code>
                     to make it differentiable in the temperatures.</td>
</tr>

<tr><td colspan=\"2\"><b>Buildings.Media</b></td></tr>
<tr><td valign=\"top\">Buildings.Media.Interfaces.PartialSimpleMedium<br/>
                     Buildings.Media.Interfaces.PartialSimpleIdealGasMedium</td>
    <td valign=\"top\">Moved the assignment of the <code>stateSelect</code> attribute for
                     the <code>BaseProperties</code> to the model
                     <code>Buildings.Fluid.MixingVolumes.MixingVolume</code>. This allows
                     to handle it differently for steady-state and dynamic models.</td>
</tr>

<tr><td colspan=\"2\"><b>Buildings.Utilities.Psychrometrics</b></td></tr>
<tr><td valign=\"top\">Buildings.Utilities.Psychrometrics.Functions.TDewPoi_pW</td>
    <td valign=\"top\">Changed implementation to use
                     <code>Modelica.Media.Common.OneNonLinearEquation</code> instead of
                     <code>Buildings.Utilities.Math.BaseClasses.OneNonLinearEquation</code>,
                     which was removed for this version of the library.
                     </td>
</tr>

</table>

<p>
The following <b style=\"color:blue\">existing components</b>
have been <b style=\"color:blue\">improved</b> in a
<b style=\"color:blue\">non-backward compatible</b> way:
</p>
<table class=\"releaseTable\" summary=\"summary\" border=\"1\" cellspacing=0 cellpadding=2 style=\"border-collapse:collapse;\">

<tr><td colspan=\"2\"><b>Buildings.Airflow.Multizone</b></td></tr>
<tr><td valign=\"top\">Buildings.Airflow.Multizone.MediumColumnDynamic</td>
    <td valign=\"top\">The implementation has been changed to better handle mass flow rates
near zero flow.
This required the introduction of a new parameter <code>m_flow_nominal</code>
that is used for the regularization near zero mass flow rate.</td></tr>

<tr><td colspan=\"2\"><b>Buildings.Fluid</b></td></tr>
<tr><td valign=\"top\">Buildings.Fluid.Storage.Examples.Stratified<br/>
                     Buildings.Fluid.MixingVolumes</td>
    <td valign=\"top\">
                     Removed the parameters <code>use_T_start</code> and <code>h_start</code>,
                     as <code>T_start</code> is more convenient to use than <code>h_start</code>
                     for building simulation.
                     </td>
</tr>

<tr><td colspan=\"2\"><b>Buildings.Fluid.Boilers</b></td></tr>
<tr><td valign=\"top\">Buildings.Fluid.Boilers.BoilerPolynomial</td>
    <td valign=\"top\">The parameter <code>dT_nominal</code> has been removed
as it can be computed from the parameter <code>m_flow_nominal</code>.
This change was needed to avoid a non-literal value for the nominal
attribute for the mass flow rate in the pressure drop model.</td>
</tr>

<tr><td colspan=\"2\"><b>Buildings.Fluid.MixingVolumes</b></td></tr>
<tr><td valign=\"top\">Buildings.Fluid.MixingVolumes.MixingVolume<br/>
                     Buildings.Fluid.MixingVolumes.MixingVolumeDryAir<br/>
                     Buildings.Fluid.MixingVolumes.MixingVolumeMoistAir</td>
    <td valign=\"top\">The implementation has been changed to better handle mass flow rates
near zero flow if the components have exactly two fluid ports connected.
This required the introduction of a new parameter <code>m_flow_nominal</code>
that is used for the regularization near zero mass flow rate.</td>
</tr>

<tr><td colspan=\"2\"><b>Buildings.Fluid.Movers</b></td></tr>
<tr><td valign=\"top\">Buildings.Fluid.Movers.FlowMachine_y<br/>
                     Buildings.Fluid.Movers.FlowMachine_Nrpm<br/>
                     Buildings.Fluid.Movers.FlowMachine_dp<br/>
                     Buildings.Fluid.Movers.FlowMachine_m_flow</td>
    <td valign=\"top\">
                     The performance data are now defined through records and not
                     through replaceable functions. The performance data now needs to be
                     declared in the form<pre>
 pressure(V_flow_nominal={0,V_flow_nominal,2*V_flow_nominal},
          dp_nominal={2*dp_nominal,dp_nominal,0})</pre>
                     where <code>pressure</code> is an instance of a record. A similar declaration is
                     used for power and efficiency.
                     <br/>
                     The parameter m_flow_nominal has been removed from
                     FlowMachine_y and FlowMachine_Nrpm.
                                <br/>
                     The parameter m_flow_max has been replaced by m_flow_nominal in
                     FlowMachine_m_flow.
                                <br/>
                     The implementation of the pressure drop computation as a function
                     of speed and volume flow rate has been revised to avoid a singularity
                     near zero volume flow rate and zero speed.<br/>
                     The implementation has also been simplified to avoid using two different flow paths
                     if the models are configured for steady-state or dynamic simulation.</td></tr>



<tr><td colspan=\"2\"><b>Buildings.Fluid.Interfaces</b></td></tr>
<tr><td valign=\"top\">Buildings.Fluid.Interfaces.FourPortHeatMassExchanger<br/>
                     Buildings.Fluid.Interfaces.PartialDynamicStaticFourPortHeatMassExchanger<br/>
                     Buildings.Fluid.Interfaces.TwoPortHeatMassExchanger<br/>
                     Buildings.Fluid.Interfaces.PartialDynamicStaticTwoPortHeatMassExchanger<br/>
                     Buildings.Fluid.Interfaces.ConservationEquation</td>
    <td valign=\"top\">The implementation has been changed to better handle mass flow rates
near zero flow if the components have exactly two fluid ports connected.</td>
</tr>


<tr><td colspan=\"2\"><b>Buildings.Fluid.Sensors</b></td></tr>
<tr><td valign=\"top\">Buildings.Fluid.Sensors.TemperatureTwoPortDynamic</td>
    <td valign=\"top\">This model has been deleted since the sensor
                     <a href=\"modelica://Buildings.Fluid.Sensors.TemperatureTwoPort\">
                     Buildings.Fluid.Sensors.TemperatureTwoPort</a> has been revised
                     and can now also be used as a dynamic model of a sensor.</td>
</tr>

<tr><td colspan=\"2\"><b>Buildings.Fluid.Interfaces</b></td></tr>
<tr><td valign=\"top\">Buildings.Fluid.Interfaces.PartialStaticTwoPortInterface</td>
    <td valign=\"top\">Renamed to Buildings.Fluid.Interfaces.PartialTwoPortInterface</td>
<tr><td valign=\"top\">Buildings.Fluid.Interfaces.PartialStaticStaticTwoPortHeatMassExchanger</td>
    <td valign=\"top\">Renamed to Buildings.Fluid.Interfaces.StaticTwoPortHeatMassExchanger</td>
<tr><td valign=\"top\">Buildings.Fluid.Interfaces.PartialTwoPortHeatMassExchanger</td>
    <td valign=\"top\">Renamed to Buildings.Fluid.Interfaces.TwoPortHeatMassExchanger</td>
<tr><td valign=\"top\">Buildings.Fluid.Interfaces.PartialFourPort</td>
    <td valign=\"top\">Renamed to Buildings.Fluid.Interfaces.FourPort</td>
<tr><td valign=\"top\">Buildings.Fluid.Interfaces.PartialStaticStaticFourPortHeatMassExchanger</td>
    <td valign=\"top\">Renamed to Buildings.Fluid.Interfaces.StaticFourPortHeatMassExchanger</td>
<tr><td valign=\"top\">Buildings.Fluid.Interfaces.PartialStaticFourPortInterface</td>
    <td valign=\"top\">Renamed to Buildings.Fluid.Interfaces.PartialFourPortInterface</td>
<tr><td valign=\"top\">Buildings.Fluid.Interfaces.PartialFourPortHeatMassExchanger</td>
    <td valign=\"top\">Renamed to Buildings.Fluid.Interfaces.FourPortHeatMassExchanger</td>
</tr>

<tr><td colspan=\"2\"><b>Buildings.Utilities.Math</b></td></tr>
<tr><td valign=\"top\">Buildings.Utilities.Math.BaseClasses.OneNonLinearEquation</td>
    <td valign=\"top\">This package has been removed, and all functions have been
                       revised to use Modelica.Media.Common.OneNonLinearEquation.</td>
</tr>

<tr><td colspan=\"2\"><b>Buildings.Utilities.Reports</b></td></tr>
<tr><td valign=\"top\">Buildings.Utilities.Reports.Printer<br/>
                     Buildings.Utilities.Reports.printRealArray</td>
    <td valign=\"top\">Changed parameter <code>precision</code> to <code>significantDigits</code> and
                     <code>minimumWidth</code> to <code>minimumLength</code>
                     to use the same terminology as the Modelica Standard Library.</td>
</tr>

</table>

<p>
The following <b style=\"color:red\">critical errors</b> have been fixed (i.e., errors
that can lead to wrong simulation results):
</p>
<table class=\"releaseTable\" summary=\"summary\" border=\"1\" cellspacing=0 cellpadding=2 style=\"border-collapse:collapse;\">


<tr><td colspan=\"2\"><b>Buildings.BoundaryConditions</b></td></tr>
<tr><td valign=\"top\">Buildings.BoundaryConditions.SkyTemperature.BlackBody</td>
    <td valign=\"top\">Fixed error in <code>if-then</code> statement that led to
                       a selection of the wrong branch to compute the sky temperature.</td></tr>
<tr><td colspan=\"2\"><b>Buildings.Media</b></td></tr>
<tr><td valign=\"top\">Buildings.Media.PartialSimpleMedium<br/>
                       Buildings.Media.GasesConstantDensity.SimpleAir</td>
    <td valign=\"top\">Fixed error in assignment of <code>singleState</code> parameter.
                       This change can lead to different initial conditions if the density of
                       water is modeled as a function of pressure, or if the
                       medium model Buildings.Media.GasesConstantDensity.SimpleAir is used.</td></tr>

<tr><td valign=\"top\">Buildings.Media.GasesConstantDensity<br/>
                       Buildings.Media.GasesConstantDensity.MoistAir<br/>
                       Buildings.Media.GasesConstantDensity.MoistAirUnsaturated<br/>
                       Buildings.Media.GasesConstantDensity.SimpleAir</td>
    <td valign=\"top\">Fixed error in the function <code>density</code> which returned a non-constant density,
                     and added a call to <code>ModelicaError(...)</code> in <code>setState_dTX</code> since this
                     function cannot assign the medium pressure based on the density (as density is a constant
                     in this model).
</td></tr>

<tr><td valign=\"top\">Buildings.Media.Interfaces.PartialSimpleIdealGasMedium</td>
    <td valign=\"top\">Updated package with a new copy from the Modelica Standard Library, since
                     the Modelica Standard Library fixed a bug in computing the internal energy of the medium.
                     This bug led to very fast temperature transients at the start of the simulation.
</td></tr>

<tr><td valign=\"top\">Buildings.Media.Interfaces.PartialSimpleMedium</td>
    <td valign=\"top\">Fixed bug in function density, which always returned <code>d_const</code>,
                       regardless of the value of <code>constantDensity</code>.
</td></tr>

<tr><td valign=\"top\">Buildings.Media.GasesPTDecoupled</td>
    <td valign=\"top\">Fixed bug in <code>u=h-R*T</code>, which is only valid for ideal gases.
                       For this medium, the function is <code>u=h-pStd/dStp</code>.
</td></tr>

<tr><td valign=\"top\">Buildings.Media.GasesConstantDensity</td>
    <td valign=\"top\">Fixed bug in <code>u=h-R*T</code>, which is only valid for ideal gases.
                       For this medium, the function is <code>u=h-p/dStp</code>.
</td></tr>

<tr><td colspan=\"2\"><b>Buildings.Rooms</b></td></tr>
<tr><td valign=\"top\">Buildings.Rooms.MixedAir<br/>
                     Buildings.Rooms.BaseClasses.ExteriorBoundaryConditions</td>
    <td valign=\"top\">Fixed bug (<a href=\"https://github.com/lbl-srg/modelica-buildings/issues/35\">issue 35</a>)
                     that leads to the wrong solar heat gain for
                     roofs and for floors. Prior to this bug fix, the outside facing surface
                     of a ceiling received solar irradiation as if it were a floor
                     and vice versa.</td></tr>
<tr><td valign=\"top\">Buildings.Rooms.MixedAir<br/>
                     Buildings.Rooms.BaseClasses.ExteriorBoundaryConditionsWithWindow</td>
    <td valign=\"top\">Fixed bug (<a href=\"https://github.com/lbl-srg/modelica-buildings/issues/36\">issue 36</a>)
                     that leads to too high a surface temperature of the window frame when
                     it receives solar radiation. The previous version did not compute
                     the infrared radiation exchange between the
                     window frame and the sky.</td></tr>

</table>

<p>
The following <b style=\"color:red\">uncritical errors</b> have been fixed (i.e., errors
that do <b style=\"color:red\">not</b> lead to wrong simulation results, but, e.g.,
units are wrong or errors in documentation):
</p>
<table class=\"releaseTable\" summary=\"summary\" border=\"1\" cellspacing=0 cellpadding=2 style=\"border-collapse:collapse;\">
<tr><td colspan=\"2\"><b>Buildings.BoundaryConditions</b></td></tr>
<tr><td valign=\"top\">Buildings.BoundaryConditions.WeatherData.BaseClasses.ConvertRadiation</td>
    <td>Corrected wrong unit label.
    </td>
</tr>
</table>

<p>
The following
<a href=\"https://github.com/lbl-srg/modelica-buildings/issues\">issues</a>
have been fixed:
</p>
<table summary=\"summary\" border=\"1\" cellspacing=0 cellpadding=2 style=\"border-collapse:collapse;\">
<tr><td colspan=\"2\"><b>Buildings.BoundaryConditions</b></td></tr>
<tr><td valign=\"top\">
    <a href=\"https://github.com/lbl-srg/modelica-buildings/issues/8\">&#35;8</a></td>
    <td valign=\"top\">
         Add switches for new data.
    </td>
</tr>
<tr><td valign=\"top\">
    <a href=\"https://github.com/lbl-srg/modelica-buildings/issues/19\">&#35;19</a></td>
    <td valign=\"top\">
         Shift the time for the radiation data 30 min forth and output the local civil time in the data reader.
    </td>
</tr>
<tr><td valign=\"top\">
    <a href=\"https://github.com/lbl-srg/modelica-buildings/issues/41\">&#35;41</a></td>
    <td valign=\"top\">
       Using when-then sentences to reduce CPU time.
    </td>
</tr>
<tr><td valign=\"top\">
    <a href=\"https://github.com/lbl-srg/modelica-buildings/issues/43\">&#35;43</a></td>
    <td valign=\"top\">
         Add a ConvertRadiation to convert the unit of radiation from TMY3.
    </td>
</tr>
<tr><td colspan=\"2\"><b>Buildings.Fluid</b></td></tr>
<tr><td valign=\"top\">
    <a href=\"https://github.com/lbl-srg/modelica-buildings/issues/28\">&#35;28</a></td>
    <td valign=\"top\">
         Move scripts to Buildings\\Resources\\Scripts\\Dymola.
    </td>
</tr>

<tr><td colspan=\"2\"><b>Buildings.HeatTransfer</b></td></tr>
<tr><td valign=\"top\">
    <a href=\"https://github.com/lbl-srg/modelica-buildings/issues/18\">&#35;18</a></td>
    <td valign=\"top\">
         Add a smooth interpolation function to avoid the event.
    </td>
</tr>

<tr><td colspan=\"2\"><b>Buildings.Media</b></td></tr>
<tr><td valign=\"top\">
    <a href=\"https://github.com/lbl-srg/modelica-buildings/issues/30\">&#35;30</a></td>
    <td valign=\"top\">
         Removed non-required structurally incomplete annotation.
    </td>
</tr>

<tr><td colspan=\"2\"><b>Buildings.Rooms</b></td></tr>
<tr><td valign=\"top\">
    <a href=\"https://github.com/lbl-srg/modelica-buildings/issues/35\">&#35;35</a></td>
    <td valign=\"top\">
         Wrong surface tilt for radiation at exterior surfaces of floors and ceilings.
    </td>
</tr>
<tr><td valign=\"top\">
    <a href=\"https://github.com/lbl-srg/modelica-buildings/issues/36\">&#35;36</a></td>
    <td valign=\"top\">
         High window frame temperatures.
    </td>
</tr>
</table>

<p>
Note:
</p>
<ul>
<li>
The version number scheme has been changed. It is now identical to the one used by the Modelica Standard Library.
Versions are identified with two numbers <code>x.y</code> and a build number. The first official
release of each version has the build number <code>1</code>. For each released bug fix,
the build number is incremented.
See
<a href=\"modelica://Modelica.UsersGuide.ReleaseNotes.VersionManagement\">
Modelica.UsersGuide.ReleaseNotes.VersionManagement</a> for details.
</li>
<li>
To allow adding scripts for multiple simulation environments,
all scripts have been moved to the directory <code>Buildings/Resources/Scripts/Dymola</code> and the annotation that
generates the entry in the <code>Command</code> pull down menu has been changed to
<code>__Dymola_Commands(file=...</code>
</li>
</ul>
</html>"));
  end Version_1_0_build1;

  class Version_0_12_0 "Version 0.12.0"
    extends Modelica.Icons.ReleaseNotes;
  annotation (preferredView="info", Documentation(info="<html>
<p>
<b>Note:</b> The packages whose name ends with <code>Beta</code>
are still being validated.
</p>
<p>
The following <b style=\"color:red\">critical error</b> has been fixed (i.e. error
that can lead to wrong simulation results):
</p>

<table class=\"releaseTable\" summary=\"summary\" border=\"1\" cellspacing=0 cellpadding=2 style=\"border-collapse:collapse;\">
  <tr><td colspan=\"2\"><b>Buildings.Rooms</b></td></tr>
  <tr><td valign=\"top\"><a href=\"modelica://Buildings.Rooms.BaseClasses.InfraredRadiationExchange\">
  Buildings.Rooms.BaseClasses.InfraredRadiationExchange</a></td>
      <td valign=\"top\">The model <code>Buildings.Rooms.BaseClasses.InfraredRadiationExchange</code>
      had an error in the view factor approximation.
      The error caused too much radiosity to flow from large to small surfaces because the law of reciprocity
      for view factors was not satisfied. This led to low surface temperatures if a surface had a large area
      compared to other surfaces.
      The bug has been fixed by rewriting the view factor calculation.
      </td>
  </tr>
</table>

<p>
The following improvements and additions have been made:
</p>
<ul>
<li>
Updated library to Modelica 3.2.
</li>
<li>
Added <code>homotopy</code> operator.
</li>
<li>
Restructured package <a href=\"modelica://Buildings.HeatTransfer\">
Buildings.HeatTransfer</a>.
</li>
<li>
Rewrote the models in <a href=\"modelica://Buildings.Fluid.Actuators\">
Buildings.Fluid.Actuators</a> to avoid having the flow coefficient
<code>k</code> as an algebraic variable.
This increases robustness.
</li>
<li>
Rewrote energy, species and trace substance balance in
<a href=\"modelica://Buildings.Fluid.Interfaces.StaticTwoPortHeatMassExchanger\">
Buildings.Fluid.Interfaces.StaticTwoPortHeatMassExchanger</a>
to better handle zero mass flow rate.
</li>
<li>
Implemented functions <code>enthalpyOfCondensingGas</code> and <code>saturationPressure</code>
in single substance media
to allow use of the room model with media that do not contain water vapor.
</li>
<li>
Revised <a href=\"modelica://Buildings.Fluid.Sources.Outside\">
Buildings.Fluid.Sources.Outside</a>
to allow use of the room model with media that do not contain water vapor.
</li>
</ul>
</html>"));
  end Version_0_12_0;

  class Version_0_11_0 "Version 0.11.0"
    extends Modelica.Icons.ReleaseNotes;
  annotation (preferredView="info", Documentation(info="<html>
<p>
<b>Note:</b> The packages whose name ends with <code>Beta</code>
are still being validated.
</p>

<ul>
<li>
Added the package
<a href=\"modelica://Buildings.Rooms\">
Buildings.Rooms</a> to compute heat transfer in rooms
and through the building envelope.
Multiple instances of these models can be connected to create
a multi-zone building model.
</li>
<li>
Added the package
<a href=\"modelica://Buildings.HeatTransfer.Windows\">
Buildings.HeatTransfer.Windows</a>
to compute heat transfer (solar radiation, infrared radiation,
convection and conduction) through glazing systems.
</li>
<li>
In package
<a href=\"modelica://Buildings.Fluid.Chillers\">
Buildings.Fluid.Chillers</a>, added the chiller models
<a href=\"modelica://Buildings.Fluid.Chillers.ElectricReformulatedEIR\">
Buildings.Fluid.Chillers.ElectricReformulatedEIR</a>
and
<a href=\"modelica://Buildings.Fluid.Chillers.ElectricEIR\">
Buildings.Fluid.Cphillers.ElectricEIR</a>, and added
the package
<a href=\"modelica://Buildings.Fluid.Chillers.Data\">
Buildings.Fluid.Chillers.Data</a>
that contains data sets of chiller performance data.
</li>
<li>
Added package
<a href=\"modelica://Buildings.BoundaryConditions\">
Buildings.BoundaryConditions</a>
with models to compute boundary conditions, such as
solar irradiation and sky temperature.
</li>
<li>
Added package
<a href=\"modelica://Buildings.Utilities.IO.WeatherData\">
Buildings.Utilities.IO.WeatherData</a>
with models to read weather data in the TMY3 format.
</li>
<li>
Revised the package
<a href=\"modelica://Buildings.Fluid.Sensors\">Buildings.Fluid.Sensors</a>.
</li>
<li>
Revised the package
<a href=\"modelica://Buildings.Fluid.HeatExchangers.CoolingTowers\">
Buildings.Fluid.HeatExchangers.CoolingTowers</a>.
</li>
<li>
In
<a href=\"modelica://Buildings.Fluid.Interfaces.StaticTwoPortHeatMassExchanger\">
Buildings.Fluid.Interfaces.StaticFourPortHeatMassExchanger</a>
and
<a href=\"modelica://Buildings.Fluid.Interfaces.StaticTwoPortHeatMassExchanger\">
Buildings.Fluid.Interfaces.StaticFourPortHeatMassExchanger</a>,
fixed bug in energy and moisture balance that affected results if a component
adds or removes moisture to the air stream.
In the old implementation, the enthalpy and species
outflow at <code>port_b</code> was multiplied with the mass flow rate at
<code>port_a</code>. The old implementation led to small errors that were proportional
to the amount of moisture change. For example, if the moisture added by the component
was <code>0.005 kg/kg</code>, then the error was <code>0.5%</code>.
Also, the results for forward flow and reverse flow differed by this amount.
With the new implementation, the energy and moisture balance is exact.
</li>
<li>
In
<a href=\"modelica://Buildings.Fluid.Interfaces.ConservationEquation\">
Buildings.Fluid.Interfaces.ConservationEquation</a> and in
<a href=\"modelica://Buildings.Media.Interfaces.PartialSimpleMedium\">
Buildings.Media.Interfaces.PartialSimpleMedium</a>, set
nominal attribute for medium to provide consistent normalization.
Without this change, Dymola 7.4 uses different values for the nominal attribute
based on the value of <code>Advanced.OutputModelicaCodeWithJacobians=true/false;</code>
in the model
<a href=\"modelica://Buildings.Examples.HydronicHeating\">
Buildings.Examples.HydronicHeating</a>.
</li>
<li>
Fixed bug in energy balance of
<a href=\"modelica://Buildings.Fluid.Chillers.Carnot\">
Buildings.Fluid.Chillers.Carnot</a>.
</li>
<li>
Fixed bug in efficiency curves in package
<a href=\"modelica://Buildings.Fluid.Movers.BaseClasses.Characteristics\">
Buildings.Fluid.Movers.BaseClasses.Characteristics</a>.
</li>
</ul>
</html>"));
  end Version_0_11_0;

  class Version_0_10_0 "Version 0.10.0"
    extends Modelica.Icons.ReleaseNotes;
  annotation (preferredView="info", Documentation(info=
                   "<html>
<ul>
<li>
Added package
<a href=\"modelica://Buildings.Airflow.Multizone\">
Buildings.Airflow.Multizone</a>
with models for multizone airflow and contaminant transport.
</li>
<li>
Added the model
<a href=\"modelica://Buildings.Utilities.Comfort.Fanger\">
Buildings.Utilities.Comfort.Fanger</a>
for thermal comfort calculations.
</li>
<li>
Rewrote
<a href=\"modelica://Buildings.Fluid.Storage.BaseClasses.ThirdOrderStratifier\">
Buildings.Fluid.Storage.BaseClasses.ThirdOrderStratifier</a>, which is used in
<a href=\"modelica://Buildings.Fluid.Storage.StratifiedEnhanced\">
Buildings.Fluid.Storage.StratifiedEnhanced</a>,
to avoid state events when the flow reverses.
This leads to faster and more robust simulation.
</li>
<li>
In models of package
<a href=\"modelica://Buildings.Fluid.MixingVolumes\">
Buildings.Fluid.MixingVolumes</a>,
added nominal value for <code>mC</code> to avoid wrong trajectory
when concentration is around 1E-7.
See also <a href=\"https://trac.modelica.org/Modelica/ticket/393\">
https://trac.modelica.org/Modelica/ticket/393</a>.
</li>
<li>
Fixed bug in fan and pump models that led to too small an enthalpy
increase across the flow device.
</li>
<li>
In model <a href=\"modelica://Buildings.Fluid.Movers.FlowMachine_dp\">
Buildings.Fluid.Movers.FlowMachine_dp</a>,
changed <code>assert(dp_in >= 0, ...)</code> to <code>assert(dp_in >= -0.1, ...)</code>.
The former implementation triggered the assert if <code>dp_in</code> was solved for
in a nonlinear equation since the solution can be slightly negative while still being
within the solver tolerance.
</li>
<li>
Added model
<a href=\"modelica://Buildings.Controls.SetPoints.Table\">
Buildings.Controls.SetPoints.Table</a>
that allows the specification of a floating setpoint using a table of values.
</li>
<li>
Revised model
<a href=\"modelica://Buildings.Fluid.HeatExchangers.Radiators.RadiatorEN442_2\">
Buildings.Fluid.HeatExchangers.Radiators.RadiatorEN442_2</a>.
The new version has exactly the same nominal power during the simulation as specified
by the parameters. This also required a change in the parameters.
</li>
</ul>
</html>"));
  end Version_0_10_0;

  class Version_0_9_1 "Version 0.9.1"
    extends Modelica.Icons.ReleaseNotes;
  annotation (preferredView="info", Documentation(info="<html>
<p>
The following <b style=\"color:red\">critical error</b> has been fixed (i.e. error
that can lead to wrong simulation results):
</p>

<table class=\"releaseTable\" summary=\"summary\" border=\"1\" cellspacing=0 cellpadding=2 style=\"border-collapse:collapse;\">
  <tr><td colspan=\"2\"><b>Buildings.Fluid.Storage.</b></td></tr>
  <tr><td valign=\"top\"><a href=\"modelica://Buildings.Fluid.Storage.StratifiedEnhanced\">
  Buildings.Fluid.Storage.StratifiedEnhanced</a></td>
      <td valign=\"top\">The model <code>Buildings.Fluid.Storage.BaseClasses.Stratifier</code>
      had a sign error that lead to a wrong energy balance.
      The model that was affected by this error is
      <a href=\"modelica://Buildings.Fluid.Storage.StratifiedEnhanced\">
      Buildings.Fluid.Storage.StratifiedEnhanced</a>.
      The model
      <a href=\"modelica://Buildings.Fluid.Storage.Stratified\">
      Buildings.Fluid.Storage.Stratified</a> was not affected.<br/>
      The bug has been fixed by using the newly introduced model
      <a href=\"modelica://Buildings.Fluid.Storage.BaseClasses.ThirdOrderStratifier\">
        Buildings.Fluid.Storage.BaseClasses.ThirdOrderStratifier</a>. This model
      uses a third-order upwind scheme to reduce the numerical dissipation instead of the
      correction term that was used in <code>Buildings.Fluid.Storage.BaseClasses.Stratifier</code>.
      The model <code>Buildings.Fluid.Storage.BaseClasses.Stratifier</code> has been removed since it
      also led to significant overshoot in temperatures when the stratification was pronounced.
      </td>
  </tr>
</table>
</html>"));
  end Version_0_9_1;

  class Version_0_9_0 "Version 0.9.0"
    extends Modelica.Icons.ReleaseNotes;
  annotation (preferredView="info", Documentation(info=
                   "<html>
<ul>
<li>
Added the following heat exchanger models
<ul>
<li>
<a href=\"modelica://Buildings.Fluid.HeatExchangers.DryEffectivenessNTU\">
Buildings.Fluid.HeatExchangers.DryEffectivenessNTU</a>
for a sensible heat exchanger that uses the <code>epsilon-NTU</code>
relations to compute the heat transfer.
</li>
<li>
<a href=\"modelica://Buildings.Fluid.HeatExchangers.DryCoilCounterFlow\">
Buildings.Fluid.HeatExchangers.DryCoilCounterFlow</a> and
<a href=\"modelica://Buildings.Fluid.HeatExchangers.WetCoilCounterFlow\">
Buildings.Fluid.HeatExchangers.WetCoilCounterFlow</a>
to model a coil without and with water vapor condensation. These models
approximate the coil as a counterflow heat exchanger.
</li>
</ul>
<li>
Revised air damper
<a href=\"modelica://Buildings.Fluid.Actuators.BaseClasses.exponentialDamper\">
Buildings.Fluid.Actuators.BaseClasses.exponentialDamper</a>.
The new implementation avoids warnings and leads to faster convergence
since the solver does not attempt anymore to solve for a variable that
needs to be strictly positive.
</li>
<li>
Revised package
<a href=\"modelica://Buildings.Fluid.Movers\">
Buildings.Fluid.Movers</a>
to allow zero flow for some pump or fan models.
If the input to the model is the control signal <code>y</code>, then
the flow is equal to zero if <code>y=0</code>. This change required rewriting
the package to avoid division by the rotational speed.
</li>
<li>
Revised package
<a href=\"modelica://Buildings.HeatTransfer\">
Buildings.HeatTransfer</a>
to include a model for a multi-layer construction, and to
allow individual material layers to be computed steady-state or
transient.
</li>
<li>
In package  <a href=\"modelica://Buildings.Fluid\">
Buildings.Fluid</a>, changed models so that
if the parameter <code>dp_nominal</code> is set to zero,
then the pressure drop equation is removed. This allows, for example,
to model a heating and a cooling coil in series, and lump there pressure drops
into a single element, thereby reducing the dimension of the nonlinear system
of equations.
</li>
<li>
Added model <a href=\"modelica://Buildings.Controls.Continuous.LimPID\">
Buildings.Controls.Continuous.LimPID</a>, which is identical to
<a href=\"modelica://Modelica.Blocks.Continuous.LimPID\">
Modelica.Blocks.Continuous.LimPID</a>, except that it
allows reverse control action. This simplifies use of the controller
for cooling applications.
</li>
<li>
Added model <a href=\"modelica://Buildings.Fluid.Actuators.Dampers.MixingBox\">
Buildings.Fluid.Actuators.Dampers.MixingBox</a> for an outside air
mixing box with air dampers.
</li>
<li>
Changed implementation of flow resistance in
<a href=\"modelica://Buildings.Fluid.Actuators.Dampers.MixingBoxMinimumFlow\">
Buildings.Fluid.Actuators.Dampers.MixingBoxMinimumFlow</a>. Instead of using a
fixed resistance and a damper model in series, only one model is used
that internally adds these two resistances. This leads to smaller systems
of nonlinear equations.
</li>
<li>
Changed
<a href=\"modelica://Buildings.Media.PerfectGases.MoistAir.T_phX\">
Buildings.Media.PerfectGases.MoistAir.T_phX</a> (and by inheritance all
other moist air medium models) to first compute <code>T</code>
in closed form assuming no saturation. Then, a check is done to determine
whether the state is in the fog region. If the state is in the fog region,
then <code>Internal.solve</code> is called. This new implementation
can lead to significantly shorter computing
time in models that frequently call <code>T_phX</code>.
<li>
Added package
<a href=\"modelica://Buildings.Media.GasesConstantDensity\">
Buildings.Media.GasesConstantDensity</a> which contains medium models
for dry air and moist air.
The use of a constant density avoids having pressure as a state variable in mixing volumes. Hence, fast transients
introduced by a change in pressure are avoided.
The drawback is that the dimensionality of the coupled
nonlinear equation system is typically larger for flow
networks.
</li>
<li>
In
<a href=\"modelica://Buildings.Fluid.Actuators.BaseClasses.PartialDamperExponential\">
Buildings.Fluid.Actuators.BaseClasses.PartialDamperExponential</a>,
added default value for parameter <code>A</code> to avoid compilation error
if the parameter is disabled but not specified.
</li>
<li>
Simplified the mixing volumes in
<a href=\"modelica://Buildings.Fluid.MixingVolumes\">
Buildings.Fluid.MixingVolumes</a> by removing the port velocity,
pressure drop and height.
</li>
</ul>
</html>"));
  end Version_0_9_0;

  class Version_0_8_0 "Version 0.8.0"
    extends Modelica.Icons.ReleaseNotes;
              annotation (preferredView="info", Documentation(info=
                   "<html>
<ul>
<li>
In
<a href=\"modelica://Buildings.Fluid.Interfaces.ConservationEquation\">
Buildings.Fluid.Interfaces.ConservationEquation</a>,
added to <code>Medium.BaseProperties</code> the initialization
<code>X(start=X_start[1:Medium.nX])</code>. Previously, the initialization
was only done for <code>Xi</code> but not for <code>X</code>, which caused the
medium to be initialized to <code>reference_X</code>, ignoring the value of <code>X_start</code>.
</li>
<li>
Renamed <code>Buildings.Media.PerfectGases.MoistAirNonSaturated</code>
to
<a href=\"modelica://Buildings.Media.PerfectGases.MoistAirUnsaturated\">
Buildings.Media.PerfectGases.MoistAirUnsaturated</a>
and <code>Buildings.Media.GasesPTDecoupled.MoistAirNoLiquid</code>
to
<a href=\"modelica://Buildings.Media.GasesPTDecoupled.MoistAirUnsaturated\">
Buildings.Media.GasesPTDecoupled.MoistAirUnsaturated</a>,
and added <code>assert</code> statements if saturation occurs.
</li>
<li>
Added regularizaation near zero flow to
<a href=\"modelica://Buildings.Fluid.HeatExchangers.ConstantEffectiveness\">
Buildings.Fluid.HeatExchangers.ConstantEffectiveness</a>
and
<a href=\"modelica://Buildings.Fluid.MassExchangers.ConstantEffectiveness\">
Buildings.Fluid.MassExchangers.ConstantEffectiveness</a>.
</li>
<li>
Fixed bug regarding temperature offset in
<a href=\"modelica://Buildings.Media.PerfectGases.MoistAirUnsaturated.T_phX\">
Buildings.Media.PerfectGases.MoistAirUnsaturated.T_phX</a>.
</li>
<li>
Added implementation of function
<a href=\"modelica://Buildings.Media.GasesPTDecoupled.MoistAirUnsaturated.enthalpyOfNonCondensingGas\">
Buildings.Media.GasesPTDecoupled.MoistAirUnsaturated.enthalpyOfNonCondensingGas</a> and its derivative.
</li>
<li>
In <a href=\"modelica://Buildings.Media.PerfectGases.MoistAir\">
Buildings.Media.PerfectGases.MoistAir</a>, fixed
bug in implementation of <a href=\"modelica://Buildings.Media.PerfectGases.MoistAir.T_phX\">
Buildings.Media.PerfectGases.MoistAir.T_phX</a>. In the
previous version, it computed the inverse of its parent class,
which gave slightly different results.
</li>
<li>
In <a href=\"modelica://Buildings.Utilities.IO.BCVTB.BCVTB\">
Buildings.Utilities.IO.BCVTB.BCVTB</a>, added parameter to specify
the value to be sent to the BCVTB at the first data exchange,
and added parameter that deactivates the interface. Deactivating
the interface is sometimes useful during debugging.
</li>
<li>
In <a href=\"modelica://Buildings.Media.GasesPTDecoupled.MoistAir\">
Buildings.Media.GasesPTDecoupled.MoistAir</a> and in
<a href=\"modelica://Buildings.Media.PerfectGases.MoistAir\">
Buildings.Media.PerfectGases.MoistAir</a>, added function
<code>enthalpyOfNonCondensingGas</code> and its derivative.
<li>
In <a href=\"modelica://Buildings.Media\">
Buildings.Media</a>,
fixed bug in implementations of derivatives.
</li>
<li>
Added model
<a href=\"modelica://Buildings.Fluid.Storage.ExpansionVessel\">
Buildings.Fluid.Storage.ExpansionVessel</a>.
</li>
<li>
Added Wrapper function <a href=\"modelica://Buildings.Fluid.Movers.BaseClasses.Characteristics.solve\">
Buildings.Fluid.Movers.BaseClasses.Characteristics.solve</a> for
<a href=\"modelica://Modelica.Math.Matrices.solve\">
Modelica.Math.Matrices.solve</a>. This is currently needed since
<a href=\"modelica://Modelica.Math.Matrices.solve\">
Modelica.Math.Matrices.solve</a> does not specify a
derivative.
</li>
<li>
Fixed bug in
<a href=\"Buildings.Fluid.Storage.Stratified\">
Buildings.Fluid.Storage.Stratified</a>.
In the previous version,
for computing the heat conduction between the top (or bottom) segment and
the outside,
the whole thickness of the water volume was used
instead of only half the thickness.
<li>
In <a href=\"Buildings.Media.ConstantPropertyLiquidWater\">
Buildings.Media.ConstantPropertyLiquidWater</a>, added the option to specify a compressibility.
This can help reducing the size of the coupled nonlinear system of equations, at
the expense of introducing stiffness. This change required to change the inheritance
tree of the medium. Its base class is now
<a href=\"Buildings.Media.Interfaces.PartialSimpleMedium\">
Buildings.Media.Interfaces.PartialSimpleMedium</a>,
which contains the equation for the compressibility. The default setting will model
the flow as incompressible.
</li>
<li>
In <a href=\"modelica://Buildings.Controls.Continuous.Examples.PIDHysteresis\">
Buildings.Controls.Continuous.Examples.PIDHysteresis</a>
and <a href=\"modelica://Buildings.Controls.Continuous.Examples.PIDHysteresisTimer\">
Buildings.Controls.Continuous.Examples.PIDHysteresisTimer</a>,
fixed error in default parameter <code>eOn</code>.
Fixed error by introducing parameter <code>Td</code>,
which used to be hard-wired in the PID controller.
</li>
<li>
Added more models for fans and pumps to the package
<a href=\"modelica://Buildings.Fluid.Movers\">
Buildings.Fluid.Movers</a>.
The models are similar to the ones in
<a href=\"modelica://Modelica.Fluid.Machines\">
Modelica.Fluid.Machines</a> but have been adapted for
air-based systems, and to include more characteristic curves
in
<a href=\"modelica://Buildings.Fluid.Movers.BaseClasses.Characteristics\">
Buildings.Fluid.Movers.BaseClasses.Characteristics</a>.
The new models are better suited than the existing fan model
<a href=\"modelica://Buildings.Fluid.Movers.FlowMachinePolynomial\">
Buildings.Fluid.Movers.FlowMachinePolynomial</a> for zero flow rate.
</li>
<li>
Added an optional mixing volume to <a href=\"modelica://Buildings.Fluid.BaseClasses.PartialThreeWayResistance\">
Buildings.Fluid.BaseClasses.PartialThreeWayResistance</a>
and hence to the flow splitter and to the three-way valves. This often breaks algebraic loops and provides a state for the temperature if the mass flow rate goes to zero.
</li>
</ul>
</html>"));
  end Version_0_8_0;

  class Version_0_7_0 "Version 0.7.0"
    extends Modelica.Icons.ReleaseNotes;
              annotation (preferredView="info", Documentation(info=
                   "<html>
<ul>
<li>
Updated library from Modelica_Fluid to Modelica.Fluid 1.0
<li>
Merged sensor and source models from Modelica.Fluid to Buildings.Fluid.
</li>
<li> Added sensor for sensible and latent enthalpy flow rate,
<a href=\"modelica://Buildings.Fluid.Sensors.SensibleEnthalpyFlowRate\">
Buildings.Fluid.Sensors.SensibleEnthalpyFlowRate</a> and
<a href=\"modelica://Buildings.Fluid.Sensors.LatentEnthalpyFlowRate\">
Buildings.Fluid.Sensors.LatentEnthalpyFlowRate</a>.
These sensors are needed, for example, to interface air-conditioning
systems that are modeled with Modelica with the Building Controls
Virtual Test Bed.
</li>
</ul>
</html>"));
  end Version_0_7_0;

  class Version_0_6_0 "Version 0.6.0"
    extends Modelica.Icons.ReleaseNotes;
      annotation (preferredView="info", Documentation(info=
                   "<html>
<ul>
<li>
Added the package
<a href=\"modelica://Buildings.Utilities.IO.BCVTB\">
Buildings.Utilities.IO.BCVTB</a>
which contains an interface to the
<a href=\"http://simulationresearch.lbl.gov/bcvtb\">Building Controls Virtual Test Bed.</a>
<li>
Updated license to Modelica License 2.
<li>
Replaced
<a href=\"modelica://Buildings.Utilities.Psychrometrics.HumidityRatioPressure.mo\">
Buildings.Utilities.Psychrometrics.HumidityRatioPressure.mo</a>
by
<a href=\"modelica://Buildings.Utilities.Psychrometrics.HumidityRatio_pWat.mo\">
Buildings.Utilities.Psychrometrics.HumidityRatio_pWat.mo</a>
and
<a href=\"modelica://Buildings.Utilities.Psychrometrics.VaporPressure_X.mo\">
Buildings.Utilities.Psychrometrics.VaporPressure_X.mo</a>
because the old model used <code>RealInput</code> ports, which are obsolete
in Modelica 3.0.
</li>
<li>
Changed the base class
<a href=\"modelica://Buildings.Fluid.Interfaces.StaticTwoPortHeatMassExchanger\">
Buildings.Fluid.Interfaces.StaticTwoPortHeatMassExchanger</a>
to enable computation of pressure drop of mechanical equipment.
</li>
<li>
Introduced package
<a href=\"modelica://Buildings.Fluid.BaseClasses.FlowModels\">
Buildings.Fluid.BaseClasses.FlowModels</a> to model pressure drop,
and rewrote
<a href=\"modelica://Buildings.Fluid.BaseClasses.PartialResistance\">
Buildings.Fluid.BaseClasses.PartialResistance</a>.
</li>
<li>
Redesigned package
<a href=\"modelica://Buildings.Utilities.Math\">
Buildings.Utilities.Math</a> to allow having blocks and functions
with the same name. Functions are now in
<a href=\"modelica://Buildings.Utilities.Math.Functions\">
Buildings.Utilities.Math.Functions</a>.
</li>
<li>
Fixed sign error in
<a href=\"modelica://Buildings.Fluid.Storage.BaseClasses.Stratifier\">
Buildings.Fluid.Storage.BaseClasses.Stratifier</a>
which caused a wrong energy balance in
<a href=\"modelica://Buildings.Fluid.Storage.StratifiedEnhanced\">
Buildings.Fluid.Storage.StratifiedEnhanced</a>.
</li>
<li>
Renamed
<code>Buildings.Fluid.HeatExchangers.HeaterCoolerIdeal</code> to
<a href=\"modelica://Buildings.Fluid.HeatExchangers.HeaterCoolerPrescribed\">
Buildings.Fluid.HeatExchangers.HeaterCoolerPrescribed</a>
to have the same nomenclatures as is used for
<a href=\"modelica://Buildings.Fluid.MassExchangers.HumidifierPrescribed\">
Buildings.Fluid.MassExchangers.HumidifierPrescribed</a>
</li>
<li>
In
<a href=\"modelica://Buildings.Fluid/Actuators/BaseClasses/PartialDamperExponential\">
Buildings.Fluid/Actuators/BaseClasses/PartialDamperExponential</a>,
added option to compute linearization near zero based on
the fraction of nominal flow instead of the Reynolds number.
This was set as the default, as it leads most reliably to a model
parametrization that leads to a derivative <code>d m_flow/d p</code>
near the origin that is not too steep for a Newton-based solver.
</li>
<li>
In damper and VAV box models, added optional parameters
to allow specifying the nominal face velocity instead of the area.
</li>
<li>
Set nominal attribute for pressure drop <code>dp</code> in
<a href=\"modelica://Buildings.Fluid.BaseClasses.PartialResistance\">
Buildings.Fluid.BaseClasses.PartialResistance</a> and in its
child classes.
</li>
<li>
Added models for chiller
(<a href=\"modelica://Buildings.Fluid.Chillers.Carnot\">
Buildings.Fluid.Chillers.Carnot</a>),
for occupancy
(<a href=\"modelica://Buildings.Controls.SetPoints.OccupancySchedule\">
Buildings.Controls.SetPoints.OccupancySchedule</a>) and for
blocks that take a vector as an argument
(<a href=\"modelica://Buildings.Utilities.Math.Min\">
Buildings.Utilities.Math.Min</a>,
<a href=\"modelica://Buildings.Utilities.Math.Max\">
Buildings.Utilities.Math.Max</a>, and
<a href=\"modelica://Buildings.Utilities.Math.Average\">
Buildings.Utilities.Math.Average</a>).
</li>
<li>
Changed various variable names to be consistent with naming
convention used in Modelica.Fluid 1.0.
</li>
</ul>
</html>"));
  end Version_0_6_0;

  class Version_0_5_0 "Version 0.5.0"
    extends Modelica.Icons.ReleaseNotes;
      annotation (preferredView="info", Documentation(info=
                   "<html>
<ul>
<li>
Updated library to Modelica.Fluid 1.0.
</li>
<li>
Moved most examples from package <a href=\"modelica://Buildings.Fluid.Examples\">
Buildings.Fluid.Examples</a> to the example directory in the package of the
individual model.
</li>
<li>
Renamed package <a href=\"modelica://Buildings.Utilites.Controls\">
Buildings.Utilites.Controls</a> to
<a href=\"modelica://Buildings.Utilites.Diagnostics\">
Buildings.Utilites.Diagnostics</a>.
</li>
<li>
Introduced packages
<a href=\"modelica://Buildings.Controls\">Buildings.Controls</a>,
<a href=\"modelica://Buildings.HeatTransfer\">Buildings.HeatTransfer</a>
(which contains models for heat transfer that generally does not involve
modeling of the fluid flow),
<a href=\"modelica://Buildings.Fluid.Boilers\">Buildings.Fluid.Boilers</a> and
<a href=\"modelica://Buildings.Fluid.HeatExchangers.Radiators\">
Buildings.Fluid.HeatExchangers.Radiators</a>.
</li>
<li>
Changed valve models in <a href=\"modelica://Buildings.Fluid.Actuators.Valves\">
Buildings.Fluid.Actuators.Valves</a> so that <code>Kv</code> or <code>Cv</code> can
be used as the flow coefficient (in [m3/h] or [USG/min]).
</li>
</ul>
</html>"));
  end Version_0_5_0;

  class Version_0_4_0 "Version 0.4.0"
    extends Modelica.Icons.ReleaseNotes;
      annotation (preferredView="info", Documentation(info=
                   "<html>
<ul>
<li>
Added package <a href=\"modelica://Buildings.Fluid.Storage\">
Buildings.Fluid.Storage</a>
with models for thermal energy storage.
<li>
Added a steady-state model for a heat and moisture exchanger with
constant effectiveness.
See <a href=\"modelica://Buildings.Fluid.MassExchangers.ConstantEffectiveness\">
Buildings.Fluid.MassExchangers.ConstantEffectiveness</a>
<li>
Added package <a href=\"modelica://Buildings.Utilities.Reports\">Buildings.Utilities.Reports</a>.
The package contains models that facilitate reporting.
</li>
</ul>
</html>"));
  end Version_0_4_0;

  class Version_0_3_0 "Version 0.3.0"
    extends Modelica.Icons.ReleaseNotes;
      annotation (preferredView="info", Documentation(info=
                   "<html>
<ul>
<li>
Added package <a href=\"modelica://Buildings.Fluid.Sources\">Buildings.Fluid.Sources</a>.
The package contains models for modeling species that
do not affect the medium balance of volumes. This can be used to track
for example carbon dioxide or other species that have a small concentration.
</li>
<li>
The package <a href=\"modelica://Buildings.Fluid.Actuators.Motors\">Buildings.Fluid.Actuators.Motors</a> has been added.
The package contains a motor model for valves and dampers.
</li>
<li>
The package <a href=\"modelica://Buildings.Media\">Buildings.Media</a> has been reorganized and
the new medium model
<a href=\"modelica://Buildings.Media.GasesPTDecoupled.MoistAir\">
Buildings.Media.GasesPTDecoupled.MoistAir</a>
has been added.
<br/>
In addition, this package now contains a bug fix that is needed for Modelica 2.2.1 and 2.2.2.
The bugs are fixed by using a new
base class
<a href=\"modelica://Buildings.Media.Interfaces.PartialSimpleIdealGasMedium\">
Buildings.Media.Interfaces.PartialSimpleIdealGasMedium</a>
 (that fixes the bugs) instead of
<a href=\"modelica://Modelica.Media.Interfaces.PartialSimpleIdealGasMedium\">
Modelica.Media.Interfaces.PartialSimpleIdealGasMedium</a>.
In the original implementation, initial states of fluid volumes can be far away from
the steady-state value because of an inconsistent implementation of the enthalpy
and internal energy.
When the <code>Buildings</code> library is upgraded to
to Modelica 3.0.0, it should be safe to remove this bug fix.
</li>
<li>
The package <a href=\"modelica://Buildings.Fluid.HeatExchangers\">Buildings.Fluid.HeatExchangers</a>
has been revised and several models have been renamed.
The heat exchanger models have been revised to allow computing the fluid volumes either
dynamically, or in steady-state.
</li>
<li>
The damper with exponential opening characteristic has been revised to allow control signals
over the whole range between <code>0</code> and <code>1</code>. This was in earlier versions restricted.
In the same model, a bug was fixed that caused the flow to be largest for <code>y=0</code>, i.e., when the damper is closed.
</li>
<li>
Additional models for psychrometric equations have been added. The new models contain equations
that convert dew point temperature and water vapor pressure, as well
as water vapor concentration and water vapor pressure.
</li>
<li>
A new mixing volume has been added that allows latent heat exchange with the volume.
This model can be used to model a volume of moist air with water vapor condensation
inside the volume. The condensate is removed from the volume in its liquid phase.
</li>
</ul>
</html>"));
  end Version_0_3_0;

  class Version_0_2_0 "Version 0.2.0"
    extends Modelica.Icons.ReleaseNotes;
      annotation (preferredView="info", Documentation(info=
                   "<html>
<p>
New in this version are models for two and three way valves.
In addition, the <code>Fluids</code> package has been slightly revised.
The package <code>Fluid.BaseClasses</code> has been added because in
the previous version, partial models for fixed resistances
where part of the <code>Actuator</code> package.
</p>
</html>"));
  end Version_0_2_0;

  class Version_0_1_0 "Version 0.1.0"
    extends Modelica.Icons.ReleaseNotes;
      annotation (preferredView="info", Documentation(info="<html>
<p>
First release of the library.
</p>
<p>
This version contains basic models for modeling building HVAC systems.
It also contains new medium models in the package
<a href=\"modelica://Buildings.Media\">Buildings.Media</a>. These medium models
have simpler property functions than the ones from
<a href=\"modelica://Modelica.Media\">Modelica.Media</a>. For example,
there is medium model with constant heat capacity which is often sufficiently
accurate for building HVAC simulation, in contrast to the more detailed models
from <a href=\"modelica://Modelica.Media\">Modelica.Media</a> that are valid in
a larger temperature range, at the expense of introducing non-linearities due
to the medium properties.
</p>
</html>"));
  end Version_0_1_0;

    annotation (preferredView="info",
    Documentation(info="<html>
<p>
This section summarizes the changes that have been performed
on the Buildings library.
</p>
<ul>
<li>
<a href=\"modelica://Buildings.UsersGuide.ReleaseNotes.Version_1_7_build1\">Version 1.7 build1</a>(xxx, 2014)
</li>
<li>
<a href=\"modelica://Buildings.UsersGuide.ReleaseNotes.Version_1_6_build1\">Version 1.6 build1</a>(June 19, 2014)
</li>
<li>
<a href=\"modelica://Buildings.UsersGuide.ReleaseNotes.Version_1_5_build3\">Version 1.5 build3</a>(February 12, 2014)
</li>
<li>
<a href=\"modelica://Buildings.UsersGuide.ReleaseNotes.Version_1_5_build2\">Version 1.5 build2</a>(December 13, 2013)
</li>
<li>
<a href=\"modelica://Buildings.UsersGuide.ReleaseNotes.Version_1_5_build1\">Version 1.5 build1</a>(October 24, 2013)
</li>
<li>
<a href=\"modelica://Buildings.UsersGuide.ReleaseNotes.Version_1_4_build1\">Version 1.4 build1</a>(May 15, 2013)
</li>
<li>
<a href=\"modelica://Buildings.UsersGuide.ReleaseNotes.Version_1_3_build1\">Version 1.3 build1</a>(January 8, 2013)
</li>
<li>
<a href=\"modelica://Buildings.UsersGuide.ReleaseNotes.Version_1_2_build1\">Version 1.2 build1</a>(July 26, 2012)
</li>
<li>
<a href=\"modelica://Buildings.UsersGuide.ReleaseNotes.Version_1_1_build1\">Version 1.1 build1</a>(February 29, 2012)
</li>
<li>
<a href=\"modelica://Buildings.UsersGuide.ReleaseNotes.Version_1_0_build2\">Version 1.0 build2</a>(December 8, 2011)
</li>
<li>
<a href=\"modelica://Buildings.UsersGuide.ReleaseNotes.Version_1_0_build1\">Version 1.0 build1</a>(November 4, 2011)
</li>
<li>
<a href=\"modelica://Buildings.UsersGuide.ReleaseNotes.Version_0_12_0\">Version 0.12.0 </a>(May 6, 2011)
<li>
<a href=\"modelica://Buildings.UsersGuide.ReleaseNotes.Version_0_11_0\">Version 0.11.0 </a>(March 17, 2011)
<li>
<a href=\"modelica://Buildings.UsersGuide.ReleaseNotes.Version_0_10_0\">Version 0.10.0 </a>(July 30, 2010)
<li>
<a href=\"modelica://Buildings.UsersGuide.ReleaseNotes.Version_0_9_1\">Version 0.9.1 </a>(June 24, 2010)
<li>
<a href=\"modelica://Buildings.UsersGuide.ReleaseNotes.Version_0_9_0\">Version 0.9.0 </a>(June 11, 2010)
<li>
<a href=\"modelica://Buildings.UsersGuide.ReleaseNotes.Version_0_8_0\">Version 0.8.0 </a>(February 6, 2010)
<li>
<a href=\"modelica://Buildings.UsersGuide.ReleaseNotes.Version_0_7_0\">Version 0.7.0 </a>(September 29, 2009)
<li>
<a href=\"modelica://Buildings.UsersGuide.ReleaseNotes.Version_0_6_0\">Version 0.6.0 </a>(May 15, 2009)
<li>
<a href=\"modelica://Buildings.UsersGuide.ReleaseNotes.Version_0_5_0\">Version 0.5.0 </a>(February 19, 2009)
<li>
<a href=\"modelica://Buildings.UsersGuide.ReleaseNotes.Version_0_4_0\">Version 0.4.0 </a>(October 31, 2008)
<li>
<a href=\"modelica://Buildings.UsersGuide.ReleaseNotes.Version_0_3_0\">Version 0.3.0 </a>(September 30, 2008)
<li>
<a href=\"modelica://Buildings.UsersGuide.ReleaseNotes.Version_0_2_0\">Version 0.2.0 </a>(June 17, 2008)
<li>
<a href=\"modelica://Buildings.UsersGuide.ReleaseNotes.Version_0_1_0\">Version 0.1.0 </a>(May 27, 2008)
</li>
</ul>

</html>"));
  end ReleaseNotes;

  class Contact "Contact"
    extends Modelica.Icons.Contact;
    annotation (preferredView="info",
    Documentation(info="<html>
<h4><font color=\"#008000\" size=5>Contact</font></h4>
<p>
The development of the Buildings library is organized by<br/>
<a href=\"http://simulationresearch.lbl.gov/wetter\">Michael Wetter</a><br/>
    Lawrence Berkeley National Laboratory (LBNL)<br/>
    One Cyclotron Road<br/>
    Bldg. 90-3147<br/>
    Berkeley, CA 94720<br/>
    USA<br/>
    email: <A HREF=\"mailto:MWetter@lbl.gov\">MWetter@lbl.gov</A><br/>
</p>
</html>"));
  end Contact;

  class Acknowledgements "Acknowledgements"
    extends Modelica.Icons.Information;
    annotation (preferredView="info",
    Documentation(info="<html>
<h4><font color=\"#008000\" size=5>Acknowledgements</font></h4>
<p>
 The development of this library was supported
</p>
 <ul>
 <li>by the Assistant Secretary for
  Energy Efficiency and Renewable Energy, Office of Building
  Technologies of the U.S. Department of Energy, under
  contract No. DE-AC02-05CH11231, and
 </li>
 <li>
  by the California Energy Commission, Public Interest Energy Research Program, Buildings End Use Energy Efficiency Program, award number 500-10-052.
 </li>
 </ul>
<p>
  The <a href=\"modelica://Buildings.Airflow.Multizone\">package for multizone airflow modeling</a>
  and the <a href=\"modelica://Buildings.Utilities.Comfort.Fanger\">model for thermal comfort</a>
  was contributed by the United Technologies Research Center, which also contributed to the
  validation of the <a href=\"modelica://Buildings.Rooms.MixedAir\">room heat transfer model</a>.
</p>
<p>
We thank Dietmar Winkler from Telemark University College for the various feedback that
helped improve the organization and structure of the library.
</p>
<p>
The following people have directly contributed to the implementation of the Buildings library
(many others have contributed by other means than model implementation):
</p>
<ul>
<li>Marco Bonvini, Lawrence Berkeley National Laboratory, USA
</li>
<li>Rainer Czetina, University of Applied Sciences Technikum Wien, Austria
</li>
<li>Sebastian Giglmayr, University of Applied Sciences Technikum Wien, Austria
</li>
<li>Peter Grant, Lawrence Berkeley National Laboratory, USA
</li>
<li>Brandon M. Hencey, Cornell University, USA
</li>
<li>Roman Ilk, University of Applied Sciences Technikum Wien, Austria
</li>
<li>Filip Mathadon, KU Leuven, Belgium
</li>
<li>Thierry S. Nouidui, Lawrence Berkeley National Laboratory, USA
</li>
<li>Markus Nurschinger, University of Applied Sciences Technikum Wien, Austria
</li>
<li>Xiufeng Pang, Lawrence Berkeley National Laboratory, USA
</li>
<li>Damien Picard, KU Leuven, Belgium
</li>
<li>Kaustubh Phalak, Lawrence Berkeley National Laboratory, USA
</li>
<li>Martin Sj&ouml;lund, Link&ouml;ping University, Sweden
</li>
<li>Armin Teskeredzic, Mechanical Engineering Faculty Sarajevo and GIZ, Bosnia and Herzegovina
</li>
<li>Rafael Velazquez, University of Seville, Spain
</li>
<li>Pierre Vigouroux, Institut National des Sciences Appliquees, France
</li>
<li>Sebastian Vock, University of Applied Sciences Technikum Wien, Austria
</li>
<li>Vladimir Vukovic, Austrian Institute of Technology, Austria
</li>
<li>Michael Wetter, Lawrence Berkeley National Laboratory, USA
</li>
<li>Wangda Zuo, Lawrence Berkeley National Laboratory, USA
</li>
</ul>
</html>"));
  end Acknowledgements;

  class License "Modelica License 2"
    extends Modelica.Icons.Information;
    annotation (preferredView="info",
    Documentation(info="<html>
<h4><font color=\"#008000\" size=5>The Modelica License 2</font></h4>
<p>
<strong>Preamble.</strong> The goal of this license is that Modelica related model libraries, software, images, documents, data files etc. can be used freely in the original or a modified form, in open source and in commercial environments (as long as the license conditions below are fulfilled, in particular sections 2c) and 2d). The Original Work is provided free of charge and the use is completely at your own risk. Developers of free Modelica packages are encouraged to utilize this license for their work.
</p>
<p>
The Modelica License applies to any Original Work that contains the following licensing notice adjacent to the copyright notice(s) for this Original Work:
</p>
<p>
<strong>Note.</strong> This is the standard Modelica License 2, except for the following changes: the parenthetical in paragraph 7., paragraph 5., and the addition of paragraph 15.d).
</p>
<p>
<strong>Licensed by The Regents of the University of California, through Lawrence Berkeley National Laboratory under the Modelica License 2 </strong>
</p>

<h4>1. Definitions</h4>
<ol type=\"a\"><li>
\"License\" is this Modelica License.
</li><li>
\"Original Work\" is any work of authorship, including software, images, documents, data files, that contains the above licensing notice or that is packed together with a licensing notice referencing it.
</li><li>
\"Licensor\" is the provider of the Original Work who has placed this licensing notice adjacent to the copyright notice(s) for the Original Work. The Original Work is either directly provided by the owner of the Original Work, or by a licensee of the owner.
</li><li>
\"Derivative Work\" is any modification of the Original Work which represents, as a whole, an original work of authorship. For the matter of clarity and as examples:
<ol type=\"A\">
<li>
Derivative Work shall not include work that remains separable from the Original Work, as well as merely extracting a part of the Original Work without modifying it.
</li><li>
Derivative Work shall not include (a) fixing of errors and/or (b) adding vendor specific Modelica annotations and/or (c) using a subset of the classes of a Modelica package, and/or (d) using a different representation, e.g., a binary representation.
</li><li>
Derivative Work shall include classes that are copied from the Original Work where declarations, equations or the documentation are modified.
</li><li>
Derivative Work shall include executables to simulate the models that are generated by a Modelica translator based on the Original Work (of a Modelica package). </li>
</ol>
</li>
<li>
\"Modified Work\" is any modification of the Original Work with the following exceptions: (a) fixing of errors and/or (b) adding vendor specific Modelica annotations and/or (c) using a subset of the classes of a Modelica package, and/or (d) using a different representation, e.g., a binary representation.
</li><li>
\"Source Code\" means the preferred form of the Original Work for making modifications to it and all available documentation describing how to modify the Original Work.
</li><li>
\"You\" means an individual or a legal entity exercising rights under, and complying with all of the terms of, this License.
</li><li>
\"Modelica package\" means any Modelica library that is defined with the
 <b>package</b> &lt;Name&gt; ... <b>end</b> &lt;Name&gt;<b>;</b> Modelica language element.
</li>
</ol>

<h4>2. Grant of Copyright License</h4>
<p>
Licensor grants You a worldwide, royalty-free, non-exclusive, sublicensable license, for the duration of the copyright, to do the following:
</p>
<ol type=\"a\">
<li>
To reproduce the Original Work in copies, either alone or as part of a collection.
</li><li>
To create Derivative Works according to Section 1d) of this License.
</li><li>
To distribute or communicate to the public copies of the <u>Original Work</u> or a <u>Derivative Work</u> under <u>this License</u>. No fee, neither as a copyright-license fee, nor as a selling fee for the copy as such may be charged under this License. Furthermore, a verbatim copy of this License must be included in any copy of the Original Work or a Derivative Work under this License.
<br/>
For the matter of clarity, it is permitted A) to distribute or communicate such copies as part of a (possible commercial) collection where other parts are provided under different licenses and a license fee is charged for the other parts only and B) to charge for mere printing and shipping costs.
</li><li>
To distribute or communicate to the public copies of a <u>Derivative Work</u>, alternatively to Section 2c), under <u>any other license</u> of your choice, especially also under a license for commercial/proprietary software, as long as You comply with Sections 3, 4 and 8 below.
<br/>
For the matter of clarity, no restrictions regarding fees, either as to a copyright-license fee or as to a selling fee for the copy as such apply.
</li><li>
To perform the Original Work publicly.
</li><li>
To display the Original Work publicly.
</li></ol>

<h4>3. Acceptance</h4>
<p>
Any use of the Original Work or a Derivative Work, or any action according to either Section 2a) to 2f) above constitutes Your acceptance of this License.
</p>

<h4>4. Designation of Derivative Works and of Modified Works</h4>
<p>
The identifying designation of Derivative Work and of Modified Work must be different to the corresponding identifying designation of the Original Work. This means especially that the (root-level) name of a Modelica package under this license must be changed if the package is modified (besides fixing of errors, adding vendor specific Modelica annotations, using a subset of the classes of a Modelica package, or using another representation, e.g. a binary representation).
</p>

<h4>5. [reserved]</h4>
<h4>6. Provision of Source Code</h4>
<p>
Licensor agrees to provide You with a copy of the Source Code of the Original Work but reserves the right to decide freely on the manner of how the Original Work is provided. For the matter of clarity, Licensor might provide only a binary representation of the Original Work. In that case, You may (a) either reproduce the Source Code from the binary representation if this is possible (e.g., by performing a copy of an encrypted Modelica package, if encryption allows the copy operation) or (b) request the Source Code from the Licensor who will provide it to You.
</p>

<h4>7. Exclusions from License Grant</h4>
<p>
Neither the names of Licensor (including, but not limited to, University of California, Lawrence Berkeley National Laboratory, U.S. Dept. of Energy, UC, LBNL, LBL, and DOE), nor the names of any contributors to the Original Work, nor any of their trademarks or service marks, may be used to endorse or promote products derived from this Original Work without express prior permission of the Licensor. Except as otherwise expressly stated in this License and in particular in Sections 2 and 5, nothing in this License grants any license to Licensor's trademarks, copyrights, patents, trade secrets or any other intellectual property, and no patent license is granted to make, use, sell, offer for sale, have made, or import embodiments of any patent claims.
No license is granted to the trademarks of Licensor even if such trademarks are included in the Original Work, except as expressly stated in this License. Nothing in this License shall be interpreted to prohibit Licensor from licensing under terms different from this License any Original Work that Licensor otherwise would have a right to license.
</p>

<h4>8. Attribution Rights</h4>
<p>
You must retain in the Source Code of the Original Work and of any Derivative Works that You create, all author, copyright, patent, or trademark notices, as well as any descriptive text identified therein as an \"Attribution Notice\". The same applies to the licensing notice of this License in the Original Work. For the matter of clarity, \"author notice\" means the notice that identifies the original author(s).
</p>
<p>
You must cause the Source Code for any Derivative Works that You create to carry a prominent Attribution Notice reasonably calculated to inform recipients that You have modified the Original Work.
</p>
<p>
In case the Original Work or Derivative Work is not provided in Source Code, the Attribution Notices shall be appropriately displayed, e.g., in the documentation of the Derivative Work.
</p>

<h4>9. Disclaimer of Warranty</h4>
<p>
<u><strong>The Original Work is provided under this License on an \"as is\" basis and without warranty, either express or implied, including, without limitation, the warranties of non-infringement, merchantability or fitness for a particular purpose. The entire risk as to the quality of the Original Work is with You.</strong></u> This disclaimer of warranty constitutes an essential part of this License. No license to the Original Work is granted by this License except under this disclaimer.
</p>

<h4>10. Limitation of Liability</h4>
<p>
Under no circumstances and under no legal theory, whether in tort (including negligence), contract, or otherwise, shall the Licensor, the owner or a licensee of the Original Work be liable to anyone for any direct, indirect, general, special, incidental, or consequential damages of any character arising as a result of this License or the use of the Original Work including, without limitation, damages for loss of goodwill, work stoppage, computer failure or malfunction, or any and all other commercial damages or losses. This limitation of liability shall not apply to the extent applicable law prohibits such limitation.
</p>

<h4>11. Termination</h4>
<p>
This License conditions your rights to undertake the activities listed in Section 2 and 5, including your right to create Derivative Works based upon the Original Work, and doing so without observing these terms and conditions is prohibited by copyright law and international treaty. Nothing in this License is intended to affect copyright exceptions and limitations. This License shall terminate immediately and You may no longer exercise any of the rights granted to You by this License upon your failure to observe the conditions of this license.
</p>

<h4>12. Termination for Patent Action</h4>
<p>
This License shall terminate automatically and You may no longer exercise any of the rights granted to You by this License as of the date You commence an action, including a cross-claim or counterclaim, against Licensor, any owners of the Original Work or any licensee alleging that the Original Work infringes a patent. This termination provision shall not apply for an action alleging patent infringement through combinations of the Original Work under combination with other software or hardware.
</p>

<h4>13. Jurisdiction</h4>
<p>
Any action or suit relating to this License may be brought only in the courts of a jurisdiction wherein the Licensor resides and under the laws of that jurisdiction excluding its conflict-of-law provisions. The application of the United Nations Convention on Contracts for the International Sale of Goods is expressly excluded. Any use of the Original Work outside the scope of this License or after its termination shall be subject to the requirements and penalties of copyright or patent law in the appropriate jurisdiction. This section shall survive the termination of this License.
</p>

<h4>14. Attorneys' Fees</h4>
<p>
In any action to enforce the terms of this License or seeking damages relating thereto, the prevailing party shall be entitled to recover its costs and expenses, including, without limitation, reasonable attorneys' fees and costs incurred in connection with such action, including any appeal of such action. This section shall survive the termination of this License.
</p>

<h4>15. Miscellaneous</h4>
<ol type=\"a\">
<li>If any provision of this License is held to be unenforceable, such provision shall be reformed only to the extent necessary to make it enforceable.
</li><li>
No verbal ancillary agreements have been made. Changes and additions to this License must appear in writing to be valid. This also applies to changing the clause pertaining to written form.
</li><li>
You may use the Original Work in all ways not otherwise restricted or conditioned by this License or by law, and Licensor promises not to interfere with or be responsible for such uses by You.
</li><li>
You are under no obligation whatsoever to provide any bug fixes, patches, or upgrades to the features, functionality or performance of the source code (\"Enhancements\") to anyone; however, if you choose to make your Enhancements available either publicly, or directly to Lawrence Berkeley National Laboratory, without imposing a separate written license agreement for such Enhancements, then you hereby grant the following license: a non-exclusive, royalty-free perpetual license to install, use, modify, prepare derivative works, incorporate into other computer software, distribute, and sublicense such enhancements or derivative works thereof, in binary and source code form.
</li></ol>

<h4>How to Apply the Modelica License 2</h4>
<p>
At the top level of your Modelica package and at every important subpackage, add the following notices in the info layer of the package:
</p>
<ul><li style=\"list-style-type:none\">
Licensed by The Regents of the University of California, through Lawrence Berkeley National Laboratory under the Modelica License 2 Copyright (c) 2009-2013, The Regents of the University of California, through Lawrence Berkeley National Laboratory.
</li>
<li style=\"list-style-type:none\"><i>
This Modelica package is <u>free</u> software and the use is completely at <u>your own risk</u>; it can be redistributed and/or modified under the terms of the Modelica license 2, see the license conditions (including the disclaimer of warranty) here or at <a href=\"http://www.modelica.org/modelica-legal-documents/ModelicaLicense2.html\">http://www.modelica.org/modelica-legal-documents/ModelicaLicense2.html</a>.
</i></li></ul>

<p>
Include a copy of the Modelica License 2 under <strong>&lt;library&gt;.UsersGuide.ModelicaLicense2</strong>
(use <a href=\"http://www.modelica.org/modelica-legal-documents/ModelicaLicense2.mo\">
http://www.modelica.org/modelica-legal-documents/ModelicaLicense2.mo</a>)
Furthermore, add the list of authors and contributors under
<strong>&lt;library&gt;.UsersGuide.Contributors</strong> or <strong>&lt;library&gt;.UsersGuide.Contact</strong>
</p>
<p>
For example, sublibrary Modelica.Blocks of the Modelica Standard Library may have the following notices:</p>
<ul><li style=\"list-style-type:none\">
Licensed by Modelica Association under the Modelica License 2 Copyright (c) 1998-2008, Modelica Association.
<li style=\"list-style-type:none\"><i>
This Modelica package is <u>free</u> software and the use is completely at <u>your own risk</u>; it can be redistributed and/or modified under the terms of the Modelica license 2, see the license conditions (including the disclaimer of warranty) here or at
<a href=\"http://www.modelica.org/modelica-legal-documents/ModelicaLicense2.html\">http://www.modelica.org/modelica-legal-documents/ModelicaLicense2.html</a>.
</i>
</li></ul>

<p>For C-source code and documents, add similar notices in the corresponding file.</p>
<p>
For images, add a \"readme.txt\" file to the directories where the images are stored and include a similar notice in this file.
</p>

<p>
In these cases, save a copy of the Modelica License 2 in one directory of the distribution, e.g.,
<a href=\"http://www.modelica.org/modelica-legal-documents/ModelicaLicense2-standalone.html\">http://www.modelica.org/modelica-legal-documents/ModelicaLicense2-standalone.html</a> in directory <strong>&lt;library&gt;/help/documentation/ModelicaLicense2.html</strong>.
</p>

</html>"));
  end License;

  class Copyright "Copyright"
    extends Modelica.Icons.Information;
    annotation (preferredView="info",
    Documentation(info="<html>
<h4><font color=\"#008000\" size=5>Copyright</font></h4>
<p>
Copyright (c) 2009-2013, The Regents of the University of California, through Lawrence Berkeley National Laboratory (subject to receipt of any required approvals from the U.S. Dept. of Energy). All rights reserved.
</p>
<p>
If you have questions about your rights to use or distribute this software, please contact Berkeley Lab's Technology Transfer Department at
<A HREF=\"mailto:TTD@lbl.gov\">TTD@lbl.gov</A>
</p>
<p>
NOTICE. This software was developed under partial funding from the U.S. Department of Energy. As such, the U.S. Government has been granted for itself and others acting on its behalf a paid-up, nonexclusive, irrevocable, worldwide license in the Software to reproduce, prepare derivative works, and perform publicly and display publicly. Beginning five (5) years after the date permission to assert copyright is obtained from the U.S. Department of Energy, and subject to any subsequent five (5) year renewals, the U.S. Government is granted for itself and others acting on its behalf a paid-up, nonexclusive, irrevocable, worldwide license in the Software to reproduce, prepare derivative works, distribute copies to the public, perform publicly and display publicly, and to permit others to do so.
</p>
</html>"));
  end Copyright;
  annotation (preferredView="info",
  Documentation(info="<html>
<p>
The <code>Buildings</code> library is a free open-source library for modeling of building energy and control systems.
Many models are based on models from the package
<a href=\"modelica://Modelica.Fluid\">Modelica.Fluid</a> and use
the same ports to ensure compatibility with models from that library.
</p>
<p>
The web page for this library is
<a href=\"http://simulationresearch.lbl.gov/modelica\">http://simulationresearch.lbl.gov/modelica</a>.
We welcome contributions from different users to further advance this library,
whether it is through collaborative model development, through model use and testing
or through requirements definition or by providing feedback regarding the model applicability
to solve specific problems.
</p>
<p>
The library has the following <i>User's Guides</i>:
</p>
<ol>
<li>
General information about the use of the <code>Buildings</code> library
is available at
<a href=\"http://simulationresearch.lbl.gov/modelica/userGuide\">
http://simulationresearch.lbl.gov/modelica/userGuide</a>.
This web site covers general information that is not specific to the
use of individual sublibraries or models.
Discussed topics include
how to get started, best practices, how to post-process results using Python,
work-around for problems and how to develop models.<br/>
</li>
<li>
Some of the main sublibraries have their own
User's Guides that can be accessed by the links below.
These User's Guides are discussing items that are specific to the
individual libraries.<br/>
<table summary=\"summary\" border=1 cellspacing=0 cellpadding=2>
<tr><td valign=\"top\"><a href=\"modelica://Buildings.Airflow.Multizone.UsersGuide\">Airflow.Multizone</a>
   </td>
   <td valign=\"top\">Package for multizone airflow and contaminant transport.</td>
</tr>
<tr><td valign=\"top\"><a href=\"modelica://Buildings.BoundaryConditions.UsersGuide\">BoundaryConditions</a>
   </td>
   <td valign=\"top\">Package for computing boundary conditions, such as solar irradiation.</td>
</tr>
<tr><td valign=\"top\"><a href=\"modelica://Buildings.Fluid.UsersGuide\">Fluid</a>
   </td>
   <td valign=\"top\">Package for one-dimensional fluid in piping networks with heat exchangers, valves, etc.</td>
</tr>
<tr><td valign=\"top\"><a href=\"modelica://Buildings.Fluid.Actuators.UsersGuide\">Fluid.Actuators</a>
   </td>
   <td valign=\"top\">Package with valves and air dampers.</td>
</tr>
<tr><td valign=\"top\"><a href=\"modelica://Buildings.Fluid.HeatExchangers.DXCoils.UsersGuide\">Fluid.HeatExchangers.DXCoils</a>
   </td>
   <td valign=\"top\">Package with direct evaporative cooling coils.</td>
</tr>
<tr><td valign=\"top\"><a href=\"modelica://Buildings.Fluid.HeatExchangers.RadiantSlabs.UsersGuide\">Fluid.HeatExchangers.RadiantSlabs</a>
   </td>
   <td valign=\"top\">Package with radiant slabs.</td>
</tr>
<tr><td valign=\"top\"><a href=\"modelica://Buildings.Fluid.Movers.UsersGuide\">Fluid.Movers</a>
   </td>
   <td valign=\"top\">Package with fans and pumps.</td>
</tr>
<tr><td valign=\"top\"><a href=\"modelica://Buildings.Fluid.Sensors.UsersGuide\">Fluid.Sensors</a>
   </td>
   <td valign=\"top\">Package with sensors.</td>
<tr><td valign=\"top\"><a href=\"modelica://Buildings.Fluid.Storage.UsersGuide\">Fluid.Storage</a>
   </td>
   <td valign=\"top\">Package with storage tanks and an expansion vessel.</td>
<tr><td valign=\"top\"><a href=\"modelica://Buildings.Fluid.SolarCollectors.UsersGuide\">Fluid.SolarCollectors</a>
   </td>
   <td valign=\"top\">Package with solar collectors.</td>
</tr>
<tr><td valign=\"top\"><a href=\"modelica://Buildings.Fluid.Interfaces.UsersGuide\">Fluid.Interfaces</a>
   </td>
   <td valign=\"top\">Base models that can be used by developers to implement new models.</td>
</tr>
<tr><td valign=\"top\"><a href=\"modelica://Buildings.HeatTransfer.UsersGuide\">HeatTransfer</a>
   </td>
   <td valign=\"top\">Package for heat transfer in building constructions.</td>
</tr>
<tr><td valign=\"top\"><a href=\"modelica://Buildings.Rooms.UsersGuide\">Rooms</a>
   </td>
   <td valign=\"top\">Package for heat transfer in rooms and through the building envelope.</td>
</tr>
<tr><td valign=\"top\"><a href=\"modelica://Buildings.Utilities.IO.Python27.UsersGuide\">Utilities.IO.Python27</a>
   </td>
   <td valign=\"top\">Package to call Python functions from Modelica.</td>
</tr></table><br/>
</li>
<li>
There is also a tutorial available at
<a href=\"modelica://Buildings.Examples.Tutorial\">
Buildings.Examples.Tutorial</a>.
The tutorial contains step by step instructions for how to build system models.
</li>
</ol>
</html>"));
end UsersGuide;


annotation (
preferredView="info",
version="1.7",
versionBuild=0,
versionDate="2014-06-19",
dateModified = "2014-06-19",
uses(Modelica(version="3.2.1"),
     Modelica_StateGraph2(version="2.0.2")),
conversion(
 from(version="1.6",
      script="modelica://Buildings/Resources/Scripts/Dymola/ConvertBuildings_from_1.6_to_1.7.mos"),
 from(version="1.5",
      script="modelica://Buildings/Resources/Scripts/Dymola/ConvertBuildings_from_1.5_to_1.6.mos"),
 from(version="1.4",
      script="modelica://Buildings/Resources/Scripts/Dymola/ConvertBuildings_from_1.4_to_1.5.mos"),
 noneFromVersion="1.3",
 noneFromVersion="1.2",
 from(version="1.1",
      script="modelica://Buildings/Resources/Scripts/Dymola/ConvertBuildings_from_1.1_to_1.2.mos"),
 from(version="1.0",
      script="modelica://Buildings/Resources/Scripts/Dymola/ConvertBuildings_from_1.0_to_1.1.mos"),
 from(version="0.12",
      script="modelica://Buildings/Resources/Scripts/Dymola/ConvertBuildings_from_0.12_to_1.0.mos")),
revisionId="$Id$",
preferredView="info",
Documentation(info="<html>
<p>
The <code>Buildings</code> library is a free library
for modeling building energy and control systems.
Many models are based on models from the package
<code>Modelica.Fluid</code> and use
the same ports to ensure compatibility with the Modelica Standard
Library.
</p>
<p>
The figure below shows a section of the schematic view of the model
<a href=\"modelica://Buildings.Examples.HydronicHeating\">
Buildings.Examples.HydronicHeating</a>.
In the lower part of the figure, there is a dynamic model of a boiler, a pump and a stratified energy storage tank. Based on the temperatures of the storage tank, a finite state machine switches the boiler and its pump on and off.
The heat distribution is done using a hydronic heating system with a three way valve and a pump with variable revolutions. The upper right hand corner shows a room model that is connected to a radiator whose flow is controlled by a thermostatic valve.
</p>
<p align=\"center\">
<img alt=\"image\" src=\"modelica://Buildings/Resources/Images/UsersGuide/HydronicHeating.png\" border=\"1\"/>
</p>
<p>
The web page for this library is
<a href=\"http://simulationresearch.lbl.gov/modelica\">http://simulationresearch.lbl.gov/modelica</a>,
and the development page is
<a href=\"https://github.com/lbl-srg/modelica-buildings\">https://github.com/lbl-srg/modelica-buildings</a>.
Contributions to further advance the library are welcomed.
Contributions may not only be in the form of model development, but also
through model use, model testing,
requirements definition or providing feedback regarding the model applicability
to solve specific problems.
</p>
</html>"));
end Buildings;<|MERGE_RESOLUTION|>--- conflicted
+++ resolved
@@ -305,8 +305,6 @@
                        Buildings.Examples.VAVReheat.ClosedLoop</a> in pedantic mode.
     </td>
 </tr>
-<<<<<<< HEAD
-=======
 
 <tr><td colspan=\"2\"><b>Buildings.Rooms</b>
     </td>
@@ -319,7 +317,6 @@
     </td>
 </tr>
 
->>>>>>> 1266d93a
 <tr><td colspan=\"2\"><b>xxx</b>
     </td>
 </tr>
