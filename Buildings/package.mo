within ;
package Buildings "Library with models for building energy and control systems"
  extends Modelica.Icons.Package;

package UsersGuide "User's Guide"
  extends Modelica.Icons.Information;
  class Conventions "Conventions"
    extends Modelica.Icons.Information;
    annotation (preferredView="info",
    Documentation(info="<html>
<p>
This library follows the conventions of the
<a href=\"modelica://Modelica.UsersGuide.Conventions\">
Modelica Standard Library</a>, which are as follows:
</p>

<p>
Note, in the html documentation of any Modelica library,
the headings \"h1, h2, h3\" should not be used,
because they are utilized from the automatically generated
documentation and headings.
Additional headings in the html documentation should start with \"h4\".
</p>

<p>
In the Modelica package the following conventions are used:
</p>

<ol>
<li> Class and instance names are written in upper and lower case
  letters, e.g., \"ElectricCurrent\". An underscore is only used
  at the end of a name to characterize a lower or upper index,
  e.g., \"pin_a\".</li>

<li> <b>Class names</b> start always with an upper case letter.</li>

<li> <b>Instance names</b>, i.e., names of component instances and
  of variables (with the exception of constants),
  start usually with a lower case letter with only
  a few exceptions if this is common sense
  (such as \"T\" for a temperature variable).</li>

<li> <b>Constant names</b>, i.e., names of variables declared with the
  \"constant\" prefix, follow the usual naming conventions
  (= upper and lower case letters) and start usually with an
  upper case letter, e.g. UniformGravity, SteadyState.</li>
<li> The two connectors of a domain that have identical declarations
  and different icons are usually distinguished by \"_a\", \"_b\"
  or \"_p\", \"_n\", e.g., Flange_a/Flange_b, HeatPort_a, HeatPort_b.</li>

<li> The <b>instance name</b> of a component is always displayed in its icon
  (= text string \"%name\") in <b>blue color</b>. A connector class has the instance
  name definition in the diagram layer and not in the icon layer.
  <b>Parameter</b> values, e.g., resistance, mass, gear ratio, are displayed
  in the icon in <b>black color</b> in a smaller font size as the instance name.
 </li>

<li> A main package has usually the following subpackages:
  <ul>
  <li><b>UsersGuide</b> containing an overall description of the library
   and how to use it.</li>
  <li><b>Examples</b> containing models demonstrating the
   usage of the library.</li>
  <li><b>Interfaces</b> containing connectors and partial
   models.</li>
  <li><b>Types</b> containing type, enumeration and choice
   definitions.</li>
  </ul>
  </li>
</ol>

<p>
The <code>Buildings</code> library uses the following conventions
in addition to the ones of the Modelica Standard Library:
</p>

<ol>
<li>
The nomenclature used in the package
<a href=\"modelica://Buildings.Utilities.Psychrometrics\">
Buildings.Utilities.Psychrometrics</a>
 is as follows,
<ul>
<li>
Uppercase <code>X</code> denotes mass fraction per total mass.
</li>
<li>
Lowercase <code>x</code> denotes mass fraction per mass of dry air.
</li>
<li>
The notation <code>z_xy</code> denotes that the function or block has output
<code>z</code> and inputs <code>x</code> and <code>y</code>.
</li>
<li>
The symbol <code>pW</code> denotes water vapor pressure, <code>TDewPoi</code>
denotes dew point temperature, <code>TWetBul</code> denotes wet bulb temperature,
and <code>TDryBul</code> (or simply <code>T</code>) denotes dry bulb temperature.
</li>
</ul>
<li>
Names of models, blocks and packages should start with an upper-case letter and be a
noun or a noun with a combination of adjectives and nouns.
Use camel-case notation to combine multiple words, such as <code>HeatTransfer</code>.
</li>
<li>
Parameter and variables names are usually a character, such as <code>T</code>
for temperature and <code>p</code> for pressure, or a combination of the first three
characters of a word, such as <code>higPreSetPoi</code> for high pressure set point.
</li>
<li>
Comments should be added to each class (package, model, function etc.).
The first character should be upper case.
For one-line comments of parameters, variables and classes, no period should be used at the end of the comment.
</li>
<li>
Where applicable, all variable must have units, also if the variable is protected.
</li>
<li>
To indicate that a class (i.e., a package, model, block etc.) has not been extensively tested or validated,
its class name ends with the string <code>Beta</code>.
</li>
</ol>
</html>"));
  end Conventions;

  package ReleaseNotes "Release notes"
    extends Modelica.Icons.ReleaseNotes;

    class Version_7_0_0 "Version 7.0.0"
      extends Modelica.Icons.ReleaseNotes;
        annotation (Documentation(info="<html>
    <div class=\"release-summary\">
    <p>
    Version 7.0.0 is a minor release that contains the changes described below.
<<<<<<< HEAD
=======
    </p>
    </div>
    <!-- New libraries -->
    <p>
    The following <b style=\"color:blue\">new libraries</b> have been added:
    </p>
    <table class=\"releaseTable\" summary=\"summary\" border=\"1\" cellspacing=0 cellpadding=2>
    <tr><td valign=\"top\">Buildings.Utilities.IO.SignalExchange
        </td>
        <td valign=\"top\">Package with blocks that can be used
                          to identify and activate control signal overwrites, and
                          to identify and read sensor signals. This package is used
                          by the Building Optimization Performance Test software
                          <a href=\"https://github.com/ibpsa/project1-boptest\">BOPTEST</a>.
        </td>
        </tr>
    </table>
    <!-- New components for existing libraries -->
    <p>
    The following <b style=\"color:blue\">new components</b> have been added
    to <b style=\"color:blue\">existing</b> libraries:
    </p>
    <table class=\"releaseTable\" summary=\"summary\" border=\"1\" cellspacing=0 cellpadding=2 style=\"border-collapse:collapse;\">
    <tr><td colspan=\"2\"><b>Buildings.Fluid</b>
        </td>
    </tr>
    <tr><td valign=\"top\">Buildings.Fluid.HeatPumps.EquationFitReversible
        </td>
        <td valign=\"top\">Heat pump model that can be reversed between heating and cooling mode,
                           that takes as a set point the leaving fluid temperature, and that computes
                           its performance based on an equation fit.
        </td>
        </tr>
    </table>
    <!-- Backward compatible changes -->
    <p>
    The following <b style=\"color:blue\">existing components</b>
    have been <b style=\"color:blue\">improved</b> in a
    <b style=\"color:blue\">backward compatible</b> way:
    </p>
    <table class=\"releaseTable\" summary=\"summary\" border=\"1\" cellspacing=0 cellpadding=2 style=\"border-collapse:collapse;\">
    <tr><td colspan=\"2\"><b>Buildings.Controls.OBC.ASHRAE.G36_PR1 </b>
        </td>
    </tr>
    <tr><td valign=\"top\">Buildings.Controls.OBC.ASHRAE.G36_PR1.Generic.SetPoints.TrimAndRespond
        </td>
        <td valign=\"top\">Added assertions and corrected implementation when respond amount is negative.<br/>
                           This is for <a href=\"https://github.com/lbl-srg/modelica-buildings/issues/1530\">#1503</a>.
        </td>
    </tr>
    <tr><td valign=\"top\">Buildings.Controls.OBC.CDL.Continuous.Sources.CalendarTime<br/>
                           Buildings.Controls.OBC.CDL.Types.ZeroTime
        </td>
        <td valign=\"top\">Revised implementation such that the meaning of <code>time</code> is better explained
                           and unix time stamps are correctly defined with respect to GMT.
                           Added option unix time stamp GMT.<br/>
                           This is for <a href=\"https://github.com/ibpsa/modelica-ibpsa/issues/1192\">IBPSA, #1192</a>.
        </td>
    </tr>
    <tr><td colspan=\"2\"><b>Buildings.ThermalZones.ReducedOrder</b>
        </td>
    </tr>
    <tr><td valign=\"top\">Buildings.ThermalZones.ReducedOrder.RC.OneElement<br/>
                           Buildings.ThermalZones.ReducedOrder.RC.TwoElements<br/>
                           Buildings.ThermalZones.ReducedOrder.RC.ThreeElements<br/>
                           Buildings.ThermalZones.ReducedOrder.RC.FourElements<br/>
        </td>
        <td valign=\"top\">Added option to also simulate moisture balance in room air volume.
                           This can be enabled by setting the parameter <code>use_moisture_balance = true</code>.<br/>
                           This is for <a href=\"https://github.com/ibpsa/modelica-ibpsa/issues/1209\">IBPSA, #1209</a>.
        </td>
    </tr>
    <tr><td colspan=\"2\"><b>Buildings.Utilities</b>
        </td>
    </tr>
    <tr><td valign=\"top\">Buildings.Utilities.IO.Files.CSVWriter<br/>
                           Buildings.Utilities.IO.Files.CombiTimeTableWriter<br/>
                           Buildings.Utilities.IO.Files.CombiTimeTableWriter
        </td>
        <td valign=\"top\">Revised to avoid overflow of string buffer in Dymola.<br/>
                           This is for <a href=\"https://github.com/ibpsa/modelica-ibpsa/issues/1219\">IBPSA, #1219</a>.
        </td>
    </tr>
    <tr><td valign=\"top\">Buildings.Utilities.Math.SmoothHeaviside<br/>
                           Buildings.Utilities.Math.Functions.SmoothHeaviside
        </td>
        <td valign=\"top\">This function is now twice instead of only once Lipschitz continuously differentiable.<br/>
                           This is for <a href=\"https://github.com/ibpsa/modelica-ibpsa/issues/1202\">IBPSA, #1202</a>.
        </td>
    </tr>
    <tr><td valign=\"top\">Buildings.Utilities.Time.CalendarTime<br/>
                           Buildings.Utilities.Time.Types.ZeroTime
        </td>
        <td valign=\"top\">Revised implementation such that the meaning of <code>time</code> is better explained
                           and unix time stamps are correctly defined with respect to GMT.
                           Added option unix time stamp GMT.<br/>
                           This is for <a href=\"https://github.com/ibpsa/modelica-ibpsa/issues/1192\">IBPSA, #1192</a>.
        </td>
    </tr>
    </table>
    <!-- Non-backward compatible changes to existing components -->
    <p>
    The following <b style=\"color:blue\">existing components</b>
    have been <b style=\"color:blue\">improved</b> in a
    <b style=\"color:blue\">non-backward compatible</b> way:
    </p>
    <table class=\"releaseTable\" summary=\"summary\" border=\"1\" cellspacing=0 cellpadding=2 style=\"border-collapse:collapse;\">
     <tr><td colspan=\"2\"><b>Buildings.Controls.OBC.ASHRAE.G36_PR1</b>
        </td>
    </tr>
    <tr><td valign=\"top\">Buildings.Controls.OBC.ASHRAE.G36_PR1.AHUs.SingleZone.VAV.Controller
        </td>
        <td valign=\"top\">Added cooling coil control and the controller validation model.<br/>
                           This is for <a href=\"https://github.com/lbl-srg/modelica-buildings/issues/1265\">issue #1265</a>
        </td>
    </tr>
    <tr><td valign=\"top\">Buildings.Controls.OBC.ASHRAE.G36_PR1.AHUs.SingleZone.VAV.Economizers.Subsequences.Enable
        </td>
        <td valign=\"top\">Added the option to allow fixed plus differential dry bulb temperature cutoff.
        </td>
    </tr>
    <tr><td valign=\"top\">Buildings.Controls.OBC.ASHRAE.G36_PR1.AHUs.SingleZone.VAV.Economizers.Subsequences.Modulation
        </td>
        <td valign=\"top\">Added heating coil control sequences.
        </td>
    </tr>
    <tr><td valign=\"top\">Buildings.Controls.OBC.ASHRAE.G36_PR1.AHUs.SingleZone.VAV.SetPoints.Supply
        </td>
        <td valign=\"top\">Added a switch for fan control.
        </td>
    </tr>
    <tr><td valign=\"top\">Buildings.Controls.OBC.ASHRAE.G36_PR1.AHUs.SingleZone.VAV.ZoneState
        </td>
        <td valign=\"top\">Improved the implementation to avoid issues when heating and cooling controls occur at the same time.
     <tr><td colspan=\"2\"><b>Buildings.ThermalZones.ReducedOrder</b>
        </td>
    </tr>
    <tr><td valign=\"top\">
                           Buildings.ThermalZones.ReducedOrder.RC.OneElement<br/>
                           Buildings.ThermalZones.ReducedOrder.RC.OneElement<br/>
                           Buildings.ThermalZones.ReducedOrder.RC.OneElement<br/>
                           Buildings.ThermalZones.ReducedOrder.RC.OneElement<br/>
                           Buildings.ThermalZones.ReducedOrder.RC.ThreeElements<br/>
                           Buildings.ThermalZones.ReducedOrder.RC.ThreeElements<br/>
                           Buildings.ThermalZones.ReducedOrder.RC.TwoElements<br/>
                           Buildings.ThermalZones.ReducedOrder.RC.TwoElements<br/>
                           Buildings.ThermalZones.ReducedOrder.RC.FourElements<br/>
                           Buildings.ThermalZones.ReducedOrder.RC.FourElements<br/>
                           Buildings.ThermalZones.ReducedOrder.RC.OneElement<br/>
                           Buildings.ThermalZones.ReducedOrder.EquivalentAirTemperature.BaseClasses.PartialVDI6007<br/>
                           Buildings.ThermalZones.ReducedOrder.EquivalentAirTemperature.BaseClasses.PartialVDI6007<br/>
                           Buildings.ThermalZones.ReducedOrder.EquivalentAirTemperature.VDI6007WithWindow

        </td>
        <td valign=\"top\">Renamed convection coefficient from <code>alpha*</code> to <code>hCon*</code>.<br/>
                           For Dymola, a conversion script makes this change.<br/>
                           This is for <a href=\"https://github.com/ibpsa/modelica-ibpsa/issues/1168\">IBPSA, #1168</a>.
        </td>
    </tr>
    </table>
    <!-- Errors that have been fixed -->
    <p>
    The following <b style=\"color:red\">critical errors</b> have been fixed (i.e., errors
    that can lead to wrong simulation results):
    </p>
    <table class=\"releaseTable\" summary=\"summary\" border=\"1\" cellspacing=0 cellpadding=2 style=\"border-collapse:collapse;\">
    <tr><td colspan=\"2\"><b>Buildings.Electrical</b>
        </td>
    </tr>
    <tr><td valign=\"top\">Buildings.Electrical.AC.OnePhase.Sources.PVSimple<br/>
                           Buildings.Electrical.AC.OnePhase.Sources.PVSimpleOriented<br/>
                           Buildings.Electrical.AC.ThreePhasesBalanced.Sources.PVSimple<br/>
                           Buildings.Electrical.AC.ThreePhasesBalanced.Sources.PVSimpleOriented<br/>
                           Buildings.Electrical.AC.ThreePhasesUnbalanced.Sources.PVsimple<br/>
                           Buildings.Electrical.AC.ThreePhasesUnbalanced.Sources.PVsimpleOriented<br/>
                           Buildings.Electrical.AC.ThreePhasesUnbalanced.Sources.PVsimpleOriented_N<br/>
                           Buildings.Electrical.AC.ThreePhasesUnbalanced.Sources.PVsimple_N<br/>
                           Buildings.Electrical.Interfaces.PartialPV
        </td>
        <td valign=\"top\">Corrected model so that reported power <code>P</code> also includes the DCAC conversion.
                           Note that the power added to the elecrical system was correct, but the power reported in
                           the output connector <code>P</code> did not include this conversion factor.<br/>
                           This is for <a href=\"https://github.com/lbl-srg/modelica-buildings/issues/1577\">1577</a>.
        </td>
    </tr>
    <tr><td colspan=\"2\"><b>Buildings.Utilities</b>
        </td>
    </tr>
    <tr><td valign=\"top\">Buildings/Resources/Python-Sources/KalmanFilter.py<br/>
                           Buildings.Utilities.IO.Python27.Examples.KalmanFilter
        </td>
        <td valign=\"top\">Changed the temporary file format from <code>pickle</code> to <code>json</code> as the former can trigger a
                           segfault with JModelica simulation run in a subprocess.<br/>
                           This is for <a href=\"https://github.com/lbl-srg/modelica-buildings/issues/1587\">Buildings, #1587</a>.
        </td>
    </tr>
    </table>
    <!-- Uncritical errors -->
    <p>
    The following <b style=\"color:red\">uncritical errors</b> have been fixed (i.e., errors
    that do <b style=\"color:red\">not</b> lead to wrong simulation results, e.g.,
    units are wrong or errors in documentation):
    </p>
    <table class=\"releaseTable\" summary=\"summary\" border=\"1\" cellspacing=0 cellpadding=2 style=\"border-collapse:collapse;\">
    <tr><td colspan=\"2\"><b>Buildings.Fluid.Sources</b>
        </td>
    </tr>
    <tr><td valign=\"top\">Buildings.Fluid.Sources.Boundary_pT<br/>
                           Buildings.Fluid.Sources.Boundary_ph<br/>
                           Buildings.Fluid.Sources.MassFlowSource_T<br/>
                           Buildings.Fluid.Sources.MassFlowSource_h
        </td>
        <td valign=\"top\">Refactored handling of mass fractions which was needed to handle media such as
                           <a href=\"modelica://Modelica.Media.IdealGases.MixtureGases.FlueGasSixComponents\">
                           Modelica.Media.IdealGases.MixtureGases.FlueGasSixComponents</a> and
                           <a href=\"modelica://Modelica.Media.IdealGases.MixtureGases.SimpleNaturalGas\">
                           Modelica.Media.IdealGases.MixtureGases.SimpleNaturalGas</a>.<br/>
                           Prior to this change, use of these media led to a translation error.<br/>
                           This is for
                           <a href=\"https://github.com/ibpsa/modelica-ibpsa/issues/1205\">Buildings, #1205</a>.
        </td>
    </tr>
    </table>
    <p>
    Note:
>>>>>>> 615a9446
    </p>
    <ul>
    <li>
    xxx
    </li>
    </ul>
    </html>"));
    end Version_7_0_0;

    class Version_6_0_0 "Version 6.0.0"
      extends Modelica.Icons.ReleaseNotes;
        annotation (Documentation(info="<html>
    <div class=\"release-summary\">
   <p>
   Version 6.0.0 is a major new release that
   contains various new packages, new models and improvements to existing models.
   The library has been tested with Dymola 2019FD01 and with JModelica (revision 12903).
   </p>
   <p>
     The following major changes have been done:
   <ul>
   <li>
     Various new packages have been added, such as:
     <ul>
       <li>
         A package for simulating occupancy and occupancy that resulted from IEA EBC Annex 66.
       </li>
       <li>
         A package with models for geothermal borefields.
       </li>
       <li>
         A package with blocks for control of shades and of outdoor lights.
       </li>
       <li>
         A package with blocks that allow generating time series and scatter plots,
         and writing these plots to one or several html files.
       </li>
       <li>
         A package with blocks for unit conversion.
       </li>
     </ul>
   <li>
     Various new control blocks have been added to <code>Buildings.Controls.OBC.CDL</code>.
   </li>
   </ul>
    </div>
    <!-- New libraries -->
    <p>
    The following <b style=\"color:blue\">new libraries</b> have been added:
    </p>
    <table class=\"releaseTable\" summary=\"summary\" border=\"1\" cellspacing=0 cellpadding=2>
<<<<<<< HEAD
    <tr><td valign=\"top\">Buildings.Utilities.IO.SignalExchange
        </td>
        <td valign=\"top\">Package with blocks that can be used
                          to identify and activate control signal overwrites, and
                          to identify and read sensor signals. This package is used
                          by the Building Optimization Performance Test software
                          <a href=\"https://github.com/ibpsa/project1-boptest\">BOPTEST</a>.
        </td>
        </tr>
    </table>
    <!-- New components for existing libraries -->
    <p>
    The following <b style=\"color:blue\">new components</b> have been added
    to <b style=\"color:blue\">existing</b> libraries:
    </p>
    <table class=\"releaseTable\" summary=\"summary\" border=\"1\" cellspacing=0 cellpadding=2 style=\"border-collapse:collapse;\">
    <tr><td colspan=\"2\"><b>Buildings.Fluid</b>
        </td>
    </tr>
    <tr><td valign=\"top\">Buildings.Fluid.HeatPumps.EquationFitReversible
        </td>
        <td valign=\"top\">Heat pump model that can be reversed between heating and cooling mode,
                           that takes as a set point the leaving fluid temperature, and that computes
                           its performance based on an equation fit.
        </td>
        </tr>
    </table>
    <!-- Backward compatible changes -->
    <p>
    The following <b style=\"color:blue\">existing components</b>
    have been <b style=\"color:blue\">improved</b> in a
    <b style=\"color:blue\">backward compatible</b> way:
    </p>
    <table class=\"releaseTable\" summary=\"summary\" border=\"1\" cellspacing=0 cellpadding=2 style=\"border-collapse:collapse;\">
    <tr><td colspan=\"2\"><b>Buildings.Controls.OBC.ASHRAE.G36_PR1 </b>
        </td>
    </tr>
    <tr><td valign=\"top\">Buildings.Controls.OBC.ASHRAE.G36_PR1.Generic.SetPoints.TrimAndRespond
        </td>
        <td valign=\"top\">Added assertions and corrected implementation when respond amount is negative.<br/>
                           This is for <a href=\"https://github.com/lbl-srg/modelica-buildings/issues/1530\">#1503</a>.
        </td>
    </tr>
    <tr><td colspan=\"2\"><b>xxx</b>
        </td>
    </tr>
    <tr><td valign=\"top\">xxx
        </td>
        <td valign=\"top\">xxx.
        </td>
    </tr>
    </table>
    <!-- Non-backward compatible changes to existing components -->
    <p>
    The following <b style=\"color:blue\">existing components</b>
    have been <b style=\"color:blue\">improved</b> in a
    <b style=\"color:blue\">non-backward compatible</b> way:
    </p>
    <table class=\"releaseTable\" summary=\"summary\" border=\"1\" cellspacing=0 cellpadding=2 style=\"border-collapse:collapse;\">
     <tr><td colspan=\"2\"><b>Buildings.Controls.OBC.ASHRAE.G36_PR1</b>
        </td>
    </tr>
    <tr><td valign=\"top\">Buildings.Controls.OBC.ASHRAE.G36_PR1.AHUs.SingleZone.VAV.Controller
        </td>
        <td valign=\"top\">Added cooling coil control and the controller validation model.<br/>
                           This is for <a href=\"https://github.com/lbl-srg/modelica-buildings/issues/1265\">issue #1265</a>
        </td>
    </tr>
    <tr><td valign=\"top\">Buildings.Controls.OBC.ASHRAE.G36_PR1.AHUs.SingleZone.VAV.Economizers.Subsequences.Enable
        </td>
        <td valign=\"top\">Added the option to allow fixed plus differential dry bulb temperature cutoff.
        </td>
    </tr>
    <tr><td valign=\"top\">Buildings.Controls.OBC.ASHRAE.G36_PR1.AHUs.SingleZone.VAV.Economizers.Subsequences.Modulation
        </td>
        <td valign=\"top\">Added heating coil control sequences.
        </td>
    </tr>
    <tr><td valign=\"top\">Buildings.Controls.OBC.ASHRAE.G36_PR1.AHUs.SingleZone.VAV.SetPoints.Supply
        </td>
        <td valign=\"top\">Added a switch for fan control.
        </td>
    </tr>
    <tr><td valign=\"top\">Buildings.Controls.OBC.ASHRAE.G36_PR1.AHUs.SingleZone.VAV.ZoneState
        </td>
        <td valign=\"top\">Improved the implementation to avoid issues when heating and cooling controls occur at the same time.
     <tr><td colspan=\"2\"><b>Buildings.ThermalZones.ReducedOrder</b>
        </td>
    </tr>
    <tr><td valign=\"top\">
                           Buildings.ThermalZones.ReducedOrder.RC.OneElement<br/>
                           Buildings.ThermalZones.ReducedOrder.RC.OneElement<br/>
                           Buildings.ThermalZones.ReducedOrder.RC.OneElement<br/>
                           Buildings.ThermalZones.ReducedOrder.RC.OneElement<br/>
                           Buildings.ThermalZones.ReducedOrder.RC.ThreeElements<br/>
                           Buildings.ThermalZones.ReducedOrder.RC.ThreeElements<br/>
                           Buildings.ThermalZones.ReducedOrder.RC.TwoElements<br/>
                           Buildings.ThermalZones.ReducedOrder.RC.TwoElements<br/>
                           Buildings.ThermalZones.ReducedOrder.RC.FourElements<br/>
                           Buildings.ThermalZones.ReducedOrder.RC.FourElements<br/>
                           Buildings.ThermalZones.ReducedOrder.RC.OneElement<br/>
                           Buildings.ThermalZones.ReducedOrder.EquivalentAirTemperature.BaseClasses.PartialVDI6007<br/>
                           Buildings.ThermalZones.ReducedOrder.EquivalentAirTemperature.BaseClasses.PartialVDI6007<br/>
                           Buildings.ThermalZones.ReducedOrder.EquivalentAirTemperature.VDI6007WithWindow

        </td>
        <td valign=\"top\">Renamed convection coefficient from <code>alpha*</code> to <code>hCon*</code>.<br/>
                           For Dymola, a conversion script makes this change.<br/>
                           This is for <a href=\"https://github.com/ibpsa/modelica-ibpsa/issues/1168\">IBPSA, #1168</a>.
        </td>
    </tr>
    </table>
    <!-- Errors that have been fixed -->
    <p>
    The following <b style=\"color:red\">critical errors</b> have been fixed (i.e., errors
    that can lead to wrong simulation results):
    </p>
    <table class=\"releaseTable\" summary=\"summary\" border=\"1\" cellspacing=0 cellpadding=2 style=\"border-collapse:collapse;\">
    <tr><td colspan=\"2\"><b>Buildings.Electrical</b>
        </td>
    </tr>
    <tr><td valign=\"top\">Buildings.Electrical.AC.OnePhase.Sources.PVSimple<br/>
                           Buildings.Electrical.AC.OnePhase.Sources.PVSimpleOriented<br/>
                           Buildings.Electrical.AC.ThreePhasesBalanced.Sources.PVSimple<br/>
                           Buildings.Electrical.AC.ThreePhasesBalanced.Sources.PVSimpleOriented<br/>
                           Buildings.Electrical.AC.ThreePhasesUnbalanced.Sources.PVsimple<br/>
                           Buildings.Electrical.AC.ThreePhasesUnbalanced.Sources.PVsimpleOriented<br/>
                           Buildings.Electrical.AC.ThreePhasesUnbalanced.Sources.PVsimpleOriented_N<br/>
                           Buildings.Electrical.AC.ThreePhasesUnbalanced.Sources.PVsimple_N<br/>
                           Buildings.Electrical.Interfaces.PartialPV
        </td>
        <td valign=\"top\">Corrected model so that reported power <code>P</code> also includes the DCAC conversion.
                           Note that the power added to the elecrical system was correct, but the power reported in
                           the output connector <code>P</code> did not include this conversion factor.<br/>
                           This is for <a href=\"https://github.com/lbl-srg/modelica-buildings/issues/1577\">1577</a>.
        </td>
    </tr>
    </table>
    <!-- Uncritical errors -->
    <p>
    The following <b style=\"color:red\">uncritical errors</b> have been fixed (i.e., errors
    that do <b style=\"color:red\">not</b> lead to wrong simulation results, e.g.,
    units are wrong or errors in documentation):
    </p>
    <table class=\"releaseTable\" summary=\"summary\" border=\"1\" cellspacing=0 cellpadding=2 style=\"border-collapse:collapse;\">
    <tr><td colspan=\"2\"><b>Buildings.Fluid.Sources</b>
        </td>
    </tr>
    <tr><td valign=\"top\">Buildings.Fluid.Sources.Boundary_pT<br/>
                           Buildings.Fluid.Sources.Boundary_ph<br/>
                           Buildings.Fluid.Sources.MassFlowSource_T<br/>
                           Buildings.Fluid.Sources.MassFlowSource_h
        </td>
        <td valign=\"top\">Refactored handling of mass fractions which was needed to handle media such as
                           <a href=\"modelica://Modelica.Media.IdealGases.MixtureGases.FlueGasSixComponents\">
                           Modelica.Media.IdealGases.MixtureGases.FlueGasSixComponents</a> and
                           <a href=\"modelica://Modelica.Media.IdealGases.MixtureGases.SimpleNaturalGas\">
                           Modelica.Media.IdealGases.MixtureGases.SimpleNaturalGas</a>.<br/>
                           Prior to this change, use of these media led to a translation error.<br/>
                           This is for
                           <a href=\"https://github.com/ibpsa/modelica-ibpsa/issues/1205\">Buildings, #1205</a>.
        </td>
    </tr>
    </table>
    <p>
    Note:
    </p>
    <ul>
    <li>
    xxx
    </li>
    </ul>
    </html>"));
    end Version_7_0_0;

    class Version_6_0_0 "Version 6.0.0"
      extends Modelica.Icons.ReleaseNotes;
        annotation (Documentation(info="<html>
    <div class=\"release-summary\">
   <p>
   Version 6.0.0 is a major new release that
   contains various new packages, new models and improvements to existing models.
   The library has been tested with Dymola 2019FD01 and with JModelica (revision 12903).
   </p>
   <p>
     The following major changes have been done:
   <ul>
   <li>
     Various new packages have been added, such as:
     <ul>
       <li>
         A package for simulating occupancy and occupancy that resulted from IEA EBC Annex 66.
       </li>
       <li>
         A package with models for geothermal borefields.
       </li>
       <li>
         A package with blocks for control of shades and of outdoor lights.
       </li>
       <li>
         A package with blocks that allow generating time series and scatter plots,
         and writing these plots to one or several html files.
       </li>
       <li>
         A package with blocks for unit conversion.
       </li>
     </ul>
   <li>
     Various new control blocks have been added to <code>Buildings.Controls.OBC.CDL</code>.
   </li>
   </ul>
    </div>
    <!-- New libraries -->
    <p>
    The following <b style=\"color:blue\">new libraries</b> have been added:
    </p>
    <table class=\"releaseTable\" summary=\"summary\" border=\"1\" cellspacing=0 cellpadding=2>
=======
>>>>>>> 615a9446
    <tr><td valign=\"top\">Buildings.Controls.OBC.OutdoorLights
        </td>
        <td valign=\"top\">Package with outdoor lighting controllers.
        </td>
        </tr>
    <tr><td valign=\"top\">Buildings.Controls.OBC.Shade
        </td>
        <td valign=\"top\">Package with shade controllers.
        </td>
        </tr>
    <tr><td valign=\"top\">Buildings.Controls.OBC.UnitConversions
        </td>
        <td valign=\"top\">Package with blocks for unit conversion.
                           Blocks in this package are meant to use when reading
                           data from a building automation system,
                           or writing data to a building automation system,
                           that uses units that are different
                           from the units used by Modelica.
        </td>
        </tr>
    <tr><td valign=\"top\">Buildings.Fluid.Geothermal
        </td>
        <td valign=\"top\">Package with models for geothermal heat exchangers.
                           This package has models for borefields with vertical boreholes,
                           and for a single vertical borehole with a U-tube heat exchanger.
                           The borefield models can have any geometrical configuration,
                           and either one or two U-tube heat exchangers.
        </td>
    </tr>
    <tr><td valign=\"top\">Buildings.Occupants
       </td>
       <td valign=\"top\">Package with occupant behavior models and functions to
                          simulate the occupancy and the interaction of occupants
                          with air-conditioning and heating systems, windows,
                          blinds, and lighting in residential and office buildings.
       </td>
    </tr>
    <tr><td valign=\"top\">Buildings.Utilities.Cryptographics
        </td>
        <td valign=\"top\">Package with a function to compute a SHA1 encrypted string.
        </td>
    </tr>
    <tr><td valign=\"top\">Buildings.Utilities.IO.Files
    </td>
    <td valign=\"top\">Package with blocks to write CSV files, JSON files or combi time table files.
    </td>
    </tr>
    <tr><td valign=\"top\">Buildings.Utilities.Plotters
       </td>
       <td valign=\"top\">Package with blocks that allow generating
                          time series and scatter plots, and writing these plots to
                          one or several html files.
                          The plots can be deactivated based on an input signal and a time
                          delay, for example, to plot data only while the HVAC system
                          operates for at least <i>30</i> minutes.
       </td>
    </tr>
    </table>
    <!-- New components for existing libraries -->
    <p>
    The following <b style=\"color:blue\">new components</b> have been added
    to <b style=\"color:blue\">existing</b> libraries:
    </p>
    <table class=\"releaseTable\" summary=\"summary\" border=\"1\" cellspacing=0 cellpadding=2 style=\"border-collapse:collapse;\">
    <tr><td colspan=\"2\"><b>Buildings.Controls.OBC.CDL</b>
        </td>
        </tr>
    <tr><td valign=\"top\">Buildings.Controls.OBC.CDL.Continuous.MultiOr
        </td>
        <td valign=\"top\">Block that outputs true boolean signal if and only if any element of the boolean input vector is true.
        </td>
        </tr>
    <tr><td valign=\"top\">Buildings.Controls.OBC.CDL.Continuous.MatrixMin
        </td>
        <td valign=\"top\">Block that outputs vector of row- or column-wise minimum values.
        </td>
        </tr>
    <tr><td valign=\"top\">Buildings.Controls.OBC.CDL.Continuous.MatrixMax
        </td>
        <td valign=\"top\">Block that outputs vector of row- or column-wise maximum values.
        </td>
        </tr>
    <tr><td valign=\"top\">Buildings.Controls.OBC.CDL.Continuous.MatrixGain
        </td>
        <td valign=\"top\">Block that outputs the product of a gain matrix with the input signal vector.
        </td>
        </tr>
    <tr><td valign=\"top\">Buildings.Controls.OBC.CDL.Discrete.MovingMean
        </td>
        <td valign=\"top\">Block that outputs the discrete moving mean of a sampled input signal.
        </td>
        </tr>
    <tr><td valign=\"top\">Buildings.Controls.OBC.CDL.Integers.Change
        </td>
        <td valign=\"top\">Block that outputs whether its Integer input changed its value, and whether it increased or decreased.
        </td>
        </tr>
    <tr><td valign=\"top\">Buildings.Controls.OBC.CDL.Logical.IntegerSwitch
        </td>
        <td valign=\"top\">Block that outputs one of two integer input signals based on a boolean input signal.
        </td>
        </tr>
    <tr><td valign=\"top\">Buildings.Controls.OBC.CDL.Routing.RealExtractor
        </td>
        <td valign=\"top\">Block that extracts a scalar signal from a signal vector dependent on an Integer-valued input.
        </td>
        </tr>
    <tr><td valign=\"top\">Buildings.Controls.OBC.CDL.Utilities.SunRiseSet
        </td>
        <td valign=\"top\">Block that outputs sunrise and sunset time for each day.
        </td>
        </tr>
    <tr><td colspan=\"2\"><b>Buildings.Fluid</b>
        </td>
    </tr>
    <tr><td valign=\"top\">Buildings.Fluid.HeatExchangers
        </td>
        <td valign=\"top\">Added <code>Buildings.Fluid.HeatExchangers.PlateHeatExchangerEffectivenessNTU</code>
                           which computes the effectiveness of a plate heat exchanger
                           based on design conditions and current mass flow rates.
        </td>
        </tr>
    <tr><td colspan=\"2\"><b>Buildings.Utilities</b>
        </td>
    </tr>
    <tr><td valign=\"top\">Buildings.Utilities.Math
        </td>
        <td valign=\"top\">Added Bessel, exponential integral, factorial, falling factorial and binomial functions.
        </td>
    </tr>
    <tr><td valign=\"top\">Buildings.Utilities.Psychrometrics.Functions.X_pTphi
        </td>
        <td valign=\"top\">Added function to compute humidity mass fraction for given pressure, temperature
                         and relative humidity.
        </td>
    </tr>
    </table>
    <!-- Backward compatible changes -->
    <p>
    The following <b style=\"color:blue\">existing components</b>
    have been <b style=\"color:blue\">improved</b> in a
    <b style=\"color:blue\">backward compatible</b> way:
    </p>
    <table class=\"releaseTable\" summary=\"summary\" border=\"1\" cellspacing=0 cellpadding=2 style=\"border-collapse:collapse;\">
    <tr><td colspan=\"2\"><b>Buildings.BoundaryConditions</b>
        </td>
    </tr>
    <tr><td valign=\"top\">Buildings.BoundaryConditions.WeatherData.ReaderTMY3
        </td>
        <td valign=\"top\">Updated implementation to allow for weather data file that span less than a year and cross New Year,
                         and for weather data files that span more than a year.<br/>
                         This is for <a href=\"https://github.com/lbl-srg/modelica-ibpsa/issues/842\">IBPSA, #842</a>.
        </td>
    </tr>
    <tr><td colspan=\"2\"><b>Buildings.Controls.OBC.CDL</b>
        </td>
    </tr>
    <tr><td valign=\"top\">Buildings.Controls.OBC.CDL.Logical.Timer
        </td>
        <td valign=\"top\">Updated implementation to output accumulated time when input is <code>true</code>.<br/>
                         This is for <a href=\"https://github.com/lbl-srg/modelica-buildings/issues/1212\">issue 1212</a>.
        </td>
    </tr>
    <tr><td valign=\"top\">Buildings.Controls.OBC.CDL.Logical.TrueDelay
        </td>
        <td valign=\"top\">Added parameter <code>delayOnInit</code> to optionally delay the initial <code>true</code> input.<br/>
                         This is for <a href=\"https://github.com/lbl-srg/modelica-buildings/issues/1346\">issue 1346</a>.
        </td>
    </tr>
    <tr><td colspan=\"2\"><b>Buildings.Controls.OBC.ASHRAE.G36_PR1</b>
        </td>
    </tr>
    <tr><td valign=\"top\">Buildings.Controls.OBC.ASHRAE.G36_PR1/AHUs.SingleZone.VAV.SetPoints.OutsideAirFlow
        </td>
        <td valign=\"top\">Made input connector for occupancy conditionally removable to avoid having to set the
                           number of occupants as an input if there is no occupancy sensor.<br/>
                           This is for <a href=\"https://github.com/lbl-srg/modelica-buildings/issues/1270\">issue 1270</a>.
        </td>
    </tr>
    <tr><td colspan=\"2\"><b>Buildings.Fluid</b>
        </td>
    </tr>
    <tr><td valign=\"top\">Buildings.Fluid.Interfaces.ConservationEquation<br/>
                           Buildings.Fluid.MixingVolumes.MixingVolume<br/>
                           Buildings.Fluid.MixingVolumes.MixingVolumeMoistAir
        </td>
        <td valign=\"top\">Changed model so that the volume is no longer fixed at compilation time.<br/>
                           This is for <a href=\"https://github.com/lbl-srg/modelica-buildings/issues/1411\">issue 1411</a>.
        </td>
    </tr>
    <tr><td colspan=\"2\"><b>Buildings.Media</b>
<<<<<<< HEAD
        </td>
    </tr>
    <tr><td valign=\"top\">Buildings.Media.Air<br/>
                           Buildings.Media.Water<br/>
                           Buildings.Media.Antifreeze.PropyleneGlycolWater<br/>
                           Buildings.Media.Specialized.Air.PerfectGas<br/>
        </td>
        <td valign=\"top\">Improved error message when temperature or mass fraction is outside the allowed range.<br/>
                           This is for <a href=\"https://github.com/ibpsa/modelica-ibpsa/issues/1045\">IBPSA, issue 1045</a>.
        </td>
    </tr>
=======
        </td>
    </tr>
    <tr><td valign=\"top\">Buildings.Media.Air<br/>
                           Buildings.Media.Water<br/>
                           Buildings.Media.Antifreeze.PropyleneGlycolWater<br/>
                           Buildings.Media.Specialized.Air.PerfectGas<br/>
        </td>
        <td valign=\"top\">Improved error message when temperature or mass fraction is outside the allowed range.<br/>
                           This is for <a href=\"https://github.com/ibpsa/modelica-ibpsa/issues/1045\">IBPSA, issue 1045</a>.
        </td>
    </tr>
>>>>>>> 615a9446
    <tr><td colspan=\"2\"><b>Buildings.Utilities.IO.Python27</b>
        </td>
    </tr>
    <tr><td valign=\"top\">Buildings.Utilities.IO.Python27.Functions.exchange<br/>
        </td>
        <td valign=\"top\">Refactored setting the <code>PYTHONPATH</code> environment variable.<br/>
                         This is for <a href=\"https://github.com/lbl-srg/modelica-buildings/issues/1421\">issue 1421</a>.
    </td>
    </table>
    <!-- Non-backward compatible changes to existing components -->
    <p>
    The following <b style=\"color:blue\">existing components</b>
    have been <b style=\"color:blue\">improved</b> in a
    <b style=\"color:blue\">non-backward compatible</b> way:
    </p>
    <table class=\"releaseTable\" summary=\"summary\" border=\"1\" cellspacing=0 cellpadding=2 style=\"border-collapse:collapse;\">
    <tr><td colspan=\"2\"><b>Buildings.Airflow.Multizone</b>
        </td>
    </tr>
    <tr><td valign=\"top\">Buildings.Airflow.Multizone.DoorDiscretizedOperable
        </td>
        <td valign=\"top\">Removed parameter <code>CD</code>.<br/>
                           For Dymola, a conversion script makes this change.<br/>
                           This is for <a href=\"https://github.com/ibpsa/modelica-ibpsa/issues/971\">IBPSA, #971</a>.
        </td>
    </tr>
    <tr><td valign=\"top\">Buildings.Airflow.Multizone.EffectiveAirLeakageArea
        </td>
        <td valign=\"top\">Removed parameters <code>A</code>, <code>CD</code> and <code>lWet</code>.<br/>
                           For Dymola, a conversion script makes this change.<br/>
                           This is for <a href=\"https://github.com/ibpsa/modelica-ibpsa/issues/932\">IBPSA, #932</a>.
        </td>
    </tr>
    <tr><td valign=\"top\">Buildings.Airflow.Multizone.MediumColumnDynamic
        </td>
        <td valign=\"top\">Removed parameter <code>m_flow_nominal</code>.<br/>
                           For Dymola, a conversion script makes this change.<br/>
                           This is for <a href=\"https://github.com/ibpsa/modelica-ibpsa/issues/970\">IBPSA, #970</a>.
        </td>
    </tr>
    <tr><td valign=\"top\">Buildings.Airflow.Multizone.Orifice
        </td>
        <td valign=\"top\">Removed parameter <code>lWet</code>.<br/>
                           For Dymola, a conversion script makes this change.<br/>
                           This is for <a href=\"https://github.com/ibpsa/modelica-ibpsa/issues/932\">IBPSA, #932</a>.
        </td>
    </tr>
    <tr><td valign=\"top\">Buildings.Airflow.Multizone.MediumColumnDynamic<br/>
                           Buildings.Airflow.Multizone.MediumColumn<br/>
                           Buildings.Airflow.Multizone.EffectiveAirLeakageArea<br/>
                           Buildings.Airflow.Multizone.Orifice
        </td>
        <td valign=\"top\">Removed parameter <code>allowFlowReversal</code> as this is not meaningful
                           for these models.<br/>
                           For Dymola, a conversion script makes this change.<br/>
                           This is for <a href=\"https://github.com/ibpsa/modelica-ibpsa/issues/877\">IBPSA, #877</a>.
        </td>
    </tr>
    <tr><td colspan=\"2\"><b>Buildings.BoundaryConditions</b>
        </td>
    </tr>
    <tr><td valign=\"top\">Buildings.BoundaryConditions.WeatherData.BaseClasses.ConvertTime
        </td>
        <td valign=\"top\">Added new parameters needed for weather data files that span multiple years.
                           Models of users are not likely to be affected by this change as this model
                           is part of the weather data file reader that implements all required changes.<br/>
                           This is for <a href=\"https://github.com/ibpsa/modelica-ibpsa/issues/842\">IBPSA, #842</a>.
        </td>
    </tr>
    <tr><td colspan=\"2\"><b>Buildings.Controls.OBC.ASHRAE</b>
        </td>
    </tr>
    <tr><td valign=\"top\">Buildings.Controls.OBC.ASHRAE.G36_PR1.AHUs.SingleZone<br/>
                         Buildings.Controls.OBC.ASHRAE.G36_PR1.AHUs.MultiZone
        </td>
        <td valign=\"top\">Renamed packages to
                           <code>Buildings.Controls.OBC.ASHRAE.G36_PR1.AHUs.SingleZone.VAV</code>
                           and <code>Buildings.Controls.OBC.ASHRAE.G36_PR1.AHUs.MultiZone.VAV</code>,
                           and renamed various signals and parameters for consistency.<br/>
                           For Dymola, a conversion script makes this change.
        </td>
    </tr>
    <tr><td colspan=\"2\"><b>Buildings.Controls.OBC.CDL</b>
        </td>
    </tr>
    <tr><td valign=\"top\">Buildings.Controls.OBC.CDL.RealExtractSignal
        </td>
        <td valign=\"top\">Changed block name from <code>ExtractSignal</code>.<br/>
                           For Dymola, a conversion script makes this change.
        </td>
    </tr>
    <tr><td valign=\"top\">Buildings.Controls.OBC.CDL.Continuous.MultiMax
        </td>
        <td valign=\"top\">Changed output variable name from <code>yMax</code> to <code>y</code>.<br/>
                           For Dymola, a conversion script makes this change.<br/>
                           This is for <a href=\"https://github.com/lbl-srg/modelica-buildings/issues/\">issue 1252</a>.
        </td>
    </tr>
    <tr><td valign=\"top\">Buildings.Controls.OBC.CDL.Continuous.MultiMin
        </td>
        <td valign=\"top\">Changed output variable name from <code>yMin</code> to <code>y</code>.<br/>
                           For Dymola, a conversion script makes this change.<br/>
                           This is for <a href=\"https://github.com/lbl-srg/modelica-buildings/issues/\">issue 1252</a>.
        </td>
    </tr>
    <tr><td colspan=\"2\"><b>Buildings.Fluid</b>
        </td>
    </tr>
    <tr><td valign=\"top\">Buildings.Fluid.HeatExchangers.DryEffectivenessNTU
        </td>
        <td valign=\"top\">Renamed model to
                           <code>Buildings.Fluid.HeatExchangers.DryCoilEffectivenessNTU</code>
                           because the convective heat transfer coefficients are for air.<br/>
                           For Dymola, a conversion script makes this change.<br/>
                           Removed variable <code>Z</code> as it is not used.
        </td>
    </tr>
    <tr><td valign=\"top\">Buildings.Fluid.HeatExchangers.PlateHeatExchangerEffectivenessNTU
        </td>
        <td valign=\"top\">Removed variable <code>Z</code> as it is not used.
        </td>
    </tr>
    <tr><td valign=\"top\">Buildings.Fluid.HeatExchangers.Ground.Boreholes.BaseClasses.factorial
        </td>
        <td valign=\"top\">Renamed function to
                           <code>Buildings.Utilities.Math.Functions.factorial</code>
                           because it is also used by the new Geothermal package.<br/>
                           For Dymola, a conversion script makes this change.
        </td>
    </tr>
    <tr><td valign=\"top\">Buildings.Fluid.HeatExchangers.Ground.Boreholes
        </td>
        <td valign=\"top\">Renamed package to
                           <code>Buildings.Fluid.Geothermal.Boreholes</code>
                           due to the introduction of the new Geothermal package.<br/>
                           For Dymola, a conversion script makes this change.
        </td>
    </tr>
    <tr><td valign=\"top\">Buildings.Fluid.HeatExchangers.RadiantSlabs.BaseClasses.MassFlowRateMultiplier
        </td>
        <td valign=\"top\">Renamed model to
                           <code>Buildings.Fluid.BaseClasses.MassFlowRateMultiplier</code>
                           because it is also used by the new Geothermal package.<br/>
                           For Dymola, a conversion script makes this change.
        </td>
    </tr>
    <tr><td valign=\"top\">Buildings.Fluid.Sources.FixedBoundary
        </td>
        <td valign=\"top\">This model is now obsolete and will be removed in future releases.
                           The model has been renamed model to
                           <code>Buildings.Obsolete.Fluid.Sources.FixedBoundary</code>.
                           Use <code>Buildings.Fluid.Sources.Boundary_pT</code> instead.<br/>
                           For Dymola, a conversion script makes this change.
        </td>
    </tr>
    <tr><td colspan=\"2\"><b>Buildings.Media</b>
        </td>
    </tr>
    <tr><td valign=\"top\">Buildings.Media.Refrigerants.R410A
        </td>
        <td valign=\"top\">Removed the function <code>pressureSatLiq_T</code> as it was not used.<br/>
                         This is for <a href=\"https://github.com/ibpsa/modelica-ibpsa/issues/995\">IBPSA, #995</a>.
        </td>
    </tr>
    <tr><td colspan=\"2\"><b>Buildings.Utilities.Reports</b>
        </td>
    </tr>
    <tr><td valign=\"top\">Buildings.Utilities.Reports.Printer<br/>
                           Buildings.Utilities.Reports.printRealArray
        </td>
        <td valign=\"top\">Moved <code>Buildings.Utilities.Reports.Printer</code> to
                           <code>Buildings.Utilities.IO.Files.Printer</code> and moved
                           <code>Buildings.Utilities.Reports.printRealArray</code> to
                           <code>Buildings.Utilities.IO.Files.BaseClasses.printRealArray</code>.<br/>
                           For Dymola, a conversion script makes this change.<br/>
                           This is due to the newly introduced package <code>Buildings.Utilities.IO.Files</code>.
        </td>
    </tr>
    </table>
    <!-- Errors that have been fixed -->
    <p>
    The following <b style=\"color:red\">critical errors</b> have been fixed (i.e., errors
    that can lead to wrong simulation results):
    </p>
    <table class=\"releaseTable\" summary=\"summary\" border=\"1\" cellspacing=0 cellpadding=2 style=\"border-collapse:collapse;\">
    <tr><td colspan=\"2\"><b>Buildings.Controls.OBC.CDL</b>
        </td>
    </tr>
    <tr><td valign=\"top\">Buildings.Controls.OBC.CDL.Logical.Latch
        </td>
        <td valign=\"top\">Corrected implementation that causes wrong output at initial stage.<br/>
                         This is for <a href=\"https://github.com/ibpsa/modelica-ibpsa/issues/1402\">issue 1402</a>.
        </td>
    </tr>
    <tr><td valign=\"top\">Buildings.Controls.OBC.CDL.Logical.Toggle
        </td>
        <td valign=\"top\">Corrected implementation that causes wrong output at initial stage.<br/>
                         This is for <a href=\"https://github.com/ibpsa/modelica-ibpsa/issues/1402\">issue 1402</a>.
        </td>
    </tr>

    <tr><td colspan=\"2\"><b>Buildings.Fluid.Geothermal</b>
        </td>
    </tr>
    <tr><td valign=\"top\">Buildings.Fluid.Geothermal.Borefields.Data.Soil.SandStone
        </td>
        <td valign=\"top\">Corrected wrong thermal properties.<br/>
                         This is for <a href=\"https://github.com/ibpsa/modelica-ibpsa/issues/1062\">IBPSA, #1062</a>.
        </td>
    </tr>

    <tr><td colspan=\"2\"><b>Buildings.Fluid.HeatExchangers</b>
        </td>
    </tr>
    <tr><td valign=\"top\">Buildings.Fluid.HeatExchangers.Heater_T<br/>
                           Buildings.Fluid.HeatExchangers.SensibleCooler_T
        </td>
        <td valign=\"top\">Corrected missing propagation of initial conditions.<br/>
                           This is for <a href=\"https://github.com/ibpsa/modelica-ibpsa/issues/1016\">IBPSA, #1016</a>.
        </td>
    </tr>
    <tr><td colspan=\"2\"><b>Buildings.ThermalZones.Detailed</b>
        </td>
    </tr>
    <tr><td valign=\"top\">Buildings.ThermalZones.Detailed.MixedAir
        </td>
        <td valign=\"top\">Propagated parameter <code>mSenFac</code> which
                           increased the thermal capacity of the room air, such as
                           to account for furniture.<br/>
                           This is for <a href=\"https://github.com/lbl-srg/modelica-buildings/issues/1405\">issue 1405</a>.
        </td>
    </tr>
    <tr><td colspan=\"2\"><b>Buildings.ThermalZones.ReducedOrder</b>
        </td>
    </tr>
    <tr><td valign=\"top\">Buildings.ThermalZones.ReducedOrder.RC.ThreeElements<br/>
                           Buildings.ThermalZones.ReducedOrder.RC.FourElements
        </td>
        <td valign=\"top\">The RC element of the roof <code>roofRC</code>
                           was flipped to have its <code>port_b</code> on the outside.
                           The resistances <code>RRem</code> and <code>R</code>
                           of the roof and floor have been switched
                           in the documentation.<br/>
                           This is for <a href=\"https://github.com/ibpsa/modelica-ibpsa/issues/997\">IBPSA, #997</a>.
        </td>
    </tr>
    </table>
    <!-- Uncritical errors -->
    <p>
    The following <b style=\"color:red\">uncritical errors</b> have been fixed (i.e., errors
    that do <b style=\"color:red\">not</b> lead to wrong simulation results, e.g.,
    units are wrong or errors in documentation):
    </p>
    <table class=\"releaseTable\" summary=\"summary\" border=\"1\" cellspacing=0 cellpadding=2 style=\"border-collapse:collapse;\">
    <tr><td colspan=\"2\"><b>Buildings.Controls.OBC.ASHRAE</b>
        </td>
    </tr>
    <tr><td valign=\"top\">Buildings.Controls.OBC.ASHRAE.G36_PR1.Generic.SetPoints.OperationMode
        </td>
        <td valign=\"top\">Corrected wrong time in the documentation of the parameters.<br/>
                           This is for <a href=\"https://github.com/lbl-srg/modelica-buildings/issues/1409\">issue 1409</a>.
        </td>
    </tr>
    </table>
    </html>"));
    end Version_6_0_0;

   class Version_5_1_0 "Version 5.1.0"
     extends Modelica.Icons.ReleaseNotes;
       annotation (Documentation(info="<html>
   <div class=\"release-summary\">
   <p>
   Version 5.1.0 adds new libraries, new components and improves various existing components.
   Version 5.1.0 updates the license to a 3-clause BSD license.
   It is backward compatible with versions 5.0.0 and 5.0.1.
   </p>
   <p>
   This release adds
   a model for propylene glycol - water mixtures, a model for long pipes
   suited for district heating and cooling simulations, a new valve model whose
   opening characteristics can be fit to measured data, and idealized models
   that allow to prescribe the temperature and humidity in any part of a fluid flow
   system.
   </p>
   </div>
   <!-- New libraries -->
   <p>
   The following <b style=\"color:blue\">new libraries</b> have been added:
   </p>
   <table class=\"releaseTable\" summary=\"summary\" border=\"1\" cellspacing=0 cellpadding=2>
   <tr><td valign=\"top\">Buildings.Media.Antifreeze.PropyleneGlycolWater
       </td>
       <td valign=\"top\">Package with medium model for propylene glycol - water mixture.
                          The concentration and the medium temperature for which the properties are evaluated
                          can be set when instantiating the medium.
       </td>
       </tr>
   </table>
   <!-- New components for existing libraries -->
   <p>
   The following <b style=\"color:blue\">new components</b> have been added
   to <b style=\"color:blue\">existing</b> libraries:
   </p>
   <table class=\"releaseTable\" summary=\"summary\" border=\"1\" cellspacing=0 cellpadding=2 style=\"border-collapse:collapse;\">
   <tr><td colspan=\"2\"><b>Buildings.Fluid</b>
       </td>
   </tr>
   <tr><td valign=\"top\">Buildings.Fluid.Actuators.Valves.TwoWayPolynomial
       </td>
       <td valign=\"top\">Two-way valve with opening characteristics
                          specified by a polynomial.
                          This model may be used if a valve characteristics needs to be
                          matched to measured data.
       </td>
       </tr>
   <tr><td valign=\"top\">Buildings.Fluid.FixedResistances.PlugFlowPipe
       </td>
       <td valign=\"top\">Pipe with heat loss and transport of the fluid
                          using a plug flow model. This model is applicable for
                          simulation of long pipes such as in district heating and cooling systems.
       </td>
       </tr>
   <tr><td valign=\"top\">Buildings.Fluid.Sources.PropertySource_T<br/>
                          Buildings.Fluid.Sources.PropertySource_h
       </td>
       <td valign=\"top\">Model that changes the fluid properties of the medium that flows through it
                          based on input signals. These idealized models can be used to force a certain temperature,
                          enthalpy or humidity in a fluid flow system.
       </td>
       </tr>
   </table>
   <!-- Backward compatible changes -->
   <p>
   The following <b style=\"color:blue\">existing components</b>
   have been <b style=\"color:blue\">improved</b> in a
   <b style=\"color:blue\">backward compatible</b> way:
   </p>
   <table class=\"releaseTable\" summary=\"summary\" border=\"1\" cellspacing=0 cellpadding=2 style=\"border-collapse:collapse;\">
   <tr><td colspan=\"2\"><b>Buildings.Airflow.Multizone</b>
       </td>
   </tr>
   <tr><td valign=\"top\">Buildings.Airflow.Multizone.DoorDiscretizedOpen<br/>
                          Buildings.Airflow.Multizone.DoorDiscretizedOperable
       </td>
       <td valign=\"top\">Removed term that assures non-zero flow rate in each path,
                          reformulated flow balance to ensure that model is symmetric,
                          and improved implementation to reduce number of calculations.<br/>
                          This is
                          for <a href=\"https://github.com/ibpsa/modelica-ibpsa/issues/937\">IBPSA, issue 937</a>.
       </td>
   </tr>
   <tr><td colspan=\"2\"><b>Buildings.Applications.DataCenters</b>
       </td>
   </tr>
   <tr><td valign=\"top\">Buildings.Applications.DataCenters.ChillerCooled.Equipment.BaseClasses.PartialParallelElectricEIR
       </td>
       <td valign=\"top\">Added <code>constrainedby</code> to declaration of chiller.<br/>
                          This is for
                          <a href=\"modelica://https://github.com/lbl-srg/modelica-buildings/issues/1118\">issue 1118</a>.
       </td>
   </tr>
   <tr><td colspan=\"2\"><b>Buildings.Controls.OBC.ASHRAE.G36_PR1</b>
       </td>
   </tr>
   <tr><td valign=\"top\">Buildings.Controls.OBC.ASHRAE.G36_PR1.AHUs.SingleZone.VAV.SetPoints.Supply
   </td>
       <td valign=\"top\">Revised implementation of fan speed control signal calculation
                          to remove the hysteresis blocks.<br/>
                          This is for
                          <a href=\"https://github.com/lbl-srg/modelica-buildings/issues/1153\">issue 1153</a>.
       </td>
   </tr>
   <tr><td colspan=\"2\"><b>Buildings.Controls.OBC.CDL</b>
       </td>
   </tr>
   <tr><td valign=\"top\">Buildings.Controls.OBC.CDL.Continuous.Line
   </td>
   <td valign=\"top\">Improved documentation and icon, and added a warning if the limits are used and x1 &gt; x2.
       </td>
   </tr>
   <tr><td colspan=\"2\"><b>Buildings.Fluid.SolarCollectors</b>
       </td>
   </tr>
   <tr><td valign=\"top\">Buildings.Fluid.SolarCollectors.ASHRAE93<br/>
                          Buildings.Fluid.SolarCollectors.EN12975
       </td>
       <td valign=\"top\">Improved calculation of heat loss.<br/>
                          This is for
                          <a href=\"modelica://https://github.com/lbl-srg/modelica-buildings/issues/1100\">issue 1100</a>.
       </td>
   </tr>
   <tr><td colspan=\"2\"><b>Buildings.Fluid.Sources</b>
       </td>
   </tr>
   <tr><td valign=\"top\">Buildings.Fluid.Sources.Boundary_pT<br/>
                          Buildings.Fluid.Sources.Boundary_ph<br/>
                          Buildings.Fluid.Sources.FixedBoundary<br/>
                          Buildings.Fluid.Sources.MassFlowSource_T<br/>
                          Buildings.Fluid.Sources.MassFlowSource_h
       </td>
       <td valign=\"top\">Refactored models to allow using <code>Xi</code> rather
                          than <code>X</code> as an input.<br/>
                          By default, the check on the medium base properties is now removed
                          to reduce translation and simulation time.<br/>
                          This is for
                          <a href=\"https://github.com/ibpsa/modelica-ibpsa/issues/882\">IBPSA, issue 882</a>.
       </td>
   </tr>
   <tr><td valign=\"top\">Buildings.Fluid.Storage.Stratified
       </td>
       <td valign=\"top\">Refactored tank to allow modeling of tanks that have multiple inlets or outlets along the height.
                          The tank now has for each control volume a fluid port that can be connected from outside the model.<br/>
                          This is for
                          <a href=\"https://github.com/lbl-srg/modelica-buildings/issues/1182\">issue 1182</a>.
       </td>
   </tr>
   <tr><td colspan=\"2\"><b>Buildings.Utilities.IO</b>
       </td>
   </tr>
   <tr><td valign=\"top\">Buildings.Utilities.IO.Python27
       </td>
       <td valign=\"top\">Added option for a Python object
                        to be passed from one Python function invocation to the next.
                        This allows to build up a Python data structure (or to instantiate a Python object),
                        and do computations on this object at each function invocation. For example,
                        a Model Predictive Control algorithm or a machine learning algorithm,
                        implemented in Python, could be fed with data at each time step.
                        It could then store this data
                        and use the current and its historical data to feed its algorithm.
                        Based on this algorithm, it could output a control signal for use in another Modelica model.
                        <br/>
                        The function <code>Buildings.Utilities.IO.Python27.Functions.exchange</code> now takes
                        two additional arguments: A class that contains a pointer to the Python interpreter
                        (for efficiency, as this avoids initializing Python at each call), and
                        a flag that determines whether the Python function returns an object and receives this
                        object at the next invocation. See
                        <code>Buildings.Utilities.IO.Python27.UsersGuide</code> and
                        <code>Buildings.Utilities.IO.Python27.Real_Real</code> for how to use
                        these two arguments.
                        <br/>
                        Models that use <code>Buildings.Utilities.IO.Python27.Real_Real</code>
                        will still work as before. The change only affects the low-level function
                        <code>Buildings.Utilities.IO.Python27.Functions.exchange</code>.
       </td>
  </tr>
  <tr><td valign=\"top\">Buildings.Utilities.IO.Python27</td>
     <td valign=\"top\">
                      Corrected <code>LibraryDirectory</code> annotation.<br/>
                     This is for
                     <a href=\"https://github.com/lbl-srg/modelica-buildings/issues/1160\">issue 1160</a>.
     </td>
   </tr>
   </table>
   <!-- Non-backward compatible changes to existing components -->
   <!-- Errors that have been fixed -->
   <p>
   The following <b style=\"color:red\">critical errors</b> have been fixed (i.e., errors
   that can lead to wrong simulation results):
   </p>
   <table class=\"releaseTable\" summary=\"summary\" border=\"1\" cellspacing=0 cellpadding=2 style=\"border-collapse:collapse;\">
   <tr><td colspan=\"2\"><b>Buildings.Fluid.Interfaces</b>
       </td>
   </tr>
   <tr><td valign=\"top\">Buildings.Fluid.Interfaces.PrescribedOutlet
       </td>
       <td valign=\"top\">Corrected error that caused the old model do not track <code>TSet</code> and <code>X_wSet</code>
                          simultaneously.<br/>
                          This is for <a href=\"https://github.com/ibpsa/modelica-ibpsa/issues/893\">IBPSA, issue 893</a>.
       </td>
   </tr>
   </table>
   <!-- Uncritical errors -->
   </html>"));
   end Version_5_1_0;

   class Version_5_0_1 "Version 5.0.1"
     extends Modelica.Icons.ReleaseNotes;
       annotation (Documentation(info="<html>
   <div class=\"release-summary\">
   <p>
   Version 5.0.1 corrects an error in <code>Buildings.Fluid.SolarCollectors</code>
   that led to too small heat losses if a collector has more than one panel.
   Also, Dymola specific annotations to load data files in a GUI have been replaced
   for compatibility with other tools.
   Otherwise, version 5.0.1 is identical to 5.0.0.
   </p>
   <p>
   All models simulate with Dymola 2017FD01, Dymola 2018 and JModelica (revision 10374).
   </p>
   </div>
   <p>
   The following <b style=\"color:red\">critical errors</b> have been fixed (i.e., errors
   that can lead to wrong simulation results):
   </p>
   <table class=\"releaseTable\" summary=\"summary\" border=\"1\" cellspacing=0 cellpadding=2 style=\"border-collapse:collapse;\">
   <tr><td colspan=\"2\"><b>Buildings.Fluid.SolarCollectors</b>
       </td>
   </tr>
   <tr><td valign=\"top\">Buildings.Fluid.SolarCollectors.ASHRAE93<br/>
                          Buildings.Fluid.SolarCollectors.EN12975
       </td>
       <td valign=\"top\">Corrected error in parameterization of heat loss calculation
                          that led to too small heat losses if a collector has more than one panel.<br/>
                          This is for <a href=\"https://github.com/lbl-srg/modelica-buildings/issues/1073\">issue 1073</a>.
       </td>
   </tr>
   </table>
   </html>"));
   end Version_5_0_1;


   class Version_5_0_0 "Version 5.0.0"
     extends Modelica.Icons.ReleaseNotes;
       annotation (Documentation(info="<html>
   <div class=\"release-summary\">
   <p>
   Version 5.0.0 is a major new release that
   contains new packages to model control sequences,
   a package with control sequences from ASHRAE Guideline 36 and
   a package with pre-configured models for data center chilled water plants.
   All models simulate with Dymola 2017FD01, Dymola 2018 and with JModelica (revision 10374).
   </p>
   <p>
     The following major changes have been done:
   <ul>
   <li>
   The package <code>Buildings.Controls.OBC.CDL</code> has been added.
   This package provides elementary blocks to implemented control sequences.
   The blocks conform to the Control Description Language specification
   published at <a href=\"http://obc.lbl.gov\">http://obc.lbl.gov</a>.
   </li>
   <li>
   The package <code>Buildings.Controls.OBC.ASHRAE.G36_PR1</code> has been added.
   This package contains control sequences for variable air volume flow systems
   according to ASHRAE Guideline 36, public review draft 1.
   The implementation uses blocks from the above described
   <code>Buildings.Controls.OBC.CDL</code> package, and conforms to the
   Control Description Language specification.
   </li>
   <li>
   New models for ideal heaters and sensible coolers, and ideal
   humidifiers have been added.
   </li>
   <li>
   Various models have been improved.
   </li>
   </ul>
   </div>
   <!-- New libraries -->
   <p>
   The following <b style=\"color:blue\">new libraries</b> have been added:
   </p>
   <table class=\"releaseTable\" summary=\"summary\" border=\"1\" cellspacing=0 cellpadding=2>
   <tr><td valign=\"top\">Buildings.Applications.DataCenter
       </td>
       <td valign=\"top\">Library with component models and pre-configured
                          system models for data centers.
       </td>
       </tr>
   <tr><td valign=\"top\">Buildings.Controls.OBC
       </td>
       <td valign=\"top\">Library with basic control blocks and ready-to-use control sequences
                          from the OpenBuildingControl project
                          (<a href=\"http://obc.lbl.gov\">http://obc.lbl.gov</a>).<br/>
                          The subpackage <code>Buildings.Controls.OBC.ASHRAE</code>
                          contains control sequences
                          for HVAC systems as described in ASHRAE Guideline 36.<br/>
                          The subpackage <code>Buildings.Controls.OBC.CDL</code>
                          contains libraries with basic control blocks.
                          These are a part of a Control Description Language (CDL)
                          currently being developed, which is used to compose
                          the sequences in <code>Buildings.Controls.OBC.ASHRAE</code>.
                          The intent of this implementation is that
                          Modelica models that are conformant with the CDL
                          can be translated to product lines of different control vendors.
       </td>
       </tr>
   <tr><td valign=\"top\">Buildings.Fluid.Humidifiers
       </td>
       <td valign=\"top\">Package with spray air washer, steam humidifier and a humidifer
                          that adds a water vapor mass flow rate that is proportional to the control input.
       </td>
       </tr>
   </table>
   <!-- New components for existing libraries -->
   <p>
   The following <b style=\"color:blue\">new components</b> have been added
   to <b style=\"color:blue\">existing</b> libraries:
   </p>
   <table class=\"releaseTable\" summary=\"summary\" border=\"1\" cellspacing=0 cellpadding=2 style=\"border-collapse:collapse;\">
   <tr><td colspan=\"2\"><b>Buildings.Fluid.HeatExchangers</b>
       </td>
   </tr>
   <tr><td valign=\"top\">Buildings.Fluid.HeatExchangers.Heater_T<br/>
                        Buildings.Fluid.HeatExchangers.SensibleCooler_T
       </td>
       <td valign=\"top\">Added these new components to allow modeling a heater
                        and a sensible-only cooler that use an input signal to
                        ideally control their outlet temperature,
                        with optional capacity limitation
                        and optional first order dynamics.
       </td>
   </tr>
   <tr><td colspan=\"2\"><b>Buildings.Fluid.MassExchangers</b>
       </td>
   </tr>
   <tr><td valign=\"top\">Buildings.Fluid.Humidifiers.SprayAirWasher_X<br/>
                          Buildings.Fluid.Humidifiers.SteamHumidifier_X
       </td>
       <td valign=\"top\">Added component which allows setting the outlet water vapor
                        mass fraction using an input signal, and controlling it ideally
                        with optional capacity limitation
                        and optional first order dynamics.
       </td>
   </tr>
   <tr><td colspan=\"2\"><b>Buildings.Fluid.Sources</b>
       </td>
   </tr>
   <tr><td valign=\"top\">Buildings.Fluid.Sources.MassFlowSource_WeatherData
       </td>
       <td valign=\"top\">Added component which allows prescribing
                          a mass flow rate that has thermal properties
                          obtained from weather data.
       </td>
   </tr>
   </table>
   <!-- Backward compatible changes -->
   <p>
   The following <b style=\"color:blue\">existing components</b>
   have been <b style=\"color:blue\">improved</b> in a
   <b style=\"color:blue\">backward compatible</b> way:
   </p>
   <table class=\"releaseTable\" summary=\"summary\" border=\"1\" cellspacing=0 cellpadding=2 style=\"border-collapse:collapse;\">
   <tr><td colspan=\"2\"><b>Buildings.Fluid.Chillers</b>
       </td>
   </tr>
   <tr><td valign=\"top\">Buildings.Fluid.Chillers.Carnot_TEva<br/>
                          Buildings.Fluid.Chillers.Carnot_y
       </td>
       <td valign=\"top\">Added approach temperature to avoid
                          too large COPs if the temperature lift is small.<br/>
                          This is for <a href=\"https://github.com/ibpsa/modelica-ibpsa/issues/698\">IBPSA, #698</a>.
       </td>
   </tr>
   <tr><td colspan=\"2\"><b>Buildings.Fluid.HeatExchangers</b>
       </td>
   </tr>
   <tr><td valign=\"top\">Buildings.Fluid.HeatExchangers.DryCoilCounterFlow<br/>
                          Buildings.Fluid.HeatExchangers.DryCoilDiscretized<br/>
                          Buildings.Fluid.HeatExchangers.WetCoilCounterFlow<br/>
                          Buildings.Fluid.HeatExchangers.WetCoilDiscretized
       </td>
       <td valign=\"top\">Improved model so that for certain parameters (dynamic balance,
                          or steady-state balance and no reverse flow,
                          or <i>hA</i>-calculation that is independent of temperature),
                          two fast state variables can be removed.<br/>
                          This is for <a href=\"https://github.com/lbl-srg/modelica-buildings/issues/678\">Buildings, #678</a>.
                          <br/><br/>
                          Added approximation of diffusion, which is needed for very small
                          flow rates which can happen if fans are off but wind pressure
                          entrains cold air through the HVAC system.<br/>
                          This is for
                          <a href=\"https://github.com/lbl-srg/modelica-buildings/issues/1038\">Buildings, #1038</a>.
       </td>
   </tr>
   <tr><td colspan=\"2\"><b>Buildings.Fluid.HeatPumps</b>
       </td>
   </tr>
   <tr><td valign=\"top\">Buildings.Fluid.HeatPumps.Carnot_TCon<br/>
                          Buildings.Fluid.HeatPumps.Carnot_y
       </td>
       <td valign=\"top\">Added approach temperature to avoid
                          too large COPs if the temperature lift is small.<br/>
                          This is for <a href=\"https://github.com/ibpsa/modelica-ibpsa/issues/698\">IBPSA, #698</a>.
       </td>
   </tr>
   <tr><td colspan=\"2\"><b>Buildings.Fluid.Movers</b>
       </td>
   </tr>
   <tr><td valign=\"top\">Buildings.Fluid.Movers.FlowControlled_dp
       </td>
       <td valign=\"top\">Added optional input signal for
                          differential pressure measurement,
                          which will then be tracked by the model.
       </td>
   </tr>
   <tr><td colspan=\"2\"><b>Buildings.Fluid.Sensors</b>
       </td>
   </tr>
   <tr><td valign=\"top\">Buildings.Fluid.Sensors.TemperatureTwoPort
       </td>
       <td valign=\"top\">Improved optional heat loss model.<br/>
                          This is for <a href=\"https://github.com/ibpsa/modelica-ibpsa/issues/840\">IBPSA, #840</a>.
       </td>
   </tr>
   <tr><td colspan=\"2\"><b>Buildings.Fluid.SolarCollectors</b>
       </td>
   </tr>
   <tr><td valign=\"top\">Buildings.Fluid.SolarCollectors.ASHRAE93<br/>
                          Buildings.Fluid.SolarCollectors.EN12975
       </td>
       <td valign=\"top\">Changed models for incidence angles below 60&deg;
                          in order to increase the accuracy near sunrise and sunset.<br/>
                          This is for <a href=\"https://github.com/lbl-srg/modelica-buildings/issues/785\">#785</a>.
       </td>
   </tr>
   <tr><td colspan=\"2\"><b>Buildings.ThermalZones.Detailed</b>
       </td>
   </tr>
   <tr><td valign=\"top\">Buildings.ThermalZones.Detailed.MixedAir
       </td>
       <td valign=\"top\">Added an optional input that allows injecting
                          trace substances, such as CO2 release from people,
                          to the room air.
       </td>
   </tr>
   </table>
   <!-- Non-backward compatible changes to existing components -->
   <p>
   The following <b style=\"color:blue\">existing components</b>
   have been <b style=\"color:blue\">improved</b> in a
   <b style=\"color:blue\">non-backward compatible</b> way:
   </p>
   <table class=\"releaseTable\" summary=\"summary\" border=\"1\" cellspacing=0 cellpadding=2 style=\"border-collapse:collapse;\">
    <tr><td colspan=\"2\"><b>Buildings.Fluid</b>
       </td>
   </tr>
   <tr><td valign=\"top\">Buildings.Fluid.HeatExchangers.HeaterCooler_T
       </td>
       <td valign=\"top\">Renamed <code>Buildings.Fluid.HeatExchangers.HeaterCooler_T</code>
                        to <code>Buildings.Fluid.HeatExchangers.PrescribedOutlet</code>
                        as it now also allows to set the outlet water vapor mass fraction.<br/>
                        For Dymola, a conversion script makes this change.<br/>
                        This is for <a href=\"https://github.com/ibpsa/modelica-ibpsa/issues/763\">IBPSA, #763</a>.
       </td>
   </tr>
   <tr><td valign=\"top\">Buildings.Fluid.MassExchangers.Humidifier_u
       </td>
       <td valign=\"top\">Moved model to <code>Buildings.Fluid.Humidifiers.Humidifier_u</code>.<br/>
                          Removed parameters <code>use_T_in</code> and <code>T</code>,
                          and removed input connector <code>T_in</code>, as these are no
                          longer needed.<br/>
                          For Dymola, the conversion script will remove the parameter
                          settings.<br/>
                          For Dymola, a conversion script makes this change.<br/>
                          This is for <a href=\"https://github.com/lbl-srg/modelica-buildings/issues/704\">#704</a>.
       </td>
   </tr>
   <tr><td valign=\"top\">Buildings.Fluid.Interfaces
       </td>
       <td valign=\"top\">Renamed <code>PrescribedOutletState</code> to <code>PrescribedOutlet</code>
                        and removed <code>PrescribedOutletStateParameters</code>.<br/>
                        This is for <a href=\"https://github.com/ibpsa/modelica-ibpsa/issues/763\">IBPSA, #763</a>.
       </td>
   </tr>
   <tr><td valign=\"top\">Buildings.Fluid.HeatExchangers
       </td>
       <td valign=\"top\">Removed the function
                        <code>Buildings.Fluid.HeatExchangers.BaseClasses.appartusDewPoint</code>
                        as it was nowhere used, and it also has no validation test.<br/>
                        This is for <a href=\"https://github.com/lbl-srg/modelica-buildings/issues/724\">Buildings, #724</a>.
       </td>
   </tr>


   </table>
   <!-- Errors that have been fixed -->
   <p>
   The following <b style=\"color:red\">critical errors</b> have been fixed (i.e., errors
   that can lead to wrong simulation results):
   </p>
   <table class=\"releaseTable\" summary=\"summary\" border=\"1\" cellspacing=0 cellpadding=2 style=\"border-collapse:collapse;\">
   <tr><td colspan=\"2\"><b>Buildings.Airflow</b>
       </td>
   </tr>
   <tr><td valign=\"top\">Buildings.Airflow.Multizone.EffectiveAirLeakageArea
       </td>
       <td valign=\"top\">Corrected error in computation of <code>A</code> which was
                          <code>A=CD/CDRat * L * dpRat^(0.5-m))</code> rather than
                          <code>A=CDRat/CD * L * dpRat^(0.5-m))</code>.<br/>
                          See <a href=\"https://github.com/ibpsa/modelica-ibpsa/issues/743\">#743</a>.
       </td>
   </tr>

   <tr><td colspan=\"2\"><b>Buildings.Controls</b>
       </td>
   </tr>
   <tr><td valign=\"top\">Buildings.Controls.Continuous.OffTimer
       </td>
       <td valign=\"top\">Corrected implementation as the timer had the wrong
                          if the simulation did not start at <code>time = 0</code>.
                          After the first reset, the value was correct.<br/>
                          See <a href=\"https://github.com/ibpsa/modelica-ibpsa/issues/743\">IBPSA, #743</a>.
       </td>
   </tr>

   <tr><td colspan=\"2\"><b>Buildings.Fluid</b>
       </td>
   </tr>
   <tr><td valign=\"top\">Buildings.Fluid.Interfaces.TwoPortHeatMassExchanger<br/>
                          Buildings.Fluid.Interfaces.FourPortHeatMassExchanger
       </td>
       <td valign=\"top\">Corrected assignment of <code>Q_flow</code> (or <code>Q1_flow</code>
                          and <code>Q2_flow</code>).
                          Previously, these variables were assigned only the sensible heat flow rate,
                          but they should include the latent heat exhange to be consistent with
                          the variable naming, and because the cooling coils interpret these variables
                          as if they contain the latent heat flow rate.<br/>
                          This is for <a href=\"https://github.com/lbl-srg/modelica-buildings/issues/704\">#704</a>.
       </td>
   </tr>
   <tr><td valign=\"top\">Buildings.Fluid.HeatExchangers.WetCoilCounterFlow<br/>
                          Buildings.Fluid.HeatExchangers.WetCoilDiscretized<br/>
                          Buildings.Fluid.HeatExchangers.BaseClasses.HexElementLatent
       </td>
       <td valign=\"top\">Added heat of condensation to coil surface heat balance
                          and removed it from the air stream.
                          This gives higher coil surface temperature and avoids
                          overestimating the latent heat ratio that was
                          observed in the previous implementation.
                          The code change was in
                          <code>Buildings.Fluid.HeatExchangers.BaseClasses.HexElementLatent</code><br/>
                          This is for <a href=\"https://github.com/lbl-srg/modelica-buildings/issues/711\">#711</a>.
       </td>
   </tr>
   <tr><td valign=\"top\">Buildings.Fluid.HeatExchangers.BaseClasses.HADryCoil
       </td>
       <td valign=\"top\">Corrected coefficient for temperature-dependency correction
                          of air-side convection coefficient.
                          By default, the convection coefficient
                          is assumed to be temperature-independent, in which cases this
                          correction has no effect on the results.<br/>
                          This is for <a href=\"https://github.com/lbl-srg/modelica-buildings/issues/698\">#698</a>.
       </td>
   </tr>
   </table>
   <!-- Uncritical errors -->
   <p>
   The following <b style=\"color:red\">uncritical errors</b> have been fixed (i.e., errors
   that do <b style=\"color:red\">not</b> lead to wrong simulation results, e.g.,
   units are wrong or errors in documentation):
   </p>
   <table class=\"releaseTable\" summary=\"summary\" border=\"1\" cellspacing=0 cellpadding=2 style=\"border-collapse:collapse;\">
   <tr><td colspan=\"2\"><b>Buildings.HeatTransfer</b>
       </td>
   </tr>
   <tr><td valign=\"top\">Buildings.HeatTransfer.Conduction.MultiLayer
       </td>
       <td valign=\"top\">Corrected wrong result variable <code>R</code> and <code>UA</code>.
                          These variables are only used for reporting.
                          All other calculations are not affected by this error.
       </td>
   </tr>
   </table>
   </html>"));
   end Version_5_0_0;

   class Version_4_0_0 "Version 4.0.0"
     extends Modelica.Icons.ReleaseNotes;
     annotation (Documentation(info="<html>
   <div class=\"release-summary\">
   <p>
   Version 4.0.0 is a major new release. It is the first release
   that is based on the <i>Modelica IBPSA Library</i>
   (<a href=\"https://github.com/ibpsa/modelica\">https://github.com/ibpsa/modelica</a>).
   All models simulate with Dymola 2017 FD01 and with JModelica,
   and the results of these simulators have been cross-compared and are
   equal within the expected tolerance.
   </p>
   <p>
     The following major changes have been done:
   <ul>
   <li>
   It no longer uses the <code>Modelica_StateGraph2</code>
   library. Instead, it uses <code>Modelica.StateGraph</code> which is part
   of the Modelica Standard Library.
   </li>
   <li>
   The models in <code>Buildings.Fluid.Movers</code> have been refactored to increase
   the numerical robustness at very low speed when the fans or pumps are switched on or off.
   </li>
   <li>
   The following new packages have been added:
   <ul>
   <li>
   <code>Buildings.Experimental.DistrictHeatingCooling</code>
   with models for district heating and cooling
   with bi-directional flow in the distribution pipes.
   </li>
   <li>
   <code>Buildings.Fluid.FMI.Adaptors</code> and
   <code>Buildings.Fluid.FMI.ExportContainers</code>, which
   allow export of HVAC systems and of thermal zones as
   Functional Mockup Units.
   </li>
   <li>
   <code>Buildings.Fluid.HeatExchangers.ActiveBeams</code>,
   with active beams for cooling and heating.
   </li>
   <li>
   <code>Buildings.Fluid.HeatExchangers.DXCoils.WaterCooled</code>,
   with water-cooled direct expansion cooling coils.
   </li>
   <li>
   <code>Buildings.ThermalZones.ReducedOrder</code>, with
   reduced order models of thermal zones based on VDI 6007
   that are suitable for district energy simulation.
   </li>
   </ul>
   <li>
   The package <code>Buildings.Rooms</code> has been renamed to <code>Buildings.ThermalZones.Detailed</code>.
   This was done because of the introduction of <code>Buildings.ThermalZones.ReducedOrder</code>,
   which is from the <code>Annex60</code> library,
   in order for thermal zones to be in the same top-level package.<br/>
   For Dymola, the conversion script will update models that use any model of the package
   <code>Buildings.Rooms</code>.
   </li>
   <li>
   The model <code>Buildings.Fluid.FixedResistances.FixedResistanceDpM</code> has been refactored. Now, if
   the hydraulic diameter is not yet known, one can use the simpler model
   <code>Buildings.Fluid.FixedResistances.PressureDrop</code>, otherwise the model
   <code>Buildings.Fluid.FixedResistances.HydraulicDiameter</code> may be used.
   With this refactoring, also the model <code>Buildings.Fluid.FixedResistances.SplitterFixedResistanceDpM</code> has
   been renamed to <code>Buildings.Fluid.FixedResistances.Junction</code> and
   parameters that use the hydraulic diameter have been removed.
   </li>
   <li>
   The models <code>Buildings.HeatTransfer.Conduction.SingleLayer</code>,
   <code>Buildings.HeatTransfer.Conduction.MultiLayer</code>,
   and <code>Buildings.HeatTransfer.Windows.Window</code> have been refactored
   to add the option to place a state at the surface of a construction.
   This leads in many examples that use the room model to a smaller number
   of non-linear system of equations and a 20% to 40% faster simulation.
   </li>
   <li>
   The models <code>Buildings.Fluid.HeatPumps.ReciprocatingWaterToWater</code>
   and <code>Buildings.Fluid.HeatPumps.ScrollWaterToWater</code> have been added.
   Parameters to these models rely on calibration with tabulated heat pump performance
   data. Python scripts for the calibration of the heat pump models are in
   <code>Buildings/Resources/src/fluid/heatpumps/calibration</code>.
   This is for <a href=\"https://github.com/lbl-srg/modelica-buildings/issues/587\">issue 587</a>.
   </li>
   </ul>
   </div>
   <!-- New libraries -->
   <p>
   The following <b style=\"color:blue\">new libraries</b> have been added:
   </p>
   <table class=\"releaseTable\" summary=\"summary\" border=\"1\" cellspacing=\"0\" cellpadding=\"2\">

   <tr><td valign=\"top\">Buildings.Experimental.DistrictHeatingCooling
       </td>
       <td valign=\"top\">Package with models for district heating and cooling
                          with bi-directional flow in the distribution pipes.

       </td>
       </tr>

   <tr><td valign=\"top\">Buildings.Fluid.FMI.Adaptors<br/>
                          Buildings.Fluid.FMI.ExportContainers
       </td>
       <td valign=\"top\">Library with adaptors to export HVAC systems and thermal zones
                          as a Functional Mockup Unit for Model Exchange.<br/>
                          This is for
                          <a href=\"https://github.com/lbl-srg/modelica-buildings/issues/506\">Buildings, #506</a>.
       </td>
       </tr>

   <tr><td valign=\"top\">Buildings.Fluid.HeatExchangers.ActiveBeams
       </td>
       <td valign=\"top\">Package with models of active beams for space cooling and heating.
       </td>
       </tr>

    <tr><td valign=\"top\">Buildings.Fluid.HeatExchangers.DXCoils.WaterCooled
       </td>
       <td valign=\"top\">Package with models of water-cooled direct expansion
                          cooling coils with single speed, variable speed
                          or multi-stage compressor.
        </td>
        </tr>

   <tr><td valign=\"top\">Buildings.Fluid.HeatPumps.Compressors
       </td>
       <td valign=\"top\">Package with models of compressors for heat pumps.
       </td>
       </tr>

     <tr><td valign=\"top\">Buildings.ThermalZones.ReducedOrder
       </td>
       <td valign=\"top\">Package with reduced order models of thermal zones based
                        on VDI 6007.
       </td>
       </tr>

   </table>
   <!-- New components for existing libraries -->
   <p>
   The following <b style=\"color:blue\">new components</b> have been added
   to <b style=\"color:blue\">existing</b> libraries:
   </p>
   <table class=\"releaseTable\" summary=\"summary\" border=\"1\" cellspacing=\"0\" cellpadding=\"2\" style=\"border-collapse:collapse;\">
   <tr><td colspan=\"2\"><b>Buildings.Fluid.Sensors</b>
       </td>
   </tr>
   <tr><td valign=\"top\">Buildings.Fluid.Sensors.Velocity
       </td>
       <td valign=\"top\">Sensor for the flow velocity.
       </td>
   </tr>

   <tr><td colspan=\"2\"><b>Buildings.Fluid.HeatExchangers</b>
       </td>
   </tr>
   <tr><td valign=\"top\">Buildings.Fluid.HeatExchangers.EvaporatorCondenser
       </td>
       <td valign=\"top\">Model for evaporator/condenser with refrigerant experiencing constant temperature phase change.
       </td>
   </tr>

   <tr><td colspan=\"2\"><b>Buildings.Fluid.HeatPumps</b>
       </td>
   </tr>
   <tr><td valign=\"top\">Buildings.Fluid.HeatPumps.ReciprocatingWaterToWater
       </td>
       <td valign=\"top\">Model for water to water heat pump with a reciprocating compressor.
       </td>
   </tr>
   <tr><td valign=\"top\">Buildings.Fluid.HeatPumps.ScrollWaterToWater
       </td>
       <td valign=\"top\">Model for water to water heat pump with a scroll compressor.
       </td>
   </tr>

   <tr><td colspan=\"2\"><b>Buildings.HeatTransfer.Windows.BaseClasses</b>
       </td>
   </tr>
   <tr><td valign=\"top\">Buildings.HeatTransfer.Windows.BaseClasses.HeatCapacity
       </td>
       <td valign=\"top\">Model for adding a state on the room-facing surface of a window.
This closes <a href=\"https://github.com/lbl-srg/modelica-buildings/issues/565\">issue 565</a>.
       </td>
   </tr>


   <tr><td colspan=\"2\"><b>Buildings.Media</b>
       </td>
   </tr>
   <tr><td valign=\"top\">Buildings.Media.Refrigerants.R410A
       </td>
       <td valign=\"top\">Model for thermodynamic properties of refrigerant R410A.
       </td>
   </tr>
   <tr><td valign=\"top\">Buildings.Media.Specialized.Water.ConstantProperties_pT
       </td>
       <td valign=\"top\">Model for liquid water with constant properties at user-selected temperature.<br/>
                          This closes
                          <a href=\"https://github.com/ibpsa/modelica-ibpsa/issues/511\">IBPSA, #511</a>.
       </td>
   </tr>
   <tr><td colspan=\"2\"><b>Buildings.Utilities.Math</b>
       </td>
   </tr>
   <tr><td valign=\"top\">Buildings.Utilities.Math.IntegratorWithReset
       </td>
       <td valign=\"top\">Integrator with optional input that allows
                          resetting the state if the input changes from <code>false</code>
                          to <code>true</code>.<br/>
                          This closes
                           <a href=\"https://github.com/ibpsa/modelica-ibpsa/issues/494\">IBPSA, #494</a>.
       </td>
   </tr>
   <tr><td colspan=\"2\"><b>Buildings.Utilities.Time</b>
       </td>
   </tr>
   <tr><td valign=\"top\">Buildings.Utilities.Time.CalendarTime
       </td>
       <td valign=\"top\">Block that outputs the calendar time, time of the week, hour of the day etc.<br/>
                          This closes
                          <a href=\"https://github.com/ibpsa/modelica-ibpsa/issues/501\">IBPSA, #501</a>.
       </td>
   </tr>

   </table>
   <!-- Backward compatible changes -->
   <p>
   The following <b style=\"color:blue\">existing components</b>
   have been <b style=\"color:blue\">improved</b> in a
   <b style=\"color:blue\">backward compatible</b> way:
   </p>
   <table class=\"releaseTable\" summary=\"summary\" border=\"1\" cellspacing=\"0\" cellpadding=\"2\" style=\"border-collapse:collapse;\">
   <tr><td colspan=\"2\"><b>Buildings.BoundaryConditions</b>
       </td>
   </tr>
   <tr><td valign=\"top\">Buildings.BoundaryConditions.WeatherData.BaseClasses.Examples.GetHeaderElement<br/>
                          Buildings.BoundaryConditions.WeatherData.BaseClasses.getAbsolutePath<br/>
                          Buildings.BoundaryConditions.WeatherData.BaseClasses.getHeaderElementTMY3<br/>
                          Buildings.BoundaryConditions.WeatherData.ReaderTMY3<br/>
                          Buildings.BoundaryConditions.SolarGeometry.ProjectedShadowLength
       </td>
       <td valign=\"top\">Refactored the use of <code>Modelica.Utilities.Files.loadResource</code>
                          to make the model work in JModelica.
                          This closes
                          <a href=\"https://github.com/lbl-srg/modelica-buildings/issues/506\">issue 506</a>.
                          <br/>
                          Removed the use of <code>Modelica.Utilities.Files.fullPathName</code>
                          in <code>Buildings.BoundaryConditions.WeatherData.BaseClasses.getAbsolutePath
                          </code> which is implicitly done in <code>Modelica.Utilities.Files.loadResource.
                          </code>
                          <br/>
                          Removed in
                          <code>Buildings.BoundaryConditions.WeatherData.BaseClasses.getAbsolutePath
                          </code>the addition of <code>file://</code> to file names which do not start
                          with <code>file://</code>, or <code>modelica://</code>.
                          This is not required when using
                          <code>Modelica.Utilities.Files.loadResource</code>.
                          This closes
                          <a href=\"https://github.com/lbl-srg/modelica-buildings/issues/539\">issue 539</a>.
                          </td>
       </tr>
       <tr><td valign=\"top\">Buildings.BoundaryConditions.WeatherData.ReaderTMY3
       </td>
       <td valign=\"top\">Shifted the computation of the infrared irradiation such that
                          the results in <code>Buildings.BoundaryConditions.SkyTemperature.Examples.BlackBody</code>
                          are consistent for both option of the black-body sky temperature calculation.
                          This closes
                          <a href=\"https://github.com/ibpsa/modelica-ibpsa/issues/648\">IBPSA, #648</a>.
       </td>
       </tr>
       <tr>
       <td valign=\"top\">Buildings.BoundaryConditions.SolarIrradiation.BaseClasses.SkyClearness
       </td>
       <td valign=\"top\">Reduced tolerance for regularization if the sky clearness is near one or eight.
                          This closes
                          <a href=\"https://github.com/ibpsa/modelica-ibpsa/issues/521\">IBPSA, #521</a>.

       </td>
   </tr>

   <tr><td colspan=\"2\"><b>Buildings.Controls</b>
       </td>
   </tr>
   <tr><td valign=\"top\">Buildings.Controls.Continuous.LimPID<br/>
                          Buildings.Controls.Continuous.PIDHysteresis<br/>
                          Buildings.Controls.Continuous.PIDHysteresisTimer<br/>
          </td>
          <td valign=\"top\">Added option to reset the control output when an optional Boolean input signal
                           changes from <code>false</code> to <code>true</code>.<br/>
                           This closes
                           <a href=\"https://github.com/ibpsa/modelica-ibpsa/issues/494\">IBPSA, #494</a>.
       </td>
   </tr>

   <tr><td colspan=\"2\"><b>Buildings.Electrical</b>
       </td>
   </tr>
   <tr><td valign=\"top\">Buildings.Electrical.DC.Storage.Examples.Battery
       </td>
       <td valign=\"top\">Replaced <code>Modelica_StateGraph2</code> with
                          <code>Modelica.StateGraph</code>.
                          This closes
                          <a href=\"https://github.com/lbl-srg/modelica-buildings/issues/504\">issue 504</a>.
       </td>
   </tr>
   <tr><td colspan=\"2\"><b>Buildings.Examples</b>
       </td>
   </tr>
   <tr><td valign=\"top\">Buildings.Examples.DualFanDualDuct.ClosedLoop<br/>
                          Buildings.Examples.VAVReheat.ClosedLoop

       </td>
       <td valign=\"top\">Added hysteresis to the economizer control to avoid many events.
                          This change was done in
                          <code>Buildings.Examples.VAVReheat.Controls.EconomizerTemperatureControl</code>.
                          This closes
                          <a href=\"https://github.com/lbl-srg/modelica-buildings/issues/502\">issue 502</a>.
       </td>
   </tr>
   <tr><td valign=\"top\">Buildings.Examples.DualFanDualDuct.ClosedLoop

       </td>
       <td valign=\"top\">Set <code>filteredSpeed=false</code> in fan models to avoid a large
                          increase in computing time when simulated between <i>t=1.60E7</i>
                          and <i>t=1.66E7</i>.

       </td>
   </tr>
   <tr><td valign=\"top\">Buildings.Examples.VAVReheat.ClosedLoop

       </td>
       <td valign=\"top\">Changed chilled water supply temperature to <i>6&circ;C</i>.
                          This closes
                          <a href=\"https://github.com/lbl-srg/modelica-buildings/issues/509\">issue 509</a>.
       </td>
   </tr>
   <tr><td valign=\"top\">Buildings.Examples.ChillerPlant.BaseClasses.Controls.BatteryControl<br/>
                          Buildings.Examples.ChillerPlant.BaseClasses.Controls.WSEControl<br/>
                          Buildings.Examples.HydronicHeating.TwoRoomsWithStorage<br/>
                          Buildings.Examples.Tutorial.Boiler.System7
       </td>
       <td valign=\"top\">Replaced <code>Modelica_StateGraph2</code> with
                          <code>Modelica.StateGraph</code>.
                          This closes
                          <a href=\"https://github.com/lbl-srg/modelica-buildings/issues/504\">issue 504</a>.
       </td>
   </tr>
   <tr><td colspan=\"2\"><b>Buildings.HeatTransfer</b>
       </td>
   </tr>
   <tr><td valign=\"top\">Buildings.HeatTransfer.Conduction.SingleLayer
       </td>
       <td valign=\"top\">Added option to place a state at the surface of a construction.
                          This closes
                          <a href=\"https://github.com/lbl-srg/modelica-buildings/issues/565\">issue 565</a>.
       </td>
   </tr>
   <tr><td valign=\"top\">Buildings.HeatTransfer.Conduction.MultiLayer
       </td>
       <td valign=\"top\">Added option to place a state at the surface of a construction.
                          This closes
                          <a href=\"https://github.com/lbl-srg/modelica-buildings/issues/565\">issue 565</a>.
       </td>
   </tr>
   <tr><td valign=\"top\">Buildings.HeatTransfer.Windows.Window
       </td>
       <td valign=\"top\">Added option to place a state at the surface of a construction.
                          This closes
                          <a href=\"https://github.com/lbl-srg/modelica-buildings/issues/565\">issue 565</a>.
       </td>
   </tr>

   <tr><td valign=\"top\">Buildings.HeatTransfer.Windows.BeamDepthInRoom
       </td>
       <td valign=\"top\">Refactored the use of <code>Modelica.Utilities.Files.loadResource</code>.
                          This closes
                          <a href=\"https://github.com/lbl-srg/modelica-buildings/issues/506\">issue 506</a>.
       </td>
   </tr>

   <tr><td colspan=\"2\"><b>Buildings.ThermalZones</b>
       </td>
   </tr>
   <tr><td valign=\"top\">Buildings.ThermalZones.Detailed.CFD<br/>
                          Buildings.ThermalZones.Detailed.BaseClasses.CFDExchange
       </td>
       <td valign=\"top\">Refactored the use of <code>Modelica.Utilities.Files.loadResource</code>.
                          This closes
                          <a href=\"https://github.com/lbl-srg/modelica-buildings/issues/506\">issue 506</a>.
       </td>
   </tr>
   <tr><td valign=\"top\">Buildings.ThermalZones.Detailed.MixedAir<br/>
                          Buildings.ThermalZones.Detailed.CFD
       </td>
       <td valign=\"top\">Refactored the distribution of the diffuse solar irradiation.
                          Previously, the model assumed that all diffuse irradiation first hits the floor before it is
                          diffusely reflected to all other surfaces. Now, the incoming diffuse solar irradiation is distributed
                          to all surfaces, proportional to their emissivity plus transmissivity times area.
                          This closes
                          <a href=\"https://github.com/lbl-srg/modelica-buildings/issues/451\">issue 451</a>.
       </td>
   </tr>
   </table>
   <!-- Non-backward compatible changes to existing components -->
   <p>
   The following <b style=\"color:blue\">existing components</b>
   have been <b style=\"color:blue\">improved</b> in a
   <b style=\"color:blue\">non-backward compatible</b> way:
   </p>
   <table class=\"releaseTable\" summary=\"summary\" border=\"1\" cellspacing=\"0\" cellpadding=\"2\" style=\"border-collapse:collapse;\">
   <tr><td colspan=\"2\"><b>Buildings.BoundaryConditions</b>
       </td>
   </tr>
   <tr><td valign=\"top\">Buildings.BoundaryConditions.WeatherData.BaseClasses.getHeaderElementTMY3
       </td>
       <td valign=\"top\">This function is used to read location coordinates
                          from the TMY3 weather data file. The call to
                          <code>Buildings.BoundaryConditions.WeatherData.BaseClasses.getAbsolutePath</code>
                          has been removed as it calls the function
                          <a href=\"modelica://Modelica.Utilities.Files.loadResource\">
                          Modelica.Utilities.Files.loadResource</a>, whose return value needs
                          to be known at compilation time to store the weather data in the FMU.
                          This is not supported by JModelica.
                          Most models should still work as this call has been added at a higher level
                          of the model hierarchy. If models don't work, add a call to <code>loadResource</code>
                          at the top-level.
                          This closes
                          <a href=\"https://github.com/lbl-srg/modelica-buildings/issues/506\">Buildings, #506</a>.
       </td>
   </tr>
   <tr><td colspan=\"2\"><b>Buildings.Controls</b>
       </td>
   </tr>
   <tr><td valign=\"top\">Buildings.Controls.Continuous.PIDHysteresis
       </td>
       <td valign=\"top\">Set <code>zer(final k=0)</code> and made
                          <code>swi</code>, <code>zer</code> and
                          <code>zer1</code> protected, as they are for
                          <a href=\"modelica://Buildings.Controls.Continuous.PIDHysteresis\">
                          Buildings.Controls.Continuous.PIDHysteresis</a>.
                          Only models that access these instances, which typically is not the case,
                          are affected by this change.
       </td>
   </tr>
   <tr><td valign=\"top\">Buildings.Controls.Continuous.LimPID<br/>
                          Buildings.Controls.Continuous.PIDHysteresis<br/>
                          Buildings.Controls.Continuous.PIDHysteresisTimer<br/>
          </td>
          <td valign=\"top\">Removed the parameter <code>limitsAtInit</code> as
                           it is not used.<br/>
                           For Dymola, the conversion script will update models that set this parameter.<br/>
       </td>
   </tr>
   <tr><td valign=\"top\">Buildings.Controls.SetPoints.Table
       </td>
       <td valign=\"top\">Changed protected final parameter <code>nCol</code> to <code>nRow</code>.<br/>
                          For Dymola, the conversion script will update models that access this parameter.<br/>
                          This is for
                          <a href=\"https://github.com/lbl-srg/modelica-buildings/issues/555\">issue 555</a>.
       </td>
   </tr>

   <tr><td colspan=\"2\"><b>Buildings.Fluid.Actuators</b>
       </td>
   </tr>

   <tr><td valign=\"top\">Buildings.Fluid.Actuators.Dampers.Exponential<br/>
                          Buildings.Fluid.Actuators.Dampers.MixingBox<br/>
                          Buildings.Fluid.Actuators.Dampers.MixingBoxMinimumFlow<br/>
                          Buildings.Fluid.Actuators.Dampers.VAVBoxExponential<br/>
                          Buildings.Fluid.Actuators.Dampers.MixingBoxMinimumFlow<br/>
                          Buildings.Fluid.Actuators.Valves.ThreeWayEqualPercentageLinear<br/>
                          Buildings.Fluid.Actuators.Valves.ThreeWayLinear<br/>
                          Buildings.Fluid.Actuators.Valves.TwoWayEqualPercentage<br/>
                          Buildings.Fluid.Actuators.Valves.TwoWayLinear<br/>
                          Buildings.Fluid.Actuators.Valves.TwoWayPressureIndependent<br/>
                          Buildings.Fluid.Actuators.Valves.TwoWayQuickOpening<br/>
                          Buildings.Fluid.Actuators.Valves.TwoWayTable
       </td>
       <td valign=\"top\">Renamed the parameter
                          <code>filteredOpening</code> to
                          <code>use_inputFilter</code>.<br/>
                          For Dymola, the conversion script will update models that access this parameter.<br/>
                          This is for
                          <a href=\"https://github.com/ibpsa/modelica-ibpsa/issues/665\">IBPSA, #665</a>
       </td>
   </tr>

   <tr><td valign=\"top\">Buildings.Fluid.Actuators.Dampers.Exponential<br/>
                          Buildings.Fluid.Actuators.Dampers.MixingBox<br/>
                          Buildings.Fluid.Actuators.Dampers.MixingBoxMinimumFlow<br/>
                          Buildings.Fluid.Actuators.Dampers.VAVBoxExponential<br/>
                          Buildings.Fluid.Actuators.Dampers.MixingBoxMinimumFlow
       </td>
       <td valign=\"top\">Renamed the parameters
                          <code>use_v_nominal</code> and all area related parameters,
                          because <code>m_flow_nominal</code> and <code>v_nominal</code>
                          are used to compute the area.<br/>
                          For Dymola, the conversion script will update models that access this parameter.<br/>
                          This is for
                          <a href=\"https://github.com/ibpsa/modelica-ibpsa/issues/544\">IBPSA, #544</a>
       </td>
   </tr>

   <tr><td colspan=\"2\"><b>Buildings.Fluid.Chillers</b>
       </td>
   </tr>
   <tr><td valign=\"top\">Buildings.Fluid.Chillers.Carnot_TEva<br/>
                          Buildings.Fluid.Chillers.Carnot_y
       </td>
       <td valign=\"top\">Removed the parameters
                          <code>effInpEva</code> and
                          <code>effInpCon</code>.
                          Now, always the leaving water temperatures are used to compute the coefficient
                          of performance (COP). Previously, the
                          entering water temperature could be used, but this can give COPs that are higher than
                          the Carnot efficiency if the temperature lift is small.
                          For Dymola, the conversion script will update models.<br/>
                          This is for
                          <a href=\"https://github.com/ibpsa/modelica-ibpsa/issues/497\">IBPSA, #497</a>
       </td>
   </tr>

   <tr><td colspan=\"2\"><b>Buildings.Fluid.FixedResistances</b>
       </td>
   </tr>
   <tr><td valign=\"top\">Buildings.Fluid.FixedResistances.FixedResistanceDpM
       </td>
       <td valign=\"top\">Renamed
                          <code>Buildings.Fluid.FixedResistances.FixedResistanceDpM</code> to
                          <code>Buildings.Fluid.FixedResistances.PressureDrop</code>
                          and removed the parameters <code>use_dh</code>, <code>dh</code> and <code>ReC</code>.
                          For Dymola, the conversion script will update models.
                          If a model needs to be used that allows specifying <code>dh</code> and <code>ReC</code>,
                          then the new model
                          <code>Buildings.Fluid.FixedResistances.HydraulicDiameter</code> can be used.
       </td>
   </tr>
   <tr><td valign=\"top\">Buildings.Fluid.FixedResistances.SplitterFixedResistanceDpM
       </td>
       <td valign=\"top\">Renamed
                          <code>Buildings.Fluid.FixedResistances.SplitterFixedResistanceDpM</code> to
                          <code>Buildings.Fluid.FixedResistances.Junction</code>
                          and removed the parameters <code>use_dh</code>, <code>dh</code> and <code>ReC</code>.
                          For Dymola, the conversion script will update models.
                          If a model needs to be used that allows specifying <code>dh</code> and <code>ReC</code>,
                          then use <code>Buildings.Fluid.FixedResistances.Junction</code> with
                          <code>dp_nominal = 0</code> (which removes the pressure drop) and use
                          <code>Buildings.Fluid.FixedResistances.HydraulicDiameter</code> at each fluid port.
       </td>
   </tr>

   <tr><td colspan=\"2\"><b>Buildings.Fluid.FMI</b>
       </td>
   </tr>
   <tr><td valign=\"top\">Buildings.Fluid.FMI.InletAdaptor<br/>
                          Buildings.Fluid.FMI.OutletAdaptor<br/>
                          Buildings.Fluid.FMI.TwoPort<br/>
                          Buildings.Fluid.FMI.TwoPortComponent
       </td>
       <td valign=\"top\">Renamed
                          <code>Buildings.Fluid.FMI.InletAdaptor</code> to
                          <code>Buildings.Fluid.FMI.Adaptors.Inlet</code>,<br/>
                          renamed
                          <code>Buildings.Fluid.FMI.OutletAdaptor</code> to
                          <code>Buildings.Fluid.FMI.Adaptors.Outlet</code>,<br/>
                          renamed
                          <code>Buildings.Fluid.FMI.TwoPort</code> to
                          <code>Buildings.Fluid.FMI.ExportContainers.PartialTwoPort</code>,<br/>
                          renamed
                          <code>Buildings.Fluid.FMI.TwoPortComponent</code> to
                          <code>Buildings.Fluid.FMI.ExportContainers.ReplaceableTwoPort</code>.
                          This was due to the restructuring of the <code>Buildings.Fluid.FMI</code>
                          package for
                          <a href=\"https://github.com/lbl-srg/modelica-buildings/issues/506\">Buildings, #506</a>.<br/>
                          For Dymola, the conversion script updates these models.
       </td>
   </tr>

   <tr><td colspan=\"2\"><b>Buildings.Fluid.HeatExchangers</b>
       </td>
   </tr>
   <tr><td valign=\"top\">
                          Buildings.Fluid.HeatExchangers.DXCoils.AirCooled.SingleSpeed<br/>
                          Buildings.Fluid.HeatExchangers.DXCoils.AirCooled.VariableSpeed<br/>
                          Buildings.Fluid.HeatExchangers.DXCoils.AirCooled.MultiStage<br/>
                          Buildings.Fluid.HeatExchangers.DXCoils.Data
       </td>
       <td valign=\"top\">Renamed
                          <code>Buildings.Fluid.HeatExchangers.DXCoils.AirCooled.SingleSpeed</code> to<br/>
                          <code>Buildings.Fluid.HeatExchangers.DXCoils.AirCooled.SingleSpeed</code>,<br/>
                          <code>Buildings.Fluid.HeatExchangers.DXCoils.AirCooled.VariableSpeed</code> to<br/>
                          <code>Buildings.Fluid.HeatExchangers.DXCoils.AirCooled.VariableSpeed</code>,<br/>
                          <code>Buildings.Fluid.HeatExchangers.DXCoils.AirCooled.MultiStage</code> to<br/>
                          <code>Buildings.Fluid.HeatExchangers.DXCoils.AirCooled.MultiStage</code> and<br/>
                          <code>Buildings.Fluid.HeatExchangers.DXCoils.Data</code> to<br/>
                          <code>Buildings.Fluid.HeatExchangers.DXCoils.AirCooled.Data</code>.<br/>
                          This was due to the addition of the new package
                          <code>Buildings.Fluid.HeatExchangers.DXCoils.WaterCooled</code>.
                          This is for
                          <a href=\"https://github.com/lbl-srg/modelica-buildings/issues/635\">Buildings, #635</a>.<br/>
                          For Dymola, the conversion script updates these models.
       </td>
   </tr>

   <tr><td colspan=\"2\"><b>Buildings.Fluid.HeatPumps</b>
       </td>
   </tr>
   <tr><td valign=\"top\">Buildings.Fluid.HeatPumps.Carnot_TEva<br/>
                          Buildings.Fluid.HeatPumps.Carnot_y
       </td>
       <td valign=\"top\">Removed the parameters
                          <code>effInpEva</code> and
                          <code>effInpCon</code>.
                          Now, always the leaving water temperatures are used to compute the coefficient
                          of performance (COP). Previously, the
                          entering water temperature could be used, but this can give COPs that are higher than
                          the Carnot efficiency if the temperature lift is small.
                          For Dymola, the conversion script will update models.<br/>
                          This is for
                          <a href=\"https://github.com/ibpsa/modelica-ibpsa/issues/497\">IBPSA, #497</a>
       </td>
   </tr>

   <tr><td valign=\"top\">Buildings.Fluid.HeatExchangers.Boreholes
       </td>
       <td valign=\"top\">Moved the package <code>Buildings.Fluid.HeatExchangers.Boreholes</code> to
                          <code>Buildings.Fluid.Geothermal.Boreholes</code>.
                          This is for compatibility with an ongoing model development that will include
                          a borefield model.<br/>
                          For Dymola, the conversion script will update models that use any model of the package
                          <code>Buildings.Fluid.HeatExchangers.Boreholes</code>.
       </td>
   </tr>
   <tr><td valign=\"top\">Buildings.Fluid.Movers
       </td>
       <td valign=\"top\">Removed the function
                          <code>Buildings.Fluid.Movers.BaseClasses.Characteristics.flowApproximationAtOrigin</code>
                          and changed the arguments of the function
                          <code>Buildings.Fluid.Movers.BaseClasses.Characteristics.pressure</code>.<br/>
                          This was done due to the refactoring of the fan and pump model for low speed. This is for
                          <a href=\"https://github.com/ibpsa/modelica-ibpsa/issues/458\">IBPSA, #458</a>.<br/>
                          Users who simply use the existing model in <code>Buildings.Fluid.Movers</code> are not affected by
                          this change as the function are called by a low-level implementation only.
       </td>
   </tr>

   <tr><td valign=\"top\">Buildings.Fluid.Movers.
                          Buildings.Fluid.Movers.FlowControlled_dp<br/>
                          Buildings.Fluid.Movers.FlowControlled_m_flow<br/>
                          Buildings.Fluid.Movers.SpeedControlled_Nrpm<br/>
                          Buildings.Fluid.Movers.SpeedControlled_y
       </td>
       <td valign=\"top\">Renamed the parameter
                          <code>filteredSpeed</code> to
                          <code>use_inputFilter</code>.<br/>
                          For Dymola, the conversion script will update models that access this parameter.<br/>
                          This is for
                          <a href=\"https://github.com/ibpsa/modelica-ibpsa/issues/665\">IBPSA, #665</a>
       </td>
   </tr>

   <tr><td valign=\"top\">Buildings.Fluid.HeatExchangers.CoolingTowers
       </td>
       <td valign=\"top\">Changed the name of the function
                          <code>Buildings.Fluid.HeatExchangers.CoolingTowers.BaseClasses.Characteristics.efficiency</code>
                          to
                          <code>Buildings.Fluid.HeatExchangers.CoolingTowers.BaseClasses.Characteristics.normalizedPower</code>.
                          Changed the name of the record
                          <code>Buildings.Fluid.HeatExchangers.CoolingTowers.BaseClasses.Characteristics.efficiencyParameters</code>
                          to
                          <code>Buildings.Fluid.HeatExchangers.CoolingTowers.BaseClasses.Characteristics.fan</code>,
                          and changed the parameter of this record from
                          <code>eta</code> to <code>r_P</code>.
                          This change was done as the performance is for the relative power consumption, and not the fan
                          efficiency, as the old parameter name suggests.
                          Users who use the default parameters are not affected by this change.
                          If the default parameters were changed, then for Dymola,
                          the conversion script will update the model.
       </td>
   </tr>
   <tr><td colspan=\"2\"><b>Buildings.HeatTransfer</b>
       </td>
   </tr>
       <tr><td valign=\"top\">Buildings.HeatTransfer.BaseClasses.TransmittedRadiation<br/>
                              Buildings.HeatTransfer.BaseClasses.WindowRadiation
       </td>
       <td valign=\"top\">Refactored the model to allow separate treatment for the diffuse and direct irradiation,
                          which is needed for <a href=\"https://github.com/lbl-srg/modelica-buildings/issues/451\">issue 451</a>.
       </td>
    </tr>

    <tr><td valign=\"top\">Buildings.HeatTransfer.Conduction.BaseClasses.PartialConstruction
       </td>
       <td valign=\"top\">Removed parameter <code>A</code> as it is already declared in
                          <a href=\"modelica://Buildings.HeatTransfer.Conduction.BaseClasses.PartialConductor\">
                          Buildings.HeatTransfer.Conduction.BaseClasses.PartialConductor</a>
                          which is often used with this class.
       </td>
    </tr>

   <tr><td colspan=\"2\"><b>Buildings.ThermalZones</b>
       </td>
   </tr>
   <tr><td valign=\"top\">Buildings.ThermalZones.Detailed

       </td>
       <td valign=\"top\">Moved package from <code>Buildings.Rooms</code> to <code>Buildings.ThermalZones.Detailed</code>.
                          This was done because <code>Buildings</code> has a new package
                          <code>Buildings.ThermalZones.ReducedOrder</code> with reduced order building models.
                          Hence, the more detailed room models should be in the same top-level package as they
                          are also for modeling of thermal zones.<br/>
                          For Dymola, the conversion script will update models that use any model of the package
                          <code>Buildings.ThermalZones</code>.
       </td>
   </tr>

   <tr><td valign=\"top\">Buildings.ThermalZones.Detailed.CFD<br/>
                          Buildings.ThermalZones.Detailed.MixedAir<br/>
                          Buildings.ThermalZones.Detailed.BaseClasses.CFDAirHeatMassBalance<br/>
                          Buildings.ThermalZones.Detailed.BaseClasses.MixedAirHeatMassBalance<br/>
                          Buildings.ThermalZones.Detailed.BaseClasses.PartialAirHeatMassBalance<br/>
                          Buildings.ThermalZones.Detailed.BaseClasses.RoomHeatMassBalance

       </td>
       <td valign=\"top\">Refactored implementation of latent heat gain for
                          <a href=\"https://github.com/lbl-srg/modelica-buildings/issues/515\">Buildings, #515</a>.
                          Users who simply use <code>Buildings.MixedAir.Rooms.CFD</code> or
                          <code>Buildings.MixedAir.Rooms.MixedAir</code> will not be affected by this change,
                          except if they access variables related to the heat gain.

       </td>
   </tr>
   <tr><td valign=\"top\">Buildings.ThermalZones.Detailed.BaseClasses.AirHeatMassBalanceMixed<br/>
                          Buildings.ThermalZones.Detailed.BaseClasses.MixedAirHeatGain
       </td>
       <td valign=\"top\">Removed models as these are no longer needed due after the refactoring
                          of the room model for
                          <a href=\"https://github.com/lbl-srg/modelica-buildings/issues/515\">Buildings, #515</a>.
       </td>
    </tr>
    <tr><td valign=\"top\">Buildings.ThermalZones.Detailed.BaseClasses.RoomHeatMassBalance<br/>
                           Buildings.ThermalZones.Detailed.BaseClasses.SolarRadiationExchange
       </td>
       <td valign=\"top\">Refactored the distribution of the diffuse solar irradiation, which required replacing the
                          input and output signals.
                          Previously, the model assumed that all diffuse irradiation first hits the floor before it is
                          diffusely reflected to all other surfaces. Now, the incoming diffuse solar irradiation is distributed
                          to all surfaces, proportional to their emissivity plus transmissivity times area.<br/>
                          This closes
                          <a href=\"https://github.com/lbl-srg/modelica-buildings/issues/451\">issue 451</a>.
"    +
    "       </td>
    </tr>

   <tr><td valign=\"top\">Buildings.ThermalZones.Detailed.BaseClasses.CFDHeatGain
       </td>
       <td valign=\"top\">Renamed model from <code>Buildings.ThermalZones.Detailed.BaseClasses.CFDHeatGain</code> to
                          <code>Buildings.ThermalZones.Detailed.BaseClasses.HeatGain</code>.<br/>
                          This is for
                          <a href=\"https://github.com/lbl-srg/modelica-buildings/issues/515\">Buildings, #515</a>.
       </td>
   </tr>

   <tr><td valign=\"top\">Buildings.ThermalZones.Detailed.BaseClasses.CFDExchange
       </td>
       <td valign=\"top\">Removed the parameter <code>uStart</code> as it is not required. As this is in a base
                          class, users typically won't need to change their models
                          unless they use this base class directly.<br/>
                          This is for
                          <a href=\"https://github.com/lbl-srg/modelica-buildings/issues/579\">Buildings, #579</a>.
       </td>
   </tr>

   <tr><td colspan=\"2\"><b>Buildings.Utilities</b>
       </td>
   </tr>
       <tr><td valign=\"top\">Buildings.Utilities.Psychrometrics.WetBul_pTX
       </td>
       <td valign=\"top\">Deleted the model
                          <code>Buildings.Utilities.Psychrometrics.WetBul_pTX</code>
                          as the same functionality is provided by
                          <code>Buildings.Utilities.Psychrometrics.TWetBul_TDryBulXi</code>.
                          Users who use <code>Buildings.Utilities.Psychrometrics.WetBul_pTX</code>
                          need to replace the model manually and reconnect the input and output ports.<br/>
                          This is for
                          <a href=\"https://github.com/ibpsa/modelica-ibpsa/issues/475\">IBPSA, #475</a>.
       </td>
    </tr>

   </table>
   <!-- Errors that have been fixed -->
   <p>
   The following <b style=\"color:red\">critical errors</b> have been fixed (i.e., errors
   that can lead to wrong simulation results):
   </p>
   <table class=\"releaseTable\" summary=\"summary\" border=\"1\" cellspacing=\"0\" cellpadding=\"2\" style=\"border-collapse:collapse;\">
   <tr><td colspan=\"2\"><b>Buildings.Fluid</b>
       </td>
   </tr>
   <tr><td valign=\"top\">Buildings.Fluid.HeatExchangers.DXCoils.AirCooled.MultiStage<br/>
                          Buildings.Fluid.HeatExchangers.DXCoils.AirCooled.SingleSpeed<br/>
                          Buildings.Fluid.HeatExchangers.DXCoils.AirCooled.VariableSpeed<br/>
                          Buildings.Fluid.HeatExchangers.DXCoils.AirCooled.BaseClasses.Evaporation
       </td>
       <td valign=\"top\">Corrected the computation of the wet bulb state in the model
                          that computes the reevaporation of water vapor into the air stream when the coil
                          is switched off. The results change slightly.
                          This closes <a href=\"https://github.com/lbl-srg/modelica-buildings/issues/520\">issue 520</a>
                          and integrates the change of
                          <a href=\"https://github.com/ibpsa/modelica-ibpsa/issues/474\">IBPSA, #474</a>.

       </td>
   </tr>
   <tr><td valign=\"top\">Buildings.Fluid.Storage.StratifiedEnhancedInternalHex
       </td>
       <td valign=\"top\">Corrected computation of the heat exchanger location which was wrong
                          if <code>hHex_a &lt; hHex_b</code>, e.g., the port a of the heat exchanger
                          is below the port b.
                          This closes
                          <a href=\"https://github.com/lbl-srg/modelica-buildings/issues/531\">issue 531</a>.
       </td>
   </tr>   <tr><td colspan=\"2\"><b>Buildings.Examples</b>
       </td>
   </tr>
   <tr><td valign=\"top\">Buildings.Examples.VAVReheat.ClosedLoop<br/>
                          Buildings.Examples.DualFanDualDuct.ClosedLoop<br/>
                          Buildings.Examples.VAVReheat.Controls.Economizer
       </td>
       <td valign=\"top\">Corrected the economizer controller which closed
                          the outside air when there was no freeze concern during summer.
                          This closes <a href=\"https://github.com/lbl-srg/modelica-buildings/issues/511\">issue 511</a>.
       </td>
   </tr>
   </table>
   <!-- Uncritical errors -->
   <p>
   The following <b style=\"color:red\">uncritical errors</b> have been fixed (i.e., errors
   that do <b style=\"color:red\">not</b> lead to wrong simulation results, e.g.,
   units are wrong or errors in documentation):
   </p>
   <table class=\"releaseTable\" summary=\"summary\" border=\"1\" cellspacing=\"0\" cellpadding=\"2\" style=\"border-collapse:collapse;\">
   <tr><td colspan=\"2\"><b>Buildings.Electrical</b>
       </td>
   </tr>
   <tr><td valign=\"top\">Buildings.Electrical.AC.OnePhase.Sources.Grid<br/>
                          Buildings.Electrical.AC.ThreePhasesUnbalanced.Sources.Grid<br/>
                          Buildings.Electrical.AC.ThreePhasesUnbalanced.Sources.Grid_N
       </td>
       <td valign=\"top\">Corrected sign error in documentation string of
                          variable <code>P</code>.
       </td>
   </tr>
   <tr><td colspan=\"2\"><b>Buildings.Fluid</b>
       </td>
   </tr>
   <tr><td valign=\"top\">Buildings.Fluid.HeatExchanger.WetCoilCounterFlow<br/>
                          Buildings.Fluid.HeatExchanger.WetCoilDiscretized
       </td>
       <td valign=\"top\">Redeclared <code>Medium2</code> to force it to be a subclass
                          of <code>Modelica.Media.Interfaces.PartialCondensingGases</code>.<br/>
                          This is for <a href=\"https://github.com/lbl-srg/modelica-buildings/issues/544\">
                          issue 544</a>.
       </td>
   </tr>
   <tr><td valign=\"top\">Buildings.Fluid.Storage
       </td>
       <td valign=\"top\">Removed medium declaration, which is not needed and inconsistent with
                          the declaration in the base class.<br/>
                          This is for <a href=\"https://github.com/lbl-srg/modelica-buildings/issues/544\">
                          issue 544</a>.
       </td>
   </tr>
   <tr><td colspan=\"2\"><b>Buildings.ThermalZones.Detailed.Validation.BESTEST</b>
       </td>
   </tr>
   <tr><td valign=\"top\">Buildings.ThermalZones.Detailed.Validation.BESTEST.Cases9xx.Case900<br/>
                          Buildings.ThermalZones.Detailed.Validation.BESTEST.Cases9xx.Case900
       </td>
       <td valign=\"top\">Added missing <code>parameter</code> keyword,
                          which is required as the variable (for the materials) is assigned to a parameter.
                          This is for
                          <a href=\"https://github.com/lbl-srg/modelica-buildings/issues/543\">issue 543</a>.
       </td>
   </tr>
   </table>
   </html>"));
   end Version_4_0_0;

   class Version_3_0_0 "Version 3.0.0"
     extends Modelica.Icons.ReleaseNotes;
       annotation (Documentation(info="<html>
   <div class=\"release-summary\">
   <p>
   Version 3.0.0 is a major new release.
   </p>
   <p>
     The following major changes have been done:
   <ul>
     <li>
       Electrochromic windows have been added. See <code>Buildings.ThermalZones.Detailed.Examples.ElectroChromicWindow</code>.
     </li>
     <li>
       The models in <code>Buildings.Fluid.Movers</code> can now be configured to use
       three different control input signals: a continuous signal (depending on the model
       either normalized speed, speed in rpm, prescribed mass flow rate or prescribed head),
       discrete stages of these quantities, or on/off.
       The models also have been refactored to make their implementation clearer.
     </li>
     <li>
       The new package <code>Buildings.Fluid.HeatPumps</code> has been added.
       This package contains models for idealized heat pumps
       whose COP changes proportional to the change in COP of a Carnot cycle,
       with an optional correction for the part load efficiency.
     </li>
     <li>
       Various models, in particular in the package <code>Buildings.Electrical</code>,
       have been reformulated to comply with the Modelica Language Definition.
       All models comply with the pedantic Modelica check of Dymola.
     </li>
   </ul>
   </div>
   <!-- New libraries -->
   <p>
   The following <b style=\"color:blue\">new libraries</b> have been added:
   </p>
   <table class=\"releaseTable\" summary=\"summary\" border=\"1\" cellspacing=\"0\" cellpadding=\"2\">
   <tr><td valign=\"top\">Buildings.Fluid.HeatPumps
       </td>
       <td valign=\"top\">Library with heat pump models.
                          This library contains models for idealized heat pumps
                          whose COP changes proportional to the change in COP of a Carnot cycle.
                          Optionally, a part load efficiency curve can be specified.
                          The model <code>Buildings.Fluid.HeatPumps.Carnot_TCon</code>
                          takes as a control input the leaving
                          condenser fluid temperature, and the model
                          <code>Buildings.Fluid.HeatPumps.Carnot_y</code> takes as
                          a control signal the compressor speed.
       </td>
       </tr>
   </table>
   <!-- New components for existing libraries -->
   <p>
   The following <b style=\"color:blue\">new components</b> have been added
   to <b style=\"color:blue\">existing</b> libraries:
   </p>
   <table class=\"releaseTable\" summary=\"summary\" border=\"1\" cellspacing=\"0\" cellpadding=\"2\" style=\"border-collapse:collapse;\">
   <tr><td colspan=\"2\"><b>Buildings.BoundaryConditions.SolarGeometry</b>
       </td>
   </tr>
   <tr><td valign=\"top\">Buildings.BoundaryConditions.SolarGeometry.ProjectedShadowLength
       </td>
       <td valign=\"top\">Block that computes the length of a shadow projected onto a horizontal plane
                          into the direction that is perpendicular to the azimuth of a surface.
       </td>
       </tr>
   <tr><td colspan=\"2\"><b>Buildings.Electrical</b>
       </td>
   </tr>
   <tr><td valign=\"top\">Buildings.Electrical.AC.ThreePhasesUnbalanced.Interfaces.Adapter3to3<br/>
                        Buildings.Electrical.AC.ThreePhasesUnbalanced.Interfaces.Connection3to3Ground_n<br/>
                        Buildings.Electrical.AC.ThreePhasesUnbalanced.Interfaces.Connection3to3Ground_p
       </td>
       <td valign=\"top\">Adapters for unbalanced three phase systems which are required because
                        the previous formulation used connect statements that violate the Modelica
                        Language Definition. This change was required to enable pedantic model check and translation
                        in Dymola 2016 FD01.
                          This is for
                          <a href=\"https://github.com/ibpsa/modelica-ibpsa/issues/426\">#426</a>.
       </td>
       </tr>

   <tr><td colspan=\"2\"><b>Buildings.Fluid.Chillers</b>
       </td>
   </tr>
   <tr><td valign=\"top\">Buildings.Fluid.Chillers.Carnot_TEva
       </td>
       <td valign=\"top\">Chiller model whose efficiency changes with temperatures
                          similarly to a change in Carnot efficiency. The control input signal
                          is the evaporator leaving fluid temperature.
                          This is for
                          <a href=\"https://github.com/ibpsa/modelica-ibpsa/issues/353\">IBPSA, #353</a>.
       </td>
       </tr>
   <tr><td colspan=\"2\"><b>Buildings.Fluid.Sensors</b>
       </td>
   </tr>
   <tr><td valign=\"top\">Buildings.Fluid.Sensors.PPM<br/>
                          Buildings.Fluid.Sensors.PPMTwoPort
       </td>
       <td valign=\"top\">Sensors that measure trace substances in parts per million.
       </td>
       </tr>
   <tr><td colspan=\"2\"><b>Buildings.HeatTransfer.Windows</b>
       </td>
   </tr>
   <tr><td valign=\"top\">Buildings.HeatTransfer.Windows.BeamDepthInRoom
       </td>
       <td valign=\"top\">Block that computes the maximum distance at which
                          a solar beam that enters the window hits the workplane.
       </td>
       </tr>
   <tr><td colspan=\"2\"><b>Buildings.Utilities.Math</b>
       </td>
   </tr>
   <tr><td valign=\"top\">Buildings.Utilities.Math.Functions.smoothInterpolation
       </td>
       <td valign=\"top\">Function that interpolates for vectors <code>xSup[]</code>, <code>ySup[]</code>
                          and independent variable <code>x</code>.
                          The interpolation is done using a cubic Hermite spline with linear extrapolation.
       </td>
       </tr>
   </table>
   <!-- Backward compatible changes -->
   <p>
   The following <b style=\"color:blue\">existing components</b>
   have been <b style=\"color:blue\">improved</b> in a
   <b style=\"color:blue\">backward compatible</b> way:
   </p>
   <table class=\"releaseTable\" summary=\"summary\" border=\"1\" cellspacing=\"0\" cellpadding=\"2\" style=\"border-collapse:collapse;\">
   <tr><td colspan=\"2\"><b>Buildings.Fluid</b>
       </td>
   </tr>

   <tr><td valign=\"top\">Buildings.Fluid.Actuators.Valves.ThreeWayEqualPercentageLinear<br/>
                          Buildings.Fluid.Actuators.Valves.ThreeWayLinear
    </td>
    <td valign=\"top\">Changed the default value for valve leakage
                       parameter <code>l</code> from <code>0</code> to <code>0.0001</code>.
                       This is the same value as is used for the two-way valves,
                       and avoids an assertion that would be triggered if <code>l=0</code>.
    </td>
    </tr>

    <tr><td valign=\"top\">Buildings.Fluid.Geothermal.Boreholes.UTube
       </td>
       <td valign=\"top\">Updated code for 64 bit on Linux and Windows.
                          This closes
                          <a href=\"https://github.com/lbl-srg/modelica-buildings/issues/485\">issue 485</a>.
       </td>
    </tr>

   <tr><td valign=\"top\">Buildings.Fluid.HeatExchangers.DryEffectivenessNTU
    </td>
    <td valign=\"top\">Reformulated model to allow translation in OpenModelica.
                       This is for issue
                        <a href=\"https://github.com/lbl-srg/modelica-buildings/issues/490\">#490</a>.
    </td>
   </tr>

   <tr><td valign=\"top\">Buildings.Fluid.Chillers.Carnot
    </td>
    <td valign=\"top\">Changed the sign convention for <code>dTEva_nominal</code>.
                       Now, this quantity needs to be negative.
                       This change was done to be consistent with other models.
                       In this version, a warning will be written if the sign
                       is not updated, but the results will be the same.
                       In future versions the warning will be
                       changed to an error.<br/>
                       The parameters <code>dTEva_nominal</code> and
                       <code>dTCon_nominal</code> are now used
                       to assign default values for the nominal mass flow rates.
    </td>
   </tr>

   <tr><td valign=\"top\">Buildings.Fluid.MixingVolumes.MixingVolume<br/>
                          Buildings.Fluid.MixingVolumes.MixingVolumeMoistAir
    </td>
    <td valign=\"top\">Added the parameter <code>use_C_flow</code>. If set
                       to <code>true</code>, an input connector will be enabled that can be used
                       to add a trace substance flow rate, such as CO2, to the volume.
    </td>
   </tr>

   <tr><td valign=\"top\">Buildings.Fluid.Movers.FlowControlled_dp<br/>
                          Buildings.Fluid.Movers.FlowControlled_m_flow<br/>
                          Buildings.Fluid.Movers.FlowControlled_Nrpm<br/>
                          Buildings.Fluid.Movers.FlowControlled_y
    </td>
    <td valign=\"top\">Added the parameter <code>inputType</code> which allows
                       to set the input as an continuous input signal,
                       to set the input as an Integer input signal that selects the stage of the mover,
                       or to remove the input connector and use a parameter
                       to assign the control signal.
    </td>
   </tr>

   <tr><td valign=\"top\">Buildings.Fluid.Storage.StratifiedEnhancedInternalHex
       </td>
       <td valign=\"top\">Added option to set dynamics of heat exchanger material
                        separately from the dynamics of the fluid inside the heat
                        exchanger.
                        This is for issue
                        <a href=\"https://github.com/lbl-srg/modelica-buildings/issues/434\">#434</a>.
       </td>
   </tr>
   <tr><td valign=\"top\">Buildings.Fluid.Interfaces.FourPortHeatMassExchanger<br/>
                          Buildings.Fluid.Interfaces.TwoPortHeatMassExchanger

       </td>
       <td valign=\"top\">Propagated parameter <code>allowFlowReversal</code>
                          which can cause a simpler energy balance to be used.
       </td>
   </tr>
   <tr><td valign=\"top\">Buildings.Fluid.Interfaces.PartialTwoPortTransport

       </td>
       <td valign=\"top\">Implemented more efficient computation of <code>port_a.Xi_outflow</code>
                          and <code>port_a.C_outflow</code> when <code>allowFlowReversal=false</code>.
                          This is for
                          <a href=\"https://github.com/ibpsa/modelica-ibpsa/issues/305\">IBPSA issue 305</a>.
       </td>
   </tr>
   <tr><td valign=\"top\">Buildings.Fluid.BaseClasses.FlowModels.basicFlowFunction_dp<br/>
                        Buildings.Fluid.BaseClasses.FlowModels.basicFlowFunction_m_flow

       </td>
       <td valign=\"top\">Refactored for a more efficient implementation.
                        Removed double declaration of <code>smooth(..)</code> and <code>smoothOrder</code>
                        and changed <code>Inline=true</code> to <code>LateInline=true</code>.
                        This is for
                        <a href=\"https://github.com/ibpsa/modelica-ibpsa/issues/301\">IBPSA issue 301</a>
                        and for <a href=\"https://github.com/ibpsa/modelica-ibpsa/issues/279\">IBPSA issue 279</a>.
       </td>
   </tr>
   <tr><td colspan=\"2\"><b>Buildings.ThermalZones</b>
       </td>
   </tr>
   <tr><td valign=\"top\">Buildings.ThermalZones.Detailed.BaseClasses.CFDExchange
       </td>
       <td valign=\"top\">Set <code>start</code> and <code>fixed</code>
                          attributes in
                          <code>u[nWri](start=_uStart, each fixed=true)</code>
                          to avoid a warning in Dymola 2016 about unspecified initial conditions.
                          This closes
                          <a href=\"https://github.com/lbl-srg/modelica-buildings/issues/422\">issue 422</a>.<br/>
                          Set <code>start</code> and <code>fixed</code>
                          attributes in
                          <code>firstTrigger(start=false, fixed=true)</code>,
                          <code>retVal(start=0, fixed=true)</code> and <code>modTimRea(fixed=false)</code>
                          to avoid such a warning in the pedantic Modelica check in Dymola 2016.
                          This closes
                          <a href=\"https://github.com/lbl-srg/modelica-buildings/issues/459\">issue 459</a>.
       </td>
   </tr>
   <tr><td valign=\"top\">Buildings.ThermalZones.Detailed.CFD
       </td>
       <td valign=\"top\">Updated code for 64 bit on Linux and Windows.
                          This closes
                          <a href=\"https://github.com/lbl-srg/modelica-buildings/issues/485\">issue 485</a>.
       </td>
   </tr>
   <tr><td valign=\"top\">Buildings.Utilities.Math.Functions
       </td>
       <td valign=\"top\">Refactored <code>Buildings.Utilities.Math.Functions.inverseXRegularized</code>
                        to make it more efficient as it is used in many steady-state energy balances.
                          This closes
                          <a href=\"https://github.com/ibpsa/modelica-ibpsa/issues/302\">IBPSA issue 302</a>.
       </td>
   </tr>
  </table>
   <!-- Non-backward compatible changes to existing components -->
   <p>
   The following <b style=\"color:blue\">existing components</b>
   have been <b style=\"color:blue\">improved</b> in a
   <b style=\"color:blue\">non-backward compatible</b> way:
   </p>
   <table class=\"releaseTable\" summary=\"summary\" border=\"1\" cellspacing=\"0\" cellpadding=\"2\" style=\"border-collapse:collapse;\">
    <tr><td colspan=\"2\"><b>Buildings.BoundaryConditions</b>
       </td>
   </tr>
   <tr><td valign=\"top\">Buildings.BoundaryConditions.SkyTemperature.BlackBody<br/>
                          Buildings.BoundaryConditions.WeatherData.Bus
     </td>
       <td valign=\"top\">Renamed the connector from <code>radHorIR</code> to <code>HHorIR</code>
                          This is for
                          <a href=\"https://github.com/ibpsa/modelica-ibpsa/issues/376\">IBPSA issue 376</a>.
                          For Dymola, the conversion script updates these connections.
                          However, this also results in a renaming of the weather bus variable
                          <code>weaBus.radHorIR</code> to <code>HHorIR</code>, which may
                          require a manual update.
       </td>
     </tr>

    <tr><td colspan=\"2\"><b>Buildings.Fluid</b>
       </td>
   </tr>
   <tr><td valign=\"top\">Buildings.Fluid.Interfaces.StaticTwoPortConservationEquation
     </td>
     <td valign=\"top\">Removed the constant <code>sensibleOnly</code> and
                        introduced instead the parameter <code>use_mWat_flow</code>.
                        The new parameter, if set to <code>true</code>, will enable an input connector
                        that can be used to add water to the conservation equation..
                        For Dymola, the conversion script updates the model for these changes.
     </td>
   </tr>
   <tr><td valign=\"top\">Buildings.Fluid.Chillers.Carnot
     </td>
     <td valign=\"top\">Renamed the model to  <code>Buildings.Fluid.Chillers.Carnot_y</code>
                        due to the addition of the new model <code>Buildings.Fluid.Chillers.Carnot_TEva</code>.
                        In addition, the following parameter names were changed:
                        <code>use_eta_Carnot</code> was changed to <code>use_eta_Carnot_nominal</code>, and
                        <code>etaCar</code> was changed to <code>etaCarnot_nominal</code>.
                        This is for
                        <a href=\"https://github.com/ibpsa/modelica-ibpsa/issues/353\">IBPSA issue 353</a>.
                        For Dymola, the conversion script removes these parameters.
     </td>
   </tr>
   <tr><td valign=\"top\">Buildings.Fluid.Movers.FlowControlled_dp<br/>
                          Buildings.Fluid.Movers.FlowControlled_m_flow<br/>
                          Buildings.Fluid.Movers.FlowControlled_Nrpm<br/>
                          Buildings.Fluid.Movers.FlowControlled_y
     </td>
     <td valign=\"top\">Removed the parameters <code>use_powerCharacteristics</code>
                        and <code>motorCooledByFluid</code> as these are already
                        declared in the performance data record <code>per</code>.
                        This is for issue
                        <a href=\"https://github.com/lbl-srg/modelica-buildings/issues/434\">#457</a>.
                        For Dymola, the conversion script removes these parameters.
     </td>
   </tr>
   <tr><td valign=\"top\">Buildings.Fluid.Movers.FlowControlled_dp<br/>
                          Buildings.Fluid.Movers.FlowControlled_m_flow<br/>
                          Buildings.Fluid.Movers.FlowControlled_Nrpm<br/>
                          Buildings.Fluid.Movers.FlowControlled_y
     </td>
     <td valign=\"top\">Removed the public variable <code>r_N</code>.
                        This is for
                        <a href=\"https://github.com/ibpsa/modelica-ibpsa/issues/417\">IBPSA issue 417</a>.
                        For Dymola, the conversion script removes
                        assignments of <code>r_N(start)</code>.
     </td>
   </tr>
   <tr><td valign=\"top\">Buildings.Fluid.Movers.FlowControlled_dp<br/>
                          Buildings.Fluid.Movers.FlowControlled_m_flow
   </td>
   <td valign=\"top\">Write a warning if no pressure curve is provided because
                     the efficiency calculation can only be done correctly if a pressure curve
                     is provided. The warning can be suppressed by providing a pressure curve, or
                     by setting <code>nominalValuesDefineDefaultPressureCurve=true</code>.
     </td>
   </tr>

   <tr><td valign=\"top\">Buildings.Fluid.Movers.Data
     </td>
     <td valign=\"top\">Replaced the parameters
                        <code>Buildings.Fluid.Movers.Data.FlowControlled</code>,
                        <code>Buildings.Fluid.Movers.Data.SpeedControlled_y</code>, and
                        <code>Buildings.Fluid.Movers.Data.SpeedControlled_Nrpm</code> by
                        the parameter
                        <code>Buildings.Fluid.Movers.Data.Generic</code>
                        which is used for all four types of movers.
                        This is for
                        <a href=\"https://github.com/ibpsa/modelica-ibpsa/issues/417\">IBPSA issue 417</a>.
                        This change allows to correctly compute the fan or pump power also for the models
                        <code>Buildings.Fluid.Movers.FlowControlled_dp</code>,
                        <code>Buildings.Fluid.Movers.FlowControlled_m_flow</code>
                        for speeds that are different from the nominal speed, provided that the user
                        specifies the pressure curve.
                        For Dymola, the conversion script updates this parameter.<br/><br/>
                        In the previous record
                        <code>Buildings.Fluid.Movers.Data.SpeedControlled_Nrpm</code>,
                        changed the parameter <code>N_nominal</code> to <code>speed_rpm_nominal</code>.
                        This is for
                        <a href=\"https://github.com/ibpsa/modelica-ibpsa/issues/396\">IBPSA issue 396</a>.
                        For Dymola, the conversion script updates this parameter.
     </td>
   </tr>

   <tr><td valign=\"top\">Buildings.Fluid.BaseClasses.PartialThreeWayResistance<br/>
                          Buildings.Fluid.Movers.BaseClasses.PartialFlowMachine<br/>
                          Buildings.Fluid.Movers.FlowControlled_dp<br/>
                          Buildings.Fluid.Movers.FlowControlled_m_flow<br/>
                          Buildings.Fluid.Movers.FlowControlled_Nrpm<br/>
                          Buildings.Fluid.Movers.FlowControlled_y<br/>
                          Buildings.Fluid.Actuators.Valves.ThreeWayEqualPercentageLinear<br/>
                          Buildings.Fluid.Actuators.Valves.ThreeWayLinear<br/>
                          Buildings.Fluid.Actuators.Valves.TwoWayEqualPercentage
     </td>
     <td valign=\"top\">Removed parameter <code>dynamicBalance</code> that overwrote the setting
                        of <code>energyDynamics</code> and <code>massDynamics</code>.
                        This is for
                        <a href=\"https://github.com/ibpsa/modelica-ibpsa/issues/411\">
                        IBPSA, issue 411</a>.
                        For Dymola, the conversion script updates the models.
     </td>
   </tr>
   <tr><td valign=\"top\">Buildings.Fluid.Interfaces.PartialTwoPort
     </td>
     <td valign=\"top\">Renamed the protected parameters
                        <code>port_a_exposesState</code>, <code>port_b_exposesState</code> and
                        <code>showDesignFlowDirection</code>.
                        This is for
                        <a href=\"https://github.com/ibpsa/modelica-ibpsa/issues/349\">IBPSA issue 349</a>
                        and
                        <a href=\"https://github.com/ibpsa/modelica-ibpsa/issues/351\">IBPSA issue 351</a>.
                        For Dymola, the conversion script updates models
                        that extend from <code>Buildings.Fluid.Interfaces.PartialTwoPort</code>.
     </td>
   </tr>
   <tr><td valign=\"top\">Buildings.Fluid.Interfaces.FourPort
     </td>
     <td valign=\"top\">Renamed model to <code>Buildings.Fluid.Interfaces.PartialFourPort</code> and
                        removed the parameters
                        <code>h_outflow_a1_start</code>,
                        <code>h_outflow_b1_start</code>,
                        <code>h_outflow_a2_start</code> and
                        <code>h_outflow_b2_start</code>
                        to make the model similar to <code>Buildings.Fluid.Interfaces.PartialTwoPort</code>.
                        See <a href=\"https://github.com/ibpsa/modelica-ibpsa/issues/299\">IBPSA issue 299</a>
                        for a discussion.
                        For Dymola, the conversion script updates models
                        that extend from <code>Buildings.Fluid.Interfaces.FourPort</code>.
     </td>
   </tr>
   <tr><td valign=\"top\">Buildings.Fluid.Interfaces.StaticTwoPortConservationEquation
       </td>
       <td valign=\"top\">
                        Revised implementation of conservation equations and
                        added default values for outlet quantities at <code>port_a</code>
                        if <code>allowFlowReversal=false</code>.
                        This is for <a href=\"https://github.com/ibpsa/modelica-ibpsa/issues/281\">IBPSA issue 281</a>.
                        Also, revised implementation so that equations are always consistent
                        and do not lead to division by zero,
                        also when connecting a <code>prescribedHeatFlowRate</code>
                        to <code>MixingVolume</code> instances.
                        Renamed <code>use_safeDivision</code> to <code>prescribedHeatFlowRate</code>.
                        See <a href=\"https://github.com/ibpsa/modelica-ibpsa/issues/282\">IBPSA issue 282</a>
                        for a discussion.
                        For users who simply instantiate existing component models, this change is backward
                        compatible.
                        However, developers who implement component models that extend from
                        <code>Buildings.Fluid.Interfaces.StaticTwoPortConservationEquation</code> may need to update
                        the parameter <code>use_safeDivision</code> and use instead <code>prescribedHeatFlowRate</code>.
                        See the model documentation.
       </td>
   </tr>
   <tr><td colspan=\"2\"><b>Buildings.ThermalZones</b>
       </td>
   <tr><td valign=\"top\">Buildings.ThermalZones.Detailed.MixedAir<br/>
                          Buildings.ThermalZones.Detailed.CFD
       </td>
       <td valign=\"top\">These models can now be used with electrochromic windows.
                          This required to change the glass properties
                          <code>tauSol</code>, <code>rhoSol_a</code> and <code>rhoSol_b</code>
                          to be arrays. For example, to convert an existing model, use
                          <code>tauSol={0.6}</code> instead of <code>tauSol=0.6</code>.
                          For Dymola, the conversion script will automatically
                          update existing models.
       </td>
   </tr>
   <tr><td colspan=\"2\"><b>Buildings.Obsolete</b>
       </td>
   <tr><td valign=\"top\">Buildings.Obsolete.Fluid.Movers<br/>
                          Buildings.Obsolete.Media
       </td>
       <td valign=\"top\">Removed these packages which have models from
                          release 2.0.0.
       </td>
   </tr>
   </table>
   <!-- Errors that have been fixed -->
   <p>
   The following <b style=\"color:red\">critical errors</b> have been fixed (i.e., errors
   that can lead to wrong simulation results):
   </p>
   <table class=\"releaseTable\" summary=\"summary\" border=\"1\" cellspacing=\"0\" cellpadding=\"2\" style=\"border-collapse:collapse;\">
   <tr><td colspan=\"2\"><b>Buildings.Fluid.Chillers</b>
       </td>
   </tr>
   <tr><td valign=\"top\">Buildings.Fluid.Chillers.Carnot
       </td>
       <td valign=\"top\">Corrected wrong computation of state of leaving fluid
                          <code>staB1</code> and <code>staB2</code>
                          for the configuration without flow reversal.
                          The previous implementation mistakenly used the <code>inStream</code> operator.
                          This is for
                          <a href=\"https://github.com/lbl-srg/modelica-buildings/issues/476\">
                          issue 476</a>
       </td>
   </tr>
   </table>
   <!-- Uncritical errors -->
   <p>
   The following <b style=\"color:red\">uncritical errors</b> have been fixed (i.e., errors
   that do <b style=\"color:red\">not</b> lead to wrong simulation results, e.g.,
   units are wrong or errors in documentation):
   </p>
   <table class=\"releaseTable\" summary=\"summary\" border=\"1\" cellspacing=\"0\" cellpadding=\"2\" style=\"border-collapse:collapse;\">
   <tr><td colspan=\"2\"><b>Buildings.Electrical</b>
       </td>
   </tr>
   <tr><td valign=\"top\">Buildings.Electrical.Interfaces.PartialWindTurbine
       </td>
       <td valign=\"top\">Reformulated test for equality of <code>Real</code> variables. This closes
                          <a href=\"https://github.com/lbl-srg/modelica-buildings/issues/493\">issue 493</a>.
       </td>
   </tr>
   <tr><td colspan=\"2\"><b>Buildings.HeatTransfer</b>
       </td>
   </tr>
   <tr><td valign=\"top\">Buildings.HeatTransfer.Conduction.SingleLayer<br/>
                          Buildings.HeatTransfer.Data.BaseClasses
       </td>
       <td valign=\"top\">Reformulated test for equality of <code>Real</code> variables. This closes
                          <a href=\"https://github.com/lbl-srg/modelica-buildings/issues/493\">issue 493</a>.
       </td>
   </tr>
   <tr><td colspan=\"2\"><b>Buildings.Fluid</b>
       </td>
   </tr>
   <tr><td valign=\"top\">Buildings.Fluid.FMI.FlowSplitter_u
       </td>
       <td valign=\"top\">Corrected wrong assert statement. This closes
                          <a href=\"https://github.com/lbl-srg/modelica-buildings/issues/442\">issue 442</a>.
       </td>
   </tr>
   <tr><td valign=\"top\">Buildings.Fluid.Chillers.Carnot
       </td>
       <td valign=\"top\">Corrected wrong assert statement for test on the efficiency function. This closes
                          <a href=\"https://github.com/lbl-srg/modelica-buildings/issues/468\">issue 468</a>.
       </td>
   </tr>


   <tr><td colspan=\"2\"><b>Buildings.Media</b>
       </td>
   </tr>
   <tr><td valign=\"top\">Buildings.Media.Specialized.Water.TemperatureDependentDensity
       </td>
       <td valign=\"top\">Removed dublicate entry of <code>smooth</code> and <code>smoothOrder</code>.
                          This is for
                          <a href=\"https://github.com/ibpsa/modelica-ibpsa/issues/303\">IBPSA issue 303</a>.
       </td>
   </tr>

   <tr><td colspan=\"2\"><b>Buildings.ThermalZones</b>
       </td>
   </tr>
   <tr><td valign=\"top\">Buildings.ThermalZones.Detailed.BaseClasses.MixedAirHeatGain
       </td>
       <td valign=\"top\">Reformulated test for equality of <code>Real</code> variables. This closes
                          <a href=\"https://github.com/lbl-srg/modelica-buildings/issues/493\">issue 493</a>.
       </td>
   </tr>


   <tr><td colspan=\"2\"><b>Buildings.Utilities.Math</b>
       </td>
   </tr>
   <tr><td valign=\"top\">Buildings.Utilities.Math.Functions.BaseClasses.der_2_regNonZeroPower<br/>
                          Buildings.Utilities.Math.Functions.BaseClasses.der_polynomial<br/>
                          Buildings.Utilities.Math.Functions.BaseClasses.der_regNonZeroPower

       </td>
       <td valign=\"top\">Corrected wrong derivative implementation and improved their regression tests.
                          This is for
                          <a href=\"https://github.com/ibpsa/modelica-ibpsa/issues/303\">IBPSA issue 303</a>.

       </td>
   </tr>

   <tr><td colspan=\"2\"><b>Buildings.Utilities.Psychrometrics</b>
       </td>
   </tr>
   <tr><td valign=\"top\">Buildings.Utilities.Psychrometrics.Density_pTX
       </td>
       <td valign=\"top\">Corrected wrong default component name.
       </td>
   </tr>

   <tr><td valign=\"top\">Buildings.Utilities.Psychrometrics.Functions.saturationPressure
       </td>
       <td valign=\"top\">Changed <code>smoothOrder</code> from <i>5</i> to <i>1</i> as
                         <a href=\"modelica://Buildings.Utilities.Math.Functions.spliceFunction\">
                         Buildings.Utilities.Math.Functions.spliceFunction</a> is only once
                         continuously differentiable.
                         Inlined the function.
       </td>
   </tr>

   <tr><td colspan=\"2\"><b>Buildings.Utilities.IO.Python27</b>
       </td>
   </tr>
   <tr><td valign=\"top\">Buildings.Utilities.IO.Python27.exchange
       </td>
       <td valign=\"top\">Updated Python implementation to allow compiling code
                          on 64 bit Linux. Previously, on Linux a segmentation fault
                          occurred during run-time if 64 bit code rather than
                          32 bit code was generated. This is now corrected.<br/>
                          Also, Windows 64 bit binaries have been added.<br/>
                          This closes
                          <a href=\"https://github.com/lbl-srg/modelica-buildings/issues/287\">issue 287</a>.
       </td>
   </tr>

   </table>
   </html>"));
   end Version_3_0_0;

   class Version_2_1_0 "Version 2.1.0"
     extends Modelica.Icons.ReleaseNotes;
       annotation (Documentation(info="<html>
   <p>
   Version 2.1.0 is fully compatible with version 2.0.0.
   It adds the package <code>Buildings.Fluid.FMI</code> that provides containers
   for exporting thermofluid flow components as FMUs.
   It also updates the temperature sensor to optionally simulate heat losses,
   and it contains bug fixes for the trace substance sensor if used without flow reversal.
   Improvements have been made to various models to reduce the simulation time, and
   to <code>Buildings.Examples.Tutorial.Boiler</code> to simplify the control implementation.
   </p>
   <!-- New libraries -->
   <p>
   The following <b style=\"color:blue\">new libraries</b> have been added:
   </p>
   <table class=\"releaseTable\" summary=\"summary\" border=\"1\" cellspacing=\"0\" cellpadding=\"2\">
   <tr><td valign=\"top\">Buildings.Fluid.FMI
       </td>
       <td valign=\"top\">This package contains blocks that serve as containers for exporting
                          models from <code>Buildings.Fluid</code> as a Functional Mockup Unit (FMU).<br/>
                          This allows using models from <code>Buildings.Fluid</code>, add them
                          to a block that only has input and output signals, but no acausal connectors,
                          and then export the model as a Functional Mockup Unit.
                          Models can be individual models or systems that are composed of various
                          models.
                          For more information, see the
                          <a href=\"modelica://Buildings.Fluid.FMI.UsersGuide\">User's Guide</a>.
       </td>
       </tr>
   </table>
   <!-- New components for existing libraries -->

   <!-- Backward compatible changes -->
   <p>
   The following <b style=\"color:blue\">existing components</b>
   have been <b style=\"color:blue\">improved</b> in a
   <b style=\"color:blue\">backward compatible</b> way:
   </p>
   <table class=\"releaseTable\" summary=\"summary\" border=\"1\" cellspacing=\"0\" cellpadding=\"2\" style=\"border-collapse:collapse;\">
   <tr><td colspan=\"2\"><b>Buildings.Examples</b>
       </td>
   </tr>
   <tr><td valign=\"top\">Buildings.Examples.Tutorial.Boiler.System5<br/>
                        Buildings.Examples.Tutorial.Boiler.System6<br/>
                        Buildings.Examples.Tutorial.Boiler.System7
       </td>
       <td valign=\"top\">Changed control input for <code>conPIDBoi</code> and set
                        <code>reverseAction=true</code>
                        to address issue
                        <a href=\"https://github.com/lbl-srg/modelica-buildings/issues/436\">#436</a>.
       </td>
   </tr>
   <tr><td colspan=\"2\"><b>Buildings.Fluid</b>
       </td>
   </tr>
   <tr><td valign=\"top\">Buildings.Fluid.Chillers.Carnot<br/>
                          Buildings.Fluid.HeatExchangers.DXCoils.BaseClasses.PartialDXCoil<br/>
                          Buildings.Fluid.HeatExchangers.HeaterCooler_u<br/>
                          Buildings.Fluid.MassExchangers.Humidifier_u
       </td>
       <td valign=\"top\">Set parameter <code>prescribedHeatFlowRate=true</code>
                          which causes a simpler energy balance to be used.
       </td>
   </tr>
   <tr><td valign=\"top\">Buildings.Fluid.Sensors.TemperatureTwoPort
       </td>
       <td valign=\"top\">Added option to simulate thermal loss, which is
                        useful if the sensor is used to measure
                        the fluid temperature in a system with on/off control
                        for the mass flow rate.
       </td>
   </tr>
   <tr><td valign=\"top\">Buildings.Fluid.SolarCollectors.ASHRAE93<br/>
                          Buildings.Fluid.SolarCollectors.EN12975
       </td>
       <td valign=\"top\">Corrected sign error in computation of heat loss
                          that prevents the medium to exceed <code>Medium.T_min</code>
                          or <code>Medium.T_max</code>. With the previous implementation,
                          an assertion may be generated unnecessarily rather than
                          the model guiding against the violation of these bounds.
       </td>
   </tr>
   <tr><td valign=\"top\">Buildings.Fluid.MixingVolumes.BaseClasses.PartialMixingVolume


       </td>
       <td valign=\"top\">Added test on <code>allowFlowReversal</code> in criteria
                          about what energy balance implementation to use.
                          This causes simpler models, for example when exporting
                          <code>Buildings.Fluid.HeatExchangers.HeaterCooler_u</code>
                          as an FMU.
       </td>
   </tr>
   </table>
   <!-- Non-backward compatible changes to existing components -->

   <!-- Errors that have been fixed -->
   <p>
   The following <b style=\"color:red\">critical errors</b> have been fixed (i.e., errors
   that can lead to wrong simulation results):
   </p>
   <table class=\"releaseTable\" summary=\"summary\" border=\"1\" cellspacing=\"0\" cellpadding=\"2\" style=\"border-collapse:collapse;\">
   <tr><td colspan=\"2\"><b>Buildings.Fluid</b>
       </td>
   </tr>
   <tr><td valign=\"top\">Buildings.Fluid.Sensors.TraceSubstanceTwoPort
       </td>
       <td valign=\"top\">Corrected wrong sensor signal if <code>allowFlowReversal=false</code>.
                          For this setting, the sensor output was for the wrong flow direction.
                          This corrects
                          <a href=\"https://github.com/ibpsa/modelica-ibpsa/issues/249\">issue 249</a>.
       </td>
   </tr>
   </table>
   <!-- Uncritical errors -->
   <p>
   The following <b style=\"color:red\">uncritical errors</b> have been fixed (i.e., errors
   that do <b style=\"color:red\">not</b> lead to wrong simulation results, e.g.,
   units are wrong or errors in documentation):
   </p>
   <table class=\"releaseTable\" summary=\"summary\" border=\"1\" cellspacing=\"0\" cellpadding=\"2\" style=\"border-collapse:collapse;\">
   <tr><td colspan=\"2\"><b>Buildings.Fluid</b>
       </td>
   </tr>
   <tr><td valign=\"top\">Buildings.Fluid.Interfaces.ConservationEquation<br/>
                          Buildings.Fluid.Interfaces.StaticTwoPortConservationEquation
       </td>
       <td valign=\"top\">Corrected documentation.
       </td>
   </tr>
   </table>
   </html>"));
   end Version_2_1_0;

    class Version_2_0_0 "Version 2.0.0"
      extends Modelica.Icons.ReleaseNotes;
        annotation (Documentation(info="<html>
<p>
Version 2.0.0 is a major release that contains various new packages, models
and improvements.
</p>
<p>
The following major additions have been done in version 2.0:
</p>
<ul>
<li>
A CFD model
that is embedded in a thermal zone has been added.
This model is implemented in <a href=\"modelica://Buildings.ThermalZones.Detailed.CFD\">Buildings.ThermalZones.Detailed.CFD</a>.
The CFD model is an implementation of the Fast Fluid Dynamics code
that allows three-dimensional CFD inside a thermal zone,
coupled to building heat transfer, HVAC components and feedback control loops.
</li>
<li>
A new package
<a href=\"modelica://Buildings.Electrical\">Buildings.Electrical</a>
has been added.
This package allows studying
buildings to electrical grid integration. It includes models for loads, transformers,
cables, batteries, PV and wind turbines.
Models exist for DC and AC systems with two- or three-phase that can be balanced and unbalanced.
The models compute voltage, current, active and reactive power
based on the quasi-stationary assumption or using the dynamic phasorial representation.
</li>
<li>
The new package
<a href=\"modelica://Buildings.Controls.DemandResponse\">
Buildings.Controls.DemandResponse</a>
contains models for demand response simulation.
</li>
<li>
The new package
<a href=\"modelica://Buildings.Controls.Predictors\">
Buildings.Controls.Predictors</a>
contains a data-driven model that predicts the electrical load
of a building. The prediction can be done
either using an average baseline or
a linear regression with respect to outside temperature.
For both, optionally a day-of adjustment can be made.
</li>
</ul>
<p>
The tables below give more detailed information to the revisions
of this library compared to the previous release 1.6 build 1.
</p>
<!-- New libraries -->
<p>
The following <b style=\"color:blue\">new libraries</b> have been added:
</p>
<table class=\"releaseTable\" summary=\"summary\" border=\"1\" cellspacing=\"0\" cellpadding=\"2\">
<tr><td valign=\"top\">Buildings.Electrical
    </td>
    <td valign=\"top\">Library for electrical grid simulation that
                       allows to study building to electrical grid integration.
                       The library contains models of loads, generation and transmission
                       for DC and AC systems.
    </td>
    </tr>
<tr><td valign=\"top\">Buildings.Controls.DemandResponse
    </td>
    <td valign=\"top\">Library with a model for demand response prediction.
    </td>
    </tr>
<tr><td valign=\"top\">Buildings.Controls.Predictors
    </td>
    <td valign=\"top\">Library with a data-driven model that predicts the electrical load
                     of a building. The prediction can be done
                     either using an average baseline or
                     a linear regression with respect to outside temperature.
                     For both, optionally a day-of adjustment can be made.
    </td>
    </tr>
</table>
<!-- New components for existing libraries -->
<p>
The following <b style=\"color:blue\">new components</b> have been added
to <b style=\"color:blue\">existing</b> libraries:
</p>
<table class=\"releaseTable\" summary=\"summary\" border=\"1\" cellspacing=\"0\" cellpadding=\"2\" style=\"border-collapse:collapse;\">
<tr><td colspan=\"2\"><b>Buildings.Fluid</b>
    </td>
</tr>
<tr><td valign=\"top\">Buildings.Fluid.Actuators.Valves.TwoWayPressureIndependent
    </td>
    <td valign=\"top\">Model of a pressure-independent two way valve.
    </td>
    </tr>
<tr><td valign=\"top\">Buildings.Fluid.HeatExchangers.HeaterCooler_T
    </td>
    <td valign=\"top\">Model of a heater or cooler that takes as an input
                       the set point for the temperature of the fluid that leaves
                       the component. The set point is tracked exactly
                       if the component has sufficient capacity.
                       Optionally, the component can be configured to compute
                       a dynamic rather than a steady-state response.
    </td>
    </tr>

<tr><td colspan=\"2\"><b>Buildings.Utilities</b>
    </td>
</tr>
<tr><td valign=\"top\">Buildings.Utilities.Psychrometrics.Phi_pTX<br/>
                       Buildings.Utilities.Psychrometrics.Functions.phi_pTX
    </td>
    <td valign=\"top\">Block and function that computes the relative humidity
                       for given pressure, temperature and water vapor mass fraction.
    </td>
    </tr>

<tr><td colspan=\"2\"><b>Buildings.ThermalZones</b>
    </td>
</tr>
<tr><td valign=\"top\">Buildings.ThermalZones.Detailed.CFD
    </td>
    <td valign=\"top\">Room model that computes the room air flow
                       using computational fluid dynamics (CFD).
                       The CFD simulation is coupled to the thermal simulation of the room
                       and, through the fluid port, to the air conditioning system.
                       Currently, the supported CFD program is the
                       Fast Fluid Dynamics (FFD) program.
                       See
                       <a href=\"modelica://Buildings.ThermalZones.Detailed.UsersGuide.CFD\">Buildings.ThermalZones.Detailed.UsersGuide.CFD</a>
                       for detailed explanations.
    </td>
    </tr>

</table>
<!-- Backward compatible changes -->
<p>
The following <b style=\"color:blue\">existing components</b>
have been <b style=\"color:blue\">improved</b> in a
<b style=\"color:blue\">backward compatible</b> way:
</p>
<table class=\"releaseTable\" summary=\"summary\" border=\"1\" cellspacing=\"0\" cellpadding=\"2\" style=\"border-collapse:collapse;\">
<tr><td colspan=\"2\"><b>Buildings.BoundaryConditions</b>
    </td>
</tr>
<tr><td valign=\"top\">Buildings.BoundaryConditions.WeatherData.ReaderTMY3
    </td>
    <td valign=\"top\">Added option to obtain the black body sky temperature
                       from a parameter or an input signal rather than
                       computing it in the weather data reader.<br/><br/>
                       Removed redundant connection
                       <code>connect(conHorRad.HOut, cheHorRad.HIn);</code>.
    </td>
</tr>
<tr><td colspan=\"2\"><b>Buildings.Fluid</b>
    </td>
</tr>

<tr><td valign=\"top\">Buildings.Chillers.ElectricEIR<br/>
                       Buildings.Chillers.ElectricReformulatedEIR
    </td>
    <td valign=\"top\">Changed implementation so that the model
                       is continuously differentiable.
                       This is for issue
                       <a href=\"https://github.com/lbl-srg/modelica-buildings/issues/373\">373</a>.
    </td>
    </tr>

<tr><td valign=\"top\">Buildings.Fluid.HeatExchangers.DryCoilCounterFlow
    </td>
    <td valign=\"top\">Changed assignment of <code>T_m</code> to avoid using the conditionally
                       enabled model <code>ele[:].mas.T</code>, which is only
                       valid in a connect statement.
                       Moved assignments of
                       <code>Q1_flow</code>, <code>Q2_flow</code>, <code>T1</code>,
                       <code>T2</code> and <code>T_m</code> outside of equation section
                       to avoid mixing graphical and textual modeling within the same model.
    </td>
    </tr>

<tr><td valign=\"top\">Buildings.Fluid.HeatExchangers.DryCoilDiscretized
    </td>
    <td valign=\"top\">Removed parameter <code>m1_flow_nominal</code>, as this parameter is already
                    declared in its base class
                    <a href=\"modelica://Buildings.Fluid.Interfaces.PartialFourPortInterface\">
                    Buildings.Fluid.Interfaces.PartialFourPortInterface</a>.
                    This change avoids an error in OpenModelica as the two declarations
                    had a different value for the <code>min</code> attribute, which is not valid
                    in Modelica.
    </td>
    </tr>
    <tr>
    <td valign=\"top\">Buildings.Fluid.HeatExchangers.BaseClasses.CoilRegister<br/>
                       Buildings.Fluid.HeatExchangers.BaseClasses.DuctManifoldDistributor
    </td>
    <td valign=\"top\">Reformulated the multiple iterators in the <code>sum</code> function
                       as this language construct is not supported in OpenModelica.
    </td>
    </tr>

    <tr>
    <td valign=\"top\">Buildings.Fluid.HeatExchangers.RadiantSlabs.SingleCircuitSlab
    </td>
    <td valign=\"top\">Set start value for <code>hPip(fluid(T))</code> to avoid
                       a warning about conflicting start values.
    </td>
    </tr>

<tr><td valign=\"top\">Buildings.Fluid.Movers.SpeedControlled_y<br/>
                       Buildings.Fluid.Movers.SpeedControlled_Nrpm<br/>
                       Buildings.Fluid.Movers.FlowControlled_dp<br/>
                       Buildings.Fluid.Movers.FlowControlled_m_flow

    </td>
    <td valign=\"top\">For the parameter setting <code>use_powerCharacteristic=true</code>,
                     changed the computation of the power consumption at
                     reduced speed to properly account for the
                     affinity laws. This is in response to
                     <a href=\"https://github.com/lbl-srg/modelica-buildings/pull/202\">#202</a>.
    </td>
</tr>

    <tr>
    <td valign=\"top\">Buildings.Fluid.SolarCollectors.ASHRAE93<br/>
                       Buildings.Fluid.SolarCollectors.EN12975
    </td>
    <td valign=\"top\">Reformulated the model to avoid a translation error
                       if glycol is used.<br/>
                       Propagated parameters for initialization in base class
                       <code>Buildings.Fluid.SolarCollectors.BaseClasses.PartialSolarCollector</code>
                       and set <code>prescribedHeatFlowRate=true</code>.
    </td>
    </tr>

    <tr>
    <td valign=\"top\">Buildings.Fluid.Storage.StratifiedEnhancedInternalHex
    </td>
    <td valign=\"top\">Replaced the <code>abs()</code> function in the assignment of the parameter
                       <code>nSegHexTan</code> as the return value of <code>abs()</code>
                       is a <code>Real</code> which causes a type error during model check.
    </td>
    </tr>
<tr><td colspan=\"2\"><b>Buildings.HeatTransfer</b>
    </td>
</tr>
<tr><td valign=\"top\">Buildings.HeatTransfer.Conduction.MultiLayer
    </td>
    <td valign=\"top\">Changed the assignment of <code>_T_a_start</code>,
                       <code>_T_b_start</code> and <code>RTot</code> to be
                       in the initial equation section as opposed to
                       the parameter declaration.
                       This is needed to avoid an error during model check
                       and translation in Dymola 2015 FD01 beta1.
    </td>
    </tr>

<tr><td valign=\"top\">Buildings.HeatTransfer.Windows.InteriorHeatTransferConvective
    </td>
    <td valign=\"top\">Changed model to allow a temperature dependent convective heat transfer
                       on the room side.
                       This is for issue
                       <a href=\"https://github.com/lbl-srg/modelica-buildings/issues/52\">52</a>.
    </td>
    </tr>

<tr><td colspan=\"2\"><b>Buildings.Media</b>
    </td>
</tr>
<tr><td valign=\"top\">Buildings.Media.Interfaces.PartialSimpleIdealGasMedium<br/>
                       Buildings.Media.Interfaces.PartialSimpleMedium
    </td>
    <td valign=\"top\">Set <code>T(start=T_default)</code> and
                       <code>p(start=p_default)</code> in the
                       <code>ThermodynamicState</code> record. Setting the start value for
                       <code>T</code> is required to avoid an error due to
                       conflicting start values when translating
                       <code>Buildings.Examples.VAVReheat.ClosedLoop</code> in pedantic mode.
    </td>
</tr>

<tr><td colspan=\"2\"><b>Buildings.ThermalZones</b>
    </td>
    </tr>

<tr><td valign=\"top\">Buildings.ThermalZones.Detailed.MixedAir
    </td>
    <td valign=\"top\">Changed model to allow a temperature dependent convective heat transfer
                       on the room side for windows.
                       This is for issue
                       <a href=\"https://github.com/lbl-srg/modelica-buildings/issues/52\">52</a>.
    </td>
    </tr>

<tr><td valign=\"top\">Rooms.BaseClasses.ExteriorBoundaryConditionsWithWindow
    </td>
    <td valign=\"top\">Conditionally removed the shade model if no shade is present.
                       This corrects
                       <a href=\"https://github.com/lbl-srg/modelica-buildings/issues/234\">#234</a>.
    </td>
</tr>

</table>
<!-- Non-backward compatible changes to existing components -->
<p>
The following <b style=\"color:blue\">existing components</b>
have been <b style=\"color:blue\">improved</b> in a
<b style=\"color:blue\">non-backward compatible</b> way:
</p>
<table class=\"releaseTable\" summary=\"summary\" border=\"1\" cellspacing=\"0\" cellpadding=\"2\" style=\"border-collapse:collapse;\">
<tr><td colspan=\"2\"><b>Buildings.Airflow</b>
   </td>
</tr>
<tr><td valign=\"top\">Buildings.Airflow.Multizone.ZonalFlow_ACS<br/>
                       Buildings.Airflow.Multizone.ZonalFlow_m_flow
   </td>
   <td valign=\"top\">Removed parameter <code>forceErrorControlOnFlow</code> as it was not used.
                       For Dymola, the conversion script will automatically
                       update existing models.
   </td>
</tr>

<tr><td colspan=\"2\"><b>Buildings.BoundaryConditions</b>
   </td>
</tr>
<tr><td valign=\"top\">Buildings.BoundaryConditions.WeatherData.ReaderTMY3
   </td>
   <td valign=\"top\">Changed the following signals for compatibility with OpenModelica:<br/>
                      <code>weaBus.sol.zen</code> to <code>weaBus.solZen</code>.<br/>
                      <code>weaBus.sol.dec</code> to <code>weaBus.solDec</code>.<br/>
                      <code>weaBus.sol.alt</code> to <code>weaBus.solAlt</code>.<br/>
                      <code>weaBus.sol.solHouAng</code> to <code>weaBus.solHouAng</code>.<br/>
                      For Dymola, the conversion script will automatically
                      update existing models.
   </td>
</tr>

<tr><td colspan=\"2\"><b>Buildings.Examples</b>
   </td>
</tr>
<tr><td valign=\"top\">Buildings.Examples.VAVReheat.Controls.IntegerSum
   </td>
   <td valign=\"top\">Removed block as it is not used in any model.
                      Models that require an integer sum can use
                      <code>Modelica.Blocks.MathInteger.Sum</code>.
   </td>
</tr>
<tr><td valign=\"top\">Buildings.Examples.VAVReheat.Controls.UnoccupiedOn
   </td>
   <td valign=\"top\">Removed block as it is not used in any model.
   </td>
</tr>

<tr><td colspan=\"2\"><b>Buildings.HeatTransfer</b>
    </td>
    </tr>

<tr><td valign=\"top\">Buildings.HeatTransfer.Data.GlazingSystems.Generic
    </td>
    <td valign=\"top\">Removed parameter <code>nLay</code> as OpenModelica
                       could not assign it during translation.
                       For Dymola, the conversion script will automatically
                       update existing models.
    </td>
</tr>
<tr><td valign=\"top\">Buildings.HeatTransfer.Conduction.BaseClasses.der_temperature_u
    </td>
    <td valign=\"top\">Changed the input argument for this function from type
                       <code>Buildings.HeatTransfer.Data.BaseClasses.Material</code>
                       to the elements of this type as OpenModelica fails to translate the
                       model if the input to this function is a record.
    </td>
</tr>
<tr><td valign=\"top\">Buildings.HeatTransfer.Types.Azimuth<br/>
                       Buildings.HeatTransfer.Types.Tilt
    </td>
    <td valign=\"top\">Moved these types from <code>Buildings.HeatTransfer</code>
                       to the top-level package <code>Buildings</code> because
                       they are used in <code>Buildings.BoundaryConditions</code>,
                       <code>Buildings.HeatTransfer</code> and <code>Buildings.ThermalZones.Detailed</code>.<br/>
                       For Dymola, the conversion script will automatically
                       update existing models.
    </td>
</tr>


<tr><td colspan=\"2\"><b>Buildings.Fluid</b>
    </td>
    </tr>

<tr><td valign=\"top\">Buildings.Fluid.FixedResistances.Pipe<br/>
                       Buildings.Fluid.FixedResistances.BaseClasses.Pipe<br/>
                       Buildings.Fluid.HeatExchangers.RadiantSlabs.SingleCircuitSlab
    </td>
    <td valign=\"top\">Renamed pressure drop from <code>res</code> to
                       <code>preDro</code> to use the same name as in other models.
                       This corrects
                       <a href=\"https://github.com/lbl-srg/modelica-buildings/issues/271\">#271</a>.
                       For Dymola, the conversion script will automatically
                       update existing models.
    </td>
</tr>

<tr><td valign=\"top\">Buildings.Fluid.HeatExchangers.DryCoilDiscretized<br/>
                       Buildings.Fluid.HeatExchangers.WetCoilDiscretized
    </td>
    <td valign=\"top\">Reformulated flow splitter in the model to reduce
                       the dimension of the coupled linear or nonlinear
                       system of equations. With this revision, the optional
                       control volume in the duct inlet has been removed
                       as it is no longer needed. Therefore, the parameter
                       <code>dl</code> has also been removed.
                       Replaced the parameters <code>energyDynamics1</code>
                       and  <code>energyDynamics2</code> with
                       <code>energyDynamics</code>.
                       Removed the parameter <code>ductConnectionDynamics</code>.<br/>
                       For Dymola, the conversion script will automatically
                       update existing models.

    </td>
</tr>

<tr><td valign=\"top\">Buildings.Fluid.HeatExchangers.HeaterCoolerPrescribed
    </td>
    <td valign=\"top\">Renamed the model to <code>HeaterCooler_u</code> due to
                       the introduction of the new model <code>HeaterCooler_T</code>.<br/>
                       For Dymola, the conversion script will automatically
                       update existing models.

    </td>
</tr>

<tr><td valign=\"top\">Buildings.Fluid.HeatExchangers.RadiantSlabs.SingleCircuitSlab<br/>
                       Buildings.Fluid.HeatExchangers.RadiantSlabs.ParallelCircuitsSlab
    </td>
    <td valign=\"top\">Changed the models to use by default an <i>&epsilon;-NTU</i>
                       approach for the heat transfer between the fluid and the slab
                       rather than a finite difference scheme along the
                       flow path.
                       Optionally, the finite difference scheme can also be used
                       as this is needed for some control design applications.<br/>
                       The new <i>&epsilon;-NTU</i> formulation has shown to lead to
                       about five times faster
                       computation on several test cases including the models in
                       <a href=\"modelica://Buildings.ThermalZones.Detailed.FLEXLAB.Rooms.Examples\">
                       Buildings.ThermalZones.Detailed.FLEXLAB.Rooms.Examples</a>.<br/>
                       For Dymola, the conversion script will automatically
                       update existing models.
 </td>
</tr>

<tr><td valign=\"top\">Buildings.Fluid.HeatExchangers.BaseClasses.DuctManifoldFixedResistance
    </td>
    <td valign=\"top\">Reformulated flow splitter in the model to reduce
                       the dimension of the coupled linear or nonlinear
                       system of equations. With this revision, the optional
                       control volume in the duct inlet has been removed
                       as it is no longer needed. Therefore, the parameters
                       <code>dl</code> and <code>energyDynamics</code> have
                       also been removed.<br/>
                       For Dymola, the conversion script will automatically
                       update existing models.
    </td>
<tr><td valign=\"top\">Buildings.Fluid.HeatExchangers.BaseClasses.CoilRegister
    </td>
    <td valign=\"top\">Replaced the parameters <code>energyDynamics1</code>
                       and <code>energyDynamics2</code> with
                       the new parameter <code>energyDynamics</code>.
                       Removed the parameters <code>steadyState_1</code>
                       and <code>steadyState_2</code> as this information
                       is already contained in <code>energyDynamics</code>.<br/>
                       For Dymola, the conversion script will automatically
                       update existing models.
    </td>
</tr>

<tr><td valign=\"top\">Buildings.Fluid.MassExchangers.HumidifierPrescribed
    </td>
    <td valign=\"top\">Renamed the model to <code>Humidifier_u</code> due to
                       the introduction of the new model <code>HeaterCooler_T</code>
                       and to use the same naming pattern as <code>HeaterCooler_u</code>.<br/>
                       For Dymola, the conversion script will automatically
                       update existing models.

    </td>
</tr>

<tr><td valign=\"top\">Buildings.Fluid.Movers
    </td>
    <td valign=\"top\">This package has been redesigned.
                       The models have been renamed as follows:<br/>
                       <code>Buildings.Fluid.Movers.FlowMachine_dp</code>
                       is now called
                       <code>Buildings.Fluid.Movers.FlowControlled_dp</code>.<br/>
                       <code>Buildings.Fluid.Movers.FlowMachine_m_flow</code>
                       is now called
                       <code>Buildings.Fluid.Movers.FlowControlled_m_flow</code>.<br/>
                       <code>Buildings.Fluid.Movers.FlowMachine_Nrpm</code>
                       is now called
                       <code>Buildings.Fluid.Movers.SpeedControlled_Nrpm</code>.<br/>
                       <code>Buildings.Fluid.Movers.FlowMachine_y</code>
                       is now called
                       <code>Buildings.Fluid.Movers.SpeedControlled_y</code>.<br/><br/>
                       In addition, the performance
                       data of all movers are now stored in a record.
                       These records are in
                       <a href=\"modelica://Buildings.Fluid.Movers.Data\">
                       Buildings.Fluid.Movers.Data</a>.
                       For most existing instances, it should be sufficient to enclose
                       the existing performance data in a record called <code>per</code>.
                       For example,
                       <code><br/>
                       Buildings.Fluid.Movers.FlowMachine_y fan(<br/>
                       &nbsp;redeclare package Medium = Medium,<br/>
                       &nbsp;pressure(<br/>
                       &nbsp;&nbsp;V_flow={0,m_flow_nominal,2*m_flow_nominal}/1.2,<br/>
                       &nbsp;&nbsp;dp={2*dp_nominal,dp_nominal,0})));<br/>
                       </code>
                       becomes
                       <code><br/>
                       Buildings.Fluid.Movers.SpeedControlled_y fan(<br/>
                       &nbsp;redeclare package Medium = Medium,<br/>
                       &nbsp;per(<br/>
                       &nbsp;&nbsp;pressure(<br/>
                       &nbsp;&nbsp;&nbsp;V_flow={0,m_flow_nominal,2*m_flow_nominal}/1.2,<br/>
                       &nbsp;&nbsp;&nbsp;dp={2*dp_nominal,dp_nominal,0})));<br/>
                       </code>
                       <br/>
                       See the <a href=\"modelica://Buildings.Fluid.Movers.UsersGuide\">
                       User's Guide</a> for more information about these records.
                       <br/><br/>
                       For Dymola, the conversion script will
                       update existing models to use the old implementations
                       which are now in the package <code>Buildings.Obsolete.Fluid.Movers</code>.
    </td>
</tr>


<tr><td colspan=\"2\"><b>Buildings.Media</b>
    </td>
</tr>
<tr><td valign=\"top\">Buildings.Media
    </td>
<td>
                       Renamed all media to simplify the media selection.
                       For typical building energy simulation,
                       <a href=\"modelica://Buildings.Media.Air\">Buildings.Media.Air</a> and
                       <a href=\"modelica://Buildings.Media.Water\">Buildings.Media.Water</a>
                       should be used.<br/><br/>
                       The following changes were made.<br/><br/>
                       Renamed <code>Buildings.Media.GasesPTDecoupled.MoistAirUnsaturated</code><br/>
                       to <code>Buildings.Media.Air</code>.<br/><br/>
                       Renamed <code>Buildings.Media.ConstantPropertyLiquidWater</code><br/>
                       to <code>Buildings.Media.Water</code>.<br/><br/>
                       Renamed <code>Buildings.Media.PerfectGases.MoistAir</code><br/>
                       to <code>Buildings.Obsolete.Media.PerfectGases.MoistAir</code>.<br/><br/>
                       Renamed <code>Buildings.Media.GasesConstantDensity.MoistAirUnsaturated</code><br/>
                       to <code>Buildings.Obsolete.Media.GasesConstantDensity.MoistAirUnsaturated</code>.<br/><br/>
                       Renamed <code>Buildings.Media.GasesConstantDensity.MoistAir</code><br/>
                       to <code>Buildings.Obsolete.Media.GasesConstantDensity.MoistAir</code>.<br/><br/>
                       Renamed <code>Buildings.Media.GasesConstantDensity.SimpleAir</code><br/>
                       to <code>Buildings.Obsolete.Media.GasesConstantDensity.SimpleAir</code>.<br/><br/>
                       Renamed <code>Buildings.Media.IdealGases.SimpleAir</code><br/>
                       to <code>Buildings.Obsolete.Media.IdealGases.SimpleAir</code>.<br/><br/>
                       Renamed <code>Buildings.Media.GasesPTDecoupled.MoistAir</code><br/>
                       to <code>Buildings.Obsolete.Media.GasesPTDecoupled.MoistAir</code>.<br/><br/>
                       Renamed <code>Buildings.Media.GasesPTDecoupled.SimpleAir</code><br/>
                       to <code>Buildings.Obsolete.Media.GasesPTDecoupled.SimpleAir</code>.<br/><br/>
                       For Dymola, the conversion script will
                       update existing models according to the above list.

</td>
</tr>


<tr><td valign=\"top\">Buildings.Media.Water
    </td>
    <td valign=\"top\">Removed option to model water as a compressible medium as
                       this option was not useful.
    </td>
</tr>

<tr><td colspan=\"2\"><b>Buildings.ThermalZones</b>
    </td>
</tr>
<tr><td valign=\"top\">Buildings.ThermalZones.Detailed.BaseClasses.ParameterConstructionWithWindow
    </td>
    <td valign=\"top\">Removed the keyword <code>replaceable</code> for the parameters
                       <code>ove</code> and <code>sidFin</code>.<br/>
                       Models that instantiate <code>Buildings.ThermalZones.Detailed.MixedAir</code> are
                       not affected by this change.
    </td>
</tr>
<tr><td valign=\"top\">Buildings.ThermalZones.Detailed.Examples.BESTEST
    </td>
    <td valign=\"top\">Moved the package to <code>Buildings.ThermalZones.Detailed.Validation.BESTEST</code>.
    </td>
</tr>
<tr><td colspan=\"2\"><b>Buildings.Utilities</b>
    </td>
</tr>
<tr><td valign=\"top\">Buildings.Utilities.SimulationTime
    </td>
    <td valign=\"top\">Moved the block <code>Buildings.Utilities.SimulationTime</code>
                       to <code>Buildings.Utilities.Time.ModelTime</code>.<br/>
                       For Dymola, the conversion script will
                       update existing models according to the above list.
    </td>
</tr>

</table>
<!-- Errors that have been fixed -->
<p>
The following <b style=\"color:red\">critical errors</b> have been fixed (i.e., errors
that can lead to wrong simulation results):
</p>
<table class=\"releaseTable\" summary=\"summary\" border=\"1\" cellspacing=\"0\" cellpadding=\"2\" style=\"border-collapse:collapse;\">
<tr><td colspan=\"2\"><b>Buildings.BoundaryConditions</b>
    </td>
</tr>
<tr><td valign=\"top\">Buildings.BoundaryConditions.WeatherData.ReaderTMY3
    </td>
    <td valign=\"top\">Corrected error that led the total and opaque sky cover to be ten times
                       too low if its value was obtained from the parameter or the input connector.
                       For the standard configuration in which the sky cover is obtained from
                       the weather data file, the model was correct. This error only affected
                       the other two possible configurations.
    </td>
</tr><tr><td colspan=\"2\"><b>Buildings.Fluid</b>
    </td>
</tr>
<tr><td valign=\"top\">Buildings.Fluid.Data.Pipes
    </td>
    <td valign=\"top\">Corrected wrong entries for inner and outer diameter
                       of PEX pipes.
    </td>
    </tr>
<tr><td valign=\"top\">Buildings.Fluid.Geothermal.Boreholes.BaseClasses.singleUTubeResistances
    </td>
    <td valign=\"top\">Corrected error in function that used <code>beta</code>
                       before it was assigned a value.
    </td>
</tr>
<tr><td valign=\"top\">Buildings.Fluid.Storage.Stratified<br/>
                       Buildings.Fluid.Storage.StratifiedEnhanced<br/>
                       Buildings.Fluid.Storage.StratifiedEnhancedInternalHex
    </td>
    <td valign=\"top\">Replaced the use of <code>Medium.lambda_const</code> with
                       <code>Medium.thermalConductivity(sta_default)</code> as
                       <code>lambda_const</code> is not declared for all media.
                       This avoids a translation error if certain media are used.
    </td>
</tr><tr><td valign=\"top\">Buildings.Fluid.Storage.StratifiedEnhancedInternalHex
    </td>
    <td valign=\"top\">Corrected issue
                       <a href=\"https://github.com/lbl-srg/modelica-buildings/issues/271\">#271</a>
                       which led to a compilation error if the heat exchanger
                       and the tank had different media.
    </td>
</tr>

<tr><td colspan=\"2\"><b>Buildings.HeatTransfer</b>
    </td>
</tr>

<tr><td valign=\"top\">Buildings.HeatTransfer.Windows.BaseClasses.GlassLayer
    </td>
    <td valign=\"top\">Corrected issue
                       <a href=\"https://github.com/lbl-srg/modelica-buildings/issues/304\">#304</a>
                       that led to an error in the glass temperatures if the glass conductance
                       is very small.
    </td>
</tr>

<tr><td colspan=\"2\"><b>Buildings.ThermalZones</b>
    </td>
</tr>
<tr><td valign=\"top\">Buildings.ThermalZones.Detailed.MixedAir
    </td>
    <td valign=\"top\">Added propagation of the parameter value <code>linearizeRadiation</code>
                       to the window model. Prior to this change, the radiation
                       was never linearized for computing the glass long-wave radiation.
    </td>
<tr><td valign=\"top\">Buildings.ThermalZones.Detailed.FLEXLAB.Rooms.Examples.X3WithRadiantFloor<br/>
                            Buildings.ThermalZones.Detailed.FLEXLAB.Rooms.Examples.X3AWithRadiantFloor<br/>
                            Buildings.ThermalZones.Detailed.FLEXLAB.Rooms.Examples.X3BWithRadiantFloor
    </td>
    <td valign=\"top\">Corrected wrong entries for inner and outer diameter
                       of PEX pipes.
    </td>
</tr>
</table>
<!-- Uncritical errors -->
<p>
The following <b style=\"color:red\">uncritical errors</b> have been fixed (i.e., errors
that do <b style=\"color:red\">not</b> lead to wrong simulation results, e.g.,
units are wrong or errors in documentation):
</p>
<table class=\"releaseTable\" summary=\"summary\" border=\"1\" cellspacing=\"0\" cellpadding=\"2\" style=\"border-collapse:collapse;\">
<tr><td colspan=\"2\"><b>Buildings.Fluid</b>
    </td>
</tr>
<tr><td valign=\"top\">Buildings.Fluid.FixedResistances.FixedResistanceDpM
    </td>
    <td valign=\"top\">Corrected error in documentation of computation of <code>k</code>.
    </td>
</tr>
<tr><td colspan=\"2\"><b>Buildings.HeatTransfer</b>
    </td>
</tr>
<tr><td valign=\"top\">Buildings.HeatTransfer.Windows.BaseClasses.GlassLayer
    </td>
    <td valign=\"top\">Changed type of <code>tauIR</code> from
                       <code>Modelica.SIunits.Emissivity</code> to
                       <code>Modelica.SIunits.TransmissionCoefficient</code>.
                       This avoids a type error in OpenModelica.
    </td>
</tr>

</table>

<p>
<b>Note:</b>
</p>
<p>
With version 2.0, we start using semantic versioning as described at <a href=\"http://semver.org/\">http://semver.org/</a>.
</p>
</html>"));
    end Version_2_0_0;

    class Version_1_6_build1 "Version 1.6 build 1"
      extends Modelica.Icons.ReleaseNotes;
        annotation (Documentation(info="<html>
<p>
Version 1.6 build 1 updates the <code>Buildings</code> library to the
Modelica Standard Library 3.2.1 and to <code>Modelica_StateGraph2</code> 2.0.2.
</p>
<p>
This is the first version of the <code>Buildings</code> library
that contains models from the
<a href=\"https://github.com/ibpsa/modelica\">
IEA EBC Annex 60 library</a>,
a Modelica library for building and community energy systems that is
collaboratively developed within the project
<a href=\"http://www.iea-annex60.org\">
\"New generation computational tools for building and community energy systems
based on the Modelica and Functional Mockup Interface standards\"</a>,
a project that is conducted under the
Energy in Buildings and Communities Programme (EBC) of the
International Energy Agency (IEA).
</p>
<!-- New libraries -->
<!-- New components for existing libraries -->
<p>
The following <b style=\"color:blue\">new components</b> have been added
to <b style=\"color:blue\">existing</b> libraries:
</p>
<table class=\"releaseTable\" summary=\"summary\" border=\"1\" cellspacing=\"0\" cellpadding=\"2\" style=\"border-collapse:collapse;\">
<tr><td colspan=\"2\"><b>Buildings.Fluid</b>
    </td>
</tr>
<tr><td valign=\"top\">Buildings.Fluid.Actuators.Valves.TwoWayTable
    </td>
    <td valign=\"top\">Two way valve for which the opening characteristics
                       is specified by a table.
    </td>
    </tr>
<tr><td colspan=\"2\"><b>Buildings.Utilities.Math</b>
    </td>
</tr>
<tr><td valign=\"top\">Buildings.Utilities.Math.Examples.Average
                       Buildings.Utilities.Math.Examples.InverseXRegularized
                       Buildings.Utilities.Math.Examples.Polynominal
                       Buildings.Utilities.Math.Examples.PowerLinearized
                       Buildings.Utilities.Math.Examples.QuadraticLinear
                       Buildings.Utilities.Math.Examples.RegNonZeroPower
                       Buildings.Utilities.Math.Examples.SmoothExponential
                       Buildings.Utilities.Math.Functions.average
                       Buildings.Utilities.Math.Functions.booleanReplicator
                       Buildings.Utilities.Math.Functions.Examples.IsMonotonic
                       Buildings.Utilities.Math.Functions.Examples.TrapezoidalIntegration
                       Buildings.Utilities.Math.Functions.integerReplicator
                       Buildings.Utilities.Math.InverseXRegularized
                       Buildings.Utilities.Math.Polynominal
                       Buildings.Utilities.Math.PowerLinearized
                       Buildings.Utilities.Math.QuadraticLinear
                       Buildings.Utilities.Math.RegNonZeroPower
                       Buildings.Utilities.Math.SmoothExponential
                       Buildings.Utilities.Math.TrapezoidalIntegration
    </td>
    <td valign=\"top\">Various functions and blocks for mathematical operations.
    </td>
    </tr>
<tr><td colspan=\"2\"><b>Buildings.Utilities.Psychrometrics</b>
    </td>
</tr>
<tr><td valign=\"top\">Buildings.Utilities.Psychrometrics.Examples.SaturationPressureLiquid
                       Buildings.Utilities.Psychrometrics.Examples.SaturationPressure
                       Buildings.Utilities.Psychrometrics.Examples.SublimationPressureIce
                       Buildings.Utilities.Psychrometrics.Functions.BaseClasses.der_saturationPressureLiquid
                       Buildings.Utilities.Psychrometrics.Functions.BaseClasses.der_sublimationPressureIce
                       Buildings.Utilities.Psychrometrics.Functions.BaseClasses.Examples.SaturationPressureDerivativeCheck
                       Buildings.Utilities.Psychrometrics.Functions.Examples.SaturationPressure
                       Buildings.Utilities.Psychrometrics.Functions.saturationPressureLiquid
                       Buildings.Utilities.Psychrometrics.Functions.saturationPressure
                       Buildings.Utilities.Psychrometrics.Functions.sublimationPressureIce
                       Buildings.Utilities.Psychrometrics.SaturationPressureLiquid
                       Buildings.Utilities.Psychrometrics.SaturationPressure
                       Buildings.Utilities.Psychrometrics.SublimationPressureIce
    </td>
    <td valign=\"top\">Various functions and blocks for psychrometric calculations.
    </td>
    </tr>
</table>
<!-- Backward compatible changes -->
<p>
The following <b style=\"color:blue\">existing components</b>
have been <b style=\"color:blue\">improved</b> in a
<b style=\"color:blue\">backward compatible</b> way:
</p>
<table class=\"releaseTable\" summary=\"summary\" border=\"1\" cellspacing=\"0\" cellpadding=\"2\" style=\"border-collapse:collapse;\">
<tr><td colspan=\"2\"><b>Buildings.Fluid</b>
    </td>
</tr>
<tr><td valign=\"top\">Buildings.Fluid.Interfaces.PartialTwoPortInterface<br/>
                       Buildings.Fluid.Interfaces.PartialFourPortInterface
    </td>
    <td valign=\"top\">Removed call to homotopy function
                       in the computation of the connector variables as
                       these are conditionally enabled variables and
                       therefore must not be used in any equation. They
                       are only for output reporting.
    </td>
</tr>
<tr><td valign=\"top\">Buildings.Fluid.Actuators.Dampers.Exponential
    </td>
    <td valign=\"top\">Improved documentation of the flow resistance.
    </td>
</tr>
<tr><td colspan=\"2\"><b>Buildings.BoundaryConditions</b>
    </td>
</tr>
<tr><td valign=\"top\">Buildings.BoundaryConditions.WeatherData.ReaderTMY3<br/>
    </td>
    <td valign=\"top\">Added the option to use a constant, an input signal or the weather file as the source
                       for the ceiling height, the total sky cover, the opaque sky cover, the dew point temperature,
                       and the infrared horizontal radiation <code>HInfHor</code>.
    </td>
</tr>
</table>
<!-- Non-backward compatible changes to existing components -->
<p>
The following <b style=\"color:blue\">existing components</b>
have been <b style=\"color:blue\">improved</b> in a
<b style=\"color:blue\">non-backward compatible</b> way:
</p>
<table class=\"releaseTable\" summary=\"summary\" border=\"1\" cellspacing=\"0\" cellpadding=\"2\" style=\"border-collapse:collapse;\">

<tr><td colspan=\"2\"><b>Buildings.Fluid</b>
    </td>
</tr>
<tr><td valign=\"top\">Buildings.Fluid.Movers.FlowMachinePolynomial
    </td>
    <td valign=\"top\">Moved the model to the package
                       <code>Buildings.Obsolete</code>,
                       as this model is planned to be removed in future versions.
                       The conversion script should update old instances of
                       this model automatically in Dymola.
                       Users should change their models to use a flow machine from
                       the package <code>Buildings.Fluid.Movers</code>.
    </td>
</tr>
<tr><td valign=\"top\">Buildings.Fluid.Storage.ExpansionVessel
    </td>
    <td valign=\"top\">Simplified the model to have a constant pressure.
                       The following non-backward compatible changes
                       have been made.
                       <ol>
                       <li>The parameter <code>VTot</code> was renamed to <code>V_start</code>.</li>
                       <li>The following parameters were removed: <code>VGas0</code>,
                           <code>pMax</code>, <code>energyDynamics</code> and <code>massDynamics</code>.</li>
                       </ol>
                       The conversion script should update old instances of
                       this model automatically in Dymola.
    </td>
</tr>
<tr><td valign=\"top\">Buildings.Fluid.Storage.StratifiedEnhancedInternalHex
    </td>
    <td valign=\"top\">Revised the model as the old version required the port<sub>a</sub>
                       of the heat exchanger to be located higher than port<sub>b</sub>.
                       This makes sense if the heat exchanger is used to heat up the tank,
                       but not if it is used to cool down a tank, such as in a cooling plant.
                       The following parameters were changed:
                       <ol>
                         <li>Changed <code>hexTopHeight</code> to <code>hHex_a</code>.</li>
                         <li>Changed <code>hexBotHeight</code> to <code>hHex_b</code>.</li>
                         <li>Changed <code>topHexSeg</code> to <code>segHex_a</code>,
                          and made it protected as this is deduced from <code>hHex_a</code>.</li>
                         <li>Changed <code>botHexSeg</code> to <code>segHex_b</code>,
                          and made it protected as this is deduced from <code>hHex_b</code>.</li>
                       </ol>
                       The names of the following ports have been changed:
                       <ol>
                         <li>Changed <code>port_a1</code> to <code>portHex_a</code>.</li>
                         <li>Changed <code>port_b1</code> to <code>portHex_b</code>.</li>
                       </ol>
                       The conversion script should update old instances of
                       this model automatically in Dymola for all of the above changes.
    </td>
</tr>
</table>
<!-- Errors that have been fixed -->
<p>
The following <b style=\"color:red\">critical errors</b> have been fixed (i.e., errors
that can lead to wrong simulation results):
</p>
<table class=\"releaseTable\" summary=\"summary\" border=\"1\" cellspacing=\"0\" cellpadding=\"2\" style=\"border-collapse:collapse;\">
<tr><td colspan=\"2\"><b>Buildings.Fluid</b>
    </td>
</tr>
<tr><td valign=\"top\">Buildings.Fluid.Geothermal.Boreholes.UTube
    </td>
    <td valign=\"top\">Reimplemented the resistor network inside the borehole
                       as the old implementation led to too slow a transient
                       response. This change also led to the removal of the
                       parameters <code>B0</code> and <code>B1</code>
                       as the new implementation does not require them.
    </td>
</tr>
</table>
<!-- Uncritical errors -->
<p>
The following <b style=\"color:red\">uncritical errors</b> have been fixed (i.e., errors
that do <b style=\"color:red\">not</b> lead to wrong simulation results, e.g.,
units are wrong or errors in documentation):
</p>
<table class=\"releaseTable\" summary=\"summary\" border=\"1\" cellspacing=\"0\" cellpadding=\"2\" style=\"border-collapse:collapse;\">
<tr><td colspan=\"2\"><b>Buildings.Fluid</b>
    </td>
</tr>
<tr><td valign=\"top\">Buildings.Fluid.Geothermal.Boreholes.BaseClasses.HexInternalElement
    </td>
    <td valign=\"top\">Corrected error in documentation which stated a wrong default value
                       for the pipe spacing.
    </td>
    </tr>
<tr><td valign=\"top\">Buildings.Fluid.HeatExchangers.BaseClasses.ntu_epsilonZ()
    </td>
    <td valign=\"top\">Added dummy argument to function call of <code>Internal.solve</code>
                       to avoid a warning during model check in Dymola 2015.
    </td>
<tr><td valign=\"top\">Buildings.Fluid.HeatExchangers.DryEffectivenessNTU
    </td>
    <td valign=\"top\">Changed <code>assert</code> statement to avoid comparing
                       enumeration with an integer, which triggers a warning
                       in Dymola 2015.
    </td>

    </tr>    <tr><td valign=\"top\">Buildings.ThermalZones.Detailed.Constructions.Examples.ExteriorWall<br/>
                           Buildings.ThermalZones.Detailed.Constructions.Examples.ExteriorWallWithWindow<br/>
                           Buildings.ThermalZones.Detailed.Constructions.Examples.ExteriorWallTwoWindows
    </td>
    <td valign=\"top\">Corrected wrong assignment of parameter in instance <code>bouConExt(conMod=...)</code>
                       which was set to an interior instead of an exterior convection model.
    </td>
    </tr>
<tr><td valign=\"top\">Buildings.Utilities.Psychrometrics.Functions.TDewPoi_pW()
    </td>
    <td valign=\"top\">Added dummy argument to function call of <code>Internal.solve</code>
                       to avoid a warning during model check in Dymola 2015.
    </td>
</table>
<!-- Github issues -->
<p>
The followings
<a href=\"https://github.com/lbl-srg/modelica-buildings/issues\">issues</a>
have been fixed:
</p>
<table border=\"1\" summary=\"github issues\" cellspacing=\"0\" cellpadding=\"2\" style=\"border-collapse:collapse;\">
<tr><td colspan=\"2\"><b>Buildings.Fluid</b>
    </td>
</tr>
<tr><td valign=\"top\"><a href=\"https://github.com/lbl-srg/modelica-buildings/issues/196\">#196</a>
    </td>
    <td valign=\"top\">Change capacity location in borehole grout.
    </td>
</tr>
</table>
</html>"));
    end Version_1_6_build1;

    class Version_1_5_build3 "Version 1.5 build 3"
      extends Modelica.Icons.ReleaseNotes;
        annotation (preferredView="info",
        Documentation(info="<html>
<p>
Version 1.5 build 3 is a maintenance release that corrects an error in
<code>Buildings.Fluid.MassExchangers.HumidifierPrescribed</code>.
It is fully compatible with version 1.5 build 2.
</p>
<!-- Errors that have been fixed -->
<p>
The following <b style=\"color:red\">critical errors</b> have been fixed (i.e., errors
that can lead to wrong simulation results):
<table summary=\"summary\" border=\"1\" cellspacing=\"0\" cellpadding=\"2\" style=\"border-collapse:collapse;\">
<tr><td colspan=\"2\"><b>Buildings.Fluid</b>
    </td>
</tr>
<tr><td valign=\"top\">Buildings.Fluid.MassExchangers.HumidifierPrescribed
    </td>
    <td valign=\"top\">
           Corrected the enthalpy balance, which caused the latent heat flow rate to be added
           twice to the fluid stream.
           This closes issue <a href=\"https://github.com/lbl-srg/modelica-buildings/issues/197\">#197</a>.
    </td>
</tr>
</table>
<!-- Github issues -->
<p>
The following
<a href=\"https://github.com/lbl-srg/modelica-buildings/issues\">issues</a>
have been fixed:
</p>
<table summary=\"summary\" border=\"1\" cellspacing=\"0\" cellpadding=\"2\" style=\"border-collapse:collapse;\">
<tr><td colspan=\"2\"><b>HumidifierPrescribed accounts twice for latent heat gain</b>
    </td>
</tr>
<tr><td valign=\"top\"><a href=\"https://github.com/lbl-srg/modelica-buildings/issues/197\">#197</a>
    </td>
    <td valign=\"top\">This issue has been addressed by correcting the latent heat added to the
                       fluid stream.
    </td>
</tr>
</table>
</html>"));
    end Version_1_5_build3;

    class Version_1_5_build2 "Version 1.5 build 2"
      extends Modelica.Icons.ReleaseNotes;
        annotation (preferredView="info",
        Documentation(info="<html>
<p>
Version 1.5 build 2 is a maintenance release that corrects an error in
<a href=\"modelica://Buildings.Fluid.HeatExchangers.DryCoilDiscretized\">
Buildings.Fluid.HeatExchangers.DryCoilDiscretized</a> and in
<a href=\"modelica://Buildings.Fluid.HeatExchangers.WetCoilDiscretized\">
Buildings.Fluid.HeatExchangers.WetCoilDiscretized</a>.
It is fully compatible with version 1.5 build 1.
<!-- Errors that have been fixed -->
<p>
The following <b style=\"color:red\">critical errors</b> have been fixed (i.e., errors
that can lead to wrong simulation results):
</p>
<table summary=\"summary\" border=\"1\" cellspacing=\"0\" cellpadding=\"2\" style=\"border-collapse:collapse;\">
<tr><td colspan=\"2\"><b>Buildings.Fluid</b>
    </td>
</tr>
<tr><td valign=\"top\">Buildings.Fluid.HeatExchangers.DryCoilDiscretized<br/>
                       Buildings.Fluid.HeatExchangers.WetCoilDiscretized
    </td>
    <td valign=\"top\">
           Corrected wrong connect statements that caused the last register to have
           no liquid flow.
           This closes issue <a href=\"https://github.com/lbl-srg/modelica-buildings/issues/194\">#194</a>.
    </td>
</tr>
</table>
<!-- Github issues -->
<p>
The following
<a href=\"https://github.com/lbl-srg/modelica-buildings/issues\">issues</a>
have been fixed:
</p>
<table summary=\"summary\" border=\"1\" cellspacing=\"0\" cellpadding=\"2\" style=\"border-collapse:collapse;\">
<tr><td colspan=\"2\"><b>DryCoilDiscretized model not using last register, liquid flow path</b>
    </td>
</tr>
<tr><td valign=\"top\"><a href=\"https://github.com/lbl-srg/modelica-buildings/issues/194\">#194</a>
    </td>
    <td valign=\"top\">This issue has been addressed by correcting the connect statements.
    </td>
</tr>
</table>
</html>"));
    end Version_1_5_build2;

    class Version_1_5_build1 "Version 1.5 build 1"
      extends Modelica.Icons.ReleaseNotes;
        annotation (preferredView="info",
        Documentation(info="<html>
<p>
Version 1.5 build 1 is a major release that contains new packages with models for
solar collectors and for the Facility for Low Energy Experiments (FLEXLAB)
at the Lawrence Berkeley National Laboratory.
</p>
<p>
This release also contains a major revision of all info sections to correct invalid html syntax.
The package <code>Buildings.HeatTransfer.Radiosity</code> has been revised to comply
with the Modelica language specification.
The package <code>Buildings.ThermalZones.Detailed</code> has been revised to aid implementation of
non-uniformly mixed room air models.
This release also contains various corrections that avoid warnings during translation
when used with Modelica 3.2.1.
Various models have been revised to increase compatibility with OpenModelica.
However, currently only a subset of the models work with OpenModelica.
</p>
<!-- New libraries -->
<p>
The following <b style=\"color:blue\">new libraries</b> have been added:
</p>
<table class=\"releaseTable\" summary=\"summary\" border=\"1\" cellspacing=\"0\" cellpadding=\"2\">
<tr><td valign=\"top\">Buildings.Fluid.SolarCollectors
    </td>
    <td valign=\"top\">Library with solar collectors.
    </td>
    </tr>
<tr><td valign=\"top\">Buildings.ThermalZones.Detailed.FLEXLAB
    </td>
    <td valign=\"top\">Package with models for test cells of LBNL's FLEXLAB
                       (Facility for Low Energy Experiments in Buildings).
    </td>
    </tr>
<tr><td valign=\"top\">Buildings.Utilities.IO.FLEXLAB
    </td>
    <td valign=\"top\">Package that demonstrates two-way data exchange
                       between Modelica and LBNL's FLEXLAB (Facility for
                       Low Energy Experiments in Buildings).
    </td>
    </tr>
</table>
<!-- New components for existing libraries -->
<p>
The following <b style=\"color:blue\">new components</b> have been added
to <b style=\"color:blue\">existing</b> libraries:
</p>
<table class=\"releaseTable\" summary=\"summary\" border=\"1\" cellspacing=\"0\" cellpadding=\"2\" style=\"border-collapse:collapse;\">
<tr><td colspan=\"2\"><b>Buildings.Fluid.Storage</b>
    </td>
</tr>
<tr><td valign=\"top\">Buildings.Fluid.Storage.StratifiedEnhancedInternalHex
    </td>
    <td valign=\"top\">Added a model of a tank with built-in heat exchanger.
                       This model may be used together with solar thermal plants.
    </td>
    </tr>
<tr><td colspan=\"2\"><b>Buildings.Resources</b>
    </td>
</tr>
<tr><td valign=\"top\">Buildings.Resources.Include
    </td>
    <td valign=\"top\">Added an <code>Include</code> folder and the <code>bcvtb.h</code>
    header file to it to fix compilation errors in BCVTB example files.
    </td>
    </tr>
</table>
<!-- Backward compatible changes -->
<p>
The following <b style=\"color:blue\">existing components</b>
have been <b style=\"color:blue\">improved</b> in a
<b style=\"color:blue\">backward compatible</b> way:
</p>
<table class=\"releaseTable\" summary=\"summary\" border=\"1\" cellspacing=\"0\" cellpadding=\"2\" style=\"border-collapse:collapse;\">

<tr><td colspan=\"2\"><b>Buildings.BoundaryConditions</b>
    </td>
</tr>
<tr><td valign=\"top\">Buildings.BoundaryConditions.WeatherData.ReaderTMY3<br/>
                       Buildings.BoundaryConditions.WeatherData.BaseClasses.getAbsolutePath
    </td>
    <td valign=\"top\">Improved the algorithm that determines the absolute path of the file.
                       Now weather files are searched in the path specified, and if not found, the urls
                       <code>file://</code>, <code>modelica://</code> and <code>modelica://Buildings</code>
                       are added in this order to search for the weather file.
                       This allows using the data reader without having to specify an absolute path,
                       as long as the <code>Buildings</code> library
                       is on the <code>MODELICAPATH</code>.
    </td>
</tr>


<tr><td colspan=\"2\"><b>Buildings.Fluid</b>
    </td>
</tr>
<tr><td valign=\"top\">Buildings.Fluid.Interfaces.StaticTwoPortConservationEquation
    </td>
    <td valign=\"top\">Reformulated computation of outlet properties to avoid an event at zero mass flow rate.
    </td>
</tr>
<tr><td valign=\"top\">Buildings.Fluid.HeatExchangers.CoolingTowers.YorkCalc
    </td>
    <td valign=\"top\">Simplified the implementation for the situation if
                       <code>allowReverseFlow=false</code>.
                       Avoided the use of the conditionally enabled variables <code>sta_a</code> and
                       <code>sta_b</code> as this was not proper use of the Modelica syntax.
    </td>
</tr>
<tr><td valign=\"top\">Buildings.Fluid.Interfaces.Examples.ReverseFlowHumidifier
    </td>
    <td valign=\"top\">Changed one instance of <code>Modelica.Fluid.Sources.MassFlowSource_T</code>,
                       that was connected to the two fluid streams,
                       to two instances, each having half the mass flow rate.
                       This is required for the model to work with Modelica 3.2.1 due to the
                       change introduced in
                       ticket <a href=\"https://trac.modelica.org/Modelica/ticket/739\">#739</a>.
    </td>
</tr>
<tr><td valign=\"top\">Buildings.Fluid.Sensors.EnthalpyFlowRate<br/>
                       Buildings.Fluid.Sensors.SensibleEnthalpyFlowRate<br/>
                       Buildings.Fluid.Sensors.LatentEnthalpyFlowRate<br/>
                       Buildings.Fluid.Sensors.VolumeFlowRate
    </td>
    <td valign=\"top\">Removed default value <code>tau=0</code> as the base class
                       already sets <code>tau=1</code>.
                       This change was made so that all sensors use the same default value.
    </td>
</tr>
<tr><td valign=\"top\">Buildings.Fluid.Sensors.TraceSubstancesTwoPort
    </td>
    <td valign=\"top\">Added default value <code>C_start=0</code>.
    </td>
</tr>
<tr><td colspan=\"2\"><b>Buildings.HeatTransfer</b>
    </td>
</tr>
<tr><td valign=\"top\">Buildings.HeatTransfer.Data.OpaqueConstructions.Generic
    </td>
    <td valign=\"top\">Changed the annotation of the
                       instance <code>material</code> from
                       <code>Evaluate=true</code> to <code>Evaluate=false</code>.
                       This is required to allow changing the
                       material properties after compilation.
                       Note, however, that the number of state variables in
                       <a href=\"modelica://Buildings.HeatTransfer.Data.BaseClasses.Material\">
                       Buildings.HeatTransfer.Data.BaseClasses.Material</a>
                       are only computed when the model is translated, because
                       the number of state variables is fixed
                       at compilation time.
    </td>
</tr>
<tr><td colspan=\"2\"><b>Buildings.Utilities</b>
    </td>
</tr>
<tr><td valign=\"top\">Buildings.Utilities.Diagnostics.AssertEquality<br/>
                       Buildings.Utilities.Diagnostics.AssertInequality
    </td>
    <td valign=\"top\">Added <code>time</code> in print statement as OpenModelica,
                       in its error message, does not output the time
                       when the assert is triggered.
    </td>
</tr>
</table>
<!-- Non-backward compatible changes to existing components -->
<p>
The following <b style=\"color:blue\">existing components</b>
have been <b style=\"color:blue\">improved</b> in a
<b style=\"color:blue\">non-backward compatible</b> way:
</p>
<table class=\"releaseTable\" summary=\"summary\" border=\"1\" cellspacing=\"0\" cellpadding=\"2\" style=\"border-collapse:collapse;\">

<tr><td colspan=\"2\"><b>Buildings.Airflow</b>
    </td>
</tr>
<tr><td valign=\"top\">Buildings.Airflow.Multizone.Orifice<br/>
                       Buildings.Airflow.Multizone.EffectiveAirLeakageArea<br/>
                       Buildings.Airflow.Multizone.ZonalFlow_ACS
    </td>
    <td valign=\"top\">Changed the parameter <code>useConstantDensity</code> to
                       <code>useDefaultProperties</code> to use consistent names
                       within this package.
                       A conversion script in <code>Resources/Scripts/Dymola</code>
                       can be used to update old models that use this parameter.
    </td>
</tr>

<tr><td colspan=\"2\"><b>Buildings.Fluid</b>
    </td>
</tr>
<tr><td valign=\"top\">Buildings.Fluid.BaseClasses.IndexWater
    </td>
    <td valign=\"top\">Renamed class to
                       <code>Buildings.Fluid.BaseClasses.IndexMassFraction</code>
                       as it is applicable for all mass fraction sensors.
    </td>
</tr>
<tr><td valign=\"top\">
                       Buildings.Fluid.HeatExchangers.ConstantEffectiveness<br/>
                       Buildings.Fluid.HeatExchangers.DryEffectivenessNTU<br/>
                       Buildings.Fluid.Interfaces.ConservationEquation<br/>
                       Buildings.Fluid.Interfaces.StaticFourPortHeatMassExchanger<br/>
                       Buildings.Fluid.Interfaces.StaticTwoPortConservationEquation<br/>
                       Buildings.Fluid.Interfaces.StaticTwoPortHeatMassExchanger<br/>
                       Buildings.Fluid.MassExchangers.ConstantEffectiveness<br/>
                       Buildings.Fluid.MassExchangers.HumidifierPrescribed<br/>
                       Buildings.Fluid.MixingVolumes.BaseClasses.PartialMixingVolumeWaterPort<br/>
                       Buildings.Fluid.MixingVolumes.MixingVolume<br/>
                       Buildings.Fluid.MixingVolumes.MixingVolumeDryAir<br/>
                       Buildings.Fluid.MixingVolumes.MixingVolumeMoistAir<br/>
                       Buildings.Fluid.Storage.ExpansionVessel
    </td>
    <td valign=\"top\">Changed the input connector <code>mXi_flow</code> (or <code>mXi1_flow</code>
                       and <code>mXi2_flow</code>) to <code>mWat_flow</code> (or <code>mWat1_flow</code>
                       and <code>mWat2_flow</code>).
                       This change has been done as declaring <code>mXi_flow</code> is ambiguous
                       because it does not specify what other species are added unless a mass flow rate
                       <code>m_flow</code> is also known. To avoid this confusion, the connector variables
                       have been renamed.
                       The equations that were used were, however, correct.
                       This addresses issue <a href=\"https://github.com/lbl-srg/modelica-buildings/issues/165\">#165</a>.
    </td>
</tr>
<tr><td valign=\"top\">
                       Buildings.Fluid.Storage.BaseClasses.IndirectTankHeatExchanger<br/>
                       Buildings.Fluid.BaseClasses.PartialResistance<br/>
                       Buildings.Fluid.FixedResistances.BaseClasses.Pipe<br/>
                       Buildings.Fluid.FixedResistances.FixedResistanceDpM<br/>
                       Buildings.Fluid.FixedResistances.LosslessPipe<br/>
                       Buildings.Fluid.Geothermal.Boreholes.BaseClasses.BoreholeSegment<br/>
                       Buildings.Fluid.Geothermal.Boreholes.UTube<br/>
                       Buildings.Fluid.HeatExchangers.RadiantSlabs.ParallelCircuitsSlab<br/>
                       Buildings.Fluid.Interfaces.FourPortHeatMassExchanger<br/>
                       Buildings.Fluid.Interfaces.PartialFourPortInterface<br/>
                       Buildings.Fluid.Interfaces.PartialTwoPortInterface<br/>
                       Buildings.Fluid.Interfaces.StaticFourPortHeatMassExchanger<br/>
                       Buildings.Fluid.Interfaces.StaticTwoPortHeatMassExchanger<br/>
                       Buildings.Fluid.Interfaces.TwoPortHeatMassExchanger<br/>
                       Buildings.Fluid.MixingVolumes.BaseClasses.PartialMixingVolume<br/>
                       Buildings.Fluid.Movers.BaseClasses.FlowControlled<br/>
                       Buildings.Fluid.Movers.BaseClasses.IdealSource<br/>
                       Buildings.Fluid.Movers.BaseClasses.PrescribedFlowMachine<br/>
    </td>
    <td valign=\"top\">Removed the computation of <code>V_flow</code> and removed the parameter
                       <code>show_V_flow</code>.
                       The reason is that the computation of <code>V_flow</code> required
                       the use of <code>sta_a</code> (to compute the density),
                       but <code>sta_a</code> is also a variable that is conditionally
                       enabled. However, this was not correct Modelica syntax as conditional variables
                       can only be used in a <code>connect</code>
                       statement, not in an assignment. Dymola 2014 FD01 beta3 is checking
                       for this incorrect syntax. Hence, <code>V_flow</code> was removed as its
                       conditional implementation would require a rather cumbersome implementation
                       that uses a new connector that carries the state of the medium.
    </td>
</tr>
<tr><td valign=\"top\">Buildings.Fluid.MixingVolumes
    </td>
    <td valign=\"top\">Removed <code>Buildings.Fluid.MixingVolumes.MixingVolumeDryAir</code>
                       as this model is no longer used. The model
                       <code>Buildings.Fluid.MixingVolumes.MixingVolume</code>
                       can be used instead of.<br/>
                       Removed base class <code>Buildings.Fluid.MixingVolumes.BaseClasses.PartialMixingVolumeWaterPort</code>
                       as this model is no longer used.
    </td>
</tr>
<tr><td valign=\"top\">Buildings.Fluid.Sensors.Examples.TraceSubstances
    </td>
    <td valign=\"top\">Renamed example from <code>ExtraProperty</code> to
                     <code>TraceSubstances</code> in order to use the same name
                     as the sensor.
    </td>
</tr>
<tr><td valign=\"top\">Buildings.Fluid.Sources.PrescribedExtraPropertyFlowRate
    </td>
    <td valign=\"top\">Renamed model to<code>TraceSubstancesFlowRate</code> to
                     use the same terminology than the Modelica Standard Library.<br/>
                     The conversion script updates existing models that instantiate
                     this model.
    </td>
</tr>
<tr><td valign=\"top\">Buildings.Fluid.Sources.Examples.PrescribedExtraPropertyFlow
    </td>
    <td valign=\"top\">Renamed example to<code>TraceSubstancesFlowRate</code>
                     in order to use the same name as the source model.
    </td>
</tr>
<tr><td valign=\"top\">Buildings.Fluid.MixingVolumes.BaseClasses.PartialMixingVolume<br/>
                       Buildings.Fluid.FixedResistances.Pipe<br/>
                       Buildings.Fluid.HeatExchangers.RadiantSlabs.ParallelCircuitsSlab<br/>
                       Buildings.Fluid.HeatExchangers.RadiantSlabs.SingleCircuitSlab<br/>
                       Buildings.Fluid.Movers.BaseClasses.FlowControlled
    </td>
    <td valign=\"top\">Renamed <code>X_nominal</code> to <code>X_default</code>
                       or <code>X_start</code>, where <code>X</code> may be
                       <code>state</code>, <code>rho</code>, or <code>mu</code>,
                       depending on whether the medium default values or the start values
                       are used in the computation of the state
                       and derived quantities.
    </td>
</tr>

<tr><td colspan=\"2\"><b>Buildings.HeatTransfer<br/>
                         Buildings.ThermalZones</b>
    </td>
</tr>
<tr><td valign=\"top\">Buildings.HeatTransfer.Interfaces.RadiosityInflow<br/>
                       Buildings.HeatTransfer.Interfaces.RadiosityOutflow<br/>
                       Buildings.HeatTransfer.Radiosity.BaseClasses.ParametersTwoSurfaces<br/>
                       Buildings.HeatTransfer.Radiosity.Constant<br/>
                       Buildings.HeatTransfer.Radiosity.Examples.OpaqueSurface<br/>
                       Buildings.HeatTransfer.Radiosity.Examples.OutdoorRadiosity<br/>
                       Buildings.HeatTransfer.Radiosity.IndoorRadiosity<br/>
                       Buildings.HeatTransfer.Radiosity.OpaqueSurface<br/>
                       Buildings.HeatTransfer.Radiosity.OutdoorRadiosity<br/>
                       Buildings.HeatTransfer.Radiosity.RadiositySplitter<br/>
                       Buildings.HeatTransfer.Radiosity.package<br/>
                       Buildings.HeatTransfer.Windows.BaseClasses.Examples.CenterOfGlass<br/>
                       Buildings.HeatTransfer.Windows.BaseClasses.Examples.GlassLayer<br/>
                       Buildings.HeatTransfer.Windows.BaseClasses.Examples.Shade<br/>
                       Buildings.HeatTransfer.Windows.BaseClasses.GlassLayer<br/>
                       Buildings.HeatTransfer.Windows.BaseClasses.Shade<br/>
                       Buildings.HeatTransfer.Windows.Examples.BoundaryHeatTransfer<br/>
                       Buildings.HeatTransfer.Windows.ExteriorHeatTransfer<br/>
                       Buildings.HeatTransfer.Windows.InteriorHeatTransfer<br/>
                       Buildings.ThermalZones.Detailed.BaseClasses.InfraredRadiationExchange<br/>
                       Buildings.ThermalZones.Detailed.BaseClasses.InfraredRadiationGainDistribution<br/>
                       Buildings.ThermalZones.Detailed.BaseClasses.MixedAir<br/>
                       Buildings.ThermalZones.Detailed.BaseClasses.Overhang<br/>
                       Buildings.ThermalZones.Detailed.BaseClasses.SideFins
    </td>
    <td valign=\"top\">Changed the connectors for the radiosity model.
                       The previous implemenation declared the radiosity as a
                       <code>flow</code> variables, but the implementation did not use
                       a potential variable.<br/>
                       Therefore, the radiosity was the only variable in the connector,
                       which is not allowed for <code>flow</code> variables.
                       This change required a reformulation of models because with the new formulation,
                       the incoming and outcoming radiosity are both non-negative values.
                       This addresses issue <a href=\"https://github.com/lbl-srg/modelica-buildings/issues/158\">#158</a>.
    </td>
</tr>
<tr><td colspan=\"2\"><b>Buildings.HeatTransfer<br/>
                         Buildings.ThermalZones</b>
    </td>
</tr>
<tr><td valign=\"top\">Buildings.HeatTransfer.Windows.BaseClasses.PartialConvection<br/>
                       Buildings.HeatTransfer.Windows.BaseClasses.PartialWindowBoundaryCondition<br/>
                       Buildings.HeatTransfer.Windows.BaseClasses.Shade<br/>
                       Buildings.HeatTransfer.Windows.BaseClasses.ShadeConvection<br/>
                       Buildings.HeatTransfer.Windows.BaseClasses.ShadeRadiation<br/>
                       Buildings.HeatTransfer.Windows.InteriorHeatTransfer<br/>
                       Buildings.HeatTransfer.Windows.InteriorHeatTransferConvective<br/>
                       Buildings.ThermalZones.Detailed.ExteriorBoundaryConditionsWithWindow<br/>
                       Buildings.ThermalZones.Detailed.PartialSurfaceInterface<br/>
                       Buildings.ThermalZones.Detailed.InfraredRadiationExchange<br/>
                       Buildings.ThermalZones.Detailed.AirHeatMassBalanceMixed<br/>
                       Buildings.ThermalZones.Detailed.SolarRadiationExchange<br/>
                       Buildings.ThermalZones.Detailed.RadiationTemperature<br/>
                       Buildings.ThermalZones.Detailed.InfraredRadiationGainDistribution
    </td>
    <td valign=\"top\">Redesigned the implementation of the room model and its base classes.
                       This redesign separates convection from radiation, and it provides
                       one composite model for the convection and the heat and mass balance in
                       the room. This change was done to allow an implementation of the room air
                       heat and mass balance that does not assume uniformly mixed room air.
    </td>
</tr>
<tr><td colspan=\"2\"><b>Buildings.HeatTransfer</b>
    </td>
</tr>
<tr><td valign=\"top\">Buildings.HeatTransfer.Convection.Functions.HeatFlux.rayleigh
    </td>
    <td valign=\"top\">Renamed function from <code>raleigh</code> to <code>rayleigh</code>.
    </td>
</tr>


</table>
<!-- Errors that have been fixed -->
<p>
The following <b style=\"color:red\">critical errors</b> have been fixed (i.e., errors
that can lead to wrong simulation results):
</p>
<table class=\"releaseTable\" summary=\"summary\" border=\"1\" cellspacing=\"0\" cellpadding=\"2\" style=\"border-collapse:collapse;\">
<tr><td colspan=\"2\"><b>Buildings.Fluid</b>
    </td>
</tr>
<tr><td valign=\"top\">Buildings.Fluid.Sensors.SpecificEntropyTwoPort
    </td>
    <td valign=\"top\">
           Corrected wrong computation of the dynamics used for the sensor signal.
    </td>
</tr>

<tr><td colspan=\"2\"><b>Buildings.HeatTransfer</b>
    </td>
</tr>
<tr><td valign=\"top\">Buildings.HeatTransfer.Data.GlazingSystems.DoubleClearAir13Clear
    </td>
    <td valign=\"top\">
           Corrected the glass layer thickness, which was <i>5.7</i> mm instead of
           <i>3</i> mm, as the documentation states.
    </td>
</tr>
</table>
<!-- Uncritical errors -->
<p>
The following <b style=\"color:red\">uncritical errors</b> have been fixed (i.e., errors
that do <b style=\"color:red\">not</b> lead to wrong simulation results, e.g.,
units are wrong or errors in documentation):
</p>
<table class=\"releaseTable\" summary=\"summary\" border=\"1\" cellspacing=\"0\" cellpadding=\"2\" style=\"border-collapse:collapse;\">
<tr><td colspan=\"2\"><b>Buildings</b>
    </td>
</tr>
<tr><td valign=\"top\">Buildings.BoundaryConditions.SkyTemperature.BlackBody<br/>
              Buildings.BoundaryConditions.WeatherData.BaseClasses.CheckTemperature<br/>
              Buildings.BoundaryConditions.WeatherData.ReaderTMY3<br/>
              Buildings.Controls.SetPoints.HotWaterTemperatureReset<br/>
              Buildings.Examples.ChillerPlant.BaseClasses.Controls.ChillerSwitch<br/>
              Buildings.Examples.ChillerPlant.BaseClasses.Controls.WSEControl<br/>
              Buildings.Fluid.Boilers.BoilerPolynomial<br/>
              Buildings.Fluid.HeatExchangers.BaseClasses.HexElement<br/>
              Buildings.Fluid.HeatExchangers.BaseClasses.MassExchange<br/>
              Buildings.Fluid.HeatExchangers.BaseClasses.MassExchangeDummy<br/>
              Buildings.Fluid.HeatExchangers.DXCoils.BaseClasses.ApparatusDewPoint<br/>
              Buildings.Fluid.HeatExchangers.DXCoils.BaseClasses.ApparatusDryPoint<br/>
              Buildings.Fluid.HeatExchangers.DXCoils.BaseClasses.CoolingCapacity<br/>
              Buildings.Fluid.HeatExchangers.DXCoils.BaseClasses.DXCooling<br/>
              Buildings.Fluid.HeatExchangers.DXCoils.BaseClasses.DryCoil<br/>
              Buildings.Fluid.HeatExchangers.DXCoils.BaseClasses.DryWetSelector<br/>
              Buildings.Fluid.HeatExchangers.DXCoils.BaseClasses.Evaporation<br/>
              Buildings.Fluid.HeatExchangers.DXCoils.BaseClasses.WetCoil<br/>
              Buildings.Fluid.MixingVolumes.BaseClasses.PartialMixingVolumeWaterPort<br/>
              Buildings.Fluid.Sensors.RelativeTemperature<br/>
              Buildings.Fluid.Sensors.Temperature<br/>
              Buildings.Fluid.Sensors.TemperatureTwoPort<br/>
              Buildings.Fluid.Sensors.TemperatureWetBulbTwoPort<br/>
              Buildings.Fluid.SolarCollectors.BaseClasses.PartialHeatLoss<br/>
              Buildings.Utilities.Comfort.Fanger<br/>
              Buildings.Utilities.IO.BCVTB.From_degC<br/>
              Buildings.Utilities.IO.BCVTB.To_degC<br/>
              Buildings.Utilities.Psychrometrics.TDewPoi_pW<br/>
              Buildings.Utilities.Psychrometrics.TWetBul_TDryBulPhi<br/>
              Buildings.Utilities.Psychrometrics.TWetBul_TDryBulXi<br/>
              Buildings.Utilities.Psychrometrics.WetBul_pTX<br/>
              Buildings.Utilities.Psychrometrics.pW_TDewPoi
    </td>
    <td valign=\"top\">Replaced wrong attribute <code>quantity=\"Temperature\"</code>
                     with <code>quantity=\"ThermodynamicTemperature\"</code>.
    </td>
</tr>

<tr><td colspan=\"2\"><b>Buildings.Fluid</b>
    </td>
</tr>
<tr><td valign=\"top\">Buildings.Fluid.Data.Fuels.Generic
    </td>
    <td valign=\"top\">Corrected wrong type for <code>mCO2</code>.
                       It was declared as <code>Modelica.SIunits.MassFraction</code>,
                       which is incorrect.
    </td>
</tr>
<tr><td valign=\"top\">Buildings.Fluid.HeatExchangers.CoolingTowers.Correlations.BaseClasses.Bounds
    </td>
    <td valign=\"top\">Corrected wrong type for <code>FRWat_min</code>, <code>FRWat_max</code>
                       and <code>liqGasRat_max</code>.
                       They were declared as <code>Modelica.SIunits.MassFraction</code>,
                       which is incorrect as, for example, <code>FRWat_max</code> can be larger than one.
    </td>
</tr>
<tr><td valign=\"top\">Buildings.Fluid.HeatExchangers.ConstantEffectiveness<br/>
                     Buildings.Fluid.MassExchangers.ConstantEffectiveness
    </td>
    <td valign=\"top\">Corrected error in the documentation that was not updated
                     when the implementation of zero flow rate was revised.
    </td>
</tr>
<tr><td valign=\"top\">Buildings.Fluid.Interfaces.ConservationEquation
    </td>
    <td valign=\"top\">Corrected the syntax error
                       <code>Medium.ExtraProperty C[Medium.nC](each nominal=C_nominal)</code>
                       to
                       <code>Medium.ExtraProperty C[Medium.nC](nominal=C_nominal)</code>
                       because <code>C_nominal</code> is a vector.
                       This syntax error caused a compilation error in OpenModelica.
    </td>
</tr>
<tr><td valign=\"top\">Buildings.Fluid.Sensors.SensibleEnthalpyFlowRate<br/>
                       Buildings.Fluid.Sensors.LatentEnthalpyFlowRate<br/>
                       Buildings.Fluid.Sensors.MassFraction<br/>
                       Buildings.Fluid.Sensors.MassFractionTwoPort
    </td>
    <td valign=\"top\">Changed medium declaration in the <code>extends</code> statement
                       to <code>replaceable</code> to avoid a translation error in
                       OpenModelica.
    </td>
</tr>
<tr><td valign=\"top\">Buildings.Fluid.Sensors.TraceSubstances<br/>
                       Buildings.Fluid.Sensors.TraceSubstancesTwoPort
    </td>
    <td valign=\"top\">Corrected syntax errors in setting nominal value for output signal
                       and for state variable.
                       This eliminates a compilation error in OpenModelica.
    </td>
</tr>
<tr><td valign=\"top\">Buildings.Fluid.Sources.TraceSubstancesFlowSource
    </td>
    <td valign=\"top\">Added missing <code>each</code> in declaration of
                       <code>C_in_internal</code>.
                       This eliminates a compilation error in OpenModelica.
    </td>
</tr>
<tr><td colspan=\"2\"><b>Buildings.Utilities.Python27</b>
    </td>
</tr>
<tr><td valign=\"top\">Buildings.Utilities.IO.Python27.Functions.exchange
    </td>
    <td valign=\"top\">Corrected error in C code that lead to message
                       <code>'module' object has no attribute 'argv'</code>
                       when a python module accessed <code>sys.argv</code>.
    </td>
</tr>



</table>
<!-- Github issues -->
<p>
The following
<a href=\"https://github.com/lbl-srg/modelica-buildings/issues\">issues</a>
have been fixed:
</p>
<table summary=\"summary\" border=\"1\" cellspacing=\"0\" cellpadding=\"2\" style=\"border-collapse:collapse;\">
<tr><td colspan=\"2\"><b>Verify mass and species balance</b>
    </td>
</tr>
<tr><td valign=\"top\"><a href=\"https://github.com/lbl-srg/modelica-buildings/issues/165\">#165</a>
    </td>
    <td valign=\"top\">This issue has been addressed by renaming the connectors to avoid an ambiguity
                       in the model equation. The equations were correct.
    </td>
<tr><td colspan=\"2\"><b>Remove flow attribute from radiosity connectors</b>
    </td>
</tr>
<tr><td valign=\"top\"><a href=\"https://github.com/lbl-srg/modelica-buildings/issues/158\">#158</a>
    </td>
    <td valign=\"top\">This issue has been addressed by reformulating the radiosity models.
                       With the new implementation, incoming and outgoing radiosity are non-negative
                       quantities.
    </td>
</tr>
</table>
</html>"));
    end Version_1_5_build1;

  class Version_1_4_build1 "Version 1.4 build 1"
    extends Modelica.Icons.ReleaseNotes;
     annotation (preferredView="info",
     Documentation(info="<html>
<p>
Version 1.4 build 1 contains the new package <a href=\"modelica://Buildings.Utilities.IO.Python27\">
Buildings.Utilities.IO.Python27</a> that allows calling Python functions from Modelica.
It also contains in the package <a href=\"modelica://Buildings.HeatTransfer.Conduction.SingleLayer\">
Buildings.HeatTransfer.Conduction.SingleLayer</a>
a new model for heat conduction in phase change material. This model can be used as a layer
of the room heat transfer model.
</p>

<p>
Non-backward compatible changes had to be introduced
in the valve models
<a href=\"modelica://Buildings.Fluid.Actuators.Valves\">
Buildings.Fluid.Actuators.Valves</a> to fully comply with the Modelica language specification,
and in the models in the package
<a href=\"modelica://Buildings.Utilities.Diagnostics\">
Buildings.Utilities.Diagnostics</a>
as they used the <code>cardinality</code> function which is deprecated in the Modelica
Language Specification.
</p>

<p>
See below for details.
<!-- New libraries -->
</p>
<p>
The following <b style=\"color:blue\">new libraries</b> have been added:
</p>
<table class=\"releaseTable\" summary=\"summary\" border=\"1\" cellspacing=\"0\" cellpadding=\"2\">
<tr><td valign=\"top\">Buildings.Utilities.IO.Python27
    </td>
    <td valign=\"top\">
         Package that contains blocks and functions that embed Python 2.7 in Modelica.
         Data can be sent to Python functions and received from Python functions.
         This allows for example data analysis in Python as part of a Modelica model,
         or data exchange as part of a hardware-in-the-loop simulation in which
         Python is used to communicate with hardware.
    </td>
    </tr>
</table>
<!-- New components for existing libraries -->
<p>
The following <b style=\"color:blue\">new components</b> have been added
to <b style=\"color:blue\">existing</b> libraries:
</p>
<table class=\"releaseTable\" summary=\"summary\" border=\"1\" cellspacing=\"0\" cellpadding=\"2\" style=\"border-collapse:collapse;\">
<tr><td colspan=\"2\"><b>Buildings.BoundaryConditions.WeatherData</b>
    </td>
</tr>
<tr><td valign=\"top\">Buildings.BoundaryConditions.WeatherData.BaseClasses.getAbsolutePath
    </td>
    <td valign=\"top\">This function is used by the weather data reader to set
                       the path to the weather file relative to the root directory
                       of the Buildings library.
    </td>
    </tr>
</table>
<!-- Backward compatible changes -->
<p>
The following <b style=\"color:blue\">existing components</b>
have been <b style=\"color:blue\">improved</b> in a
<b style=\"color:blue\">backward compatible</b> way:
</p>
<table class=\"releaseTable\" summary=\"summary\" border=\"1\" cellspacing=\"0\" cellpadding=\"2\" style=\"border-collapse:collapse;\">
<tr><td colspan=\"2\"><b>Buildings.Fluid</b>
    </td>
</tr>
<tr><td valign=\"top\">Buildings.Fluid.MixingVolumes.BaseClasses.PartialMixingVolume
    </td>
    <td valign=\"top\">Removed the check of multiple connections to the same element
                       of a fluid port, as this check required the use of the deprecated
                       <code>cardinality</code> function.
    </td>
</tr><tr><td colspan=\"2\"><b>Buildings.HeatTransfer</b>
    </td>
</tr>
<tr><td valign=\"top\">Buildings.HeatTransfer.Conduction.SingleLayer
    </td>
    <td valign=\"top\">Added option to model layers with phase change material.
    </td>
</tr>
<tr><td colspan=\"2\"><b>Buildings.ThermalZones</b>
    </td>
</tr>
<tr><td valign=\"top\">Buildings.ThermalZones.Detailed.BaseClasses.InfraredRadiationExchange
    </td>
    <td valign=\"top\">Removed the use of the <code>cardinality</code> function
                       as this function is deprecated in the Modelica Language Specification.
    </td>
</tr>
</table>
<!-- Non-backward compatible changes to existing components -->

<p>
The following <b style=\"color:blue\">existing components</b>
have been <b style=\"color:blue\">improved</b> in a
<b style=\"color:blue\">non-backward compatible</b> way:
</p>
<table class=\"releaseTable\" summary=\"summary\" border=\"1\" cellspacing=\"0\" cellpadding=\"2\" style=\"border-collapse:collapse;\">

<tr><td colspan=\"2\"><b>Buildings.Fluid</b>
    </td>
</tr>
<tr><td valign=\"top\">Buildings.Fluid.Actuators.Valves
    </td>
    <td valign=\"top\">All valves now require the declaration of <code>dp_nominal</code>
                       if the parameter assignment is
                       <code>CvData = Buildings.Fluid.Types.CvTypes.OpPoint</code>.
                       This change was needed because in the previous version,
                       <code>dp_nominal</code> had
                       a default value of <i>6000</i> Pascals. However, if
                       <code>CvData &gt;&lt; Buildings.Fluid.Types.CvTypes.OpPoint</code>, then
                       <code>dp_nominal</code> is computed in the initial algorithm section and hence
                       providing a default value is not allowed according to
                       the Modelica Language Specification.
                       Hence, it had to be removed.<br/>
                       As part of this change, we set <code>dp(nominal=6000)</code> for all valves,
                       because the earlier formulation uses a value that is not known during compilation,
                       and hence leads to an error in Dymola 2014.
    </td>
</tr>
<tr><td valign=\"top\">Buildings.Fluid.MixingVolumes.MixingVolumeDryAir<br/>
                       Buildings.Fluid.MixingVolumes.MixingVolumeMoistAir
    </td>
    <td valign=\"top\">Removed the use of the deprecated
                       <code>cardinality</code> function.
                       Therefore, now all input signals must be connected..
    </td>
</tr>
<tr><td colspan=\"2\"><b>Buildings.Utilities</b>
    </td>
</tr>
<tr><td valign=\"top\">Buildings.Utilities.Diagnostics.AssertEquality<br/>
                       Buildings.Utilities.Diagnostics.AssertInequality
    </td>
    <td valign=\"top\">Removed the option to not connect input signals, as this
                       required the use of the <code>cardinality</code> function which
                       is deprecated in the MSL, and not correctly implemented in OpenModelica.
                       Therefore, if using these models, both input signals must be connected.
    </td>
</tr>
<tr><td valign=\"top\">Buildings.Utilities.Math.Functions.splineDerivatives
    </td>
    <td valign=\"top\">Removed the default value
                       <code>input Boolean ensureMonotonicity=isMonotonic(y, strict=false)</code>
                       as the Modelica language specification is not clear whether defaults can be computed
                       or must be constants.
    </td>
</tr></table>
<!-- Errors that have been fixed -->

<p>
The following <b style=\"color:red\">critical errors</b> have been fixed (i.e., errors
that can lead to wrong simulation results):
</p>
<table class=\"releaseTable\" summary=\"summary\" border=\"1\" cellspacing=\"0\" cellpadding=\"2\" style=\"border-collapse:collapse;\">

<tr><td colspan=\"2\"><b>Buildings.Controls</b>
    </td>
</tr>
<tr><td valign=\"top\">Buildings.Controls.SetPoints.HotWaterTemperatureReset
    </td>
    <td valign=\"top\">Corrected error that led to wrong results if the room air temperature is
                     different from its nominal value <code>TRoo_nominal</code>.
                     This fixes <a href=\"https://github.com/lbl-srg/modelica-buildings/issues/74\">issue 74</a>.
    </td>
</tr>

<tr><td colspan=\"2\"><b>Buildings.HeatTransfer</b>
    </td>
</tr>
<tr><td valign=\"top\">Buildings.Fluid.HeatExchangers.RadiantSlabs.SingleCircuitSlab<br/>
                     Buildings.Fluid.HeatExchangers.RadiantSlabs.ParallelCircuitSlab
    </td>
    <td valign=\"top\">Fixed bug in the assignment of the fictitious thermal resistance by replacing
                     <code>RFic[nSeg](each G=A/Rx)</code> with
                     <code>RFic[nSeg](each G=A/nSeg/Rx)</code>.
                     This fixes <a href=\"https://github.com/lbl-srg/modelica-buildings/issues/79\">issue 79</a>.
    </td>
</tr>

<tr><td colspan=\"2\"><b>Buildings.Utilities</b>
    </td>
</tr>
<tr><td valign=\"top\">Buildings.Utilities.Diagnostics.AssertEquality<br/>
                       Buildings.Utilities.Diagnostics.AssertInequality
    </td>
    <td valign=\"top\">Replaced <code>when</code> test with <code>if</code> test as
                       equations within a <code>when</code> section are only evaluated
                       when the condition becomes true.
                       This fixes <a href=\"https://github.com/lbl-srg/modelica-buildings/issues/72\">issue 72</a>.
    </td>
</tr>
</table>
<!-- Uncritical errors -->

<p>
The following <b style=\"color:red\">uncritical errors</b> have been fixed (i.e., errors
that do <b style=\"color:red\">not</b> lead to wrong simulation results, e.g.,
units are wrong or errors in documentation):
</p>
<table class=\"releaseTable\" summary=\"summary\" border=\"1\" cellspacing=\"0\" cellpadding=\"2\" style=\"border-collapse:collapse;\">
<tr><td colspan=\"2\"><b>Buildings.Fluid</b>
    </td>
</tr>
<tr><td valign=\"top\">Buildings.Fluid.Actuators.Valves.ThreeWayEqualPercentageLinear<br/>
                       Buildings.Fluid.Actuators.Valves.ThreeWayLinear
    </td>
    <td valign=\"top\">The documenation was
                       <i>Fraction Kv(port_1 &rarr; port_2)/Kv(port_3 &rarr; port_2)</i> instead of
                       <i>Fraction Kv(port_3 &rarr; port_2)/Kv(port_1 &rarr; port_2)</i>.
                       Because the parameter set correctly its attributes
                       <code>min=0</code> and <code>max=1</code>,
                       instances of these models used the correct value.
    </td>
</tr>
<tr><td valign=\"top\">Buildings.Fluid.Actuators.BaseClasses.ValveParameters
    </td>
    <td valign=\"top\">Removed stray backslash in write statement.
    </td>
</tr>
<tr><td valign=\"top\">Buildings.Fluid.Interfaces.ConservationEquation<br/>
                       Buildings.Fluid.Interfaces.StaticTwoPortConservationEquation<br/>
                       Buildings.Fluid.Interfaces.StaticTwoPortHeatMassExchanger
    </td>
    <td valign=\"top\">Removed wrong unit attribute of <code>COut</code>.
    </td>
</tr>
<tr><td valign=\"top\">Buildings.Fluid.HeatExchangers.BaseClasses.HexElement
    </td>
    <td valign=\"top\">Changed the redeclaration of <code>vol2</code> to be replaceable,
                     as <code>vol2</code> is replaced in some models.
    </td>
</tr>
</table>
<!-- Github issues -->
<p>
The following
<a href=\"https://github.com/lbl-srg/modelica-buildings/issues\">issues</a>
have been fixed:
</p>
<table summary=\"summary\" border=\"1\" cellspacing=\"0\" cellpadding=\"2\" style=\"border-collapse:collapse;\">
<tr><td colspan=\"2\"><b>Add explanation of nStaRef.</b>
    </td>
</tr>
<tr><td valign=\"top\"><a href=\"https://github.com/lbl-srg/modelica-buildings/issues/70\">&#35;70</a>
    </td>
    <td valign=\"top\">
    Described in
    <a href=\"modelica://Buildings.HeatTransfer.Data.Solids\">
    Buildings.HeatTransfer.Data.Solids</a>
    how the parameter <code>nStaRef</code> is used
    to compute the spatial grid that is used for simulating transient heat conduction.
    </td>
</tr>
<tr><td colspan=\"2\"><b>Assert statement does not fire.</b>
    </td>
</tr>
<tr><td valign=\"top\"><a href=\"https://github.com/lbl-srg/modelica-buildings/issues/72\">&#35;72</a>
    </td>
    <td valign=\"top\">
    The blocks <code>Buildings.Utilities.Diagnostics.AssertEquality</code> and
    <code>Buildings.Utilities.Diagnostics.AssertInequality</code> did not fire because
    the test on the time was in a <code>when</code> instead of an <code>if</code> statement.
    This was wrong because <code>when</code> sections are only evaluated
    when the condition becomes true.
    </td>
</tr>
<tr><td colspan=\"2\"><b><code>HotWaterTemperatureReset</code> computes wrong results if room temperature differs from nominal value.</b>
    </td>
</tr>
<tr><td valign=\"top\"><a href=\"https://github.com/lbl-srg/modelica-buildings/issues/74\">&#35;74</a>
    </td>
    <td valign=\"top\">The equation
<pre>TSup = TRoo_in_internal
          + ((TSup_nominal+TRet_nominal)/2-TRoo_in_internal) * qRel^(1/m)
          + (TSup_nominal-TRet_nominal)/2 * qRel;</pre>
should be formulated as
<pre>TSup = TRoo_in_internal
          + ((TSup_nominal+TRet_nominal)/2-TRoo_nominal) * qRel^(1/m)
          + (TSup_nominal-TRet_nominal)/2 * qRel;</pre>
    </td>
</tr>
<tr><td colspan=\"2\"><b>Bug in <code>RadiantSlabs.SingleCircuitSlab</code> fictitious resistance RFic.</b>
    </td>
</tr>
<tr><td valign=\"top\"><a href=\"https://github.com/lbl-srg/modelica-buildings/issues/79\">&#35;79</a>
    </td>
    <td valign=\"top\">This bug has been fixed in the assignment of the fictitious thermal resistance by replacing
                     <code>RFic[nSeg](each G=A/Rx)</code> with
                     <code>RFic[nSeg](each G=A/nSeg/Rx)</code>.
                     The bug also affected <code>RadiantSlabs.ParallelCircuitSlab</code>.
    </td>
</tr>
</table>

<p>
Note:
</p>
<ul>
<li>
This version contains various updates that allow
the syntax of the example models to be checked in the pedantic mode
in Dymola 2014.
</li>
</ul>
</html>"));
  end Version_1_4_build1;

  class Version_1_3_build1 "Version 1.3 build 1"
    extends Modelica.Icons.ReleaseNotes;
     annotation (preferredView="info", Documentation(info="<html>
<p>
In version 1.3 build 1, models for direct evaporative cooling coils with multiple stages or with
a variable speed compressor have been added.
This version also contains improvements to the fan and pump models to better treat zero mass flow rate.
Various other improvements have been made to improve the numerics and to use consistent variable names.
A detailed list of changes is shown below.
<!-- New libraries -->
</p>
<p>
The following <b style=\"color:blue\">new libraries</b> have been added:
</p>
<table class=\"releaseTable\" summary=\"summary\" border=\"1\" cellspacing=\"0\" cellpadding=\"2\">
<tr><td valign=\"top\">Buildings.Fluid.HeatExchangers.DXCoils
    </td>
    <td valign=\"top\">Library with direct evaporative cooling coils.
    </td>
    </tr>
</table>
<!-- New components for existing libraries -->
<p>
The following <b style=\"color:blue\">new components</b> have been added
to <b style=\"color:blue\">existing</b> libraries:
</p>
<table class=\"releaseTable\" summary=\"summary\" border=\"1\" cellspacing=\"0\" cellpadding=\"2\" style=\"border-collapse:collapse;\">
<tr><td colspan=\"2\"><b>Buildings.Examples</b>
    </td>
</tr>
<tr><td valign=\"top\">Buildings.Examples.ChillerPlant.DataCenterContinuousTimeControl
    </td>
    <td valign=\"top\">Added chilled water plant model with continuous time control that
                       replaces the discrete time control in
                       <code>Buildings.Examples.ChillerPlant.DataCenterDiscreteTimeControl</code>.
    </td>
    </tr>
<tr><td colspan=\"2\"><b>Buildings.Utilities</b>
    </td>
</tr>
<tr><td valign=\"top\">Buildings.Utilities.Psychrometrics.Functions.X_pSatpphi
    </td>
    <td valign=\"top\">Function that computes moisture concentration based
                       on saturation pressure, total pressure and relative
                       humidity.
    </td>
    </tr>
<tr><td valign=\"top\">Buildings.Utilities.Psychrometrics.TWetBul_TDryBulPhi
    </td>
    <td valign=\"top\">Block that computes the wet bulb temperature for given
                     dry bulb temperature, relative humidity and atmospheric pressure.
    </td>
    </tr>
<tr><td valign=\"top\">Buildings.Utilities.Psychrometrics.WetBul_pTX
    </td>
    <td valign=\"top\">Block that computes the temperature and mass fraction
                       at the wet bulb state for given dry bulb temperature,
                       species concentration and atmospheric pressure.
    </td>
    </tr>
</table>
<!-- Backward compatbile changes -->
<p>
The following <b style=\"color:blue\">existing components</b>
have been <b style=\"color:blue\">improved</b> in a
<b style=\"color:blue\">backward compatible</b> way:
</p>
<table class=\"releaseTable\" summary=\"summary\" border=\"1\" cellspacing=\"0\" cellpadding=\"2\" style=\"border-collapse:collapse;\">
<tr><td colspan=\"2\"><b>Buildings.BoundaryConditions</b>
    </td>
</tr>
<tr><td valign=\"top\">Buildings.BoundaryConditions.WeatherData.ReaderTMY3
    </td>
    <td valign=\"top\">Added computation of the wet bulb temperature.
                       Computing the wet bulb temperature introduces a nonlinear
                       equation. As we have not observed an increase in computing time
                       because of computing the wet bulb temperature, it is computed
                       by default. By setting the parameter
                       <code>computeWetBulbTemperature=false</code>, the computation of the
                       wet bulb temperature can be removed.
    </td>
</tr>

<tr><td colspan=\"2\"><b>Buildings.Controls</b>
    </td>
</tr>
<tr><td valign=\"top\">Buildings.Controls.SetPoints.OccupancySchedule
    </td>
    <td valign=\"top\">Added <code>pre</code> operator and relaxed tolerance in <code>assert</code> statement.
    </td>
</tr>

<tr><td colspan=\"2\"><b>Buildings.Fluid</b>
    </td>
</tr>
<tr><td valign=\"top\">Buildings.Fluid.Movers.FlowControlled_dp<br/>
                       Buildings.Fluid.Movers.FlowControlled_m_flow<br/>
                       Buildings.Fluid.Movers.SpeedControlled_Nrpm<br/>
                       Buildings.Fluid.Movers.SpeedControlled_y<br/>
    </td>
    <td valign=\"top\">Reformulated implementation of efficiency model
                       to avoid a division by zero at zero mass flow rate
                       for models in which a user specifies
                       a power instead of an efficiency performance curve.
    </td>
    </tr>
<tr><td colspan=\"2\"><b>Buildings.Utilities</b>
    </td>
</tr>
<tr><td valign=\"top\">Buildings.Utilities.Psychrometrics.TWetBul_TDryBulXi
    </td>
    <td valign=\"top\">Added option to approximate the wet bulb temperature using an
                     explicit equation.
                     Reformulated the original model to change the dimension of the
                     nonlinear system of equations from two to one.
    </td>
    </tr>
</table>
<!-- Non-backward compatible changes to existing components -->
<p>
The following <b style=\"color:blue\">existing components</b>
have been <b style=\"color:blue\">improved</b> in a
<b style=\"color:blue\">non-backward compatible</b> way:
</p>
<table class=\"releaseTable\" summary=\"summary\" border=\"1\" cellspacing=\"0\" cellpadding=\"2\" style=\"border-collapse:collapse;\">
<tr><td colspan=\"2\"><b>Buildings.BoundaryConditions</b>
    </td>
</tr>
<tr><td valign=\"top\">Buildings.BoundaryConditions.WeatherData.ReaderTMY3<br/>
                       Buildings.BoundaryConditions.Types
    </td>
    <td valign=\"top\">Improved the optional inputs for the radiation data global horizontal, diffuse horizontal and direct normal radiation.
    If a user specifies two of them, the third will be automatically calculated.
    </td>
</tr>
<tr><td valign=\"top\">Buildings.BoundaryConditions.SkyTemperature.BlackBody
    </td>
    <td valign=\"top\">Renamed <code>radHor</code> to <code>radHorIR</code>
                       to indicate that the radiation is in the infrared
                       spectrum.
    </td>
</tr>

<tr><td colspan=\"2\"><b>Buildings.Fluid</b>
    </td>
</tr>
<tr><td valign=\"top\">Buildings.Airflow.Multizone.BaseClasses.DoorDiscretized<br/>
                     Buildings.Airflow.Multizone.DoorDiscretizedOpen<br/>
                     Buildings.Airflow.Multizone.DoorDiscretizedOperable<br/>
                     Buildings.Airflow.Multizone.Orifice<br/>
                     Buildings.Airflow.Multizone.ZonalFlow_ACS<br/>
                     Buildings.Fluid.Actuators.BaseClasses.PartialDamperExponential<br/>
                     Buildings.Fluid.Actuators.Dampers.MixingBox<br/>
                     Buildings.Fluid.Actuators.Dampers.VAVBoxExponential<br/>
                     Buildings.Fluid.BaseClasses.PartialResistance<br/>
                     Buildings.Fluid.Interfaces.TwoPortHeatMassExchanger<br/>
                     Buildings.Fluid.Movers.BaseClasses.PowerInterface<br/>
                     Buildings.Fluid.Storage.BaseClasses.Buoyancy<br/>
                     Buildings.Fluid.HeatExchangers.BaseClasses.MassExchange
    </td>
    <td valign=\"top\">Renamed protected parameters for consistency with the naming conventions.
                     In previous releases, fluid properties had the suffix <code>0</code>
                     or <code>_nominal</code> instead of <code>_default</code> when they
                     where computed based on the medium default properties.
    </td>
</tr>
<tr><td valign=\"top\">Buildings.Fluid.Sensors.SensibleEnthalpyFlowRate<br/>
                     Buildings.Fluid.Sensors.LatentEnthalpyFlowRate
    </td>
    <td valign=\"top\">Moved computation of parameter <code>i_w</code> to new base class
                     <code>Buildings.Fluid.BaseClasses.IndexWater</code>
                     The value of this parameter is now assigned dynamically and does not require to be specified
                     by the user.
    </td>
</tr>
<tr><td valign=\"top\">Buildings.Fluid.Storage.BaseClasses.ThirdOrderStratifier
    </td>
    <td valign=\"top\">Removed unused protected parameters <code>sta0</code> and <code>cp0</code>.
    </td>
</tr>
<tr><td colspan=\"2\"><b>Buildings.Examples</b>
    </td>
</tr>
<tr><td valign=\"top\">Buildings.Examples.ChillerPlant.DataCenterDiscreteTimeControl<br/>
                       Buildings.Examples.ChillerPlant.BaseClasses.Controls.TrimAndRespond<br/>
                       Buildings.Examples.ChillerPlant.BaseClasses.Controls.ZeroOrderHold
    </td>
    <td valign=\"top\">Re-implemented the controls for setpoint reset.
    Revised the model <code>TrimAndRespond</code> and deleted the model <code>ZeroOrderHold</code>.
    Improved the documentation.
    </td>
</tr>
</table>
<!-- Errors that have been fixed -->
<p>
The following <b style=\"color:red\">critical errors</b> have been fixed (i.e., errors
that can lead to wrong simulation results):
</p>
<table class=\"releaseTable\" summary=\"summary\" border=\"1\" cellspacing=\"0\" cellpadding=\"2\" style=\"border-collapse:collapse;\">
<tr><td colspan=\"2\"><b>Buildings.Examples</b>
    </td>
</tr>
<tr><td valign=\"top\">Buildings.Examples.ChillerPlant.DataCenterDiscreteTimeControl
    </td>
    <td valign=\"top\">Fixed error in wet bulb temperature. The previous version used
                     a model to compute the wet bulb temperature that takes as an
                     input the relative humidity, but required mass fraction as an input.
    </td>
</tr>
</table>
<!-- Uncritical errors -->
<p>
The following <b style=\"color:red\">uncritical errors</b> have been fixed (i.e., errors
that do <b style=\"color:red\">not</b> lead to wrong simulation results, e.g.,
units are wrong or errors in documentation):
</p>
<table class=\"releaseTable\" summary=\"summary\" border=\"1\" cellspacing=\"0\" cellpadding=\"2\" style=\"border-collapse:collapse;\">
<tr><td colspan=\"2\"><b>Buildings.BoundaryConditions</b>
    </td>
</tr>
<tr><td valign=\"top\">Buildings.BoundaryConditions.WeatherData.ReaderTMY3<br/>
                       Buildings.BoundaryConditions.SkyTemperature.BlackBody
    </td>
    <td valign=\"top\">Renamed <code>radHor</code> to <code>radHorIR</code>.
    </td>
</tr>
<tr><td colspan=\"2\"><b>Buildings.Fluid</b>
    </td>
</tr>
<tr><td valign=\"top\">Buildings.Fluid.BaseClasses.FlowModels.Examples.InverseFlowFunction
    </td>
    <td valign=\"top\">Fixed error in the documentation.
    </td>
</tr>
<tr><td valign=\"top\">Buildings.Fluid.Interfaces.TwoPortHeatMassExchanger
    </td>
    <td valign=\"top\">Fixed broken link in the documentation.
    </td>
</tr>
<tr><td valign=\"top\">Buildings.Fluid.Movers.BaseClasses.Characteristics.powerParameters
    </td>
    <td valign=\"top\">Fixed wrong <code>displayUnit</code> and
                       <code>max</code> attribute for power.
    </td>
</tr>
<tr><td valign=\"top\">Buildings.Fluid.MixingVolumes
    </td>
    <td valign=\"top\">In documentation, removed reference to the parameter
                       <code>use_HeatTransfer</code> which no longer exists.
    </td>
</tr>
<tr><td colspan=\"2\"><b>Buildings.HeatTransfer</b>
    </td>
</tr>
<tr><td valign=\"top\">Buildings.HeatTransfer.Windows.Functions.glassPropertyUncoated
    </td>
    <td valign=\"top\">Improved the documentation for implementation and added comments for model limitations.
    </td>
</tr>
</table>
<!-- Github issues -->
<!-- none -->
</html>"));
  end Version_1_3_build1;

  class Version_1_2_build1 "Version 1.2 build 1"
    extends Modelica.Icons.ReleaseNotes;
     annotation (preferredView="info", Documentation(info="<html>
<p>
In version 1.2 build 1, models for radiant slabs and window overhangs and sidefins have been added.
This version also contains various improvements to existing models.
A detailed list of changes is shown below.
<!-- New libraries -->
</p>
<p>
The following <b style=\"color:blue\">new libraries</b> have been added:
</p>
<table class=\"releaseTable\" summary=\"summary\" border=\"1\" cellspacing=\"0\" cellpadding=\"2\">
<tr><td valign=\"top\">Buildings.Fluid.HeatExchangers.RadiantSlabs
    </td>
    <td valign=\"top\">Package with models for radiant slabs
                       with pipes or a capillary heat exchanger
                       embedded in the construction.
    </td>
    </tr>
<tr><td valign=\"top\">Buildings.Fluid.Data.Pipes
    </td>
    <td valign=\"top\">Package with records for pipes.
    </td>
    </tr>
</table>
<!-- New components for existing libraries -->

<p>
The following <b style=\"color:blue\">new components</b> have been added
to <b style=\"color:blue\">existing</b> libraries:
</p>
<table class=\"releaseTable\" summary=\"summary\" border=\"1\" cellspacing=\"0\" cellpadding=\"2\" style=\"border-collapse:collapse;\">
<tr><td colspan=\"2\"><b>Buildings.HeatTransfer</b>
    </td>
</tr>
<tr><td valign=\"top\">Buildings.HeatTransfer.Windows.FixedShade<br/>
                       Buildings.HeatTransfer.Windows.Overhang<br/>
                       Buildings.HeatTransfer.Windows.SideFins
    </td>
    <td valign=\"top\">For windows with either an overhang or side fins,
                       these blocks output the fraction of the area
                       that is sun exposed.
    </td>
    </tr>
<tr><td colspan=\"2\"><b>Buildings.ThermalZones</b>
    </td>
</tr>

<tr><td valign=\"top\">Buildings.ThermalZones.Detailed.Examples.BESTEST
    </td>
    <td valign=\"top\">Added BESTEST validation models for case 610, 620, 630, 640,
                       650FF, 650, 920, 940, 950FF, 950, and 960.
    </td>
    </tr>
</table>
<!-- Backward compatible changes -->
<p>
The following <b style=\"color:blue\">existing components</b>
have been <b style=\"color:blue\">improved</b> in a
<b style=\"color:blue\">backward compatible</b> way:
</p>
<table class=\"releaseTable\" summary=\"summary\" border=\"1\" cellspacing=\"0\" cellpadding=\"2\" style=\"border-collapse:collapse;\">
<tr><td colspan=\"2\"><b>Buildings.BoundaryConditions</b>
    </td>
</tr>
<tr><td valign=\"top\">Buildings.BoundaryConditions.WeatherData.ReaderTMY3
    </td>
    <td valign=\"top\">Removed assignment of <code>HGloHor_in</code> in its declaration,
                       because this gives an overdetermined system if the input connector
                       is used.<br/>
                       Added new sub-bus that contains the solar position.
                       This allows reusing the solar position in various other models.
    </td>
</tr>
<tr><td valign=\"top\">Buildings.BoundaryConditions.SolarIrradiation.DiffuseIsotropic<br/>
                       Buildings.BoundaryConditions.SolarIrradiation.DiffusePerez<br/>
                       Buildings.BoundaryConditions.SolarIrradiation.BaseClasses.DiffuseIsotropic<br/>
                       Buildings.BoundaryConditions.SolarIrradiation.BaseClasses.DiffusePerez<br/>
    </td>
    <td valign=\"top\">Added optional output of diffuse radiation from the sky and ground.
                       This allows reusing the diffuse radiation in solar thermal collector.
    </td>
</tr>
<tr><td valign=\"top\">Buildings.BoundaryConditions.SolarGeometry.BaseClasses.SolarAzimuth
    </td>
    <td valign=\"top\">Changed implementation to avoid an event at solar noon.
    </td>
</tr>
<tr><td colspan=\"2\"><b>Buildings.HeatTransfer</b>
    </td>
</tr>
<tr><td valign=\"top\">Buildings.HeatTransfer.Data.BoreholeFillings
    </td>
    <td valign=\"top\">
                       Renamed class to <code>BoreholeFillings</code>
                       to be consistent with data records being plural.
    </td>
</tr>
<tr><td colspan=\"2\"><b>Buildings.Media</b>
    </td>
</tr>
<tr><td valign=\"top\">Buildings.Media.GasesPTDecoupled.MoistAir<br/>
                       Buildings.Media.Air<br/>
                       Buildings.Media.PerfectGases.MoistAir<br/>
                       Buildings.Media.PerfectGases.MoistAirUnsaturated<br/>
                       Buildings.Media.GasesConstantDensity.MoistAir<br/>
                       Buildings.Media.GasesConstantDensity.MoistAirUnsaturated
    </td>
    <td valign=\"top\">Added redeclaration of <code>ThermodynamicState</code>
                       to avoid a warning
                       during model check and translation.
    </td>
</tr>
<tr><td colspan=\"2\"><b>Buildings.ThermalZones</b>
    </td>
</tr>
<tr><td valign=\"top\">Buildings.ThermalZones.Detailed.MixedAir
    </td>
    <td valign=\"top\">Added a check that ensures that the number of surfaces
                       are equal to the length of the parameter that contains
                       the surface area, and added a check to ensure that no surface area
                       is equal to zero. These checks help detecting erroneous declarations
                       of the room model. The changes were done in
                       <code>Buildings.ThermalZones.Detailed.MixedAir.PartialSurfaceInterface</code>.
    </td>
</tr>
</table>
<!-- Non-backward compatbile changes to existing components -->
<p>
The following <b style=\"color:blue\">existing components</b>
have been <b style=\"color:blue\">improved</b> in a
<b style=\"color:blue\">non-backward compatible</b> way:
</p>
<table class=\"releaseTable\" summary=\"summary\" border=\"1\" cellspacing=\"0\" cellpadding=\"2\" style=\"border-collapse:collapse;\">
<tr><td colspan=\"2\"><b>Buildings.ThermalZones</b>
    </td>
</tr>
<tr><td valign=\"top\">Buildings.ThermalZones.Detailed.MixedAir
    </td>
    <td valign=\"top\">Added optional modeling of window overhangs and side fins.
                       The modeling of window overhangs and side fins required the
                       introduction of the new parameters
                       <code>hWin</code> for the window height and
                       <code>wWin</code> for the window width, in addition to the
                       parameters <code>ove</code> and <code>sidFin</code> which are used
                       to declare the geometry of overhangs and side fins.
                       The parameters <code>hWin</code> and <code>wWin</code>
                       replace the previously used parameter <code>AWin</code> for the
                       window area.
                       Users need to manually replace <code>AWin</code> with <code>hWin</code>
                       and <code>wWin</code> when updating models
                       from a previous version of the library.<br/>
                       See the information section in
                       <a href=\"modelica://Buildings.ThermalZones.Detailed.MixedAir\">
                       Buildings.ThermalZones.Detailed.MixedAir</a> for how to use these models.
    </td>
</tr>
</table>
<!-- Errors that have been fixed -->
<p>
The following <b style=\"color:red\">critical errors</b> have been fixed (i.e., errors
that can lead to wrong simulation results):
</p>
<table class=\"releaseTable\" summary=\"summary\" border=\"1\" cellspacing=\"0\" cellpadding=\"2\" style=\"border-collapse:collapse;\">
<tr><td colspan=\"2\"><b>Buildings.Controls</b>
    </td>
</tr>
<tr><td valign=\"top\">Buildings.Controls.SetPoints.OccupancySchedule
    </td>
    <td valign=\"top\">
                      Fixed a bug that caused an error in the schedule if the simulation start time was negative or equal to the first entry in the schedule.
    </td>
</tr>
<tr><td colspan=\"2\"><b>Buildings.Fluid</b>
    </td>
</tr>
<tr><td valign=\"top\">Buildings.Fluid.Storage.BaseClass.ThirdOrderStratifier
    </td>
    <td valign=\"top\">Revised the implementation to reduce the temperature overshoot.
    </td>
</tr>
<tr><td colspan=\"2\"><b>Buildings.HeatTransfer</b>
    </td>
</tr>
<tr><td valign=\"top\">Buildings.HeatTransfer.Windows.BaseClasses.GlassLayer
    </td>
    <td valign=\"top\">Fixed the bug in the temperature linearization and
                       in the heat flow through the glass layer if the transmissivity of glass
                       in the infrared regime is non-zero.
    </td>
</tr>
<tr><td valign=\"top\">Buildings.HeatTransfer.Windows.BaseClasses.CenterOfGlass
    </td>
    <td valign=\"top\">Fixed a bug in the parameter assignment of the instance <code>glass</code>.
                       Previously, the infrared emissivity of surface a was assigned to the surface b.
    </td>
</tr>
<tr><td colspan=\"2\"><b>Buildings.Utilities</b>
    </td>
</tr>
<tr><td valign=\"top\">Buildings.Utilities.IO.BCVTB
    </td>
    <td valign=\"top\">Added a call to <code>Buildings.Utilities.IO.BCVTB.BaseClasses.exchangeReals</code>
                       in the <code>initial algorithm</code> section.
                       This is needed to propagate the initial condition to the server.
                       It also leads to one more data exchange, which is correct and avoids the
                       warning message in Ptolemy that says that the simulation reached its stop time
                       one time step prior to the final time.
    </td>
</tr>
</table>
<!-- Uncritical errors -->
<p>
The following <b style=\"color:red\">uncritical errors</b> have been fixed (i.e., errors
that do <b style=\"color:red\">not</b> lead to wrong simulation results, e.g.,
units are wrong or errors in documentation):
</p>
<table class=\"releaseTable\" summary=\"summary\" border=\"1\" cellspacing=\"0\" cellpadding=\"2\" style=\"border-collapse:collapse;\">
<tr><td colspan=\"2\"><b>Buildings.BoundaryConditions</b>
    </td>
</tr>
<tr><td valign=\"top\">Buildings.BoundaryConditions.WeatherData.ReaderTMY3
    </td>
    <td valign=\"top\">Corrected the documentation of the unit requirement for
                       input files, parameters and connectors.
    </td>
</tr>
<tr><td colspan=\"2\"><b>Buildings.Fluid</b>
    </td>
</tr>
<tr><td valign=\"top\">Buildings.Fluid.Interfaces.PartialFourPortInterface<br/>
                       Buildings.Fluid.Interfaces.PartialTwoPortInterface
    </td>
    <td valign=\"top\">Replaced the erroneous function call <code>Medium.density</code> with
                       <code>Medium1.density</code> and <code>Medium2.density</code> in
                        <code>PartialFourPortInterface</code>.
                       Changed condition to remove <code>sta_a1</code> and
                       <code>sta_a2</code> in <code>PartialFourPortInterface</code>, and
                       <code>sta_a</code> in <code>PartialTwoPortInterface</code>, to also
                       compute the state at the inlet port if <code>show_V_flow=true</code>.<br/>
                       The previous implementation resulted in a translation error
                       if <code>show_V_flow=true</code>, but worked correctly otherwise
                       because the erroneous function call is removed if  <code>show_V_flow=false</code>.
    </td>
</tr>
<tr><td valign=\"top\">Buildings.Fluid.Chillers.Examples.BaseClasses.PartialElectric
    </td>
    <td valign=\"top\">Corrected the nominal mass flow rate used in the mass flow source.
    </td>
</tr>
</table>
<!-- Github issues -->
<p>
The following
<a href=\"https://github.com/lbl-srg/modelica-buildings/issues\">issues</a>
have been fixed:
</p>
<table summary=\"summary\" border=\"1\" cellspacing=\"0\" cellpadding=\"2\" style=\"border-collapse:collapse;\">
<tr><td colspan=\"2\"><b>Heat transfer in glass layer</b>
    </td>
</tr>
<tr><td valign=\"top\"><a href=\"https://github.com/lbl-srg/modelica-buildings/issues/56\">&#35;56</a>
    </td>
    <td valign=\"top\">Fixed bug in heat flow through the glass layer if the infrared transmissivity is non-zero.
    </td>
</tr>
<tr><td valign=\"top\"><a href=\"https://github.com/lbl-srg/modelica-buildings/issues/57\">&#35;57</a>
    </td>
    <td valign=\"top\">Fixed bug in temperature linearization of window glass.
    </td>
</tr>
<tr><td colspan=\"2\"><b>Overshooting in enhanced stratified tank</b>
    </td>
</tr>
<tr><td valign=\"top\"><a href=\"https://github.com/lbl-srg/modelica-buildings/issues/15\">&#35;15</a>
    </td>
    <td valign=\"top\">Revised the implementation to reduce the temperature over-shoot.
    </td>
</tr>
</table>
</html>"));
  end Version_1_2_build1;

  class Version_1_1_build1 "Version 1.1 build 1"
    extends Modelica.Icons.ReleaseNotes;
     annotation (preferredView="info", Documentation(info="<html>
<p>
Version 1.1 build 1 contains improvements to models that address numerical problems.
In particular, flow machines and actuators now have an optional filter
that converts step changes in the input signal to a smooth change in
speed or actuator position.
Also, (<a href=\"modelica://Buildings.Examples.Tutorial\">
Buildings.Examples.Tutorial</a>)
has been added to provide step-by-step instruction for how to build
system models.
<!-- New libraries -->
</p>
<p>
The following <b style=\"color:blue\">new libraries</b> have been added:
</p>
<table class=\"releaseTable\" summary=\"summary\" border=\"1\" cellspacing=\"0\" cellpadding=\"2\">
<tr><td valign=\"top\">Buildings.Examples.Tutorial
    </td>
    <td valign=\"top\">Tutorial with step by step instructions for how to
                       build system models.
    </td>
    </tr>
</table>
<!-- New components for existing libraries -->
<p>
The following <b style=\"color:blue\">new components</b> have been added
to <b style=\"color:blue\">existing</b> libraries:
</p>
<table class=\"releaseTable\" summary=\"summary\" border=\"1\" cellspacing=\"0\" cellpadding=\"2\" style=\"border-collapse:collapse;\">
<tr><td colspan=\"2\"><b>Buildings.Fluid</b>
    </td>
</tr>
<tr><td valign=\"top\">Buildings.Fluid.FixedResistances.Pipe
    </td>
    <td valign=\"top\">Added a model for a pipe with transport delay and optional heat
                       exchange with the environment.
    </td>
</tr>
<tr><td valign=\"top\">Buildings.Fluid.Actuators.UsersGuide
    </td>
    <td valign=\"top\">Added a user's guide for actuator models.
    </td>
<tr><td valign=\"top\">Buildings.Fluid.Interfaces.ConservationEquation<br/>
                     Buildings.Fluid.Interfaces.StaticConservationEquation
    </td>
    <td valign=\"top\">These base classes have been added to simplify the implementation
                     of dynamic and steady-state thermofluid models.
    </td>
    </tr>
<tr><td valign=\"top\">Buildings.Fluid.Data.Fuels
    </td>
    <td valign=\"top\">Package with physical properties of fuels that are used by the
                     boiler model.
    </td>
    </tr>
</table>
<!-- Backward compatible changes -->

<p>
The following <b style=\"color:blue\">existing components</b>
have been <b style=\"color:blue\">improved</b> in a
<b style=\"color:blue\">backward compatible</b> way:
</p>
<table class=\"releaseTable\" summary=\"summary\" border=\"1\" cellspacing=\"0\" cellpadding=\"2\" style=\"border-collapse:collapse;\">
<tr><td colspan=\"2\"><b>Buildings.Fluid</b>
    </td>
</tr>
<tr><td valign=\"top\">Buildings.Fluid.Actuators.Dampers.Exponential<br/>
                       Buildings.Fluid.Actuators.Dampers.VAVBoxExponential<br/>
                       Buildings.Fluid.Actuators.Dampers.MixingBox<br/>
                       Buildings.Fluid.Actuators.Dampers.MixingBoxMinimumFlow<br/>
                       Buildings.Fluid.Actuators.Valves.ThreeWayEqualPercentageLinear<br/>
                       Buildings.Fluid.Actuators.Valves.ThreeWayLinear<br/>
                       Buildings.Fluid.Actuators.Valves.TwoWayEqualPercentage<br/>
                       Buildings.Fluid.Actuators.Valves.TwoWayLinear<br/>
                       Buildings.Fluid.Actuators.Valves.TwoWayQuickOpening
    </td>
    <td valign=\"top\">Added an optional 2nd order lowpass filter for the input signal.
                       The filter approximates the travel time of the actuators.
                       It also makes the system of equations easier to solve
                       because a step change in the input signal causes a gradual change in the actuator
                       position.<br/>
                       Note that this filter affects the time response of closed loop control.
                       Therefore, enabling the filter may require retuning of control loops.
                       See the user's guide of the Buildings.Fluid.Actuators package.
    </td>
</tr>
<tr><td valign=\"top\">Buildings.Fluid.Boilers.BoilerPolynomial
    </td>
    <td valign=\"top\">Added computation of fuel usage and improved the documentation.
    </td>
</tr>
<tr><td valign=\"top\">Buildings.Fluid.Movers.SpeedControlled_y<br/>
                       Buildings.Fluid.Movers.SpeedControlled_Nrpm<br/>
                       Buildings.Fluid.Movers.FlowControlled_dp<br/>
                       Buildings.Fluid.Movers.FlowControlled_m_flow
    </td>
    <td valign=\"top\">Added a 2nd order lowpass filter to the input signal.
                       The filter approximates the startup and shutdown transients of fans or pumps.
                       It also makes the system of equations easier to solve
                       because a step change in the input signal causes a gradual change in the
                       mass flow rate.<br/>
                       Note that this filter affects the time response of closed loop control.
                       Therefore, enabling the filter may require retuning of control loops.
                       See the user's guide of the Buildings.Fluid.Movers package.
    </td>
</tr>
<tr><td valign=\"top\">Buildings.Fluid.Interfaces.StaticTwoPortHeatMassExchanger
    </td>
    <td valign=\"top\">Changed model to use graphical implementation of models for
                       pressure drop and conservation equations.
    </td>
</tr>
<tr><td valign=\"top\">Buildings.Fluid.BaseClasses.PartialResistance<br/>
                       Buildings.Fluid.FixedResistances.FixedResistanceDpM<br/>
                       Buildings.Fluid.Actuators.BaseClasses.PartialTwoWayValve<br/>
                       Buildings.Fluid.Actuators.BaseClasses.PartialDamperExponential
    </td>
    <td valign=\"top\">Revised base classes and models to simplify object inheritance tree.
                       Set <code>m_flow_small</code> to <code>final</code> in Buildings.Fluid.BaseClasses.PartialResistance,
                       and removed its assignment in the other classes.
    </td>
</tr>
<tr><td valign=\"top\">Buildings.Fluid.FixedResistances.FixedResistanceDpM<br/>
                       Buildings.Fluid.FixedResistances.SplitterFixedResistanceDpM
    </td>
    <td valign=\"top\">Improved documentation.
    </td>
</tr>
<tr><td colspan=\"2\"><b>Buildings.HeatTransfer</b>
    </td>
</tr>
<tr><td valign=\"top\">Buildings.HeatTransfer.Windows.Functions.glassProperty
    </td>
    <td valign=\"top\">Added the function <code>glassPropertyUncoated</code> that calculates the property for uncoated glass.
    </td>
</tr>
<tr><td colspan=\"2\"><b>Buildings.ThermalZones</b>
    </td>
</tr>
<tr><td valign=\"top\">Buildings.ThermalZones.Detailed.MixedAir
    </td>
    <td valign=\"top\">Changed model to use new implementation of
                       Buildings.HeatTransfer.Radiosity.OutdoorRadiosity
                       in its base classes.
                       This change leads to the use of the same equations for the radiative
                       heat transfer between window and ambient as is used for
                       the opaque constructions.
    </td>
</tr>
</table>
<!-- Non-backward compatible changes to existing components -->

<p>
The following <b style=\"color:blue\">existing components</b>
have been <b style=\"color:blue\">improved</b> in a
<b style=\"color:blue\">non-backward compatible</b> way:
</p>
<table class=\"releaseTable\" summary=\"summary\" border=\"1\" cellspacing=\"0\" cellpadding=\"2\" style=\"border-collapse:collapse;\">

<tr><td colspan=\"2\"><b>Buildings.Fluid</b>
    </td>
</tr>
<tr><td valign=\"top\">Buildings.Fluid.Actuators.Valves.ThreeWayEqualPercentageLinear<br/>
                       Buildings.Fluid.Actuators.Valves.ThreeWayLinear<br/>
                       Buildings.Fluid.Actuators.Valves.TwoWayEqualPercentage<br/>
                       Buildings.Fluid.Actuators.Valves.TwoWayLinear<br/>
                       Buildings.Fluid.Actuators.Valves.TwoWayQuickOpening
    </td>
    <td valign=\"top\">Changed models to allow modeling of a fixed resistance that is
                       within the controlled flow leg. This allows in some cases
                       to avoid a nonlinear equation if a flow resistance is
                       in series to the valve.
                       This change required changing the parameter for the valve resistance
                       <code>dp_nominal</code> to <code>dpValve_nominal</code>,
                       and introducing the parameter
                       <code>dpFixed_nominal</code>, with <code>dpFixed_nominal=0</code>
                       as its default value.
                       Previous models that instantiate these components need to change the
                       assignment of <code>dp_nominal</code> to an assignment of
                       <code>dpValve_nominal</code>.
                       See also <a href=\"modelica://Buildings.Fluid.Actuators.UsersGuide\">
                       Buildings.Fluid.Actuators.UsersGuide</a>.
    </td>
</tr>

<tr><td colspan=\"2\"><b>Buildings.HeatTransfer</b>
    </td>
</tr>
<tr><td valign=\"top\">Buildings.HeatTransfer.Radiosity.OutdoorRadiosity<br/>
                       Buildings.HeatTransfer.Windows.ExteriorHeatTransfer
    </td>
    <td valign=\"top\">Changed model to use new implementation of
                       Buildings.HeatTransfer.Radiosity.OutdoorRadiosity.
                       This change leads to the use of the same equations for the radiative
                       heat transfer between window and ambient as is used for
                       the opaque constructions.
    </td>
</tr>
<tr><td colspan=\"2\"><b>Buildings.Controls</b>
    </td>
</tr>
<tr><td valign=\"top\">Buildings.Controls.SetPoints.OccupancySchedule
    </td>
    <td valign=\"top\">Changed model to fix a bug that caused the output of the block
                       to be incorrect when the simulation started
                       at a time different from zero.
                       When fixing this bug, the parameter <code>startTime</code> was removed,
                       and the parameter <code>endTime</code> was renamed to <code>period</code>.
                       The period always starts at <i>t=0</i> seconds.
    </td>
</tr>
</table>
<!-- Errors that have been fixed -->

<p>
The following <b style=\"color:red\">critical errors</b> have been fixed (i.e., errors
that can lead to wrong simulation results):
</p>
<table class=\"releaseTable\" summary=\"summary\" border=\"1\" cellspacing=\"0\" cellpadding=\"2\" style=\"border-collapse:collapse;\">
<tr><td colspan=\"2\"><b>Buildings.Controls</b>
    </td>
</tr>
<tr><td valign=\"top\">Buildings.Controls.SetPoints.OccupancySchedule
    </td>
    <td valign=\"top\">The output of the block was incorrect when the simulation started
                       at a time different from zero.
    </td>
</tr>
<tr><td colspan=\"2\"><b>Buildings.Fluid.HeatExchangers</b>
    </td>
</tr>
<tr><td valign=\"top\">Buildings.Fluid.HeatExchangers.DryCoilCounterFlow<br/>
                       Buildings.Fluid.HeatExchangers.WetCoilCounterFlow
    </td>
    <td valign=\"top\">Corrected error in assignment of <code>dp2_nominal</code>.
                       The previous assignment caused a pressure drop in all except one element,
                       instead of the opposite. This caused too high a flow resistance
                       of the heat exchanger.
    </td>
</tr>
</table>
<!-- Uncritical errors -->

<p>
The following <b style=\"color:red\">uncritical errors</b> have been fixed (i.e., errors
that do <b style=\"color:red\">not</b> lead to wrong simulation results, e.g.,
units are wrong or errors in documentation):
</p>
<table class=\"releaseTable\" summary=\"summary\" border=\"1\" cellspacing=\"0\" cellpadding=\"2\" style=\"border-collapse:collapse;\">
<tr><td colspan=\"2\"><b>Buildings.BoundaryConditions</b>
    </td>
</tr>
<tr><td valign=\"top\">Buildings.BoundaryConditions.SkyTemperature.BlackBody
    </td>
    <td valign=\"top\">Fixed error in BlackBody model that was causing a translation error when <code>calTSky</code> was set to <code>Buildings.BoundaryConditions.Types.SkyTemperatureCalculation.HorizontalRadiation</code>.
    </td>
</tr>
<tr><td colspan=\"2\"><b>Buildings.Fluid</b>
    </td>
</tr>
<tr><td valign=\"top\">Buildings.Fluid.Interfaces.TwoPortHeatMassExchanger
    </td>
    <td valign=\"top\">Fixed wrong class reference in information section.
    </td>
</tr>
<tr><td colspan=\"2\"><b>Buildings.Utilities</b>
    </td>
</tr>
<tr><td valign=\"top\">Buildings.Utilities.IO.BCVTB.Examples.MoistAir
    </td>
    <td valign=\"top\">Updated fan parameters, which were still for
                       version 0.12 of the Buildings library and hence caused
                       a translation error with version 1.0 or higher.
    </td>
</tr>
</table>
<!-- Github issues -->

<p>
The following
<a href=\"https://github.com/lbl-srg/modelica-buildings/issues\">issues</a>
have been fixed:
</p>
<table class=\"releaseTable\" summary=\"summary\" border=\"1\" cellspacing=\"0\" cellpadding=\"2\" style=\"border-collapse:collapse;\">
<tr><td colspan=\"2\"><b>Exterior longwave radiation exchange in window model</b>
    </td>
</tr>
<tr><td valign=\"top\"><a href=\"https://github.com/lbl-srg/modelica-buildings/issues/51\">&#35;51</a>
    </td>
    <td valign=\"top\">Changed model to use new implementation of
                       Buildings.HeatTransfer.Radiosity.OutdoorRadiosity.
                       This change leads to the use of the same equations for the radiative
                       heat transfer between window and ambient as is used for
                       the opaque constructions.
    </td>
</tr>
<tr><td valign=\"top\"><a href=\"https://github.com/lbl-srg/modelica-buildings/issues/53\">&#35;53</a>
    </td>
    <td valign=\"top\">Fixed bug in Buildings.Controls.SetPoints.OccupancySchedule that
                       led to wrong results when the simulation started at a time different from zero.
    </td>
</tr>
</table>

<p>
Note:
</p>
<ul>
<li>
The use of filters for actuator and flow machine input
signals changes the dynamic response of feedback control loops.
Therefore, control gains may need to be retuned.
See <a href=\"modelica://Buildings.Fluid.Actuators.UsersGuide\">
Buildings.Fluid.Actuators.UsersGuide</a>
and
<a href=\"modelica://Buildings.Fluid.Movers.UsersGuide\">
Buildings.Fluid.Movers.UsersGuide</a> for recommended control
gains and further details.
</li>
</ul>
</html>"));
  end Version_1_1_build1;

  class Version_1_0_build2 "Version 1.0 build 2"
    extends Modelica.Icons.ReleaseNotes;
     annotation (preferredView="info", Documentation(info="<html>
<p>
Version 1.0 build 2 has been released to correct model errors that
were present in version 1.0 build 1. Both versions are compatible.
In addition, version 1.0 build 2 contains improved documentation
of various example models.
<!-- New libraries -->
<!-- New components for existing libraries -->
<!-- Backward compatible changes -->
</p>

<p>
The following <b style=\"color:blue\">existing components</b>
have been <b style=\"color:blue\">improved</b> in a
<b style=\"color:blue\">backward compatible</b> way:
</p>
<table class=\"releaseTable\" summary=\"summary\" border=\"1\" cellspacing=\"0\" cellpadding=\"2\" style=\"border-collapse:collapse;\">
<tr><td colspan=\"2\"><b>Buildings.Controls</b>
    </td>
</tr>
<tr><td valign=\"top\">Buildings.Controls.Continuous<br/>
                       Buildings.Controls.Discrete<br/>
                       Buildings.Controls.SetPoints
    </td>
    <td valign=\"top\">Improved documentation of models and of examples.
    </td>
</tr>
<tr><td colspan=\"2\"><b>Buildings.Airflow.Multizone</b>
    </td>
</tr>
<tr><td valign=\"top\">Buildings.Airflow.Multizone.DoorDiscretizedOpen<br/>
                     Buildings.Airflow.Multizone.DoorDiscretizedOperable
    </td>
    <td valign=\"top\">Changed the computation of the discharge coefficient to use the
       nominal density instead of the actual density.
       Computing <code>sqrt(2/rho)</code> sometimes causes warnings from the solver,
       as it seems to try negative values for the density during iterative solutions.
    </td>
</tr>
<tr><td valign=\"top\">Buildings.Airflow.Multizone.Examples
    </td>
    <td valign=\"top\">Improved documentation of examples.
    </td>
</tr>
<tr><td colspan=\"2\"><b>Buildings.Examples.DualFanDualDuct</b>
    </td>
</tr>
<tr><td valign=\"top\">Buildings.Examples.DualFanDualDuct.Controls.RoomMixingBox
    </td>
    <td valign=\"top\">Improved control of minimum air flow rate to avoid overheating.
    </td>
</tr>
</table>

<!-- Non-backward compatbile changes to existing components -->
<!-- Errors that have been fixed -->
<p>
The following <b style=\"color:red\">critical errors</b> have been fixed (i.e., errors
that can lead to wrong simulation results):
</p>
<table class=\"releaseTable\" summary=\"summary\" border=\"1\" cellspacing=\"0\" cellpadding=\"2\" style=\"border-collapse:collapse;\">

<tr><td colspan=\"2\"><b>Buildings.HeatTransfer</b>
    </td>
</tr>
<tr><td valign=\"top\">Buildings.HeatTransfer.Convection.Exterior
    </td>
    <td valign=\"top\">Fixed error in assignment of wind-based convection coefficient.
                     The old implementation did not take into account the surface roughness.
    </td>
</tr>

<tr><td colspan=\"2\"><b>Buildings.ThermalZones</b>
    </td>
</tr>
<tr><td valign=\"top\">Buildings.ThermalZones.Detailed.BaseClasses.SolarRadiationExchange
    </td>
    <td valign=\"top\">In the previous version, the radiative properties
     of the long-wave spectrum instead of the solar spectrum have been used
     to compute the distribution of the solar radiation among the surfaces
     inside the room.
    </td>
</tr>
<tr><td valign=\"top\">Buildings.ThermalZones.Detailed.BaseClasses.MixedAir
    </td>
    <td valign=\"top\">Added missing connect statement between window frame
     surface and window frame convection model. Prior to this bug fix,
     no convective heat transfer was computed between window frame and
     room air.
    </td>
</tr>
<tr><td valign=\"top\">Buildings.ThermalZones.Detailed.BaseClasses.HeatGain
    </td>
    <td valign=\"top\">Fixed bug that caused convective heat gains
     to be removed from the room instead of added to the room.
    </td>
</tr>
</table>
<!-- Uncritical errors -->
<!-- Github issues -->

<p>
The following
<a href=\"https://github.com/lbl-srg/modelica-buildings/issues\">issues</a>
have been fixed:
</p>
<table class=\"releaseTable\" summary=\"summary\" border=\"1\" cellspacing=\"0\" cellpadding=\"2\" style=\"border-collapse:collapse;\">
<tr><td colspan=\"2\"><b>Buildings.Fluid.Geothermal.Boreholes</b>
    </td>
</tr>
<tr><td valign=\"top\"><a href=\"https://github.com/lbl-srg/modelica-buildings/issues/45\">&#35;45</a>
    </td>
    <td valign=\"top\">Dymola 2012 FD01 hangs when simulating a borehole heat exchanger.
    This was caused by a wrong release of memory in <code>freeArray.c</code>.
    </td>
</tr>
<tr><td colspan=\"2\"><b>Buildings.ThermalZones</b>
    </td>
</tr>
<tr><td valign=\"top\"><a href=\"https://github.com/lbl-srg/modelica-buildings/issues/46\">&#35;46</a>
    </td>
    <td valign=\"top\">The convective internal heat gain has the wrong sign.
    </td>
</tr>

</table>
</html>"));
  end Version_1_0_build2;

  class Version_1_0_build1 "Version 1.0 build 1"
    extends Modelica.Icons.ReleaseNotes;
     annotation (preferredView="info", Documentation(info="<html>
<p>
Version 1.0 is the first official release of the <code>Buildings</code>
library.
Compared to the last pre-release, which is version 0.12, this version contains
new models as well as significant improvements to the model formulation
that leads to faster and more robust simulation. A detailed list of changes is shown below.
</p>
<p>
Version 1.0 is not backward compatible to version 0.12, i.e., models developed with
versions 0.12 will require some changes in their parameters to
work with version 1.0.
The conversion script
<a href=\"modelica://Buildings/Resources/Scripts/Dymola/ConvertBuildings_from_0.12_to_1.0.mos\">
Buildings/Resources/Scripts/Dymola/ConvertBuildings_from_0.12_to_1.0.mos</a> can help
in converting old models to this version of the library.
</p>
<p>
The following <b style=\"color:blue\">new libraries</b> have been added:
</p>
<table class=\"releaseTable\" summary=\"summary\" border=\"1\" cellspacing=\"0\" cellpadding=\"2\">
<tr><td valign=\"top\">Buildings.Fluid.Geothermal.Boreholes</td>
    <td valign=\"top\">
    This is a library with a model for a borehole heat exchanger.
    </td></tr>
</table>
<p>
The following <b style=\"color:blue\">new components</b> have been added
to <b style=\"color:blue\">existing</b> libraries:
</p>
<table class=\"releaseTable\" summary=\"summary\" border=\"1\" cellspacing=\"0\" cellpadding=\"2\" style=\"border-collapse:collapse;\">
<tr><td colspan=\"2\"><b>Buildings.Airflow.Multizone</b></td></tr>
<tr><td valign=\"top\">Buildings.Airflow.Multizone.BaseClasses.windPressureLowRise
                      </td>
    <td valign=\"top\">Added a function that computes wind pressure on the facade of low-rise buildings.
    </td> </tr>
<tr><td colspan=\"2\"><b>Buildings.Examples</b></td></tr>
<tr><td valign=\"top\">Buildings.Examples.ChillerPlant
                      </td>
    <td valign=\"top\">Added an example for a chilled water plant model.
    </td> </tr>
<tr><td colspan=\"2\"><b>Buildings.Fluid.Interfaces</b></td></tr>
<tr><td valign=\"top\">Buildings.Fluid.Interfaces.UsersGuide
                      </td>
    <td valign=\"top\">Added a user's guide that describes
                       the main functionality of all base classes.
    </td> </tr>
<tr><td colspan=\"2\"><b>Buildings.Fluid.Sources</b></td></tr>
<tr><td valign=\"top\">Buildings.Fluid.Sources.Outside_Cp<br/>
                       Buildings.Fluid.Sources.Outside_CpLowRise
                      </td>
    <td valign=\"top\">Added models to compute wind pressure on building
                       facades.
    </td> </tr>
<tr><td colspan=\"2\"><b>Buildings.HeatTransfer</b></td></tr>
<tr><td valign=\"top\">Buildings.HeatTransfer.Conductor
                      </td>
    <td valign=\"top\">Added a model for heat conduction in circular coordinates.
    </td> </tr>
<tr><td colspan=\"2\"><b>Buildings.ThermalZones.Detailed.Examples</b></td></tr>
<tr><td valign=\"top\">Buildings.ThermalZones.Detailed.Examples.BESTEST
                      </td>
    <td valign=\"top\">Added BESTEST validation models.
    </td> </tr>
<tr><td colspan=\"2\"><b>Buildings.Utilities.Math</b></td></tr>
<tr><td valign=\"top\">Buildings.Utilities.Math.Functions.cubicHermiteLinearExtrapolation<br/>
                       Buildings.Utilities.Math.Functions.splineDerivatives.
                      </td>
    <td valign=\"top\">Added functions for cubic hermite spline interpolation, with
                       option for monotone increasing (or decreasing) spline.
    </td> </tr>
</table>

<p>
The following <b style=\"color:blue\">existing components</b>
have been <b style=\"color:blue\">improved</b> in a
<b style=\"color:blue\">backward compatible</b> way:
</p>
<table class=\"releaseTable\" summary=\"summary\" border=\"1\" cellspacing=\"0\" cellpadding=\"2\" style=\"border-collapse:collapse;\">

<tr><td colspan=\"2\"><b>Buildings.Airflow.Multizone</b></td></tr>
<tr><td valign=\"top\">Buildings.Airflow.Multizone.BaseClasses.powerLaw</td>
    <td valign=\"top\">This function has been reimplemented to handle zero flow rate
                     in a more robust and more efficient way.
                     This change improves all components that model flow resistance in
                     the package Buildings.Airflow.Multizone.</td>
</tr>

<tr><td colspan=\"2\"><b>Buildings.BoundaryConditions.WeatherData</b></td></tr>
<tr><td valign=\"top\">Buildings.BoundaryConditions.WeatherData.ReaderTMY3</td>
    <td valign=\"top\">This model has now the option of using a constant value,
                     using the data from the weather file, or from an input connector for 7 variables,
                     including atmospheric pressure, relative humidity, dry bulb temperature,
                     global horizontal radiation, diffuse horizontal radiation,
                     wind direction and wind speed.</td>
</tr>

<tr><td colspan=\"2\"><b>Buildings.Fluid</b></td></tr>
<tr><td valign=\"top\">
                      Buildings.Fluid.Actuators.BaseClasses.PartialActuator<br/>
                      Buildings.Fluid.Actuators.BaseClasses.PartialDamperExponential<br/>
                      Buildings.Fluid.Actuators.BaseClasses.PartialTwoWayValve<br/>
                      Buildings.Fluid.BaseClasses.PartialResistance<br/>
                      Buildings.Fluid.BaseClasses.FlowModels.basicFlowFunction_dp<br/>
                      Buildings.Fluid.BaseClasses.FlowModels.basicFlowFunction_m_flow<br/>
                      Buildings.Fluid.Interfaces.StaticTwoPortHeatMassExchanger</td>
    <td valign=\"top\">The computation of the linearized flow resistance has been moved from
                     the functions to the model, i.e., into an equation section.
                     If the linear implementation is in a function body, then a symbolic processor
                     may not invert the equation. This can lead to systems of coupled equations in
                     cases where an explicit solution is possible.
                     In addition, the handling of zero flow rate has been improved for the nonlinear
                     pressure drop model.
                     These improvements affect all models in <code>Buildings.Fluid</code> that compute
                     flow resistance.</td>
</tr>

<tr><td colspan=\"2\"><b>Buildings.Fluid.HeatExchangers</b></td></tr>
<tr><td valign=\"top\">Buildings.Fluid.HeatExchangers.HeaterCoolerPrescribed</td>
    <td valign=\"top\">This model can now be configured as a steady-state or dynamic model.</td>
</tr>
<tr><td valign=\"top\">Buildings.Fluid.HeatExchangers.DryCoilCounterFlow<br/>
                     Buildings.Fluid.HeatExchangers.WetCoilCounterFlow<br/>
                     Buildings.Fluid.HeatExchangers.DryCoilDiscretized<br/>
                     Buildings.Fluid.HeatExchangers.WetCoilDiscretized</td>
    <td valign=\"top\">The implementation for handling zero flow rate, if the models
are used as steady-state models, have been improved.</td>
</tr>
<tr><td valign=\"top\">Buildings.Fluid.HeatExchangers.BaseClasses.ntu_epsilonZ</td>
    <td valign=\"top\">Changed implementation to use
                     <code>Modelica.Media.Common.OneNonLinearEquation</code> instead of
                     <code>Buildings.Utilities.Math.BaseClasses.OneNonLinearEquation</code>,
                     which was removed for this version of the library.
                     </td>
</tr>


<tr><td colspan=\"2\"><b>Buildings.Fluid.HeatExchangers.CoolingTowers</b></td></tr>
<tr><td valign=\"top\">Buildings.Fluid.HeatExchangers.CoolingTowers.YorkCalc<br/>
                     Buildings.Fluid.HeatExchangers.CoolingTowers.FixedApproach</td>
    <td valign=\"top\">
       These models are now based on a new base class <code>Buildings.Fluid.HeatExchangers.CoolingTowers.BaseClasses.CoolingTower</code>.
       This allows using the models as replaceable models without warning when checking the model.
    </td></tr>
<tr><td valign=\"top\">Buildings.Fluid.HeatExchangers.CoolingTowers.YorkCalc</td>
    <td valign=\"top\">
       Changed implementation of performance curve to avoid division by zero.
    </td></tr>

<tr><td colspan=\"2\"><b>Buildings.Fluid.MassExchangers</b></td></tr>
<tr><td valign=\"top\">Buildings.Fluid.MassExchangers.HumidifierPrescribed</td>
    <td valign=\"top\">This model can now be configured as a steady-state or dynamic model.</td>
</tr>

<tr><td colspan=\"2\"><b>Buildings.Fluid.Sensors</b></td></tr>
<tr><td valign=\"top\">Buildings.Fluid.Sensors.*TwoPort</td>
    <td valign=\"top\">All sensors with two ports, except for the mass flow rate sensor,
                     have been revised to add sensor dynamics.
                     Adding sensor dynamics avoids numerical problems when mass flow
                     rates are close to zero and the sensor is configured to allow
                     flow reversal. See
                     <a href=\"modelica://Buildings.Fluid.Sensors.UsersGuide\">
                     Buildings.Fluid.Sensors.UsersGuide</a> for details.</td>
</tr>

<tr><td colspan=\"2\"><b>Buildings.Fluid.Storage</b></td></tr>
<tr><td valign=\"top\">Buildings.Fluid.Storage.Stratified<br/>
                     Buildings.Fluid.Storage.StratifiedEnhanced</td>
    <td valign=\"top\">Changed the implementation of the model <code>Buoyancy</code>
                     to make it differentiable in the temperatures.</td>
</tr>

<tr><td colspan=\"2\"><b>Buildings.Media</b></td></tr>
<tr><td valign=\"top\">Buildings.Media.Interfaces.PartialSimpleMedium<br/>
                     Buildings.Media.Interfaces.PartialSimpleIdealGasMedium</td>
    <td valign=\"top\">Moved the assignment of the <code>stateSelect</code> attribute for
                     the <code>BaseProperties</code> to the model
                     <code>Buildings.Fluid.MixingVolumes.MixingVolume</code>. This allows
                     to handle it differently for steady-state and dynamic models.</td>
</tr>

<tr><td colspan=\"2\"><b>Buildings.Utilities.Psychrometrics</b></td></tr>
<tr><td valign=\"top\">Buildings.Utilities.Psychrometrics.Functions.TDewPoi_pW</td>
    <td valign=\"top\">Changed implementation to use
                     <code>Modelica.Media.Common.OneNonLinearEquation</code> instead of
                     <code>Buildings.Utilities.Math.BaseClasses.OneNonLinearEquation</code>,
                     which was removed for this version of the library.
                     </td>
</tr>

</table>

<p>
The following <b style=\"color:blue\">existing components</b>
have been <b style=\"color:blue\">improved</b> in a
<b style=\"color:blue\">non-backward compatible</b> way:
</p>
<table class=\"releaseTable\" summary=\"summary\" border=\"1\" cellspacing=\"0\" cellpadding=\"2\" style=\"border-collapse:collapse;\">

<tr><td colspan=\"2\"><b>Buildings.Airflow.Multizone</b></td></tr>
<tr><td valign=\"top\">Buildings.Airflow.Multizone.MediumColumnDynamic</td>
    <td valign=\"top\">The implementation has been changed to better handle mass flow rates
near zero flow.
This required the introduction of a new parameter <code>m_flow_nominal</code>
that is used for the regularization near zero mass flow rate.</td></tr>

<tr><td colspan=\"2\"><b>Buildings.Fluid</b></td></tr>
<tr><td valign=\"top\">Buildings.Fluid.Storage.Examples.Stratified<br/>
                     Buildings.Fluid.MixingVolumes</td>
    <td valign=\"top\">
                     Removed the parameters <code>use_T_start</code> and <code>h_start</code>,
                     as <code>T_start</code> is more convenient to use than <code>h_start</code>
                     for building simulation.
                     </td>
</tr>

<tr><td colspan=\"2\"><b>Buildings.Fluid.Boilers</b></td></tr>
<tr><td valign=\"top\">Buildings.Fluid.Boilers.BoilerPolynomial</td>
    <td valign=\"top\">The parameter <code>dT_nominal</code> has been removed
as it can be computed from the parameter <code>m_flow_nominal</code>.
This change was needed to avoid a non-literal value for the nominal
attribute for the mass flow rate in the pressure drop model.</td>
</tr>

<tr><td colspan=\"2\"><b>Buildings.Fluid.MixingVolumes</b></td></tr>
<tr><td valign=\"top\">Buildings.Fluid.MixingVolumes.MixingVolume<br/>
                     Buildings.Fluid.MixingVolumes.MixingVolumeDryAir<br/>
                     Buildings.Fluid.MixingVolumes.MixingVolumeMoistAir</td>
    <td valign=\"top\">The implementation has been changed to better handle mass flow rates
near zero flow if the components have exactly two fluid ports connected.
This required the introduction of a new parameter <code>m_flow_nominal</code>
that is used for the regularization near zero mass flow rate.</td>
</tr>

<tr><td colspan=\"2\"><b>Buildings.Fluid.Movers</b></td></tr>
<tr><td valign=\"top\">Buildings.Fluid.Movers.SpeedControlled_y<br/>
                     Buildings.Fluid.Movers.SpeedControlled_Nrpm<br/>
                     Buildings.Fluid.Movers.FlowControlled_dp<br/>
                     Buildings.Fluid.Movers.FlowControlled_m_flow</td>
    <td valign=\"top\">
                     The performance data are now defined through records and not
                     through replaceable functions. The performance data now needs to be
                     declared in the form<pre>
 pressure(V_flow_nominal={0,V_flow_nominal,2*V_flow_nominal},
          dp_nominal={2*dp_nominal,dp_nominal,0})</pre>
                     where <code>pressure</code> is an instance of a record. A similar declaration is
                     used for power and efficiency.
                     <br/>
                     The parameter m_flow_nominal has been removed from
                     FlowMachine_y and FlowMachine_Nrpm.
                                <br/>
                     The parameter m_flow_max has been replaced by m_flow_nominal in
                     FlowMachine_m_flow.
                                <br/>
                     The implementation of the pressure drop computation as a function
                     of speed and volume flow rate has been revised to avoid a singularity
                     near zero volume flow rate and zero speed.<br/>
                     The implementation has also been simplified to avoid using two different flow paths
                     if the models are configured for steady-state or dynamic simulation.</td></tr>



<tr><td colspan=\"2\"><b>Buildings.Fluid.Interfaces</b></td></tr>
<tr><td valign=\"top\">Buildings.Fluid.Interfaces.FourPortHeatMassExchanger<br/>
                     Buildings.Fluid.Interfaces.PartialDynamicStaticFourPortHeatMassExchanger<br/>
                     Buildings.Fluid.Interfaces.TwoPortHeatMassExchanger<br/>
                     Buildings.Fluid.Interfaces.PartialDynamicStaticTwoPortHeatMassExchanger<br/>
                     Buildings.Fluid.Interfaces.ConservationEquation</td>
    <td valign=\"top\">The implementation has been changed to better handle mass flow rates
near zero flow if the components have exactly two fluid ports connected.</td>
</tr>


<tr><td colspan=\"2\"><b>Buildings.Fluid.Sensors</b></td></tr>
<tr><td valign=\"top\">Buildings.Fluid.Sensors.TemperatureTwoPortDynamic</td>
    <td valign=\"top\">This model has been deleted since the sensor
                     <a href=\"modelica://Buildings.Fluid.Sensors.TemperatureTwoPort\">
                     Buildings.Fluid.Sensors.TemperatureTwoPort</a> has been revised
                     and can now also be used as a dynamic model of a sensor.</td>
</tr>

<tr><td colspan=\"2\"><b>Buildings.Fluid.Interfaces</b></td></tr>
<tr><td valign=\"top\">Buildings.Fluid.Interfaces.PartialStaticTwoPortInterface</td>
    <td valign=\"top\">Renamed to Buildings.Fluid.Interfaces.PartialTwoPortInterface</td>
<tr><td valign=\"top\">Buildings.Fluid.Interfaces.PartialStaticStaticTwoPortHeatMassExchanger</td>
    <td valign=\"top\">Renamed to Buildings.Fluid.Interfaces.StaticTwoPortHeatMassExchanger</td>
<tr><td valign=\"top\">Buildings.Fluid.Interfaces.PartialTwoPortHeatMassExchanger</td>
    <td valign=\"top\">Renamed to Buildings.Fluid.Interfaces.TwoPortHeatMassExchanger</td>
<tr><td valign=\"top\">Buildings.Fluid.Interfaces.PartialFourPort</td>
    <td valign=\"top\">Renamed to Buildings.Fluid.Interfaces.FourPort</td>
<tr><td valign=\"top\">Buildings.Fluid.Interfaces.PartialStaticStaticFourPortHeatMassExchanger</td>
    <td valign=\"top\">Renamed to Buildings.Fluid.Interfaces.StaticFourPortHeatMassExchanger</td>
<tr><td valign=\"top\">Buildings.Fluid.Interfaces.PartialStaticFourPortInterface</td>
    <td valign=\"top\">Renamed to Buildings.Fluid.Interfaces.PartialFourPortInterface</td>
<tr><td valign=\"top\">Buildings.Fluid.Interfaces.PartialFourPortHeatMassExchanger</td>
    <td valign=\"top\">Renamed to Buildings.Fluid.Interfaces.FourPortHeatMassExchanger</td>
</tr>

<tr><td colspan=\"2\"><b>Buildings.Utilities.Math</b></td></tr>
<tr><td valign=\"top\">Buildings.Utilities.Math.BaseClasses.OneNonLinearEquation</td>
    <td valign=\"top\">This package has been removed, and all functions have been
                       revised to use Modelica.Media.Common.OneNonLinearEquation.</td>
</tr>

<tr><td colspan=\"2\"><b>Buildings.Utilities.Reports</b></td></tr>
<tr><td valign=\"top\">Buildings.Utilities.IO.Files.Printer<br/>
                     Buildings.Utilities.IO.Files.BaseClasses.printRealArray</td>
    <td valign=\"top\">Changed parameter <code>precision</code> to <code>significantDigits</code> and
                     <code>minimumWidth</code> to <code>minimumLength</code>
                     to use the same terminology as the Modelica Standard Library.</td>
</tr>

</table>

<p>
The following <b style=\"color:red\">critical errors</b> have been fixed (i.e., errors
that can lead to wrong simulation results):
</p>
<table class=\"releaseTable\" summary=\"summary\" border=\"1\" cellspacing=\"0\" cellpadding=\"2\" style=\"border-collapse:collapse;\">


<tr><td colspan=\"2\"><b>Buildings.BoundaryConditions</b></td></tr>
<tr><td valign=\"top\">Buildings.BoundaryConditions.SkyTemperature.BlackBody</td>
    <td valign=\"top\">Fixed error in <code>if-then</code> statement that led to
                       a selection of the wrong branch to compute the sky temperature.</td></tr>
<tr><td colspan=\"2\"><b>Buildings.Media</b></td></tr>
<tr><td valign=\"top\">Buildings.Media.PartialSimpleMedium<br/>
                       Buildings.Media.GasesConstantDensity.SimpleAir</td>
    <td valign=\"top\">Fixed error in assignment of <code>singleState</code> parameter.
                       This change can lead to different initial conditions if the density of
                       water is modeled as a function of pressure, or if the
                       medium model Buildings.Media.GasesConstantDensity.SimpleAir is used.</td></tr>

<tr><td valign=\"top\">Buildings.Media.GasesConstantDensity<br/>
                       Buildings.Media.GasesConstantDensity.MoistAir<br/>
                       Buildings.Media.GasesConstantDensity.MoistAirUnsaturated<br/>
                       Buildings.Media.GasesConstantDensity.SimpleAir</td>
    <td valign=\"top\">Fixed error in the function <code>density</code> which returned a non-constant density,
                     and added a call to <code>ModelicaError(...)</code> in <code>setState_dTX</code> since this
                     function cannot assign the medium pressure based on the density (as density is a constant
                     in this model).
</td></tr>

<tr><td valign=\"top\">Buildings.Media.Interfaces.PartialSimpleIdealGasMedium</td>
    <td valign=\"top\">Updated package with a new copy from the Modelica Standard Library, since
                     the Modelica Standard Library fixed a bug in computing the internal energy of the medium.
                     This bug led to very fast temperature transients at the start of the simulation.
</td></tr>

<tr><td valign=\"top\">Buildings.Media.Interfaces.PartialSimpleMedium</td>
    <td valign=\"top\">Fixed bug in function density, which always returned <code>d_const</code>,
                       regardless of the value of <code>constantDensity</code>.
</td></tr>

<tr><td valign=\"top\">Buildings.Media.GasesPTDecoupled</td>
    <td valign=\"top\">Fixed bug in <code>u=h-R*T</code>, which is only valid for ideal gases.
                       For this medium, the function is <code>u=h-pStd/dStp</code>.
</td></tr>

<tr><td valign=\"top\">Buildings.Media.GasesConstantDensity</td>
    <td valign=\"top\">Fixed bug in <code>u=h-R*T</code>, which is only valid for ideal gases.
                       For this medium, the function is <code>u=h-p/dStp</code>.
</td></tr>

<tr><td colspan=\"2\"><b>Buildings.ThermalZones</b></td></tr>
<tr><td valign=\"top\">Buildings.ThermalZones.Detailed.MixedAir<br/>
                     Buildings.ThermalZones.Detailed.BaseClasses.ExteriorBoundaryConditions</td>
    <td valign=\"top\">Fixed bug (<a href=\"https://github.com/lbl-srg/modelica-buildings/issues/35\">issue 35</a>)
                     that leads to the wrong solar heat gain for
                     roofs and for floors. Prior to this bug fix, the outside facing surface
                     of a ceiling received solar irradiation as if it were a floor
                     and vice versa.</td></tr>
<tr><td valign=\"top\">Buildings.ThermalZones.Detailed.MixedAir<br/>
                     Buildings.ThermalZones.Detailed.BaseClasses.ExteriorBoundaryConditionsWithWindow</td>
    <td valign=\"top\">Fixed bug (<a href=\"https://github.com/lbl-srg/modelica-buildings/issues/36\">issue 36</a>)
                     that leads to too high a surface temperature of the window frame when
                     it receives solar radiation. The previous version did not compute
                     the infrared radiation exchange between the
                     window frame and the sky.</td></tr>

</table>

<p>
The following <b style=\"color:red\">uncritical errors</b> have been fixed (i.e., errors
that do <b style=\"color:red\">not</b> lead to wrong simulation results, but, e.g.,
units are wrong or errors in documentation):
</p>
<table class=\"releaseTable\" summary=\"summary\" border=\"1\" cellspacing=\"0\" cellpadding=\"2\" style=\"border-collapse:collapse;\">
<tr><td colspan=\"2\"><b>Buildings.BoundaryConditions</b></td></tr>
<tr><td valign=\"top\">Buildings.BoundaryConditions.WeatherData.BaseClasses.ConvertRadiation</td>
    <td>Corrected wrong unit label.
    </td>
</tr>
</table>

<p>
The following
<a href=\"https://github.com/lbl-srg/modelica-buildings/issues\">issues</a>
have been fixed:
</p>
<table summary=\"summary\" border=\"1\" cellspacing=\"0\" cellpadding=\"2\" style=\"border-collapse:collapse;\">
<tr><td colspan=\"2\"><b>Buildings.BoundaryConditions</b></td></tr>
<tr><td valign=\"top\">
    <a href=\"https://github.com/lbl-srg/modelica-buildings/issues/8\">&#35;8</a></td>
    <td valign=\"top\">
         Add switches for new data.
    </td>
</tr>
<tr><td valign=\"top\">
    <a href=\"https://github.com/lbl-srg/modelica-buildings/issues/19\">&#35;19</a></td>
    <td valign=\"top\">
         Shift the time for the radiation data 30 min forth and output the local civil time in the data reader.
    </td>
</tr>
<tr><td valign=\"top\">
    <a href=\"https://github.com/lbl-srg/modelica-buildings/issues/41\">&#35;41</a></td>
    <td valign=\"top\">
       Using when-then sentences to reduce CPU time.
    </td>
</tr>
<tr><td valign=\"top\">
    <a href=\"https://github.com/lbl-srg/modelica-buildings/issues/43\">&#35;43</a></td>
    <td valign=\"top\">
         Add a ConvertRadiation to convert the unit of radiation from TMY3.
    </td>
</tr>
<tr><td colspan=\"2\"><b>Buildings.Fluid</b></td></tr>
<tr><td valign=\"top\">
    <a href=\"https://github.com/lbl-srg/modelica-buildings/issues/28\">&#35;28</a></td>
    <td valign=\"top\">
         Move scripts to Buildings\\Resources\\Scripts\\Dymola.
    </td>
</tr>

<tr><td colspan=\"2\"><b>Buildings.HeatTransfer</b></td></tr>
<tr><td valign=\"top\">
    <a href=\"https://github.com/lbl-srg/modelica-buildings/issues/18\">&#35;18</a></td>
    <td valign=\"top\">
         Add a smooth interpolation function to avoid the event.
    </td>
</tr>

<tr><td colspan=\"2\"><b>Buildings.Media</b></td></tr>
<tr><td valign=\"top\">
    <a href=\"https://github.com/lbl-srg/modelica-buildings/issues/30\">&#35;30</a></td>
    <td valign=\"top\">
         Removed non-required structurally incomplete annotation.
    </td>
</tr>

<tr><td colspan=\"2\"><b>Buildings.ThermalZones</b></td></tr>
<tr><td valign=\"top\">
    <a href=\"https://github.com/lbl-srg/modelica-buildings/issues/35\">&#35;35</a></td>
    <td valign=\"top\">
         Wrong surface tilt for radiation at exterior surfaces of floors and ceilings.
    </td>
</tr>
<tr><td valign=\"top\">
    <a href=\"https://github.com/lbl-srg/modelica-buildings/issues/36\">&#35;36</a></td>
    <td valign=\"top\">
         High window frame temperatures.
    </td>
</tr>
</table>

<p>
Note:
</p>
<ul>
<li>
The version number scheme has been changed. It is now identical to the one used by the Modelica Standard Library.
Versions are identified with two numbers <code>x.y</code> and a build number. The first official
release of each version has the build number <code>1</code>. For each released bug fix,
the build number is incremented.
See
<a href=\"modelica://Modelica.UsersGuide.ReleaseNotes.VersionManagement\">
Modelica.UsersGuide.ReleaseNotes.VersionManagement</a> for details.
</li>
<li>
To allow adding scripts for multiple simulation environments,
all scripts have been moved to the directory <code>Buildings/Resources/Scripts/Dymola</code> and the annotation that
generates the entry in the <code>Command</code> pull down menu has been changed to
<code>__Dymola_Commands(file=...)</code>
</li>
</ul>
</html>"));
  end Version_1_0_build1;

  class Version_0_12_0 "Version 0.12.0"
    extends Modelica.Icons.ReleaseNotes;
  annotation (preferredView="info", Documentation(info="<html>
<p>
<b>Note:</b> The packages whose name ends with <code>Beta</code>
are still being validated.
</p>
<p>
The following <b style=\"color:red\">critical error</b> has been fixed (i.e. error
that can lead to wrong simulation results):
</p>

<table class=\"releaseTable\" summary=\"summary\" border=\"1\" cellspacing=\"0\" cellpadding=\"2\" style=\"border-collapse:collapse;\">
  <tr><td colspan=\"2\"><b>Buildings.ThermalZones</b></td></tr>
  <tr><td valign=\"top\"><a href=\"modelica://Buildings.ThermalZones.Detailed.BaseClasses.InfraredRadiationExchange\">
  Buildings.ThermalZones.Detailed.BaseClasses.InfraredRadiationExchange</a></td>
      <td valign=\"top\">The model <code>Buildings.ThermalZones.Detailed.BaseClasses.InfraredRadiationExchange</code>
      had an error in the view factor approximation.
      The error caused too much radiosity to flow from large to small surfaces because the law of reciprocity
      for view factors was not satisfied. This led to low surface temperatures if a surface had a large area
      compared to other surfaces.
      The bug has been fixed by rewriting the view factor calculation.
      </td>
  </tr>
</table>

<p>
The following improvements and additions have been made:
</p>
<ul>
<li>
Updated library to Modelica 3.2.
</li>
<li>
Added <code>homotopy</code> operator.
</li>
<li>
Restructured package <a href=\"modelica://Buildings.HeatTransfer\">
Buildings.HeatTransfer</a>.
</li>
<li>
Rewrote the models in <a href=\"modelica://Buildings.Fluid.Actuators\">
Buildings.Fluid.Actuators</a> to avoid having the flow coefficient
<code>k</code> as an algebraic variable.
This increases robustness.
</li>
<li>
Rewrote energy, species and trace substance balance in
<a href=\"modelica://Buildings.Fluid.Interfaces.StaticTwoPortHeatMassExchanger\">
Buildings.Fluid.Interfaces.StaticTwoPortHeatMassExchanger</a>
to better handle zero mass flow rate.
</li>
<li>
Implemented functions <code>enthalpyOfCondensingGas</code> and <code>saturationPressure</code>
in single substance media
to allow use of the room model with media that do not contain water vapor.
</li>
<li>
Revised <a href=\"modelica://Buildings.Fluid.Sources.Outside\">
Buildings.Fluid.Sources.Outside</a>
to allow use of the room model with media that do not contain water vapor.
</li>
</ul>
</html>"));
  end Version_0_12_0;

  class Version_0_11_0 "Version 0.11.0"
    extends Modelica.Icons.ReleaseNotes;
  annotation (preferredView="info", Documentation(info="<html>
<p>
<b>Note:</b> The packages whose name ends with <code>Beta</code>
are still being validated.
</p>

<ul>
<li>
Added the package
<a href=\"modelica://Buildings.ThermalZones.Detailed\">
Buildings.ThermalZones.Detailed</a> to compute heat transfer in rooms
and through the building envelope.
Multiple instances of these models can be connected to create
a multi-zone building model.
</li>
<li>
Added the package
<a href=\"modelica://Buildings.HeatTransfer.Windows\">
Buildings.HeatTransfer.Windows</a>
to compute heat transfer (solar radiation, infrared radiation,
convection and conduction) through glazing systems.
</li>
<li>
In package
<a href=\"modelica://Buildings.Fluid.Chillers\">
Buildings.Fluid.Chillers</a>, added the chiller models
<a href=\"modelica://Buildings.Fluid.Chillers.ElectricReformulatedEIR\">
Buildings.Fluid.Chillers.ElectricReformulatedEIR</a>
and
<a href=\"modelica://Buildings.Fluid.Chillers.ElectricEIR\">
Buildings.Fluid.Cphillers.ElectricEIR</a>, and added
the package
<a href=\"modelica://Buildings.Fluid.Chillers.Data\">
Buildings.Fluid.Chillers.Data</a>
that contains data sets of chiller performance data.
</li>
<li>
Added package
<a href=\"modelica://Buildings.BoundaryConditions\">
Buildings.BoundaryConditions</a>
with models to compute boundary conditions, such as
solar irradiation and sky temperature.
</li>
<li>
Added package
<code>Buildings.Utilities.IO.WeatherData</code>
with models to read weather data in the TMY3 format.
</li>
<li>
Revised the package
<a href=\"modelica://Buildings.Fluid.Sensors\">Buildings.Fluid.Sensors</a>.
</li>
<li>
Revised the package
<a href=\"modelica://Buildings.Fluid.HeatExchangers.CoolingTowers\">
Buildings.Fluid.HeatExchangers.CoolingTowers</a>.
</li>
<li>
In
<a href=\"modelica://Buildings.Fluid.Interfaces.StaticTwoPortHeatMassExchanger\">
Buildings.Fluid.Interfaces.StaticFourPortHeatMassExchanger</a>
and
<a href=\"modelica://Buildings.Fluid.Interfaces.StaticTwoPortHeatMassExchanger\">
Buildings.Fluid.Interfaces.StaticFourPortHeatMassExchanger</a>,
fixed bug in energy and moisture balance that affected results if a component
adds or removes moisture to the air stream.
In the old implementation, the enthalpy and species
outflow at <code>port_b</code> was multiplied with the mass flow rate at
<code>port_a</code>. The old implementation led to small errors that were proportional
to the amount of moisture change. For example, if the moisture added by the component
was <code>0.005 kg/kg</code>, then the error was <code>0.5%</code>.
Also, the results for forward flow and reverse flow differed by this amount.
With the new implementation, the energy and moisture balance is exact.
</li>
<li>
In
<a href=\"modelica://Buildings.Fluid.Interfaces.ConservationEquation\">
Buildings.Fluid.Interfaces.ConservationEquation</a> and in
<code>Buildings.Media.Interfaces.PartialSimpleMedium</code>, set
nominal attribute for medium to provide consistent normalization.
Without this change, Dymola 7.4 uses different values for the nominal attribute
based on the value of <code>Advanced.OutputModelicaCodeWithJacobians=true/false;</code>
in the model
<a href=\"modelica://Buildings.Examples.HydronicHeating\">
Buildings.Examples.HydronicHeating</a>.
</li>
<li>
Fixed bug in energy balance of
<code>Buildings.Fluid.Chillers.Carnot</code>.
</li>
<li>
Fixed bug in efficiency curves in package
<a href=\"modelica://Buildings.Fluid.Movers.BaseClasses.Characteristics\">
Buildings.Fluid.Movers.BaseClasses.Characteristics</a>.
</li>
</ul>
</html>"));
  end Version_0_11_0;

  class Version_0_10_0 "Version 0.10.0"
    extends Modelica.Icons.ReleaseNotes;
  annotation (preferredView="info", Documentation(info=
                   "<html>
<ul>
<li>
Added package
<a href=\"modelica://Buildings.Airflow.Multizone\">
Buildings.Airflow.Multizone</a>
with models for multizone airflow and contaminant transport.
</li>
<li>
Added the model
<a href=\"modelica://Buildings.Utilities.Comfort.Fanger\">
Buildings.Utilities.Comfort.Fanger</a>
for thermal comfort calculations.
</li>
<li>
Rewrote
<a href=\"modelica://Buildings.Fluid.Storage.BaseClasses.ThirdOrderStratifier\">
Buildings.Fluid.Storage.BaseClasses.ThirdOrderStratifier</a>, which is used in
<a href=\"modelica://Buildings.Fluid.Storage.StratifiedEnhanced\">
Buildings.Fluid.Storage.StratifiedEnhanced</a>,
to avoid state events when the flow reverses.
This leads to faster and more robust simulation.
</li>
<li>
In models of package
<a href=\"modelica://Buildings.Fluid.MixingVolumes\">
Buildings.Fluid.MixingVolumes</a>,
added nominal value for <code>mC</code> to avoid wrong trajectory
when concentration is around 1E-7.
See also <a href=\"https://trac.modelica.org/Modelica/ticket/393\">
https://trac.modelica.org/Modelica/ticket/393</a>.
</li>
<li>
Fixed bug in fan and pump models that led to too small an enthalpy
increase across the flow device.
</li>
<li>
In model <a href=\"modelica://Buildings.Fluid.Movers.FlowControlled_dp\">
Buildings.Fluid.Movers.FlowControlled_dp</a>,
changed <code>assert(dp_in &ge; 0, ...)</code> to <code>assert(dp_in &ge; -0.1, ...)</code>.
The former implementation triggered the assert if <code>dp_in</code> was solved for
in a nonlinear equation since the solution can be slightly negative while still being
within the solver tolerance.
</li>
<li>
Added model
<a href=\"modelica://Buildings.Controls.SetPoints.Table\">
Buildings.Controls.SetPoints.Table</a>
that allows the specification of a floating setpoint using a table of values.
</li>
<li>
Revised model
<a href=\"modelica://Buildings.Fluid.HeatExchangers.Radiators.RadiatorEN442_2\">
Buildings.Fluid.HeatExchangers.Radiators.RadiatorEN442_2</a>.
The new version has exactly the same nominal power during the simulation as specified
by the parameters. This also required a change in the parameters.
</li>
</ul>
</html>"));
  end Version_0_10_0;

  class Version_0_9_1 "Version 0.9.1"
    extends Modelica.Icons.ReleaseNotes;
  annotation (preferredView="info", Documentation(info="<html>
<p>
The following <b style=\"color:red\">critical error</b> has been fixed (i.e. error
that can lead to wrong simulation results):
</p>

<table class=\"releaseTable\" summary=\"summary\" border=\"1\" cellspacing=\"0\" cellpadding=\"2\" style=\"border-collapse:collapse;\">
  <tr><td colspan=\"2\"><b>Buildings.Fluid.Storage.</b></td></tr>
  <tr><td valign=\"top\"><a href=\"modelica://Buildings.Fluid.Storage.StratifiedEnhanced\">
  Buildings.Fluid.Storage.StratifiedEnhanced</a></td>
      <td valign=\"top\">The model <code>Buildings.Fluid.Storage.BaseClasses.Stratifier</code>
      had a sign error that lead to a wrong energy balance.
      The model that was affected by this error is
      <a href=\"modelica://Buildings.Fluid.Storage.StratifiedEnhanced\">
      Buildings.Fluid.Storage.StratifiedEnhanced</a>.
      The model
      <a href=\"modelica://Buildings.Fluid.Storage.Stratified\">
      Buildings.Fluid.Storage.Stratified</a> was not affected.<br/>
      The bug has been fixed by using the newly introduced model
      <a href=\"modelica://Buildings.Fluid.Storage.BaseClasses.ThirdOrderStratifier\">
        Buildings.Fluid.Storage.BaseClasses.ThirdOrderStratifier</a>. This model
      uses a third-order upwind scheme to reduce the numerical dissipation instead of the
      correction term that was used in <code>Buildings.Fluid.Storage.BaseClasses.Stratifier</code>.
      The model <code>Buildings.Fluid.Storage.BaseClasses.Stratifier</code> has been removed since it
      also led to significant overshoot in temperatures when the stratification was pronounced.
      </td>
  </tr>
</table>
</html>"));
  end Version_0_9_1;

  class Version_0_9_0 "Version 0.9.0"
    extends Modelica.Icons.ReleaseNotes;
  annotation (preferredView="info", Documentation(info=
                   "<html>
<ul>
<li>
Added the following heat exchanger models
<ul>
<li>
<code>Buildings.Fluid.HeatExchangers.DryEffectivenessNTU</code>
for a sensible heat exchanger that uses the <code>epsilon-NTU</code>
relations to compute the heat transfer.
</li>
<li>
<a href=\"modelica://Buildings.Fluid.HeatExchangers.DryCoilCounterFlow\">
Buildings.Fluid.HeatExchangers.DryCoilCounterFlow</a> and
<a href=\"modelica://Buildings.Fluid.HeatExchangers.WetCoilCounterFlow\">
Buildings.Fluid.HeatExchangers.WetCoilCounterFlow</a>
to model a coil without and with water vapor condensation. These models
approximate the coil as a counterflow heat exchanger.
</li>
</ul>
<li>
Revised air damper
<a href=\"modelica://Buildings.Fluid.Actuators.BaseClasses.exponentialDamper\">
Buildings.Fluid.Actuators.BaseClasses.exponentialDamper</a>.
The new implementation avoids warnings and leads to faster convergence
since the solver does not attempt anymore to solve for a variable that
needs to be strictly positive.
</li>
<li>
Revised package
<a href=\"modelica://Buildings.Fluid.Movers\">
Buildings.Fluid.Movers</a>
to allow zero flow for some pump or fan models.
If the input to the model is the control signal <code>y</code>, then
the flow is equal to zero if <code>y=0</code>. This change required rewriting
the package to avoid division by the rotational speed.
</li>
<li>
Revised package
<a href=\"modelica://Buildings.HeatTransfer\">
Buildings.HeatTransfer</a>
to include a model for a multi-layer construction, and to
allow individual material layers to be computed steady-state or
transient.
</li>
<li>
In package  <a href=\"modelica://Buildings.Fluid\">
Buildings.Fluid</a>, changed models so that
if the parameter <code>dp_nominal</code> is set to zero,
then the pressure drop equation is removed. This allows, for example,
to model a heating and a cooling coil in series, and lump there pressure drops
into a single element, thereby reducing the dimension of the nonlinear system
of equations.
</li>
<li>
Added model <a href=\"modelica://Buildings.Controls.Continuous.LimPID\">
Buildings.Controls.Continuous.LimPID</a>, which is identical to
<a href=\"modelica://Modelica.Blocks.Continuous.LimPID\">
Modelica.Blocks.Continuous.LimPID</a>, except that it
allows reverse control action. This simplifies use of the controller
for cooling applications.
</li>
<li>
Added model <a href=\"modelica://Buildings.Fluid.Actuators.Dampers.MixingBox\">
Buildings.Fluid.Actuators.Dampers.MixingBox</a> for an outside air
mixing box with air dampers.
</li>
<li>
Changed implementation of flow resistance in
<a href=\"modelica://Buildings.Fluid.Actuators.Dampers.MixingBoxMinimumFlow\">
Buildings.Fluid.Actuators.Dampers.MixingBoxMinimumFlow</a>. Instead of using a
fixed resistance and a damper model in series, only one model is used
that internally adds these two resistances. This leads to smaller systems
of nonlinear equations.
</li>
<li>
Changed
<code>Buildings.Media.PerfectGases.MoistAir.T_phX</code> (and by inheritance all
other moist air medium models) to first compute <code>T</code>
in closed form assuming no saturation. Then, a check is done to determine
whether the state is in the fog region. If the state is in the fog region,
then <code>Internal.solve</code> is called. This new implementation
can lead to significantly shorter computing
time in models that frequently call <code>T_phX</code>.
</li>
<li>
Added package
<code>Buildings.Media.GasesConstantDensity</code> which contains medium models
for dry air and moist air.
The use of a constant density avoids having pressure as a state variable in mixing volumes. Hence, fast transients
introduced by a change in pressure are avoided.
The drawback is that the dimensionality of the coupled
nonlinear equation system is typically larger for flow
networks.
</li>
<li>
In
<a href=\"modelica://Buildings.Fluid.Actuators.BaseClasses.PartialDamperExponential\">
Buildings.Fluid.Actuators.BaseClasses.PartialDamperExponential</a>,
added default value for parameter <code>A</code> to avoid compilation error
if the parameter is disabled but not specified.
</li>
<li>
Simplified the mixing volumes in
<a href=\"modelica://Buildings.Fluid.MixingVolumes\">
Buildings.Fluid.MixingVolumes</a> by removing the port velocity,
pressure drop and height.
</li>
</ul>
</html>"));
  end Version_0_9_0;

  class Version_0_8_0 "Version 0.8.0"
    extends Modelica.Icons.ReleaseNotes;
              annotation (preferredView="info", Documentation(info=
                   "<html>
<ul>
<li>
In
<a href=\"modelica://Buildings.Fluid.Interfaces.ConservationEquation\">
Buildings.Fluid.Interfaces.ConservationEquation</a>,
added to <code>Medium.BaseProperties</code> the initialization
<code>X(start=X_start[1:Medium.nX])</code>. Previously, the initialization
was only done for <code>Xi</code> but not for <code>X</code>, which caused the
medium to be initialized to <code>reference_X</code>, ignoring the value of <code>X_start</code>.
</li>
<li>
Renamed <code>Buildings.Media.PerfectGases.MoistAirNonSaturated</code>
to <code>Buildings.Media.PerfectGases.MoistAirUnsaturated</code>
and <code>Buildings.Media.GasesPTDecoupled.MoistAirNoLiquid</code>
to
<a href=\"modelica://Buildings.Media.Air\">
Buildings.Media.Air</a>,
and added <code>assert</code> statements if saturation occurs.
</li>
<li>
Added regularizaation near zero flow to
<a href=\"modelica://Buildings.Fluid.HeatExchangers.ConstantEffectiveness\">
Buildings.Fluid.HeatExchangers.ConstantEffectiveness</a>
and
<a href=\"modelica://Buildings.Fluid.MassExchangers.ConstantEffectiveness\">
Buildings.Fluid.MassExchangers.ConstantEffectiveness</a>.
</li>
<li>
Fixed bug regarding temperature offset in
<code>Buildings.Media.PerfectGases.MoistAirUnsaturated.T_phX</code>.
</li>
<li>
Added implementation of function
<a href=\"modelica://Buildings.Media.Air.enthalpyOfNonCondensingGas\">
Buildings.Media.Air.enthalpyOfNonCondensingGas</a> and its derivative.
</li>
<li>
In <code>Buildings.Media.PerfectGases.MoistAir</code>, fixed
bug in implementation of <code>Buildings.Media.PerfectGases.MoistAir.T_phX</code>.
In the previous version, it computed the inverse of its parent class,
which gave slightly different results.
</li>
<li>
In <a href=\"modelica://Buildings.Utilities.IO.BCVTB.BCVTB\">
Buildings.Utilities.IO.BCVTB.BCVTB</a>, added parameter to specify
the value to be sent to the BCVTB at the first data exchange,
and added parameter that deactivates the interface. Deactivating
the interface is sometimes useful during debugging.
</li>
<li>
In <code>Buildings.Media.GasesPTDecoupled.MoistAir</code> and in
<code>Buildings.Media.PerfectGases.MoistAir</code>, added function
<code>enthalpyOfNonCondensingGas</code> and its derivative.
<li>
In <a href=\"modelica://Buildings.Media\">
Buildings.Media</a>,
fixed bug in implementations of derivatives.
</li>
<li>
Added model
<a href=\"modelica://Buildings.Fluid.Storage.ExpansionVessel\">
Buildings.Fluid.Storage.ExpansionVessel</a>.
</li>
<li>
Added Wrapper function <code>Buildings.Fluid.Movers.BaseClasses.Characteristics.solve</code>
for <a href=\"modelica://Modelica.Math.Matrices.solve\">
Modelica.Math.Matrices.solve</a>. This is currently needed since
<a href=\"modelica://Modelica.Math.Matrices.solve\">
Modelica.Math.Matrices.solve</a> does not specify a
derivative.
</li>
<li>
Fixed bug in
<a href=\"Buildings.Fluid.Storage.Stratified\">
Buildings.Fluid.Storage.Stratified</a>.
In the previous version,
for computing the heat conduction between the top (or bottom) segment and
the outside,
the whole thickness of the water volume was used
instead of only half the thickness.
<li>
In <code>Buildings.Media.ConstantPropertyLiquidWater</code>, added the option to specify
a compressibility. This can help reducing the size of the coupled nonlinear system of
equations, at the expense of introducing stiffness. This change required to change
the inheritance tree of the medium. Its base class is now
<code>Buildings.Media.Interfaces.PartialSimpleMedium</code>,
which contains the equation for the compressibility. The default setting will model
the flow as incompressible.
</li>
<li>
In <a href=\"modelica://Buildings.Controls.Continuous.Examples.PIDHysteresis\">
Buildings.Controls.Continuous.Examples.PIDHysteresis</a>
and <a href=\"modelica://Buildings.Controls.Continuous.Examples.PIDHysteresisTimer\">
Buildings.Controls.Continuous.Examples.PIDHysteresisTimer</a>,
fixed error in default parameter <code>eOn</code>.
Fixed error by introducing parameter <code>Td</code>,
which used to be hard-wired in the PID controller.
</li>
<li>
Added more models for fans and pumps to the package
<a href=\"modelica://Buildings.Fluid.Movers\">
Buildings.Fluid.Movers</a>.
The models are similar to the ones in
<a href=\"modelica://Modelica.Fluid.Machines\">
Modelica.Fluid.Machines</a> but have been adapted for
air-based systems, and to include more characteristic curves
in
<a href=\"modelica://Buildings.Fluid.Movers.BaseClasses.Characteristics\">
Buildings.Fluid.Movers.BaseClasses.Characteristics</a>.
The new models are better suited than the existing fan model
<code>Buildings.Fluid.Movers.FlowMachinePolynomial</code> for zero flow rate.
</li>
<li>
Added an optional mixing volume to <a href=\"modelica://Buildings.Fluid.BaseClasses.PartialThreeWayResistance\">
Buildings.Fluid.BaseClasses.PartialThreeWayResistance</a>
and hence to the flow splitter and to the three-way valves. This often breaks algebraic loops and provides a state for the temperature if the mass flow rate goes to zero.
</li>
</ul>
</html>"));
  end Version_0_8_0;

  class Version_0_7_0 "Version 0.7.0"
    extends Modelica.Icons.ReleaseNotes;
              annotation (preferredView="info", Documentation(info=
                   "<html>
<ul>
<li>
Updated library from Modelica_Fluid to Modelica.Fluid 1.0
</li>
<li>
Merged sensor and source models from Modelica.Fluid to Buildings.Fluid.
</li>
<li> Added sensor for sensible and latent enthalpy flow rate,
<a href=\"modelica://Buildings.Fluid.Sensors.SensibleEnthalpyFlowRate\">
Buildings.Fluid.Sensors.SensibleEnthalpyFlowRate</a> and
<a href=\"modelica://Buildings.Fluid.Sensors.LatentEnthalpyFlowRate\">
Buildings.Fluid.Sensors.LatentEnthalpyFlowRate</a>.
These sensors are needed, for example, to interface air-conditioning
systems that are modeled with Modelica with the Building Controls
Virtual Test Bed.
</li>
</ul>
</html>"));
  end Version_0_7_0;

  class Version_0_6_0 "Version 0.6.0"
    extends Modelica.Icons.ReleaseNotes;
      annotation (preferredView="info", Documentation(info=
                   "<html>
<ul>
<li>
Added the package
<a href=\"modelica://Buildings.Utilities.IO.BCVTB\">
Buildings.Utilities.IO.BCVTB</a>
which contains an interface to the
<a href=\"http://simulationresearch.lbl.gov/bcvtb\">Building Controls Virtual Test Bed.</a>
<li>
Updated license to Modelica License 2.
</li>
<li>
Replaced
<code>Buildings.Utilities.Psychrometrics.HumidityRatioPressure</code>
by
<code>Buildings.Utilities.Psychrometrics.HumidityRatio_pWat</code>
and
<code>Buildings.Utilities.Psychrometrics.VaporPressure_X</code>
because the old model used <code>RealInput</code> ports, which are obsolete
in Modelica 3.0.
</li>
<li>
Changed the base class
<a href=\"modelica://Buildings.Fluid.Interfaces.StaticTwoPortHeatMassExchanger\">
Buildings.Fluid.Interfaces.StaticTwoPortHeatMassExchanger</a>
to enable computation of pressure drop of mechanical equipment.
</li>
<li>
Introduced package
<a href=\"modelica://Buildings.Fluid.BaseClasses.FlowModels\">
Buildings.Fluid.BaseClasses.FlowModels</a> to model pressure drop,
and rewrote
<a href=\"modelica://Buildings.Fluid.BaseClasses.PartialResistance\">
Buildings.Fluid.BaseClasses.PartialResistance</a>.
</li>
<li>
Redesigned package
<a href=\"modelica://Buildings.Utilities.Math\">
Buildings.Utilities.Math</a> to allow having blocks and functions
with the same name. Functions are now in
<a href=\"modelica://Buildings.Utilities.Math.Functions\">
Buildings.Utilities.Math.Functions</a>.
</li>
<li>
Fixed sign error in
<code>Buildings.Fluid.Storage.BaseClasses.Stratifier</code>
which caused a wrong energy balance in
<a href=\"modelica://Buildings.Fluid.Storage.StratifiedEnhanced\">
Buildings.Fluid.Storage.StratifiedEnhanced</a>.
</li>
<li>
Renamed
<code>Buildings.Fluid.HeatExchangers.HeaterCoolerIdeal</code> to
<code>Buildings.Fluid.HeatExchangers.HeaterCoolerPrescribed</code>
to have the same nomenclatures as is used for
<code>Buildings.Fluid.MassExchangers.HumidifierPrescribed</code>
</li>
<li>
In
<a href=\"modelica://Buildings.Fluid/Actuators/BaseClasses/PartialDamperExponential\">
Buildings.Fluid/Actuators/BaseClasses/PartialDamperExponential</a>,
added option to compute linearization near zero based on
the fraction of nominal flow instead of the Reynolds number.
This was set as the default, as it leads most reliably to a model
parametrization that leads to a derivative <code>d m_flow/d p</code>
near the origin that is not too steep for a Newton-based solver.
</li>
<li>
In damper and VAV box models, added optional parameters
to allow specifying the nominal face velocity instead of the area.
</li>
<li>
Set nominal attribute for pressure drop <code>dp</code> in
<a href=\"modelica://Buildings.Fluid.BaseClasses.PartialResistance\">
Buildings.Fluid.BaseClasses.PartialResistance</a> and in its
child classes.
</li>
<li>
Added models for chiller
(<code>Buildings.Fluid.Chillers.Carnot</code>),
for occupancy
(<a href=\"modelica://Buildings.Controls.SetPoints.OccupancySchedule\">
Buildings.Controls.SetPoints.OccupancySchedule</a>) and for
blocks that take a vector as an argument
(<a href=\"modelica://Buildings.Utilities.Math.Min\">
Buildings.Utilities.Math.Min</a>,
<a href=\"modelica://Buildings.Utilities.Math.Max\">
Buildings.Utilities.Math.Max</a>, and
<a href=\"modelica://Buildings.Utilities.Math.Average\">
Buildings.Utilities.Math.Average</a>).
</li>
<li>
Changed various variable names to be consistent with naming
convention used in Modelica.Fluid 1.0.
</li>
</ul>
</html>"));
  end Version_0_6_0;

  class Version_0_5_0 "Version 0.5.0"
    extends Modelica.Icons.ReleaseNotes;
      annotation (preferredView="info", Documentation(info=
                   "<html>
<ul>
<li>
Updated library to Modelica.Fluid 1.0.
</li>
<li>
Moved most examples from package <a href=\"modelica://Buildings.Fluid.Examples\">
Buildings.Fluid.Examples</a> to the example directory in the package of the
individual model.
</li>
<li>
Renamed package <code>Buildings.Utilites.Controls</code> to
<code>Buildings.Utilites.Diagnostics</code>.
</li>
<li>
Introduced packages
<a href=\"modelica://Buildings.Controls\">Buildings.Controls</a>,
<a href=\"modelica://Buildings.HeatTransfer\">Buildings.HeatTransfer</a>
(which contains models for heat transfer that generally does not involve
modeling of the fluid flow),
<a href=\"modelica://Buildings.Fluid.Boilers\">Buildings.Fluid.Boilers</a> and
<a href=\"modelica://Buildings.Fluid.HeatExchangers.Radiators\">
Buildings.Fluid.HeatExchangers.Radiators</a>.
</li>
<li>
Changed valve models in <a href=\"modelica://Buildings.Fluid.Actuators.Valves\">
Buildings.Fluid.Actuators.Valves</a> so that <code>Kv</code> or <code>Cv</code> can
be used as the flow coefficient (in [m3/h] or [USG/min]).
</li>
</ul>
</html>"));
  end Version_0_5_0;

  class Version_0_4_0 "Version 0.4.0"
    extends Modelica.Icons.ReleaseNotes;
      annotation (preferredView="info", Documentation(info=
                   "<html>
<ul>
<li>
Added package <a href=\"modelica://Buildings.Fluid.Storage\">
Buildings.Fluid.Storage</a>
with models for thermal energy storage.
<li>
Added a steady-state model for a heat and moisture exchanger with
constant effectiveness.
See <a href=\"modelica://Buildings.Fluid.MassExchangers.ConstantEffectiveness\">
Buildings.Fluid.MassExchangers.ConstantEffectiveness</a>
</li>
<li>
Added package <code>Buildings.Utilities.Reports</code>.
The package contains models that facilitate reporting.
</li>
</ul>
</html>"));
  end Version_0_4_0;

  class Version_0_3_0 "Version 0.3.0"
    extends Modelica.Icons.ReleaseNotes;
      annotation (preferredView="info", Documentation(info=
                   "<html>
<ul>
<li>
Added package <a href=\"modelica://Buildings.Fluid.Sources\">Buildings.Fluid.Sources</a>.
The package contains models for modeling species that
do not affect the medium balance of volumes. This can be used to track
for example carbon dioxide or other species that have a small concentration.
</li>
<li>
The package <a href=\"modelica://Buildings.Fluid.Actuators.Motors\">Buildings.Fluid.Actuators.Motors</a> has been added.
The package contains a motor model for valves and dampers.
</li>
<li>
The package <a href=\"modelica://Buildings.Media\">Buildings.Media</a> has been reorganized and
the new medium model
<code>Buildings.Media.GasesPTDecoupled.MoistAir</code>
has been added.
<br/>
In addition, this package now contains a bug fix that is needed for Modelica 2.2.1 and 2.2.2.
The bugs are fixed by using a new
base class
<code>Buildings.Media.Interfaces.PartialSimpleIdealGasMedium</code>
 (that fixes the bugs) instead of
<a href=\"modelica://Modelica.Media.Interfaces.PartialSimpleIdealGasMedium\">
Modelica.Media.Interfaces.PartialSimpleIdealGasMedium</a>.
In the original implementation, initial states of fluid volumes can be far away from
the steady-state value because of an inconsistent implementation of the enthalpy
and internal energy.
When the <code>Buildings</code> library is upgraded to
to Modelica 3.0.0, it should be safe to remove this bug fix.
</li>
<li>
The package <a href=\"modelica://Buildings.Fluid.HeatExchangers\">Buildings.Fluid.HeatExchangers</a>
has been revised and several models have been renamed.
The heat exchanger models have been revised to allow computing the fluid volumes either
dynamically, or in steady-state.
</li>
<li>
The damper with exponential opening characteristic has been revised to allow control signals
over the whole range between <code>0</code> and <code>1</code>. This was in earlier versions restricted.
In the same model, a bug was fixed that caused the flow to be largest for <code>y=0</code>, i.e., when the damper is closed.
</li>
<li>
Additional models for psychrometric equations have been added. The new models contain equations
that convert dew point temperature and water vapor pressure, as well
as water vapor concentration and water vapor pressure.
</li>
<li>
A new mixing volume has been added that allows latent heat exchange with the volume.
This model can be used to model a volume of moist air with water vapor condensation
inside the volume. The condensate is removed from the volume in its liquid phase.
</li>
</ul>
</html>"));
  end Version_0_3_0;

  class Version_0_2_0 "Version 0.2.0"
    extends Modelica.Icons.ReleaseNotes;
      annotation (preferredView="info", Documentation(info=
                   "<html>
<p>
New in this version are models for two and three way valves.
In addition, the <code>Fluids</code> package has been slightly revised.
The package <code>Fluid.BaseClasses</code> has been added because in
the previous version, partial models for fixed resistances
where part of the <code>Actuator</code> package.
</p>
</html>"));
  end Version_0_2_0;

  class Version_0_1_0 "Version 0.1.0"
    extends Modelica.Icons.ReleaseNotes;
      annotation (preferredView="info", Documentation(info="<html>
<p>
First release of the library.
</p>
<p>
This version contains basic models for modeling building HVAC systems.
It also contains new medium models in the package
<a href=\"modelica://Buildings.Media\">Buildings.Media</a>. These medium models
have simpler property functions than the ones from
<a href=\"modelica://Modelica.Media\">Modelica.Media</a>. For example,
there is medium model with constant heat capacity which is often sufficiently
accurate for building HVAC simulation, in contrast to the more detailed models
from <a href=\"modelica://Modelica.Media\">Modelica.Media</a> that are valid in
a larger temperature range, at the expense of introducing non-linearities due
to the medium properties.
</p>
</html>"));
  end Version_0_1_0;

    annotation (preferredView="info",
    Documentation(info="<html>
<p>
This section summarizes the changes that have been performed
on the Buildings library.
</p>
<ul>
<li>
<a href=\"modelica://Buildings.UsersGuide.ReleaseNotes.Version_7_0_0\">Version 7.0.0</a> (xxx, 2019)
</li>
<li>
<a href=\"modelica://Buildings.UsersGuide.ReleaseNotes.Version_6_0_0\">Version 6.0.0</a> (July 15, 2019)
</li>
<li>
<a href=\"modelica://Buildings.UsersGuide.ReleaseNotes.Version_5_1_0\">Version 5.1.0</a> (June 14, 2018)
</li>
<li>
<a href=\"modelica://Buildings.UsersGuide.ReleaseNotes.Version_5_0_1\">Version 5.0.1</a> (November 22, 2017)
</li>
<li>
<a href=\"modelica://Buildings.UsersGuide.ReleaseNotes.Version_5_0_0\">Version 5.0.0</a> (November 17, 2017)
</li>
<li>
<a href=\"modelica://Buildings.UsersGuide.ReleaseNotes.Version_4_0_0\">Version 4.0.0</a> (March 29, 2017)
</li>
<li>
<a href=\"modelica://Buildings.UsersGuide.ReleaseNotes.Version_3_0_0\">Version 3.0.0</a> (March 29, 2016)
</li>
<li>
<a href=\"modelica://Buildings.UsersGuide.ReleaseNotes.Version_2_1_0\">Version 2.1.0</a> (July 13, 2015)
</li>
<li>
<a href=\"modelica://Buildings.UsersGuide.ReleaseNotes.Version_2_0_0\">Version 2.0.0</a> (May 4, 2015)
</li>
<li>
<a href=\"modelica://Buildings.UsersGuide.ReleaseNotes.Version_1_6_build1\">Version 1.6 build1</a> (June 19, 2014)
</li>
<li>
<a href=\"modelica://Buildings.UsersGuide.ReleaseNotes.Version_1_5_build3\">Version 1.5 build3</a> (February 12, 2014)
</li>
<li>
<a href=\"modelica://Buildings.UsersGuide.ReleaseNotes.Version_1_5_build2\">Version 1.5 build2</a> (December 13, 2013)
</li>
<li>
<a href=\"modelica://Buildings.UsersGuide.ReleaseNotes.Version_1_5_build1\">Version 1.5 build1</a> (October 24, 2013)
</li>
<li>
<a href=\"modelica://Buildings.UsersGuide.ReleaseNotes.Version_1_4_build1\">Version 1.4 build1</a> (May 15, 2013)
</li>
<li>
<a href=\"modelica://Buildings.UsersGuide.ReleaseNotes.Version_1_3_build1\">Version 1.3 build1</a> (January 8, 2013)
</li>
<li>
<a href=\"modelica://Buildings.UsersGuide.ReleaseNotes.Version_1_2_build1\">Version 1.2 build1</a> (July 26, 2012)
</li>
<li>
<a href=\"modelica://Buildings.UsersGuide.ReleaseNotes.Version_1_1_build1\">Version 1.1 build1</a> (February 29, 2012)
</li>
<li>
<a href=\"modelica://Buildings.UsersGuide.ReleaseNotes.Version_1_0_build2\">Version 1.0 build2</a> (December 8, 2011)
</li>
<li>
<a href=\"modelica://Buildings.UsersGuide.ReleaseNotes.Version_1_0_build1\">Version 1.0 build1</a> (November 4, 2011)
</li>
<li>
<a href=\"modelica://Buildings.UsersGuide.ReleaseNotes.Version_0_12_0\">Version 0.12.0 </a> (May 6, 2011)
<li>
<a href=\"modelica://Buildings.UsersGuide.ReleaseNotes.Version_0_11_0\">Version 0.11.0 </a> (March 17, 2011)
<li>
<a href=\"modelica://Buildings.UsersGuide.ReleaseNotes.Version_0_10_0\">Version 0.10.0 </a> (July 30, 2010)
<li>
<a href=\"modelica://Buildings.UsersGuide.ReleaseNotes.Version_0_9_1\">Version 0.9.1 </a> (June 24, 2010)
<li>
<a href=\"modelica://Buildings.UsersGuide.ReleaseNotes.Version_0_9_0\">Version 0.9.0 </a> (June 11, 2010)
<li>
<a href=\"modelica://Buildings.UsersGuide.ReleaseNotes.Version_0_8_0\">Version 0.8.0 </a> (February 6, 2010)
<li>
<a href=\"modelica://Buildings.UsersGuide.ReleaseNotes.Version_0_7_0\">Version 0.7.0 </a> (September 29, 2009)
<li>
<a href=\"modelica://Buildings.UsersGuide.ReleaseNotes.Version_0_6_0\">Version 0.6.0 </a> (May 15, 2009)
<li>
<a href=\"modelica://Buildings.UsersGuide.ReleaseNotes.Version_0_5_0\">Version 0.5.0 </a> (February 19, 2009)
<li>
<a href=\"modelica://Buildings.UsersGuide.ReleaseNotes.Version_0_4_0\">Version 0.4.0 </a> (October 31, 2008)
<li>
<a href=\"modelica://Buildings.UsersGuide.ReleaseNotes.Version_0_3_0\">Version 0.3.0 </a> (September 30, 2008)
<li>
<a href=\"modelica://Buildings.UsersGuide.ReleaseNotes.Version_0_2_0\">Version 0.2.0 </a> (June 17, 2008)
<li>
<a href=\"modelica://Buildings.UsersGuide.ReleaseNotes.Version_0_1_0\">Version 0.1.0 </a> (May 27, 2008)
</li>
</ul>

</html>"));
  end ReleaseNotes;

  class Contact "Contact"
    extends Modelica.Icons.Contact;
    annotation (preferredView="info",
    Documentation(info="<html>
<h4><font color=\"#008000\" size=\"5\">Contact</font></h4>
<p>
The development of the Buildings library is organized by<br/>
<a href=\"http://simulationresearch.lbl.gov/wetter\">Michael Wetter</a><br/>
    Lawrence Berkeley National Laboratory (LBNL)<br/>
    One Cyclotron Road<br/>
    Bldg. 90-3147<br/>
    Berkeley, CA 94720<br/>
    USA<br/>
    email: <a href=\"mailto:MWetter@lbl.gov\">MWetter@lbl.gov</a><br/>
</p>
</html>"));
  end Contact;

  class Acknowledgements "Acknowledgements"
    extends Modelica.Icons.Information;
    annotation (preferredView="info",
    Documentation(info="<html>
<h4><font color=\"#008000\" size=\"5\">Acknowledgements</font></h4>
<p>
 The development of this library was supported
</p>
 <ul>
 <li>by the Assistant Secretary for
  Energy Efficiency and Renewable Energy, Office of Building
  Technologies of the U.S. Department of Energy, under
  contracts No. DE-AC02-05CH11231 and DE-EE0007688, and
 </li>
 <li>
  by the California Energy Commission, Public Interest Energy Research Program, Buildings End Use Energy Efficiency Program, award number 500-10-052.
 </li>
 </ul>
<p>
The core of this library is the Modelica IBPSA library,
a free open-source library with basic models that codify best practices for
the implementation of models for building and community energy and control systems.
The development of the IBPSA library is organized through the
<a href=\"https://ibpsa.github.io/project1\">IBPSA Project 1</a>
of the International Building Performance Simulation Association (IBPSA).
From 2012 to 2017, the development was organized through the
<a href=\"http://www.iea-annex60.org\">Annex 60 project</a>
of the Energy in Buildings and Communities Programme of the International Energy Agency (IEA EBC).
</p>
 <p>
  The <a href=\"modelica://Buildings.Airflow.Multizone\">package for multizone airflow modeling</a>
  and the <a href=\"modelica://Buildings.Utilities.Comfort.Fanger\">model for thermal comfort</a>
  was contributed by the United Technologies Research Center, which also contributed to the
  validation of the <a href=\"modelica://Buildings.ThermalZones.Detailed.MixedAir\">room heat transfer model</a>.
</p>
<p>
We thank Dietmar Winkler from Telemark University College for the various feedback that
helped improve the organization and structure of the library.
</p>
<p>
The following people have directly contributed to the implementation of the Buildings library
(many others have contributed by other means than model implementation):
</p>
<ul>
<li>David Blum, Lawrence Berkeley National Laboratory, USA
</li>
<li>Marco Bonvini, Lawrence Berkeley National Laboratory, USA
</li>
<li>Felix B&uuml;nning, RWTH Aachen, Germany
</li>
<li>Massimo Cimmino, Polytechnique Montr&eacute;al, Canada
</li>
<li>Rainer Czetina, University of Applied Sciences Technikum Wien, Austria
</li>
<li>Yangyang Fu, University of Colorado at Boulder, Colorado, USA
</li>
<li>Sebastian Giglmayr, University of Applied Sciences Technikum Wien, Austria
</li>
<li>Milica Grahovac, Lawrence Berkeley National Laboratory, USA
</li>
<li>Peter Grant, Lawrence Berkeley National Laboratory, USA
</li>
<li>Brandon M. Hencey, Cornell University, USA
</li>
<li>Jianjun Hu, Lawrence Berkeley National Laboratory, USA
</li>
<li>Roman Ilk, University of Applied Sciences Technikum Wien, Austria
</li>
<li>Dan Li, University of Miami, Florida, USA
</li>
<li>Filip Jorissen, KU Leuven, Belgium
</li>
<li>Thierry S. Nouidui, Lawrence Berkeley National Laboratory, USA
</li>
<li>Markus Nurschinger, University of Applied Sciences Technikum Wien, Austria
</li>
<li>Xiufeng Pang, Lawrence Berkeley National Laboratory, USA
</li>
<li>Damien Picard, KU Leuven, Belgium
</li>
<li>Kaustubh Phalak, Lawrence Berkeley National Laboratory, USA
</li>
<li>Thomas Sevilla, University of Miami, Florida, USA
</li>
<li>Martin Sj&ouml;lund, Link&ouml;ping University, Sweden
</li>
<li>Matthis Thorade, Berlin University of the Arts, Germany
</li>
<li>Wei Tian, University of Miami, Florida, USA
</li>
<li>Armin Teskeredzic, Mechanical Engineering Faculty Sarajevo and GIZ, Bosnia and Herzegovina
</li>
<li>Rafael Velazquez, University of Seville, Spain
</li>
<li>Pierre Vigouroux, Institut National des Sciences Appliquees, France
</li>
<li>Sebastian Vock, University of Applied Sciences Technikum Wien, Austria
</li>
<li>Vladimir Vukovic, Austrian Institute of Technology, Austria
</li>
<li>Michael Wetter, Lawrence Berkeley National Laboratory, USA
</li>
<li>Rebecca Zarin Pass, Lawrence Berkeley National Laboratory, USA
</li>
<li>Wangda Zuo, University of Colorado at Boulder, Colorado, USA
</li>
</ul>
</html>"));
  end Acknowledgements;

  class License "License"
    extends Modelica.Icons.Information;
    annotation (preferredView="info",
    Documentation(info="<html>
<h4>License</h4>
<p>
Modelica Buildings Library. Copyright (c) 1998-2019
Modelica Association,
International Building Performance Simulation Association (IBPSA),
The Regents of the University of California, through Lawrence Berkeley National Laboratory
(subject to receipt of any required approvals from the U.S. Dept. of Energy) and
contributors.
All rights reserved.
</p>
<p>
NOTICE.  This Software was developed under funding from the U.S. Department of Energy and
the U.S. Government consequently retains certain rights.
As such, the U.S. Government has been granted for itself and others acting on its behalf
a paid-up, nonexclusive, irrevocable, worldwide license in the Software
to reproduce, distribute copies to the public, prepare derivative works, and
perform publicly and display publicly, and to permit other to do so.
</p>
<p>
Redistribution and use in source and binary forms, with or without modification,
are permitted provided that the following conditions are met:
</p>
<ol>
<li>
Redistributions of source code must retain the above copyright notice,
this list of conditions and the following disclaimer.
</li>
<li>
Redistributions in binary form must reproduce the above copyright notice,
this list of conditions and the following disclaimer
in the documentation and/or other materials provided with the distribution.
</li>
<li>
Neither the names of the Modelica Association,
International Building Performance Simulation Association (IBPSA),
the University of California,
Lawrence Berkeley National Laboratory,
U.S. Dept. of Energy,
nor the names of its contributors
may be used to endorse or promote products derived from this software
without specific prior written permission.
</li>
</ol>
<p>
THIS SOFTWARE IS PROVIDED BY THE COPYRIGHT HOLDERS AND CONTRIBUTORS \"AS IS\" AND
ANY EXPRESS OR IMPLIED WARRANTIES, INCLUDING, BUT NOT LIMITED TO,
THE IMPLIED WARRANTIES OF MERCHANTABILITY AND FITNESS FOR A PARTICULAR PURPOSE ARE DISCLAIMED.
IN NO EVENT SHALL THE COPYRIGHT HOLDER OR CONTRIBUTORS
BE LIABLE FOR ANY DIRECT, INDIRECT, INCIDENTAL, SPECIAL, EXEMPLARY, OR CONSEQUENTIAL DAMAGES
(INCLUDING, BUT NOT LIMITED TO, PROCUREMENT OF SUBSTITUTE GOODS OR SERVICES;
LOSS OF USE, DATA, OR PROFITS; OR BUSINESS INTERRUPTION)
HOWEVER CAUSED AND ON ANY THEORY OF LIABILITY, WHETHER IN CONTRACT,
STRICT LIABILITY, OR TORT (INCLUDING NEGLIGENCE OR OTHERWISE) ARISING
IN ANY WAY OUT OF THE USE OF THIS SOFTWARE, EVEN IF ADVISED OF THE POSSIBILITY OF SUCH DAMAGE.
</p>
<p>
You are under no obligation whatsoever to provide any bug fixes, patches,
or upgrades to the features, functionality or performance of the source code
(\"Enhancements\") to anyone; however, if you choose to make your Enhancements
available either publicly, or directly to Lawrence Berkeley National
Laboratory, without imposing a separate written license agreement for such
Enhancements, then you hereby grant the following license: a non-exclusive,
royalty-free perpetual license to install, use, modify, prepare derivative
works, incorporate into other computer software, distribute, and sublicense
such enhancements or derivative works thereof, in binary and source code form.
</p>
<p>
Note: The license is a revised 3 clause BSD license with an ADDED paragraph
at the end that makes it easy to accept improvements.
</p>
<h4>Third Party License</h4>
<p>
To parse weather file, the function <code>getTimeSpan.c</code> uses
third party code that uses the following license:
</p>
<p>
Copyright (c) 2011 The NetBSD Foundation, Inc.<br/>
All rights reserved.
</p>
<p>
This code is derived from software contributed to The NetBSD Foundation
by Christos Zoulas.
</p>
<p>
Redistribution and use in source and binary forms, with or without
modification, are permitted provided that the following conditions
are met:
</p>
<ol>
<li>
  Redistributions of source code must retain the above copyright
  notice, this list of conditions and the following disclaimer.
</li>
<li>
  Redistributions in binary form must reproduce the above copyright
  notice, this list of conditions and the following disclaimer in the
  documentation and/or other materials provided with the distribution.
</li>
</ol>
<p>
THIS SOFTWARE IS PROVIDED BY THE NETBSD FOUNDATION, INC. AND CONTRIBUTORS
''AS IS'' AND ANY EXPRESS OR IMPLIED WARRANTIES, INCLUDING, BUT NOT LIMITED
TO, THE IMPLIED WARRANTIES OF MERCHANTABILITY AND FITNESS FOR A PARTICULAR
PURPOSE ARE DISCLAIMED.  IN NO EVENT SHALL THE FOUNDATION OR CONTRIBUTORS
BE LIABLE FOR ANY DIRECT, INDIRECT, INCIDENTAL, SPECIAL, EXEMPLARY, OR
CONSEQUENTIAL DAMAGES (INCLUDING, BUT NOT LIMITED TO, PROCUREMENT OF
SUBSTITUTE GOODS OR SERVICES; LOSS OF USE, DATA, OR PROFITS; OR BUSINESS
INTERRUPTION) HOWEVER CAUSED AND ON ANY THEORY OF LIABILITY, WHETHER IN
CONTRACT, STRICT LIABILITY, OR TORT (INCLUDING NEGLIGENCE OR OTHERWISE)
ARISING IN ANY WAY OUT OF THE USE OF THIS SOFTWARE, EVEN IF ADVISED OF THE
POSSIBILITY OF SUCH DAMAGE.
</p>
</html>"));
  end License;

  annotation (preferredView="info",
  Documentation(info="<html>
<p>
The <code>Buildings</code> library is a free open-source library for modeling of building energy and control systems.
Many models are based on models from the package
<a href=\"modelica://Modelica.Fluid\">Modelica.Fluid</a> and use
the same ports to ensure compatibility with models from that library.
</p>
<p>
The web page for this library is
<a href=\"http://simulationresearch.lbl.gov/modelica\">http://simulationresearch.lbl.gov/modelica</a>.
We welcome contributions from different users to further advance this library,
whether it is through collaborative model development, through model use and testing
or through requirements definition or by providing feedback regarding the model applicability
to solve specific problems.
</p>
<p>
The library has the following <i>User's Guides</i>:
</p>
<ol>
<li>
General information about the use of the <code>Buildings</code> library
is available at
<a href=\"http://simulationresearch.lbl.gov/modelica/userGuide\">
http://simulationresearch.lbl.gov/modelica/userGuide</a>.
This web site covers general information that is not specific to the
use of individual packages or models.
Discussed topics include
how to get started, best practices, how to post-process results using Python,
work-around for problems and how to develop models.<br/>
</li>
<li>
Some of packages have their own
User's Guides that can be accessed by the links below.
These User's Guides are explaining items that are specific to the
particular package.<br/>
<table summary=\"summary\" border=\"1\" cellspacing=\"0\" cellpadding=\"2\">
<tr><td valign=\"top\"><a href=\"modelica://Buildings.Airflow.Multizone.UsersGuide\">Airflow.Multizone</a>
   </td>
   <td valign=\"top\">Package for multizone airflow and contaminant transport.</td>
</tr>
<tr><td valign=\"top\"><a href=\"modelica://Buildings.BoundaryConditions.UsersGuide\">BoundaryConditions</a>
   </td>
   <td valign=\"top\">Package for computing boundary conditions, such as solar irradiation.</td>
</tr>
<tr><td valign=\"top\"><a href=\"modelica://Buildings.Fluid.UsersGuide\">Fluid</a>
   </td>
   <td valign=\"top\">Package for one-dimensional fluid in piping networks with heat exchangers, valves, etc.</td>
</tr>
<tr><td valign=\"top\"><a href=\"modelica://Buildings.Fluid.Actuators.UsersGuide\">Fluid.Actuators</a>
   </td>
   <td valign=\"top\">Package with valves and air dampers.</td>
</tr>
<tr><td valign=\"top\"><a href=\"modelica://Buildings.Fluid.FMI.UsersGuide\">Fluid.FMI</a>
   </td>
   <td valign=\"top\">Package with blocks to export thermofluid flow models as Functional Mockup Units.</td>
</tr>
<tr><td valign=\"top\"><a href=\"modelica://Buildings.Fluid.HeatExchangers.ActiveBeams.UsersGuide\">Fluid.HeatExchangers.ActiveBeams</a>
   </td>
   <td valign=\"top\">Package with active beams.</td>
</tr>
<tr><td valign=\"top\"><a href=\"modelica://Buildings.Fluid.HeatExchangers.DXCoils.UsersGuide\">Fluid.HeatExchangers.DXCoils</a>
   </td>
   <td valign=\"top\">Package with direct evaporative cooling coils.</td>
</tr>
<tr><td valign=\"top\"><a href=\"modelica://Buildings.Fluid.HeatExchangers.RadiantSlabs.UsersGuide\">Fluid.HeatExchangers.RadiantSlabs</a>
   </td>
   <td valign=\"top\">Package with radiant slabs.</td>
</tr>
<tr><td valign=\"top\"><a href=\"modelica://Buildings.Fluid.Movers.UsersGuide\">Fluid.Movers</a>
   </td>
   <td valign=\"top\">Package with fans and pumps.</td>
</tr>
<tr><td valign=\"top\"><a href=\"modelica://Buildings.Fluid.Sensors.UsersGuide\">Fluid.Sensors</a>
   </td>
   <td valign=\"top\">Package with sensors.</td>
<tr><td valign=\"top\"><a href=\"modelica://Buildings.Fluid.Storage.UsersGuide\">Fluid.Storage</a>
   </td>
   <td valign=\"top\">Package with storage tanks and an expansion vessel.</td>
<tr><td valign=\"top\"><a href=\"modelica://Buildings.Fluid.SolarCollectors.UsersGuide\">Fluid.SolarCollectors</a>
   </td>
   <td valign=\"top\">Package with solar collectors.</td>
</tr>
<tr><td valign=\"top\"><a href=\"modelica://Buildings.Fluid.Interfaces.UsersGuide\">Fluid.Interfaces</a>
   </td>
   <td valign=\"top\">Base models that can be used by developers to implement new models.</td>
</tr>
<tr><td valign=\"top\"><a href=\"modelica://Buildings.HeatTransfer.UsersGuide\">HeatTransfer</a>
   </td>
   <td valign=\"top\">Package for heat transfer in building constructions.</td>
</tr>
<tr><td valign=\"top\"><a href=\"modelica://Buildings.ThermalZones.Detailed.UsersGuide.MixedAir\">Rooms.MixedAir</a>
   </td>
   <td valign=\"top\">Package for heat transfer in rooms and through the building envelope with the
                      room air being modeled using the mixed air assumption.</td>
</tr>
<tr><td valign=\"top\"><a href=\"modelica://Buildings.ThermalZones.Detailed.UsersGuide.MixedAir\">Rooms.CFD</a>
   </td>
   <td valign=\"top\">Package for heat transfer in rooms and through the building envelope with the
                      room air being modeled using computational fluid dynamics.</td>
</tr>

<tr><td valign=\"top\"><a href=\"modelica://Buildings.ThermalZones.Detailed.Examples.FFD.UsersGuide\">Rooms.Examples.FFD</a>
   </td>
   <td valign=\"top\">Package with examples that use the Fast Fluid Dynamics program for
                      the computational fluid dynamics.</td>
</tr>

<tr><td valign=\"top\"><a href=\"modelica://Buildings.Utilities.IO.Python27.UsersGuide\">Utilities.IO.Python27</a>
   </td>
   <td valign=\"top\">Package to call Python functions from Modelica.</td>
</tr>

<tr><td valign=\"top\"><a href=\"modelica://Buildings.Utilities.Plotters.UsersGuide\">Utilities.Plotters</a>
   </td>
   <td valign=\"top\">Package that allow writing time series and scatter plots to an html output file.</td>
</tr>

</table><br/>
</li>
<li>
There is also a tutorial available at
<a href=\"modelica://Buildings.Examples.Tutorial\">
Buildings.Examples.Tutorial</a>.
The tutorial contains step by step instructions for how to build system models.
</li>
</ol>
</html>"));
end UsersGuide;


annotation (
preferredView="info",
version="7.0.0",
versionDate="2019-07-15",
dateModified="2019-07-15",
uses(Modelica(version="3.2.3")),
conversion(
  from(version={"6.0.0"},
      script="modelica://Buildings/Resources/Scripts/Dymola/ConvertBuildings_from_6_to_7.0.0.mos")),
preferredView="info",
Documentation(info="<html>
<p>
The <code>Buildings</code> library is a free library
for modeling building energy and control systems.
Many models are based on models from the package
<code>Modelica.Fluid</code> and use
the same ports to ensure compatibility with the Modelica Standard
Library.
</p>
<p>
The figure below shows a section of the schematic view of the model
<a href=\"modelica://Buildings.Examples.HydronicHeating\">
Buildings.Examples.HydronicHeating</a>.
In the lower part of the figure, there is a dynamic model of a boiler, a pump and a stratified energy storage tank. Based on the temperatures of the storage tank, a finite state machine switches the boiler and its pump on and off.
The heat distribution is done using a hydronic heating system with a three way valve and a pump with variable revolutions. The upper right hand corner shows a room model that is connected to a radiator whose flow is controlled by a thermostatic valve.
</p>
<p align=\"center\">
<img alt=\"image\" src=\"modelica://Buildings/Resources/Images/UsersGuide/HydronicHeating.png\" border=\"1\"/>
</p>
<p>
The web page for this library is
<a href=\"http://simulationresearch.lbl.gov/modelica\">http://simulationresearch.lbl.gov/modelica</a>,
and the development page is
<a href=\"https://github.com/lbl-srg/modelica-buildings\">https://github.com/lbl-srg/modelica-buildings</a>.
Contributions to further advance the library are welcomed.
Contributions may not only be in the form of model development, but also
through model use, model testing,
requirements definition or providing feedback regarding the model applicability
to solve specific problems.
</p>
</html>"));
end Buildings;<|MERGE_RESOLUTION|>--- conflicted
+++ resolved
@@ -132,8 +132,6 @@
     <div class=\"release-summary\">
     <p>
     Version 7.0.0 is a minor release that contains the changes described below.
-<<<<<<< HEAD
-=======
     </p>
     </div>
     <!-- New libraries -->
@@ -359,7 +357,6 @@
     </table>
     <p>
     Note:
->>>>>>> 615a9446
     </p>
     <ul>
     <li>
@@ -411,226 +408,6 @@
     The following <b style=\"color:blue\">new libraries</b> have been added:
     </p>
     <table class=\"releaseTable\" summary=\"summary\" border=\"1\" cellspacing=0 cellpadding=2>
-<<<<<<< HEAD
-    <tr><td valign=\"top\">Buildings.Utilities.IO.SignalExchange
-        </td>
-        <td valign=\"top\">Package with blocks that can be used
-                          to identify and activate control signal overwrites, and
-                          to identify and read sensor signals. This package is used
-                          by the Building Optimization Performance Test software
-                          <a href=\"https://github.com/ibpsa/project1-boptest\">BOPTEST</a>.
-        </td>
-        </tr>
-    </table>
-    <!-- New components for existing libraries -->
-    <p>
-    The following <b style=\"color:blue\">new components</b> have been added
-    to <b style=\"color:blue\">existing</b> libraries:
-    </p>
-    <table class=\"releaseTable\" summary=\"summary\" border=\"1\" cellspacing=0 cellpadding=2 style=\"border-collapse:collapse;\">
-    <tr><td colspan=\"2\"><b>Buildings.Fluid</b>
-        </td>
-    </tr>
-    <tr><td valign=\"top\">Buildings.Fluid.HeatPumps.EquationFitReversible
-        </td>
-        <td valign=\"top\">Heat pump model that can be reversed between heating and cooling mode,
-                           that takes as a set point the leaving fluid temperature, and that computes
-                           its performance based on an equation fit.
-        </td>
-        </tr>
-    </table>
-    <!-- Backward compatible changes -->
-    <p>
-    The following <b style=\"color:blue\">existing components</b>
-    have been <b style=\"color:blue\">improved</b> in a
-    <b style=\"color:blue\">backward compatible</b> way:
-    </p>
-    <table class=\"releaseTable\" summary=\"summary\" border=\"1\" cellspacing=0 cellpadding=2 style=\"border-collapse:collapse;\">
-    <tr><td colspan=\"2\"><b>Buildings.Controls.OBC.ASHRAE.G36_PR1 </b>
-        </td>
-    </tr>
-    <tr><td valign=\"top\">Buildings.Controls.OBC.ASHRAE.G36_PR1.Generic.SetPoints.TrimAndRespond
-        </td>
-        <td valign=\"top\">Added assertions and corrected implementation when respond amount is negative.<br/>
-                           This is for <a href=\"https://github.com/lbl-srg/modelica-buildings/issues/1530\">#1503</a>.
-        </td>
-    </tr>
-    <tr><td colspan=\"2\"><b>xxx</b>
-        </td>
-    </tr>
-    <tr><td valign=\"top\">xxx
-        </td>
-        <td valign=\"top\">xxx.
-        </td>
-    </tr>
-    </table>
-    <!-- Non-backward compatible changes to existing components -->
-    <p>
-    The following <b style=\"color:blue\">existing components</b>
-    have been <b style=\"color:blue\">improved</b> in a
-    <b style=\"color:blue\">non-backward compatible</b> way:
-    </p>
-    <table class=\"releaseTable\" summary=\"summary\" border=\"1\" cellspacing=0 cellpadding=2 style=\"border-collapse:collapse;\">
-     <tr><td colspan=\"2\"><b>Buildings.Controls.OBC.ASHRAE.G36_PR1</b>
-        </td>
-    </tr>
-    <tr><td valign=\"top\">Buildings.Controls.OBC.ASHRAE.G36_PR1.AHUs.SingleZone.VAV.Controller
-        </td>
-        <td valign=\"top\">Added cooling coil control and the controller validation model.<br/>
-                           This is for <a href=\"https://github.com/lbl-srg/modelica-buildings/issues/1265\">issue #1265</a>
-        </td>
-    </tr>
-    <tr><td valign=\"top\">Buildings.Controls.OBC.ASHRAE.G36_PR1.AHUs.SingleZone.VAV.Economizers.Subsequences.Enable
-        </td>
-        <td valign=\"top\">Added the option to allow fixed plus differential dry bulb temperature cutoff.
-        </td>
-    </tr>
-    <tr><td valign=\"top\">Buildings.Controls.OBC.ASHRAE.G36_PR1.AHUs.SingleZone.VAV.Economizers.Subsequences.Modulation
-        </td>
-        <td valign=\"top\">Added heating coil control sequences.
-        </td>
-    </tr>
-    <tr><td valign=\"top\">Buildings.Controls.OBC.ASHRAE.G36_PR1.AHUs.SingleZone.VAV.SetPoints.Supply
-        </td>
-        <td valign=\"top\">Added a switch for fan control.
-        </td>
-    </tr>
-    <tr><td valign=\"top\">Buildings.Controls.OBC.ASHRAE.G36_PR1.AHUs.SingleZone.VAV.ZoneState
-        </td>
-        <td valign=\"top\">Improved the implementation to avoid issues when heating and cooling controls occur at the same time.
-     <tr><td colspan=\"2\"><b>Buildings.ThermalZones.ReducedOrder</b>
-        </td>
-    </tr>
-    <tr><td valign=\"top\">
-                           Buildings.ThermalZones.ReducedOrder.RC.OneElement<br/>
-                           Buildings.ThermalZones.ReducedOrder.RC.OneElement<br/>
-                           Buildings.ThermalZones.ReducedOrder.RC.OneElement<br/>
-                           Buildings.ThermalZones.ReducedOrder.RC.OneElement<br/>
-                           Buildings.ThermalZones.ReducedOrder.RC.ThreeElements<br/>
-                           Buildings.ThermalZones.ReducedOrder.RC.ThreeElements<br/>
-                           Buildings.ThermalZones.ReducedOrder.RC.TwoElements<br/>
-                           Buildings.ThermalZones.ReducedOrder.RC.TwoElements<br/>
-                           Buildings.ThermalZones.ReducedOrder.RC.FourElements<br/>
-                           Buildings.ThermalZones.ReducedOrder.RC.FourElements<br/>
-                           Buildings.ThermalZones.ReducedOrder.RC.OneElement<br/>
-                           Buildings.ThermalZones.ReducedOrder.EquivalentAirTemperature.BaseClasses.PartialVDI6007<br/>
-                           Buildings.ThermalZones.ReducedOrder.EquivalentAirTemperature.BaseClasses.PartialVDI6007<br/>
-                           Buildings.ThermalZones.ReducedOrder.EquivalentAirTemperature.VDI6007WithWindow
-
-        </td>
-        <td valign=\"top\">Renamed convection coefficient from <code>alpha*</code> to <code>hCon*</code>.<br/>
-                           For Dymola, a conversion script makes this change.<br/>
-                           This is for <a href=\"https://github.com/ibpsa/modelica-ibpsa/issues/1168\">IBPSA, #1168</a>.
-        </td>
-    </tr>
-    </table>
-    <!-- Errors that have been fixed -->
-    <p>
-    The following <b style=\"color:red\">critical errors</b> have been fixed (i.e., errors
-    that can lead to wrong simulation results):
-    </p>
-    <table class=\"releaseTable\" summary=\"summary\" border=\"1\" cellspacing=0 cellpadding=2 style=\"border-collapse:collapse;\">
-    <tr><td colspan=\"2\"><b>Buildings.Electrical</b>
-        </td>
-    </tr>
-    <tr><td valign=\"top\">Buildings.Electrical.AC.OnePhase.Sources.PVSimple<br/>
-                           Buildings.Electrical.AC.OnePhase.Sources.PVSimpleOriented<br/>
-                           Buildings.Electrical.AC.ThreePhasesBalanced.Sources.PVSimple<br/>
-                           Buildings.Electrical.AC.ThreePhasesBalanced.Sources.PVSimpleOriented<br/>
-                           Buildings.Electrical.AC.ThreePhasesUnbalanced.Sources.PVsimple<br/>
-                           Buildings.Electrical.AC.ThreePhasesUnbalanced.Sources.PVsimpleOriented<br/>
-                           Buildings.Electrical.AC.ThreePhasesUnbalanced.Sources.PVsimpleOriented_N<br/>
-                           Buildings.Electrical.AC.ThreePhasesUnbalanced.Sources.PVsimple_N<br/>
-                           Buildings.Electrical.Interfaces.PartialPV
-        </td>
-        <td valign=\"top\">Corrected model so that reported power <code>P</code> also includes the DCAC conversion.
-                           Note that the power added to the elecrical system was correct, but the power reported in
-                           the output connector <code>P</code> did not include this conversion factor.<br/>
-                           This is for <a href=\"https://github.com/lbl-srg/modelica-buildings/issues/1577\">1577</a>.
-        </td>
-    </tr>
-    </table>
-    <!-- Uncritical errors -->
-    <p>
-    The following <b style=\"color:red\">uncritical errors</b> have been fixed (i.e., errors
-    that do <b style=\"color:red\">not</b> lead to wrong simulation results, e.g.,
-    units are wrong or errors in documentation):
-    </p>
-    <table class=\"releaseTable\" summary=\"summary\" border=\"1\" cellspacing=0 cellpadding=2 style=\"border-collapse:collapse;\">
-    <tr><td colspan=\"2\"><b>Buildings.Fluid.Sources</b>
-        </td>
-    </tr>
-    <tr><td valign=\"top\">Buildings.Fluid.Sources.Boundary_pT<br/>
-                           Buildings.Fluid.Sources.Boundary_ph<br/>
-                           Buildings.Fluid.Sources.MassFlowSource_T<br/>
-                           Buildings.Fluid.Sources.MassFlowSource_h
-        </td>
-        <td valign=\"top\">Refactored handling of mass fractions which was needed to handle media such as
-                           <a href=\"modelica://Modelica.Media.IdealGases.MixtureGases.FlueGasSixComponents\">
-                           Modelica.Media.IdealGases.MixtureGases.FlueGasSixComponents</a> and
-                           <a href=\"modelica://Modelica.Media.IdealGases.MixtureGases.SimpleNaturalGas\">
-                           Modelica.Media.IdealGases.MixtureGases.SimpleNaturalGas</a>.<br/>
-                           Prior to this change, use of these media led to a translation error.<br/>
-                           This is for
-                           <a href=\"https://github.com/ibpsa/modelica-ibpsa/issues/1205\">Buildings, #1205</a>.
-        </td>
-    </tr>
-    </table>
-    <p>
-    Note:
-    </p>
-    <ul>
-    <li>
-    xxx
-    </li>
-    </ul>
-    </html>"));
-    end Version_7_0_0;
-
-    class Version_6_0_0 "Version 6.0.0"
-      extends Modelica.Icons.ReleaseNotes;
-        annotation (Documentation(info="<html>
-    <div class=\"release-summary\">
-   <p>
-   Version 6.0.0 is a major new release that
-   contains various new packages, new models and improvements to existing models.
-   The library has been tested with Dymola 2019FD01 and with JModelica (revision 12903).
-   </p>
-   <p>
-     The following major changes have been done:
-   <ul>
-   <li>
-     Various new packages have been added, such as:
-     <ul>
-       <li>
-         A package for simulating occupancy and occupancy that resulted from IEA EBC Annex 66.
-       </li>
-       <li>
-         A package with models for geothermal borefields.
-       </li>
-       <li>
-         A package with blocks for control of shades and of outdoor lights.
-       </li>
-       <li>
-         A package with blocks that allow generating time series and scatter plots,
-         and writing these plots to one or several html files.
-       </li>
-       <li>
-         A package with blocks for unit conversion.
-       </li>
-     </ul>
-   <li>
-     Various new control blocks have been added to <code>Buildings.Controls.OBC.CDL</code>.
-   </li>
-   </ul>
-    </div>
-    <!-- New libraries -->
-    <p>
-    The following <b style=\"color:blue\">new libraries</b> have been added:
-    </p>
-    <table class=\"releaseTable\" summary=\"summary\" border=\"1\" cellspacing=0 cellpadding=2>
-=======
->>>>>>> 615a9446
     <tr><td valign=\"top\">Buildings.Controls.OBC.OutdoorLights
         </td>
         <td valign=\"top\">Package with outdoor lighting controllers.
@@ -822,7 +599,6 @@
         </td>
     </tr>
     <tr><td colspan=\"2\"><b>Buildings.Media</b>
-<<<<<<< HEAD
         </td>
     </tr>
     <tr><td valign=\"top\">Buildings.Media.Air<br/>
@@ -834,19 +610,6 @@
                            This is for <a href=\"https://github.com/ibpsa/modelica-ibpsa/issues/1045\">IBPSA, issue 1045</a>.
         </td>
     </tr>
-=======
-        </td>
-    </tr>
-    <tr><td valign=\"top\">Buildings.Media.Air<br/>
-                           Buildings.Media.Water<br/>
-                           Buildings.Media.Antifreeze.PropyleneGlycolWater<br/>
-                           Buildings.Media.Specialized.Air.PerfectGas<br/>
-        </td>
-        <td valign=\"top\">Improved error message when temperature or mass fraction is outside the allowed range.<br/>
-                           This is for <a href=\"https://github.com/ibpsa/modelica-ibpsa/issues/1045\">IBPSA, issue 1045</a>.
-        </td>
-    </tr>
->>>>>>> 615a9446
     <tr><td colspan=\"2\"><b>Buildings.Utilities.IO.Python27</b>
         </td>
     </tr>
