--- conflicted
+++ resolved
@@ -242,11 +242,18 @@
                        <a href=\"https://github.com/lbl-srg/modelica-buildings/issues/1893\">issue 1893</a>.
     </td>
 </tr>
-<tr><td valign=\"top\">xxx
-    </td>
-    <td valign=\"top\">xxx.
-    </td>
-    </tr>
+<tr><td valign=\"top\">Buildings.Controls.OBC.CDL.Continuous.PID
+    </td>
+    <td valign=\"top\">New implementation of the PID controller.<br/>
+                       This is for <a href=\"https://github.com/lbl-srg/modelica-buildings/issues/2056\">issue 2056</a>.</td>
+</tr>
+<tr><td valign=\"top\">Buildings.Controls.OBC.CDL.Continuous.PIDWithReset
+    </td>
+    <td valign=\"top\">New implementation of the PID controller with output reset based on a boolean trigger.
+                       This implementation allows to reset the output of the controller
+                       to a parameter value. (Resetting it to an input was never used and is now removed for simplicity.)<br/>
+                       This is for <a href=\"https://github.com/lbl-srg/modelica-buildings/issues/2056\">issue 2056</a>.</td>
+</tr>                       
 </table>
 <!-- Backward compatible changes -->
 <p>
@@ -284,6 +291,16 @@
                        and changed print statement to an assertion with assertion level set to warning.<br/>
                        This is for
                        <a href=\"https://github.com/lbl-srg/modelica-buildings/issues/2009\">issue 2009</a>.
+    </td>
+</tr>
+<tr><td colspan=\"2\"><b>Buildings.Examples</b>
+    </td>
+</tr>
+<tr><td valign=\"top\">Buildings.Examples.VAVReheat.Guideline36
+    </td>
+    <td valign=\"top\">Upgraded sequence of specifying operating mode according to G36 official release.<br/>
+                       This is for
+                       <a href=\"https://github.com/lbl-srg/modelica-buildings/issues/1893\">issue 1893</a>.
     </td>
 </tr>
 <tr><td colspan=\"2\"><b>xxx</b>
@@ -316,7 +333,7 @@
 <tr><td colspan=\"2\"><b>Buildings.Controls.Continuous</b>
     </td>
 </tr>
-<tr><td valign=\"top\">Buildings.Controls.Continuous.PID<br/>
+<tr><td valign=\"top\">Buildings.Controls.Continuous.LimPID<br/>
                        Buildings.Controls.Continuous.PIDHysteresis<br/>
                        Buildings.Controls.Continuous.PIDHysteresisTimer
     </td>
@@ -334,11 +351,7 @@
 <tr><td colspan=\"2\"><b>Buildings.Controls.OBC.CDL.Continuous</b>
     </td>
 </tr>
-<<<<<<< HEAD
-<tr><td valign=\"top\">Buildings.Controls.OBC.CDL.Continuous.PID
-=======
 <tr><td valign=\"top\">Buildings.Controls.OBC.CDL.Continuous.LimPID
->>>>>>> ce6344ec
     </td>
     <td valign=\"top\">Corrected wrong convention of reverse and direct action.
                        The previous parameter <code>reverseAction</code> with a default of <code>false</code>
@@ -401,7 +414,7 @@
                        <a href=\"https://github.com/lbl-srg/modelica-buildings/issues/1893\">issue 1893</a>.
     </td>
 </tr>
-<tr><td valign=\"top\">Buildings.Controls.OBC.CDL.Continuous.PID
+<tr><td valign=\"top\">Buildings.Controls.OBC.CDL.Continuous.LimPID
     </td>
     <td valign=\"top\">Moved model to <code>Building.Obsolete.Controls.OBC.CDL.Continuous</code>.<br/>
                        Instead of this model, use the new model <code>Buildings.Controls.Continuous.PID</code> or
@@ -630,7 +643,7 @@
     <tr><td colspan=\"2\"><b>Buildings.Controls.Continuous</b>
         </td>
     </tr>
-    <tr><td valign=\"top\">Buildings.Controls.Continuous.PID
+    <tr><td valign=\"top\">Buildings.Controls.Continuous.LimPID
         </td>
         <td valign=\"top\">Removed homotopy that may be used during initialization to ensure that outputs are bounded.<br/>
                          This is for <a href=\"https://github.com/ibpsa/modelica-ibpsa/issues/1221\">IBPSA, #1221</a>.
@@ -654,7 +667,7 @@
         </td>
     </tr>
 
-    <tr><td valign=\"top\">Buildings.Controls.OBC.CDL.Continuous.PID
+    <tr><td valign=\"top\">Buildings.Controls.OBC.CDL.Continuous.LimPID
         </td>
         <td valign=\"top\">Removed homotopy that may be used during initialization to ensure that outputs are bounded.<br/>
                            This is for <a href=\"https://github.com/ibpsa/modelica-ibpsa/issues/1221\">IBPSA, #1221</a>.
@@ -917,7 +930,7 @@
     <tr><td colspan=\"2\"><b>Buildings.Controls.OBC.CDL</b>
         </td>
     </tr>
-    <tr><td valign=\"top\">Buildings.Controls.OBC.CDL.Continuous.PID
+    <tr><td valign=\"top\">Buildings.Controls.OBC.CDL.Continuous.LimPID
         </td>
         <td valign=\"top\">Refactored model so that it is itself a CDL conformant composite block.
                            This refactoring removes the no longer use parameters <code>xd_start</code> that was
@@ -933,7 +946,7 @@
                            For Dymola, a conversion script makes this change.
         </td>
     </tr>
-    <tr><td valign=\"top\">Buildings.Controls.OBC.CDL.Continuous.PID
+    <tr><td valign=\"top\">Buildings.Controls.OBC.CDL.Continuous.LimPID
         </td>
         <td valign=\"top\">Changed the default values for the output limiter from <code>yMin=-yMax</code> to <code>yMin=0</code>
                            and from <code>yMax</code> being unspecified to <code>yMax=1</code>.<br/>
@@ -1191,7 +1204,7 @@
     <tr><td colspan=\"2\"><b>Buildings.Controls.OBC.CDL</b>
         </td>
     </tr>
-    <tr><td valign=\"top\">Buildings.Controls.OBC.CDL.Continuous.PID
+    <tr><td valign=\"top\">Buildings.Controls.OBC.CDL.Continuous.LimPID
         </td>
         <td valign=\"top\">Removed wrong unit declaration for gain <code>k</code>.<br/>
                            This is for
@@ -2651,7 +2664,7 @@
    <tr><td colspan=\"2\"><b>Buildings.Controls</b>
        </td>
    </tr>
-   <tr><td valign=\"top\">Buildings.Controls.Continuous.PID<br/>
+   <tr><td valign=\"top\">Buildings.Controls.Continuous.LimPID<br/>
                           Buildings.Controls.Continuous.PIDHysteresis<br/>
                           Buildings.Controls.Continuous.PIDHysteresisTimer<br/>
           </td>
@@ -2812,7 +2825,7 @@
                           are affected by this change.
        </td>
    </tr>
-   <tr><td valign=\"top\">Buildings.Controls.Continuous.PID<br/>
+   <tr><td valign=\"top\">Buildings.Controls.Continuous.LimPID<br/>
                           Buildings.Controls.Continuous.PIDHysteresis<br/>
                           Buildings.Controls.Continuous.PIDHysteresisTimer<br/>
           </td>
@@ -7774,10 +7787,10 @@
 of equations.
 </li>
 <li>
-Added model <a href=\"modelica://Buildings.Controls.Continuous.PID\">
-Buildings.Controls.Continuous.PID</a>, which is identical to
-<a href=\"modelica://Modelica.Blocks.Continuous.PID\">
-Modelica.Blocks.Continuous.PID</a>, except that it
+Added model <a href=\"modelica://Buildings.Controls.Continuous.LimPID\">
+Buildings.Controls.Continuous.LimPID</a>, which is identical to
+<a href=\"modelica://Modelica.Blocks.Continuous.LimPID\">
+Modelica.Blocks.Continuous.LimPID</a>, except that it
 allows reverse control action. This simplifies use of the controller
 for cooling applications.
 </li>
