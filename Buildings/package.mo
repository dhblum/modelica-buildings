within ;
package Buildings "Library with models for building energy and control systems"
  extends Modelica.Icons.Package;


package UsersGuide "User's Guide"
  extends Modelica.Icons.Information;
  class Conventions "Conventions"
    extends Modelica.Icons.Information;
    annotation (preferredView="info",
    Documentation(info="<html>
<p>
This library follows the conventions of the
<a href=\"modelica://Modelica.UsersGuide.Conventions\">
Modelica Standard Library</a>, which are as follows:
</p>

<p>
Note, in the html documentation of any Modelica library,
the headings \"h1, h2, h3\" should not be used,
because they are utilized from the automatically generated
documentation and headings.
Additional headings in the html documentation should start with \"h4\".
</p>

<p>
In the Modelica package the following conventions are used:
</p>

<ol>
<li> Class and instance names are written in upper and lower case
  letters, e.g., \"ElectricCurrent\". An underscore is only used
  at the end of a name to characterize a lower or upper index,
  e.g., \"pin_a\".</li>

<li> <b>Class names</b> start always with an upper case letter.</li>

<li> <b>Instance names</b>, i.e., names of component instances and
  of variables (with the exception of constants),
  start usually with a lower case letter with only
  a few exceptions if this is common sense
  (such as \"T\" for a temperature variable).</li>

<li> <b>Constant names</b>, i.e., names of variables declared with the
  \"constant\" prefix, follow the usual naming conventions
  (= upper and lower case letters) and start usually with an
  upper case letter, e.g. UniformGravity, SteadyState.</li>
<li> The two connectors of a domain that have identical declarations
  and different icons are usually distinguished by \"_a\", \"_b\"
  or \"_p\", \"_n\", e.g., Flange_a/Flange_b, HeatPort_a, HeatPort_b.</li>

<li> The <b>instance name</b> of a component is always displayed in its icon
  (= text string \"%name\") in <b>blue color</b>. A connector class has the instance
  name definition in the diagram layer and not in the icon layer.
  <b>Parameter</b> values, e.g., resistance, mass, gear ratio, are displayed
  in the icon in <b>black color</b> in a smaller font size as the instance name.
 </li>

<li> A main package has usually the following subpackages:
  <ul>
  <li><b>UsersGuide</b> containing an overall description of the library
   and how to use it.</li>
  <li><b>Examples</b> containing models demonstrating the
   usage of the library.</li>
  <li><b>Interfaces</b> containing connectors and partial
   models.</li>
  <li><b>Types</b> containing type, enumeration and choice
   definitions.</li>
  </ul>
  </li>
</ol>

<p>
The <code>Buildings</code> library uses the following conventions
in addition to the ones of the Modelica Standard Library:
</p>

<ol>
<li>
The nomenclature used in the package
<a href=\"modelica://Buildings.Utilities.Psychrometrics\">
Buildings.Utilities.Psychrometrics</a>
 is as follows,
<ul>
<li>
Uppercase <code>X</code> denotes mass fraction per total mass.
</li>
<li>
Lowercase <code>x</code> denotes mass fraction per mass of dry air.
</li>
<li>
The notation <code>z_xy</code> denotes that the function or block has output
<code>z</code> and inputs <code>x</code> and <code>y</code>.
</li>
<li>
The symbol <code>pW</code> denotes water vapor pressure, <code>TDewPoi</code>
denotes dew point temperature, <code>TWetBul</code> denotes wet bulb temperature,
and <code>TDryBul</code> (or simply <code>T</code>) denotes dry bulb temperature.
</li>
</ul>
<li>
Names of models, blocks and packages should start with an upper-case letter and be a
noun or a noun with a combination of adjectives and nouns.
Use camel-case notation to combine multiple words, such as <code>HeatTransfer</code>.
</li>
<li>
Parameter and variables names are usually a character, such as <code>T</code>
for temperature and <code>p</code> for pressure, or a combination of the first three
characters of a word, such as <code>higPreSetPoi</code> for high pressure set point.
</li>
<li>
Comments should be added to each class (package, model, function etc.).
The first character should be upper case.
For one-line comments of parameters, variables and classes, no period should be used at the end of the comment.
</li>
<li>
Where applicable, all variable must have units, also if the variable is protected.
</li>
<li>
To indicate that a class (i.e., a package, model, block etc.) has not been extensively tested or validated,
its class name ends with the string <code>Beta</code>.
</li>
</ol>
</html>"));
  end Conventions;

  package ReleaseNotes "Release notes"
    extends Modelica.Icons.ReleaseNotes;

    class Version_1_7_build1 "Version 1.7 build 1"
      extends Modelica.Icons.ReleaseNotes;
        annotation (Documentation(info="<html>
<p>
Version 1.7 build 1 is ... xxx
</p>
<!-- New libraries -->
<p>
The following <b style=\"color:blue\">new libraries</b> have been added:
</p>
<table class=\"releaseTable\" summary=\"summary\" border=\"1\" cellspacing=0 cellpadding=2>
<tr><td valign=\"top\">Buildings.Controls.DemandResponse
    </td>
    <td valign=\"top\">Library with a model for demand response prediction.
    </td>
    </tr>
<tr><td valign=\"top\">Buildings.Controls.Predictors
    </td>
    <td valign=\"top\">Library with a data-driven model that predicts the electrical load
                     of a building. The prediction can be done
                     either using an average baseline or
                     a linear regression with respect to outside temperature.
                     For both, optionally a day-of adjustment can be made.
    </td>
    </tr>
</table>
<!-- New components for existing libraries -->
<p>
The following <b style=\"color:blue\">new components</b> have been added
to <b style=\"color:blue\">existing</b> libraries:
</p>
<table class=\"releaseTable\" summary=\"summary\" border=\"1\" cellspacing=0 cellpadding=2 style=\"border-collapse:collapse;\">
<tr><td colspan=\"2\"><b>Buildings.Fluid</b>
    </td>
</tr>
<tr><td valign=\"top\">Buildings.Fluid.HeatExchangers.HeaterCooler_T
    </td>
    <td valign=\"top\">Model of a heater or cooler that takes as an input
                       the set point for the temperature of the fluid that leaves
                       the component. The set point is tracked exactly
                       if the component has sufficient capacity.
                       Optionally, the component can be configured to compute
                       a dynamic rather than a steady-state response.
    </td>
    </tr>

<tr><td colspan=\"2\"><b>Buildings.Utilities</b>
    </td>
</tr>
<tr><td valign=\"top\">Buildings.Utilities.Psychrometrics.Phi_pTX<br/>
                       Buildings.Utilities.Psychrometrics.Functions.phi_pTX
    </td>
    <td valign=\"top\">Block and function that computes the relative humidity
                       for given pressure, temperature and water vapor mass fraction.
    </td>
    </tr>

</table>
<!-- Backward compatible changes -->
<p>
The following <b style=\"color:blue\">existing components</b>
have been <b style=\"color:blue\">improved</b> in a
<b style=\"color:blue\">backward compatible</b> way:
</p>
<table class=\"releaseTable\" summary=\"summary\" border=\"1\" cellspacing=0 cellpadding=2 style=\"border-collapse:collapse;\">
<tr><td colspan=\"2\"><b>Buildings.BoundaryConditions</b>
    </td>
</tr>
<tr><td valign=\"top\">Buildings.BoundaryConditions.WeatherData.ReaderTMY3
    </td>
    <td valign=\"top\">Removed redundant connection
                       <code>connect(conHorRad.HOut, cheHorRad.HIn);</code>.
    </td>
</tr>
<tr><td colspan=\"2\"><b>Buildings.Fluid</b>
    </td>
</tr>

<tr><td valign=\"top\">Buildings.Fluid.HeatExchangers.DryCoilCounterFlow
    </td>
    <td valign=\"top\">Changed assignment of <code>T_m</code> to avoid using the conditionally
                       enabled model <code>ele[:].mas.T</code>, which is only
                       valid in a connect statement.
                       Moved assignments of
                       <code>Q1_flow</code>, <code>Q2_flow</code>, <code>T1</code>,
                       <code>T2</code> and <code>T_m</code> outside of equation section
                       to avoid mixing graphical and textual modeling within the same model.
    </td>
    </tr>

<tr><td valign=\"top\">Buildings.Fluid.HeatExchangers.DryCoilDiscretized
    </td>
    <td valign=\"top\">Removed parameter <code>m1_flow_nominal</code>, as this parameter is already
                    declared in its base class
                    <a href=\"modelica://Buildings.Fluid.Interfaces.PartialFourPortInterface\">
                    Buildings.Fluid.Interfaces.PartialFourPortInterface</a>.
                    This change avoids an error in OpenModelica as the two declarations
                    had a different value for the <code>min</code> attribute, which is not valid
                    in Modelica.
    </td>
    </tr>
    <tr>
    <td valign=\"top\">Buildings.Fluid.HeatExchangers.BaseClasses.CoilRegister<br/>
                       Buildings.Fluid.HeatExchangers.BaseClasses.DuctManifoldDistributor
    </td>
    <td valign=\"top\">Reformulated the multiple iterators in the <code>sum</code> function
                       as this language construct is not supported in OpenModelica.
    </td>
    </tr>

    <tr>
    <td valign=\"top\">Buildings.Fluid.HeatExchangers.RadiantSlabs.SingleCircuitSlab
    </td>
    <td valign=\"top\">Set start value for <code>hPip(fluid(T))</code> to avoid
                       a warning about conflicting start values.
    </td>
    </tr>

<tr><td valign=\"top\">Buildings.Fluid.Movers.SpeedControlled_y<br/>
                       Buildings.Fluid.Movers.SpeedControlled_Nrpm<br/>
                       Buildings.Fluid.Movers.FlowControlled_dp<br/>
                       Buildings.Fluid.Movers.FlowControlled_m_flow

    </td>
    <td valign=\"top\">For the parameter setting <code>use_powerCharacteristic=true</code>,
                     changed the computation of the power consumption at
                     reduced speed to properly account for the
                     affinity laws. This is in response to
                     <a href=\"https://github.com/lbl-srg/modelica-buildings/pull/202\">#202</a>.
    </td>
</tr>

    <tr>
    <td valign=\"top\">Buildings.Fluid.SolarCollectors.ASHRAE93<br/>
                       Buildings.Fluid.SolarCollectors.EN12975
    </td>
    <td valign=\"top\">Reformulated the model to avoid an translation error
                       if glycol is used.
    </td>
    </tr>

    <tr>
    <td valign=\"top\">Buildings.Fluid.Storage.StratifiedEnhancedInternalHex
    </td>
    <td valign=\"top\">Replaced the <code>abs()</code> function in the assignment of the parameter
                       <code>nSegHexTan</code> as the return value of <code>abs()</code>
                       is a <code>Real</code> which causes a type error during model check.
    </td>
    </tr>
<tr><td colspan=\"2\"><b>Buildings.HeatTransfer</b>
    </td>
</tr>
<tr><td valign=\"top\">Buildings.HeatTransfer.Conduction.MultiLayer
    </td>
    <td valign=\"top\">Changed the assignment of <code>_T_a_start</code>,
                       <code>_T_b_start</code> and <code>RTot</code> to be
                       in the initial equation section as opposed to
                       the parameter declaration.
                       This is needed to avoid an error during model check
                       and translation in Dymola 2015 FD01 beta1.
    </td>
</tr>

<tr><td colspan=\"2\"><b>Buildings.Media</b>
    </td>
</tr>
<tr><td valign=\"top\">Buildings.Media.Interfaces.PartialSimpleIdealGasMedium<br/>
                       Buildings.Media.Interfaces.PartialSimpleMedium
    </td>
    <td valign=\"top\">Set <code>T(start=T_default)</code> and
                       <code>p(start=p_default)</code> in the
                       <code>ThermodynamicState</code> record. Setting the start value for
                       <code>T</code> is required to avoid an error due to
                       conflicting start values when translating
                       <a href=\"modelica://Buildings.Examples.VAVReheat.ClosedLoop\">
                       Buildings.Examples.VAVReheat.ClosedLoop</a> in pedantic mode.
    </td>
</tr>

<tr><td colspan=\"2\"><b>Buildings.Rooms</b>
    </td>
</tr>
<tr><td valign=\"top\">Rooms.BaseClasses.ExteriorBoundaryConditionsWithWindow
    </td>
    <td valign=\"top\">Conditionally removed the shade model if no shade is present.
                       This corrects
                       <a href=\"https://github.com/lbl-srg/modelica-buildings/issues/234\">#234</a>.
    </td>
</tr>

<tr><td colspan=\"2\"><b>xxx</b>
    </td>
</tr>
<tr><td valign=\"top\">xxx
    </td>
    <td valign=\"top\">xxx.
    </td>
</tr>
</table>
<!-- Non-backward compatible changes to existing components -->
<p>
The following <b style=\"color:blue\">existing components</b>
have been <b style=\"color:blue\">improved</b> in a
<b style=\"color:blue\">non-backward compatible</b> way:
</p>
<table class=\"releaseTable\" summary=\"summary\" border=\"1\" cellspacing=0 cellpadding=2 style=\"border-collapse:collapse;\">
<tr><td colspan=\"2\"><b>Buildings.Airflow</b>
   </td>
</tr>
<tr><td valign=\"top\">Buildings.Airflow.Multizone.ZonalFlow_ACS<br/>
                       Buildings.Airflow.Multizone.ZonalFlow_m_flow
   </td>
   <td valign=\"top\">Removed parameter <code>forceErrorControlOnFlow</code> as it was not used.
                       For Dymola, the conversion script will automatically
                       update existing models.
   </td>
</tr>

<tr><td colspan=\"2\"><b>Buildings.BoundaryConditions</b>
   </td>
</tr>
<tr><td valign=\"top\">Buildings.BoundaryConditions.WeatherData.ReaderTMY3
   </td>
   <td valign=\"top\">Changed the following signals for compatibility with OpenModelica:<br/>
                      <code>weaBus.sol.zen</code> to <code>weaBus.solZen</code>.<br/>
                      <code>weaBus.sol.dec</code> to <code>weaBus.solDec</code>.<br/>
                      <code>weaBus.sol.alt</code> to <code>weaBus.solAlt</code>.<br/>
                      <code>weaBus.sol.solHouAng</code> to <code>weaBus.solHouAng</code>.<br/>
                      For Dymola, the conversion script will automatically
                      update existing models.
   </td>
</tr>

<tr><td colspan=\"2\"><b>Buildings.Examples</b>
   </td>
</tr>
<tr><td valign=\"top\">Buildings.Examples.VAVReheat.Controls.IntegerSum
   </td>
   <td valign=\"top\">Removed block as it is not used in any model.
                      Models that require an integer sum can use
                      <code>Modelica.Blocks.MathInteger.Sum</code>.
   </td>
</tr>
<tr><td valign=\"top\">Buildings.Examples.VAVReheat.Controls.UnoccupiedOn
   </td>
   <td valign=\"top\">Removed block as it is not used in any model.
   </td>
</tr>

<tr><td colspan=\"2\"><b>Buildings.HeatTransfer</b>
    </td>
</tr>
<tr><td valign=\"top\">Buildings.HeatTransfer.Conduction.BaseClasses.der_temperature_u
    </td>
    <td valign=\"top\">Changed the input argument for this function from type
                       <code>Buildings.HeatTransfer.Data.BaseClasses.Material</code>
                       to the elements of this type as OpenModelica fails to translate the
                       model if the input to this function is a record.
    </td>
</tr>

<tr><td colspan=\"2\"><b>Buildings.Fluid</b>
    </td>
</tr>
<tr><td valign=\"top\">Buildings.Fluid.HeatExchangers.DryCoilDiscretized<br/>
                       Buildings.Fluid.HeatExchangers.WetCoilDiscretized
    </td>
    <td valign=\"top\">Reformulated flow splitter in the model to reduce
                       the dimension of the coupled linear or nonlinear
                       system of equations. With this revision, the optional
                       control volume in the duct inlet has been removed
                       as it is no longer needed. Therefore, the parameter
                       <code>dl</code> has also been removed.
                       Replaced the parameters <code>energyDynamics1</code>
                       and  <code>energyDynamics2</code> with
                       <code>energyDynamics</code>.
                       Removed the parameter <code>ductConnectionDynamics</code>.<br/>
                       For Dymola, the conversion script will automatically
                       update existing models.

    </td>
</tr>

<tr><td valign=\"top\">Buildings.Fluid.HeatExchangers.HeaterCoolerPrescribed
    </td>
    <td valign=\"top\">Renamed the model to <code>HeaterCooler_u</code> due to 
                       the introduction of the new model <code>HeaterCooler_T</code>.<br/>
                       For Dymola, the conversion script will automatically
                       update existing models.

    </td>
</tr>

<tr><td valign=\"top\">Buildings.Fluid.HeatExchangers.RadiantSlabs.SingleCircuitSlab<br/>
                       Buildings.Fluid.HeatExchangers.RadiantSlabs.ParallelCircuitsSlab
    </td>
    <td valign=\"top\">Changed the models to use by default an <i>&epsilon;-NTU</i>
                       approach for the heat transfer between the fluid and the slab
                       rather than a finite difference scheme along the
                       flow path.
                       Optionally, the finite difference scheme can also be used
                       as this is needed for some control design applications.<br/>
                       The new <i>&epsilon;-NTU</i> formulation has shown to lead to
                       about five times faster
                       computation on several test cases including the models in
                       <a href=\"modelica://Buildings.Rooms.FLEXLAB.Rooms.Examples\">
                       Buildings.Rooms.FLEXLAB.Rooms.Examples</a>.<br/>
                       For Dymola, the conversion script will automatically
                       update existing models.
 </td>
</tr>

<tr><td valign=\"top\">Buildings.Fluid.HeatExchangers.BaseClasses.DuctManifoldFixedResistance
    </td>
    <td valign=\"top\">Reformulated flow splitter in the model to reduce
                       the dimension of the coupled linear or nonlinear
                       system of equations. With this revision, the optional
                       control volume in the duct inlet has been removed
                       as it is no longer needed. Therefore, the parameters
                       <code>dl</code> and <code>energyDynamics</code> have
                       also been removed.<br/>
                       For Dymola, the conversion script will automatically
                       update existing models.
    </td>
<tr><td valign=\"top\">Buildings.Fluid.HeatExchangers.BaseClasses.CoilRegister
    </td>
    <td valign=\"top\">Replaced the parameters <code>energyDynamics1</code>
                       and <code>energyDynamics2</code> with
                       the new parameter <code>energyDynamics</code>.
                       Removed the parameters <code>steadyState_1</code>
                       and <code>steadyState_2</code> as this information
                       is already contained in <code>energyDynamics</code>.<br/>
                       For Dymola, the conversion script will automatically
                       update existing models.
    </td>
</tr>

<tr><td valign=\"top\">Buildings.Fluid.MassExchangers.HumidifierPrescribed
    </td>
    <td valign=\"top\">Renamed the model to <code>Humidifier_u</code> due to 
                       the introduction of the new model <code>HeaterCooler_T</code>
                       and to use the same naming pattern as <code>HeaterCooler_u</code>.<br/>
                       For Dymola, the conversion script will automatically
                       update existing models.

    </td>
</tr>

<tr><td valign=\"top\">Buildings.Fluid.Movers
    </td>
    <td valign=\"top\">This package has been redesigned.
                       The models have been renamed as follows:<br/>
                       <code>Buildings.Fluid.Movers.FlowMachine_dp</code>
                       is now called
                       <code>Buildings.Fluid.Movers.FlowControlled_dp</code>.<br/>
                       <code>Buildings.Fluid.Movers.FlowMachine_m_flow</code>
                       is now called
                       <code>Buildings.Fluid.Movers.FlowControlled_m_flow</code>.<br/>
                       <code>Buildings.Fluid.Movers.FlowMachine_Nrpm</code>
                       is now called
                       <code>Buildings.Fluid.Movers.SpeedControlled_Nrpm</code>.<br/>
                       <code>Buildings.Fluid.Movers.FlowMachine_y</code>
                       is now called
                       <code>Buildings.Fluid.Movers.SpeedControlled_y</code>.<br/><br/>
                       In addition, the performance
                       data of all movers are now stored in a record.
                       These records are in
                       <a href=\"modelica://Buildings.Fluid.Movers.Data\">
                       Buildings.Fluid.Movers.Data</a>.
                       For most existing instances, it should be sufficient to enclose
                       the existing performance data in a record called <code>per</code>.
                       For example,
                       <code><br/>
                       Buildings.Fluid.Movers.FlowMachine_y fan(<br/>
                       &nbsp;redeclare package Medium = Medium,<br/>
                       &nbsp;pressure(<br/>
                       &nbsp;&nbsp;V_flow={0,m_flow_nominal,2*m_flow_nominal}/1.2,<br/>
                       &nbsp;&nbsp;dp={2*dp_nominal,dp_nominal,0})));<br/>
                       </code>
                       becomes
                       <code><br/>
                       Buildings.Fluid.Movers.SpeedControlled_y fan(<br/>
                       &nbsp;redeclare package Medium = Medium,<br/>
                       &nbsp;per(<br/>
                       &nbsp;&nbsp;pressure(<br/>
                       &nbsp;&nbsp;&nbsp;V_flow={0,m_flow_nominal,2*m_flow_nominal}/1.2,<br/>
                       &nbsp;&nbsp;&nbsp;dp={2*dp_nominal,dp_nominal,0})));<br/>
                       </code>
                       <br/>
                       See the <a href=\"modelica://Buildings.Fluid.Movers.UsersGuide\">
                       User's Guide</a> for more information about these records.
                       <br/><br/>
                       For Dymola, the conversion script will
                       update existing models to use the old implementations
                       which are now in the package <code>Buildings.Obsolete.Fluid.Movers</code>.
    </td>
</tr>


<tr><td colspan=\"2\"><b>Buildings.Media</b>
    </td>
</tr>
<tr><td valign=\"top\">Buildings.Media.ConstantPropertyLiquidWater<br/>
                       Buildings.Media.Interfaces.PartialSimpleMedium
    </td>
    <td valign=\"top\">Removed option to model water as a compressible medium as
                       this option was not useful.
    </td>
</tr>

<tr><td colspan=\"2\"><b>Buildings.Rooms</b>
    </td>
</tr>
<tr><td valign=\"top\">Buildings.Rooms.BaseClasses.ParameterConstructionWithWindow
    </td>
    <td valign=\"top\">Removed the keyword <code>replaceable</code> for the parameters
                       <code>ove</code> and <code>sidFin</code>.<br/>
                       Models that instantiate <code>Buildings.Rooms.MixedAir</code> are
                       not affected by this change.
    </td>
</tr>

</table>
<!-- Errors that have been fixed -->
<p>
The following <b style=\"color:red\">critical errors</b> have been fixed (i.e., errors
that can lead to wrong simulation results):
</p>
<table class=\"releaseTable\" summary=\"summary\" border=\"1\" cellspacing=0 cellpadding=2 style=\"border-collapse:collapse;\">
<tr><td colspan=\"2\"><b>Buildings.BoundaryConditions</b>
    </td>
</tr>
<tr><td valign=\"top\">Buildings.BoundaryConditions.WeatherData.ReaderTMY3
    </td>
    <td valign=\"top\">Corrected error that led the total and opaque sky cover to be ten times
                       too low if its value was obtained from the parameter or the input connector.
                       For the standard configuration in which the sky cover is obtained from
                       the weather data file, the model was correct. This error only affected
                       the other two possible configurations.
    </td>
</tr><tr><td colspan=\"2\"><b>Buildings.Fluid</b>
    </td>
</tr>
<tr><td valign=\"top\">Buildings.Fluid.Data.Pipes
    </td>
    <td valign=\"top\">Corrected wrong entries for inner and outer diameter
                       of PEX pipes.
    </td>
</tr>
<tr><td valign=\"top\">Buildings.Fluid.Storage.Stratified<br/>
                       Buildings.Fluid.Storage.StratifiedEnhanced<br/>
                       Buildings.Fluid.Storage.StratifiedEnhancedInternalHex
    </td>
    <td valign=\"top\">Replaced the use of <code>Medium.lambda_const</code> with
                       <code>Medium.thermalConductivity(sta_default)</code> as
                       <code>lambda_const</code> is not declared for all media.
                       This avoids a translation error if certain media are used.
    </td>
</tr><tr><td valign=\"top\">Buildings.Fluid.Storage.StratifiedEnhancedInternalHex
    </td>
    <td valign=\"top\">Corrected issue
                       <a href=\"https://github.com/lbl-srg/modelica-buildings/issues/271\">#271</a>
                       which led to a compilation error if the heat exchanger
                       and the tank had different media.
    </td>
</tr>

<tr><td colspan=\"2\"><b>Buildings.HeatTransfer</b>
    </td>
</tr>

<tr><td valign=\"top\">Buildings.HeatTransfer.Windows.BaseClasses.GlassLayer
    </td>
    <td valign=\"top\">Corrected issue
                       <a href=\"https://github.com/lbl-srg/modelica-buildings/issues/304\">#304</a>
                       that led to an error in the glass temperatures if the glass conductance
                       is very small.
    </td>
</tr>

<tr><td colspan=\"2\"><b>Buildings.Rooms</b>
    </td>
</tr>
<tr><td valign=\"top\">Buildings.Rooms.FLEXLAB.Rooms.Examples.TestBedX3WithRadiantFloor<br/>
                            Buildings.Rooms.FLEXLAB.Rooms.Examples.X3AWithRadiantFloor<br/>
                            Buildings.Rooms.FLEXLAB.Rooms.Examples.X3BWithRadiantFloor
    </td>
    <td valign=\"top\">Corrected wrong entries for inner and outer diameter
                       of PEX pipes.
    </td>
</tr>
</table>
<!-- Uncritical errors -->
<p>
The following <b style=\"color:red\">uncritical errors</b> have been fixed (i.e., errors
that do <b style=\"color:red\">not</b> lead to wrong simulation results, e.g.,
units are wrong or errors in documentation):
</p>
<table class=\"releaseTable\" summary=\"summary\" border=\"1\" cellspacing=0 cellpadding=2 style=\"border-collapse:collapse;\">
<tr><td colspan=\"2\"><b>Buildings.Fluid</b>
    </td>
</tr>
<tr><td valign=\"top\">Buildings.Fluid.FixedResistances.FixedResistanceDpM
    </td>
    <td valign=\"top\">Corrected error in documentation of computation of <code>k</code>.
    </td>
</tr>
<tr><td colspan=\"2\"><b>Buildings.HeatTransfer</b>
    </td>
</tr>
<tr><td valign=\"top\">Buildings.HeatTransfer.Windows.BaseClasses.GlassLayer
    </td>
    <td valign=\"top\">Changed type of <code>tauIR</code> from
                       <code>Modelica.SIunits.Emissivity</code> to
                       <code>Modelica.SIunits.TransmissionCoefficient</code>.
                       This avoids a type error in OpenModelica.
    </td>
</tr>

</table>
<!-- Github issues -->
<p>
The following
<a href=\"https://github.com/lbl-srg/modelica-buildings/issues\">issues</a>
have been fixed:
</p>
<table border=\"1\" summary=\"github issues\" cellspacing=0 cellpadding=2 style=\"border-collapse:collapse;\">
<tr><td colspan=\"2\"><b>Buildings.Rooms</b>
    </td>
</tr>
<tr><td valign=\"top\"><a href=\"https://github.com/lbl-srg/modelica-buildings/issues/234\">#234</a>
    </td>
    <td valign=\"top\">Division by zero in overhang model.
    </td>
</tr>
</table>
<p>
Note:
</p>
<ul>
<li>
xxx
</li>
</ul>
</html>"));
    end Version_1_7_build1;

    class Version_1_6_build1 "Version 1.6 build 1"
      extends Modelica.Icons.ReleaseNotes;
        annotation (Documentation(info="<html>
<p>
Version 1.6 build 1 updates the <code>Buildings</code> library to the
Modelica Standard Library 3.2.1 and to <code>Modelica_StateGraph2</code> 2.0.2.
</p>
<p>
This is the first version of the <code>Buildings</code> library
that contains models from the
<a href=\"https://github.com/iea-annex60/modelica-annex60\">
IEA EBC Annex 60 library</a>,
a Modelica library for building and community energy systems that is
collaboratively developed within the project
<a href=\"http://www.iea-annex60.org\">
\"New generation computational tools for building and community energy systems
based on the Modelica and Functional Mockup Interface standards\"</a>,
a project that is conducted under the
Energy in Buildings and Communities Programme (EBC) of the
International Energy Agency (IEA).
</p>
<!-- New libraries -->
<!-- New components for existing libraries -->
<p>
The following <b style=\"color:blue\">new components</b> have been added
to <b style=\"color:blue\">existing</b> libraries:
</p>
<table class=\"releaseTable\" summary=\"summary\" border=\"1\" cellspacing=0 cellpadding=2 style=\"border-collapse:collapse;\">
<tr><td colspan=\"2\"><b>Buildings.Fluid</b>
    </td>
</tr>
<tr><td valign=\"top\">Buildings.Fluid.Actuators.Valves.TwoWayTable
    </td>
    <td valign=\"top\">Two way valve for which the opening characteristics
                       is specified by a table.
    </td>
    </tr>
<tr><td colspan=\"2\"><b>Buildings.Utilities.Math</b>
    </td>
</tr>
<tr><td valign=\"top\">Buildings.Utilities.Math.Examples.Average
                       Buildings.Utilities.Math.Examples.InverseXRegularized
                       Buildings.Utilities.Math.Examples.Polynominal
                       Buildings.Utilities.Math.Examples.PowerLinearized
                       Buildings.Utilities.Math.Examples.QuadraticLinear
                       Buildings.Utilities.Math.Examples.RegNonZeroPower
                       Buildings.Utilities.Math.Examples.SmoothExponential
                       Buildings.Utilities.Math.Functions.average
                       Buildings.Utilities.Math.Functions.booleanReplicator
                       Buildings.Utilities.Math.Functions.Examples.IsMonotonic
                       Buildings.Utilities.Math.Functions.Examples.TrapezoidalIntegration
                       Buildings.Utilities.Math.Functions.integerReplicator
                       Buildings.Utilities.Math.InverseXRegularized
                       Buildings.Utilities.Math.Polynominal
                       Buildings.Utilities.Math.PowerLinearized
                       Buildings.Utilities.Math.QuadraticLinear
                       Buildings.Utilities.Math.RegNonZeroPower
                       Buildings.Utilities.Math.SmoothExponential
                       Buildings.Utilities.Math.TrapezoidalIntegration
    </td>
    <td valign=\"top\">Various functions and blocks for mathematical operations.
    </td>
    </tr>
<tr><td colspan=\"2\"><b>Buildings.Utilities.Psychrometrics</b>
    </td>
</tr>
<tr><td valign=\"top\">Buildings.Utilities.Psychrometrics.Examples.SaturationPressureLiquid
                       Buildings.Utilities.Psychrometrics.Examples.SaturationPressure
                       Buildings.Utilities.Psychrometrics.Examples.SublimationPressureIce
                       Buildings.Utilities.Psychrometrics.Functions.BaseClasses.der_saturationPressureLiquid
                       Buildings.Utilities.Psychrometrics.Functions.BaseClasses.der_sublimationPressureIce
                       Buildings.Utilities.Psychrometrics.Functions.BaseClasses.Examples.SaturationPressureDerivativeCheck
                       Buildings.Utilities.Psychrometrics.Functions.Examples.SaturationPressure
                       Buildings.Utilities.Psychrometrics.Functions.saturationPressureLiquid
                       Buildings.Utilities.Psychrometrics.Functions.saturationPressure
                       Buildings.Utilities.Psychrometrics.Functions.sublimationPressureIce
                       Buildings.Utilities.Psychrometrics.SaturationPressureLiquid
                       Buildings.Utilities.Psychrometrics.SaturationPressure
                       Buildings.Utilities.Psychrometrics.SublimationPressureIce
    </td>
    <td valign=\"top\">Various functions and blocks for psychrometric calculations.
    </td>
    </tr>
</table>
<!-- Backward compatible changes -->
<p>
The following <b style=\"color:blue\">existing components</b>
have been <b style=\"color:blue\">improved</b> in a
<b style=\"color:blue\">backward compatible</b> way:
</p>
<table class=\"releaseTable\" summary=\"summary\" border=\"1\" cellspacing=0 cellpadding=2 style=\"border-collapse:collapse;\">
<tr><td colspan=\"2\"><b>Buildings.Fluid</b>
    </td>
</tr>
<tr><td valign=\"top\">Buildings.Fluid.Interfaces.PartialTwoPortInterface<br/>
                       Buildings.Fluid.Interfaces.PartialFourPortInterface
    </td>
    <td valign=\"top\">Removed call to homotopy function
                       in the computation of the connector variables as
                       these are conditionally enabled variables and
                       therefore must not be used in any equation. They
                       are only for output reporting.
    </td>
</tr>
<tr><td valign=\"top\">Buildings.Fluid.Actuators.Dampers.Exponential
    </td>
    <td valign=\"top\">Improved documentation of the flow resistance.
    </td>
</tr>
<tr><td colspan=\"2\"><b>Buildings.BoundaryConditions</b>
    </td>
</tr>
<tr><td valign=\"top\">Buildings.BoundaryConditions.WeatherData.ReaderTMY3<br/>
    </td>
    <td valign=\"top\">Added the option to use a constant, an input signal or the weather file as the source
                       for the ceiling height, the total sky cover, the opaque sky cover, the dew point temperature,
                       and the infrared horizontal radiation <code>HInfHor</code>.
    </td>
</tr>
</table>
<!-- Non-backward compatible changes to existing components -->
<p>
The following <b style=\"color:blue\">existing components</b>
have been <b style=\"color:blue\">improved</b> in a
<b style=\"color:blue\">non-backward compatible</b> way:
</p>
<table class=\"releaseTable\" summary=\"summary\" border=\"1\" cellspacing=0 cellpadding=2 style=\"border-collapse:collapse;\">

<tr><td colspan=\"2\"><b>Buildings.Fluid</b>
    </td>
</tr>
<tr><td valign=\"top\">Buildings.Fluid.Movers.FlowMachinePolynomial
    </td>
    <td valign=\"top\">Moved the model to the package
                       <code>Buildings.Obsolete</code>,
                       as this model is planned to be removed in future versions.
                       The conversion script should update old instances of
                       this model automatically in Dymola.
                       Users should change their models to use a flow machine from
                       the package <code>Buildings.Fluid.Movers</code>.
    </td>
</tr>
<tr><td valign=\"top\">Buildings.Fluid.Storage.ExpansionVessel
    </td>
    <td valign=\"top\">Simplified the model to have a constant pressure.
                       The following non-backward compatible changes
                       have been made.
                       <ol>
                       <li>The parameter <code>VTot</code> was renamed to <code>V_start</code>.</li>
                       <li>The following parameters were removed: <code>VGas0</code>,
                           <code>pMax</code>, <code>energyDynamics</code> and <code>massDynamics</code>.</li>
                       </ol>
                       The conversion script should update old instances of
                       this model automatically in Dymola.
    </td>
</tr>
<tr><td valign=\"top\">Buildings.Fluid.Storage.StratifiedEnhancedInternalHex
    </td>
    <td valign=\"top\">Revised the model as the old version required the port<sub>a</sub>
                       of the heat exchanger to be located higher than port<sub>b</sub>.
                       This makes sense if the heat exchanger is used to heat up the tank,
                       but not if it is used to cool down a tank, such as in a cooling plant.
                       The following parameters were changed:
                       <ol>
                         <li>Changed <code>hexTopHeight</code> to <code>hHex_a</code>.</li>
                         <li>Changed <code>hexBotHeight</code> to <code>hHex_b</code>.</li>
                         <li>Changed <code>topHexSeg</code> to <code>segHex_a</code>,
                          and made it protected as this is deduced from <code>hHex_a</code>.</li>
                         <li>Changed <code>botHexSeg</code> to <code>segHex_b</code>,
                          and made it protected as this is deduced from <code>hHex_b</code>.</li>
                       </ol>
                       The names of the following ports have been changed:
                       <ol>
                         <li>Changed <code>port_a1</code> to <code>portHex_a</code>.</li>
                         <li>Changed <code>port_b1</code> to <code>portHex_b</code>.</li>
                       </ol>
                       The conversion script should update old instances of
                       this model automatically in Dymola for all of the above changes.
    </td>
</tr>
</table>
<!-- Errors that have been fixed -->
<p>
The following <b style=\"color:red\">critical errors</b> have been fixed (i.e., errors
that can lead to wrong simulation results):
</p>
<table class=\"releaseTable\" summary=\"summary\" border=\"1\" cellspacing=0 cellpadding=2 style=\"border-collapse:collapse;\">
<tr><td colspan=\"2\"><b>Buildings.Fluid</b>
    </td>
</tr>
<tr><td valign=\"top\">Buildings.Fluid.HeatExchangers.Boreholes.UTube
    </td>
    <td valign=\"top\">Reimplemented the resistor network inside the borehole
                       as the old implementation led to too slow a transient
                       response. This change also led to the removal of the
                       parameters <code>B0</code> and <code>B1</code>
                       as the new implementation does not require them.
    </td>
</tr>
</table>
<!-- Uncritical errors -->
<p>
The following <b style=\"color:red\">uncritical errors</b> have been fixed (i.e., errors
that do <b style=\"color:red\">not</b> lead to wrong simulation results, e.g.,
units are wrong or errors in documentation):
</p>
<table class=\"releaseTable\" summary=\"summary\" border=\"1\" cellspacing=0 cellpadding=2 style=\"border-collapse:collapse;\">
<tr><td colspan=\"2\"><b>Buildings.Fluid</b>
    </td>
</tr>
<tr><td valign=\"top\">Buildings.Fluid.HeatExchangers.Boreholes.BaseClasses.HexInternalElement
    </td>
    <td valign=\"top\">Corrected error in documentation which stated a wrong default value
                       for the pipe spacing.
    </td>
    </tr>
<tr><td valign=\"top\">Buildings.Fluid.HeatExchangers.BaseClasses.ntu_epsilonZ()
    </td>
    <td valign=\"top\">Added dummy argument to function call of <code>Internal.solve</code>
                       to avoid a warning during model check in Dymola 2015.
    </td>
<tr><td valign=\"top\">Buildings.Fluid.HeatExchangers.DryEffectivenessNTU
    </td>
    <td valign=\"top\">Changed <code>assert</code> statement to avoid comparing
                       enumeration with an integer, which triggers a warning
                       in Dymola 2015.
    </td>

    </tr>    <tr><td valign=\"top\">Buildings.Rooms.Constructions.Examples.ExteriorWall<br/>
                           Buildings.Rooms.Constructions.Examples.ExteriorWallWithWindow<br/>
                           Buildings.Rooms.Constructions.Examples.ExteriorWallTwoWindows
    </td>
    <td valign=\"top\">Corrected wrong assignment of parameter in instance <code>bouConExt(conMod=...)</code>
                       which was set to an interior instead of an exterior convection model.
    </td>
    </tr>
<tr><td valign=\"top\">Buildings.Utilities.Psychrometrics.Functions.TDewPoi_pW()
    </td>
    <td valign=\"top\">Added dummy argument to function call of <code>Internal.solve</code>
                       to avoid a warning during model check in Dymola 2015.
    </td>
</table>
<!-- Github issues -->
<p>
The following
<a href=\"https://github.com/lbl-srg/modelica-buildings/issues\">issues</a>
have been fixed:
</p>
<table border=\"1\" summary=\"github issues\" cellspacing=0 cellpadding=2 style=\"border-collapse:collapse;\">
<tr><td colspan=\"2\"><b>Buildings.Fluid</b>
    </td>
</tr>
<tr><td valign=\"top\"><a href=\"https://github.com/lbl-srg/modelica-buildings/issues/196\">#196</a>
    </td>
    <td valign=\"top\">Change capacity location in borehole grout.
    </td>
</tr>
</table>
</html>"));
    end Version_1_6_build1;

    class Version_1_5_build3 "Version 1.5 build 3"
      extends Modelica.Icons.ReleaseNotes;
        annotation (preferredView="info",
        Documentation(info="<html>
<p>
Version 1.5 build 3 is a maintenance release that corrects an error in
<a href=\"modelica://Buildings.Fluid.MassExchangers.HumidifierPrescribed\">
Buildings.Fluid.MassExchangers.HumidifierPrescribed</a>.
It is fully compatible with version 1.5 build 2.
</p>
<!-- Errors that have been fixed -->
<p>
The following <b style=\"color:red\">critical errors</b> have been fixed (i.e., errors
that can lead to wrong simulation results):
<table summary=\"summary\" border=\"1\" cellspacing=0 cellpadding=2 style=\"border-collapse:collapse;\">
<tr><td colspan=\"2\"><b>Buildings.Fluid</b>
    </td>
</tr>
<tr><td valign=\"top\">Buildings.Fluid.MassExchangers.HumidifierPrescribed
    </td>
    <td valign=\"top\">
           Corrected the enthalpy balance, which caused the latent heat flow rate to be added
           twice to the fluid stream.
           This closes issue <a href=\"https://github.com/lbl-srg/modelica-buildings/issues/197\">#197</a>.
    </td>
</tr>
</table>
<!-- Github issues -->
<p>
The following
<a href=\"https://github.com/lbl-srg/modelica-buildings/issues\">issues</a>
have been fixed:
</p>
<table summary=\"summary\" border=\"1\" cellspacing=0 cellpadding=2 style=\"border-collapse:collapse;\">
<tr><td colspan=\"2\"><b>HumidifierPrescribed accounts twice for latent heat gain</b>
    </td>
</tr>
<tr><td valign=\"top\"><a href=\"https://github.com/lbl-srg/modelica-buildings/issues/197\">#197</a>
    </td>
    <td valign=\"top\">This issue has been addressed by correcting the latent heat added to the
                       fluid stream.
    </td>
</tr>
</table>
</html>"));
    end Version_1_5_build3;

    class Version_1_5_build2 "Version 1.5 build 2"
      extends Modelica.Icons.ReleaseNotes;
        annotation (preferredView="info",
        Documentation(info="<html>
<p>
Version 1.5 build 2 is a maintenance release that corrects an error in
<a href=\"modelica://Buildings.Fluid.HeatExchangers.DryCoilDiscretized\">
Buildings.Fluid.HeatExchangers.DryCoilDiscretized</a> and in
<a href=\"modelica://Buildings.Fluid.HeatExchangers.WetCoilDiscretized\">
Buildings.Fluid.HeatExchangers.WetCoilDiscretized</a>.
It is fully compatible with version 1.5 build 1.
<!-- Errors that have been fixed -->
<p>
The following <b style=\"color:red\">critical errors</b> have been fixed (i.e., errors
that can lead to wrong simulation results):
</p>
<table summary=\"summary\" border=\"1\" cellspacing=0 cellpadding=2 style=\"border-collapse:collapse;\">
<tr><td colspan=\"2\"><b>Buildings.Fluid</b>
    </td>
</tr>
<tr><td valign=\"top\">Buildings.Fluid.HeatExchangers.DryCoilDiscretized<br/>
                       Buildings.Fluid.HeatExchangers.WetCoilDiscretized
    </td>
    <td valign=\"top\">
           Corrected wrong connect statements that caused the last register to have
           no liquid flow.
           This closes issue <a href=\"https://github.com/lbl-srg/modelica-buildings/issues/194\">#194</a>.
    </td>
</tr>
</table>
<!-- Github issues -->
<p>
The following
<a href=\"https://github.com/lbl-srg/modelica-buildings/issues\">issues</a>
have been fixed:
</p>
<table summary=\"summary\" border=\"1\" cellspacing=0 cellpadding=2 style=\"border-collapse:collapse;\">
<tr><td colspan=\"2\"><b>DryCoilDiscretized model not using last register, liquid flow path</b>
    </td>
</tr>
<tr><td valign=\"top\"><a href=\"https://github.com/lbl-srg/modelica-buildings/issues/194\">#194</a>
    </td>
    <td valign=\"top\">This issue has been addressed by correcting the connect statements.
    </td>
</tr>
</table>
</html>"));
    end Version_1_5_build2;

    class Version_1_5_build1 "Version 1.5 build 1"
      extends Modelica.Icons.ReleaseNotes;
        annotation (preferredView="info",
        Documentation(info="<html>
<p>
Version 1.5 build 1 is a major release that contains new packages with models for
solar collectors and for the Facility for Low Energy Experiments (FLEXLAB)
at the Lawrence Berkeley National Laboratory.
</p>
<p>
This release also contains a major revision of all info sections to correct invalid html syntax.
The package <code>Buildings.HeatTransfer.Radiosity</code> has been revised to comply
with the Modelica language specification.
The package <code>Buildings.Rooms</code> has been revised to aid implementation of
non-uniformly mixed room air models.
This release also contains various corrections that avoid warnings during translation
when used with Modelica 3.2.1.
Various models have been revised to increase compatibility with OpenModelica.
However, currently only a subset of the models work with OpenModelica.
</p>
<!-- New libraries -->
<p>
The following <b style=\"color:blue\">new libraries</b> have been added:
</p>
<table class=\"releaseTable\" summary=\"summary\" border=\"1\" cellspacing=0 cellpadding=2>
<tr><td valign=\"top\">Buildings.Fluid.SolarCollectors
    </td>
    <td valign=\"top\">Library with solar collectors.
    </td>
    </tr>
<tr><td valign=\"top\">Buildings.Rooms.FLEXLAB
    </td>
    <td valign=\"top\">Package with models for test cells of LBNL's FLEXLAB
                       (Facility for Low Energy Experiments in Buildings).
    </td>
    </tr>
<tr><td valign=\"top\">Buildings.Utilities.IO.FLEXLAB
    </td>
    <td valign=\"top\">Package that demonstrates two-way data exchange
                       between Modelica and LBNL's FLEXLAB (Facility for
                       Low Energy Experiments in Buildings).
    </td>
    </tr>
</table>
<!-- New components for existing libraries -->
<p>
The following <b style=\"color:blue\">new components</b> have been added
to <b style=\"color:blue\">existing</b> libraries:
</p>
<table class=\"releaseTable\" summary=\"summary\" border=\"1\" cellspacing=0 cellpadding=2 style=\"border-collapse:collapse;\">
<tr><td colspan=\"2\"><b>Buildings.Fluid.Storage</b>
    </td>
</tr>
<tr><td valign=\"top\">Buildings.Fluid.Storage.StratifiedEnhancedInternalHex
    </td>
    <td valign=\"top\">Added a model of a tank with built-in heat exchanger.
                       This model may be used together with solar thermal plants.
    </td>
    </tr>
<tr><td colspan=\"2\"><b>Buildings.Resources</b>
    </td>
</tr>
<tr><td valign=\"top\">Buildings.Resources.Include
    </td>
    <td valign=\"top\">Added an <code>Include</code> folder and the <code>bcvtb.h</code>
    header file to it to fix compilation errors in BCVTB example files.
    </td>
    </tr>
</table>
<!-- Backward compatible changes -->
<p>
The following <b style=\"color:blue\">existing components</b>
have been <b style=\"color:blue\">improved</b> in a
<b style=\"color:blue\">backward compatible</b> way:
</p>
<table class=\"releaseTable\" summary=\"summary\" border=\"1\" cellspacing=0 cellpadding=2 style=\"border-collapse:collapse;\">

<tr><td colspan=\"2\"><b>Buildings.BoundaryConditions</b>
    </td>
</tr>
<tr><td valign=\"top\">Buildings.BoundaryConditions.WeatherData.ReaderTMY3<br/>
                       Buildings.BoundaryConditions.WeatherData.BaseClasses.getAbsolutePath
    </td>
    <td valign=\"top\">Improved the algorithm that determines the absolute path of the file.
                       Now weather files are searched in the path specified, and if not found, the urls
                       <code>file://</code>, <code>modelica://</code> and <code>modelica://Buildings</code>
                       are added in this order to search for the weather file.
                       This allows using the data reader without having to specify an absolute path,
                       as long as the <code>Buildings</code> library
                       is on the <code>MODELICAPATH</code>.
    </td>
</tr>


<tr><td colspan=\"2\"><b>Buildings.Fluid</b>
    </td>
</tr>
<tr><td valign=\"top\">Buildings.Fluid.Interfaces.StaticTwoPortConservationEquation
    </td>
    <td valign=\"top\">Reformulated computation of outlet properties to avoid an event at zero mass flow rate.
    </td>
</tr>
<tr><td valign=\"top\">Buildings.Fluid.HeatExchangers.CoolingTowers.YorkCalc
    </td>
    <td valign=\"top\">Simplified the implementation for the situation if
                       <code>allowReverseFlow=false</code>.
                       Avoided the use of the conditionally enabled variables <code>sta_a</code> and
                       <code>sta_b</code> as this was not proper use of the Modelica syntax.
    </td>
</tr>
<tr><td valign=\"top\">Buildings.Fluid.Interfaces.Examples.ReverseFlowHumidifier
    </td>
    <td valign=\"top\">Changed one instance of <code>Modelica.Fluid.Sources.MassFlowSource_T</code>,
                       that was connected to the two fluid streams,
                       to two instances, each having half the mass flow rate.
                       This is required for the model to work with Modelica 3.2.1 due to the
                       change introduced in
                       ticket <a href=\"https://trac.modelica.org/Modelica/ticket/739\">#739</a>.
    </td>
</tr>
<tr><td valign=\"top\">Buildings.Fluid.Sensors.EnthalpyFlowRate<br/>
                       Buildings.Fluid.Sensors.SensibleEnthalpyFlowRate<br/>
                       Buildings.Fluid.Sensors.LatentEnthalpyFlowRate<br/>
                       Buildings.Fluid.Sensors.VolumeFlowRate
    </td>
    <td valign=\"top\">Removed default value <code>tau=0</code> as the base class
                       already sets <code>tau=1</code>.
                       This change was made so that all sensors use the same default value.
    </td>
</tr>
<tr><td valign=\"top\">Buildings.Fluid.Sensors.TraceSubstancesTwoPort
    </td>
    <td valign=\"top\">Added default value <code>C_start=0</code>.
    </td>
</tr>
<tr><td colspan=\"2\"><b>Buildings.HeatTransfer</b>
    </td>
</tr>
<tr><td valign=\"top\">Buildings.HeatTransfer.Data.OpaqueConstructions.Generic
    </td>
    <td valign=\"top\">Changed the annotation of the
                       instance <code>material</code> from
                       <code>Evaluate=true</code> to <code>Evaluate=false</code>.
                       This is required to allow changing the
                       material properties after compilation.
                       Note, however, that the number of state variables in
                       <a href=\"modelica://Buildings.HeatTransfer.Data.BaseClasses.Material\">
                       Buildings.HeatTransfer.Data.BaseClasses.Material</a>
                       are only computed when the model is translated, because
                       the number of state variables is fixed
                       at compilation time.
    </td>
</tr>
<tr><td colspan=\"2\"><b>Buildings.Utilities</b>
    </td>
</tr>
<tr><td valign=\"top\">Buildings.Utilities.Diagnostics.AssertEquality<br/>
                       Buildings.Utilities.Diagnostics.AssertInequality
    </td>
    <td valign=\"top\">Added <code>time</code> in print statement as OpenModelica,
                       in its error message, does not output the time
                       when the assert is triggered.
    </td>
</tr>
</table>
<!-- Non-backward compatible changes to existing components -->
<p>
The following <b style=\"color:blue\">existing components</b>
have been <b style=\"color:blue\">improved</b> in a
<b style=\"color:blue\">non-backward compatible</b> way:
</p>
<table class=\"releaseTable\" summary=\"summary\" border=\"1\" cellspacing=0 cellpadding=2 style=\"border-collapse:collapse;\">

<tr><td colspan=\"2\"><b>Buildings.Airflow</b>
    </td>
</tr>
<tr><td valign=\"top\">Buildings.Airflow.Multizone.Orifice<br/>
                       Buildings.Airflow.Multizone.EffectiveAirLeakageArea<br/>
                       Buildings.Airflow.Multizone.ZonalFlow_ACS
    </td>
    <td valign=\"top\">Changed the parameter <code>useConstantDensity</code> to
                       <code>useDefaultProperties</code> to use consistent names
                       within this package.
                       A conversion script in <code>Resources/Scripts/Dymola</code>
                       can be used to update old models that use this parameter.
    </td>
</tr>

<tr><td colspan=\"2\"><b>Buildings.Fluid</b>
    </td>
</tr>
<tr><td valign=\"top\">Buildings.Fluid.BaseClasses.IndexWater
    </td>
    <td valign=\"top\">Renamed class to
                       <code>Buildings.Fluid.BaseClasses.IndexMassFraction</code>
                       as it is applicable for all mass fraction sensors.
    </td>
</tr>
<tr><td valign=\"top\">
                       Buildings.Fluid.HeatExchangers.ConstantEffectiveness<br/>
                       Buildings.Fluid.HeatExchangers.DryEffectivenessNTU<br/>
                       Buildings.Fluid.Interfaces.ConservationEquation<br/>
                       Buildings.Fluid.Interfaces.StaticFourPortHeatMassExchanger<br/>
                       Buildings.Fluid.Interfaces.StaticTwoPortConservationEquation<br/>
                       Buildings.Fluid.Interfaces.StaticTwoPortHeatMassExchanger<br/>
                       Buildings.Fluid.MassExchangers.ConstantEffectiveness<br/>
                       Buildings.Fluid.MassExchangers.HumidifierPrescribed<br/>
                       Buildings.Fluid.MixingVolumes.BaseClasses.PartialMixingVolumeWaterPort<br/>
                       Buildings.Fluid.MixingVolumes.MixingVolume<br/>
                       Buildings.Fluid.MixingVolumes.MixingVolumeDryAir<br/>
                       Buildings.Fluid.MixingVolumes.MixingVolumeMoistAir<br/>
                       Buildings.Fluid.Storage.ExpansionVessel
    </td>
    <td valign=\"top\">Changed the input connector <code>mXi_flow</code> (or <code>mXi1_flow</code>
                       and <code>mXi2_flow</code>) to <code>mWat_flow</code> (or <code>mWat1_flow</code>
                       and <code>mWat2_flow</code>).
                       This change has been done as declaring <code>mXi_flow</code> is ambiguous
                       because it does not specify what other species are added unless a mass flow rate
                       <code>m_flow</code> is also known. To avoid this confusion, the connector variables
                       have been renamed.
                       The equations that were used were, however, correct.
                       This addresses issue <a href=\"https://github.com/lbl-srg/modelica-buildings/issues/165\">#165</a>.
    </td>
</tr>
<tr><td valign=\"top\">
                       Buildings.Fluid.Storage.BaseClasses.IndirectTankHeatExchanger<br/>
                       Buildings.Fluid.BaseClasses.PartialResistance<br/>
                       Buildings.Fluid.FixedResistances.BaseClasses.Pipe<br/>
                       Buildings.Fluid.FixedResistances.FixedResistanceDpM<br/>
                       Buildings.Fluid.FixedResistances.LosslessPipe<br/>
                       Buildings.Fluid.HeatExchangers.Boreholes.BaseClasses.BoreholeSegment<br/>
                       Buildings.Fluid.HeatExchangers.Boreholes.UTube<br/>
                       Buildings.Fluid.HeatExchangers.RadiantSlabs.ParallelCircuitsSlab<br/>
                       Buildings.Fluid.Interfaces.FourPortHeatMassExchanger<br/>
                       Buildings.Fluid.Interfaces.PartialFourPortInterface<br/>
                       Buildings.Fluid.Interfaces.PartialTwoPortInterface<br/>
                       Buildings.Fluid.Interfaces.StaticFourPortHeatMassExchanger<br/>
                       Buildings.Fluid.Interfaces.StaticTwoPortHeatMassExchanger<br/>
                       Buildings.Fluid.Interfaces.TwoPortHeatMassExchanger<br/>
                       Buildings.Fluid.MixingVolumes.BaseClasses.PartialMixingVolume<br/>
                       Buildings.Fluid.Movers.BaseClasses.ControlledFlowMachine<br/>
                       Buildings.Fluid.Movers.BaseClasses.IdealSource<br/>
                       Buildings.Fluid.Movers.BaseClasses.PrescribedFlowMachine<br/>
    </td>
    <td valign=\"top\">Removed the computation of <code>V_flow</code> and removed the parameter
                       <code>show_V_flow</code>.
                       The reason is that the computation of <code>V_flow</code> required
                       the use of <code>sta_a</code> (to compute the density),
                       but <code>sta_a</code> is also a variable that is conditionally
                       enabled. However, this was not correct Modelica syntax as conditional variables
                       can only be used in a <code>connect</code>
                       statement, not in an assignment. Dymola 2014 FD01 beta3 is checking
                       for this incorrect syntax. Hence, <code>V_flow</code> was removed as its
                       conditional implementation would require a rather cumbersome implementation
                       that uses a new connector that carries the state of the medium.
    </td>
</tr>
<tr><td valign=\"top\">Buildings.Fluid.MixingVolumes
    </td>
    <td valign=\"top\">Removed <code>Buildings.Fluid.MixingVolumes.MixingVolumeDryAir</code>
                       as this model is no longer used. The model
                       <code>Buildings.Fluid.MixingVolumes.MixingVolume</code>
                       can be used instead of.<br/>
                       Removed base class <code>Buildings.Fluid.MixingVolumes.BaseClasses.PartialMixingVolumeWaterPort</code>
                       as this model is no longer used.
    </td>
</tr>
<tr><td valign=\"top\">Buildings.Fluid.Sensors.Examples.TraceSubstances
    </td>
    <td valign=\"top\">Renamed example from <code>ExtraProperty</code> to
                     <code>TraceSubstances</code> in order to use the same name
                     as the sensor.
    </td>
</tr>
<tr><td valign=\"top\">Buildings.Fluid.Sources.PrescribedExtraPropertyFlowRate
    </td>
    <td valign=\"top\">Renamed model to<code>TraceSubstancesFlowRate</code> to
                     use the same terminology than the Modelica Standard Library.<br/>
                     The conversion script updates existing models that instantiate
                     this model.
    </td>
</tr>
<tr><td valign=\"top\">Buildings.Fluid.Sources.Examples.PrescribedExtraPropertyFlow
    </td>
    <td valign=\"top\">Renamed example to<code>TraceSubstancesFlowRate</code>
                     in order to use the same name as the source model.
    </td>
</tr>
<tr><td valign=\"top\">Buildings.Fluid.MixingVolumes.BaseClasses.PartialMixingVolume<br/>
                       Buildings.Fluid.FixedResistances.Pipe<br/>
                       Buildings.Fluid.HeatExchangers.RadiantSlabs.ParallelCircuitsSlab<br/>
                       Buildings.Fluid.HeatExchangers.RadiantSlabs.SingleCircuitSlab<br/>
                       Buildings.Fluid.Movers.BaseClasses.ControlledFlowMachine
    </td>
    <td valign=\"top\">Renamed <code>X_nominal</code> to <code>X_default</code>
                       or <code>X_start</code>, where <code>X</code> may be
                       <code>state</code>, <code>rho</code>, or <code>mu</code>,
                       depending on whether the medium default values or the start values
                       are used in the computation of the state
                       and derived quantities.
    </td>
</tr>

<tr><td colspan=\"2\"><b>Buildings.HeatTransfer<br/>
                         Buildings.Rooms</b>
    </td>
</tr>
<tr><td valign=\"top\">Buildings.HeatTransfer.Interfaces.RadiosityInflow<br/>
                       Buildings.HeatTransfer.Interfaces.RadiosityOutflow<br/>
                       Buildings.HeatTransfer.Radiosity.BaseClasses.ParametersTwoSurfaces<br/>
                       Buildings.HeatTransfer.Radiosity.Constant<br/>
                       Buildings.HeatTransfer.Radiosity.Examples.OpaqueSurface<br/>
                       Buildings.HeatTransfer.Radiosity.Examples.OutdoorRadiosity<br/>
                       Buildings.HeatTransfer.Radiosity.IndoorRadiosity<br/>
                       Buildings.HeatTransfer.Radiosity.OpaqueSurface<br/>
                       Buildings.HeatTransfer.Radiosity.OutdoorRadiosity<br/>
                       Buildings.HeatTransfer.Radiosity.RadiositySplitter<br/>
                       Buildings.HeatTransfer.Radiosity.package<br/>
                       Buildings.HeatTransfer.Windows.BaseClasses.Examples.CenterOfGlass<br/>
                       Buildings.HeatTransfer.Windows.BaseClasses.Examples.GlassLayer<br/>
                       Buildings.HeatTransfer.Windows.BaseClasses.Examples.Shade<br/>
                       Buildings.HeatTransfer.Windows.BaseClasses.GlassLayer<br/>
                       Buildings.HeatTransfer.Windows.BaseClasses.Shade<br/>
                       Buildings.HeatTransfer.Windows.Examples.BoundaryHeatTransfer<br/>
                       Buildings.HeatTransfer.Windows.ExteriorHeatTransfer<br/>
                       Buildings.HeatTransfer.Windows.InteriorHeatTransfer<br/>
                       Buildings.Rooms.BaseClasses.InfraredRadiationExchange<br/>
                       Buildings.Rooms.BaseClasses.InfraredRadiationGainDistribution<br/>
                       Buildings.Rooms.BaseClasses.MixedAir<br/>
                       Buildings.Rooms.BaseClasses.Overhang<br/>
                       Buildings.Rooms.BaseClasses.SideFins
    </td>
    <td valign=\"top\">Changed the connectors for the radiosity model.
                       The previous implemenation declared the radiosity as a
                       <code>flow</code> variables, but the implementation did not use
                       a potential variable.<br/>
                       Therefore, the radiosity was the only variable in the connector,
                       which is not allowed for <code>flow</code> variables.
                       This change required a reformulation of models because with the new formulation,
                       the incoming and outcoming radiosity are both non-negative values.
                       This addresses issue <a href=\"https://github.com/lbl-srg/modelica-buildings/issues/158\">#158</a>.
    </td>
</tr>
<tr><td colspan=\"2\"><b>Buildings.HeatTransfer<br/>
                         Buildings.Rooms</b>
    </td>
</tr>
<tr><td valign=\"top\">Buildings.HeatTransfer.Windows.BaseClasses.PartialConvection<br/>
                       Buildings.HeatTransfer.Windows.BaseClasses.PartialWindowBoundaryCondition<br/>
                       Buildings.HeatTransfer.Windows.BaseClasses.Shade<br/>
                       Buildings.HeatTransfer.Windows.BaseClasses.ShadeConvection<br/>
                       Buildings.HeatTransfer.Windows.BaseClasses.ShadeRadiation<br/>
                       Buildings.HeatTransfer.Windows.InteriorHeatTransfer<br/>
                       Buildings.HeatTransfer.Windows.InteriorHeatTransferConvective<br/>
                       Buildings.Rooms.ExteriorBoundaryConditionsWithWindow<br/>
                       Buildings.Rooms.PartialSurfaceInterface<br/>
                       Buildings.Rooms.InfraredRadiationExchange<br/>
                       Buildings.Rooms.AirHeatMassBalanceMixed<br/>
                       Buildings.Rooms.SolarRadiationExchange<br/>
                       Buildings.Rooms.RadiationTemperature<br/>
                       Buildings.Rooms.InfraredRadiationGainDistribution
    </td>
    <td valign=\"top\">Redesigned the implementation of the room model and its base classes.
                       This redesign separates convection from radiation, and it provides
                       one composite model for the convection and the heat and mass balance in
                       the room. This change was done to allow an implementation of the room air
                       heat and mass balance that does not assume uniformly mixed room air.
    </td>
</tr>
<tr><td colspan=\"2\"><b>Buildings.HeatTransfer</b>
    </td>
</tr>
<tr><td valign=\"top\">Buildings.HeatTransfer.Convection.Functions.HeatFlux.rayleigh
    </td>
    <td valign=\"top\">Renamed function from <code>raleigh</code> to <code>rayleigh</code>.
    </td>
</tr>


</table>
<!-- Errors that have been fixed -->
<p>
The following <b style=\"color:red\">critical errors</b> have been fixed (i.e., errors
that can lead to wrong simulation results):
</p>
<table class=\"releaseTable\" summary=\"summary\" border=\"1\" cellspacing=0 cellpadding=2 style=\"border-collapse:collapse;\">
<tr><td colspan=\"2\"><b>Buildings.Fluid</b>
    </td>
</tr>
<tr><td valign=\"top\">Buildings.Fluid.Sensors.SpecificEntropyTwoPort
    </td>
    <td valign=\"top\">
           Corrected wrong computation of the dynamics used for the sensor signal.
    </td>
</tr>

<tr><td colspan=\"2\"><b>Buildings.HeatTransfer</b>
    </td>
</tr>
<tr><td valign=\"top\">Buildings.HeatTransfer.Data.GlazingSystems.DoubleClearAir13Clear
    </td>
    <td valign=\"top\">
           Corrected the glass layer thickness, which was <i>5.7</i> mm instead of
           <i>3</i> mm, as the documentation states.
    </td>
</tr>
</table>
<!-- Uncritical errors -->
<p>
The following <b style=\"color:red\">uncritical errors</b> have been fixed (i.e., errors
that do <b style=\"color:red\">not</b> lead to wrong simulation results, e.g.,
units are wrong or errors in documentation):
</p>
<table class=\"releaseTable\" summary=\"summary\" border=\"1\" cellspacing=0 cellpadding=2 style=\"border-collapse:collapse;\">
<tr><td colspan=\"2\"><b>Buildings</b>
    </td>
</tr>
<tr><td valign=\"top\">Buildings.BoundaryConditions.SkyTemperature.BlackBody<br/>
              Buildings.BoundaryConditions.WeatherData.BaseClasses.CheckTemperature<br/>
              Buildings.BoundaryConditions.WeatherData.ReaderTMY3<br/>
              Buildings.Controls.SetPoints.HotWaterTemperatureReset<br/>
              Buildings.Examples.ChillerPlant.BaseClasses.Controls.ChillerSwitch<br/>
              Buildings.Examples.ChillerPlant.BaseClasses.Controls.WSEControl<br/>
              Buildings.Fluid.Boilers.BoilerPolynomial<br/>
              Buildings.Fluid.HeatExchangers.BaseClasses.HexElement<br/>
              Buildings.Fluid.HeatExchangers.BaseClasses.MassExchange<br/>
              Buildings.Fluid.HeatExchangers.BaseClasses.MassExchangeDummy<br/>
              Buildings.Fluid.HeatExchangers.DXCoils.BaseClasses.ApparatusDewPoint<br/>
              Buildings.Fluid.HeatExchangers.DXCoils.BaseClasses.ApparatusDryPoint<br/>
              Buildings.Fluid.HeatExchangers.DXCoils.BaseClasses.CoolingCapacity<br/>
              Buildings.Fluid.HeatExchangers.DXCoils.BaseClasses.DXCooling<br/>
              Buildings.Fluid.HeatExchangers.DXCoils.BaseClasses.DryCoil<br/>
              Buildings.Fluid.HeatExchangers.DXCoils.BaseClasses.DryWetSelector<br/>
              Buildings.Fluid.HeatExchangers.DXCoils.BaseClasses.Evaporation<br/>
              Buildings.Fluid.HeatExchangers.DXCoils.BaseClasses.WetCoil<br/>
              Buildings.Fluid.MixingVolumes.BaseClasses.PartialMixingVolumeWaterPort<br/>
              Buildings.Fluid.Sensors.RelativeTemperature<br/>
              Buildings.Fluid.Sensors.Temperature<br/>
              Buildings.Fluid.Sensors.TemperatureTwoPort<br/>
              Buildings.Fluid.Sensors.TemperatureWetBulbTwoPort<br/>
              Buildings.Fluid.SolarCollectors.BaseClasses.PartialHeatLoss<br/>
              Buildings.Utilities.Comfort.Fanger<br/>
              Buildings.Utilities.IO.BCVTB.From_degC<br/>
              Buildings.Utilities.IO.BCVTB.To_degC<br/>
              Buildings.Utilities.Psychrometrics.TDewPoi_pW<br/>
              Buildings.Utilities.Psychrometrics.TWetBul_TDryBulPhi<br/>
              Buildings.Utilities.Psychrometrics.TWetBul_TDryBulXi<br/>
              Buildings.Utilities.Psychrometrics.WetBul_pTX<br/>
              Buildings.Utilities.Psychrometrics.pW_TDewPoi
    </td>
    <td valign=\"top\">Replaced wrong attribute <code>quantity=\"Temperature\"</code>
                     with <code>quantity=\"ThermodynamicTemperature\"</code>.
    </td>
</tr>

<tr><td colspan=\"2\"><b>Buildings.Fluid</b>
    </td>
</tr>
<tr><td valign=\"top\">Buildings.Fluid.Data.Fuels.Generic
    </td>
    <td valign=\"top\">Corrected wrong type for <code>mCO2</code>.
                       It was declared as <code>Modelica.SIunits.MassFraction</code>,
                       which is incorrect.
    </td>
</tr>
<tr><td valign=\"top\">Buildings.Fluid.HeatExchangers.CoolingTowers.Correlations.BaseClasses.Bounds
    </td>
    <td valign=\"top\">Corrected wrong type for <code>FRWat_min</code>, <code>FRWat_max</code>
                       and <code>liqGasRat_max</code>.
                       They were declared as <code>Modelica.SIunits.MassFraction</code>,
                       which is incorrect as, for example, <code>FRWat_max</code> can be larger than one.
    </td>
</tr>
<tr><td valign=\"top\">Buildings.Fluid.HeatExchangers.ConstantEffectiveness<br/>
                     Buildings.Fluid.MassExchangers.ConstantEffectiveness
    </td>
    <td valign=\"top\">Corrected error in the documentation that was not updated
                     when the implementation of zero flow rate was revised.
    </td>
</tr>
<tr><td valign=\"top\">Buildings.Fluid.Interfaces.ConservationEquation
    </td>
    <td valign=\"top\">Corrected the syntax error
                       <code>Medium.ExtraProperty C[Medium.nC](each nominal=C_nominal)</code>
                       to
                       <code>Medium.ExtraProperty C[Medium.nC](nominal=C_nominal)</code>
                       because <code>C_nominal</code> is a vector.
                       This syntax error caused a compilation error in OpenModelica.
    </td>
</tr>
<tr><td valign=\"top\">Buildings.Fluid.Sensors.SensibleEnthalpyFlowRate<br/>
                       Buildings.Fluid.Sensors.LatentEnthalpyFlowRate<br/>
                       Buildings.Fluid.Sensors.MassFraction<br/>
                       Buildings.Fluid.Sensors.MassFractionTwoPort
    </td>
    <td valign=\"top\">Changed medium declaration in the <code>extends</code> statement
                       to <code>replaceable</code> to avoid a translation error in
                       OpenModelica.
    </td>
</tr>
<tr><td valign=\"top\">Buildings.Fluid.Sensors.TraceSubstances<br/>
                       Buildings.Fluid.Sensors.TraceSubstancesTwoPort
    </td>
    <td valign=\"top\">Corrected syntax errors in setting nominal value for output signal
                       and for state variable.
                       This eliminates a compilation error in OpenModelica.
    </td>
</tr>
<tr><td valign=\"top\">Buildings.Fluid.Sources.TraceSubstancesFlowSource
    </td>
    <td valign=\"top\">Added missing <code>each</code> in declaration of
                       <code>C_in_internal</code>.
                       This eliminates a compilation error in OpenModelica.
    </td>
</tr>
<tr><td colspan=\"2\"><b>Buildings.Utilities.Python27</b>
    </td>
</tr>
<tr><td valign=\"top\">Buildings.Utilities.IO.Python27.Functions.exchange
    </td>
    <td valign=\"top\">Corrected error in C code that lead to message
                       <code>'module' object has no attribute 'argv'</code>
                       when a python module accessed <code>sys.argv</code>.
    </td>
</tr>



</table>
<!-- Github issues -->
<p>
The following
<a href=\"https://github.com/lbl-srg/modelica-buildings/issues\">issues</a>
have been fixed:
</p>
<table summary=\"summary\" border=\"1\" cellspacing=0 cellpadding=2 style=\"border-collapse:collapse;\">
<tr><td colspan=\"2\"><b>Verify mass and species balance</b>
    </td>
</tr>
<tr><td valign=\"top\"><a href=\"https://github.com/lbl-srg/modelica-buildings/issues/165\">#165</a>
    </td>
    <td valign=\"top\">This issue has been addressed by renaming the connectors to avoid an ambiguity
                       in the model equation. The equations were correct.
    </td>
<tr><td colspan=\"2\"><b>Remove flow attribute from radiosity connectors</b>
    </td>
</tr>
<tr><td valign=\"top\"><a href=\"https://github.com/lbl-srg/modelica-buildings/issues/158\">#158</a>
    </td>
    <td valign=\"top\">This issue has been addressed by reformulating the radiosity models.
                       With the new implementation, incoming and outgoing radiosity are non-negative
                       quantities.
    </td>
</tr>
</table>
</html>"));
    end Version_1_5_build1;

  class Version_1_4_build1 "Version 1.4 build 1"
    extends Modelica.Icons.ReleaseNotes;
     annotation (preferredView="info",
     Documentation(info="<html>
<p>
Version 1.4 build 1 contains the new package <a href=\"modelica://Buildings.Utilities.IO.Python27\">
Buildings.Utilities.IO.Python27</a> that allows calling Python functions from Modelica.
It also contains in the package <a href=\"modelica://Buildings.HeatTransfer.Conduction.SingleLayer\">
Buildings.HeatTransfer.Conduction.SingleLayer</a>
a new model for heat conduction in phase change material. This model can be used as a layer
of the room heat transfer model.
</p>

<p>
Non-backward compatible changes had to be introduced
in the valve models
<a href=\"modelica://Buildings.Fluid.Actuators.Valves\">
Buildings.Fluid.Actuators.Valves</a> to fully comply with the Modelica language specification,
and in the models in the package
<a href=\"modelica://Buildings.Utilities.Diagnostics\">
Buildings.Utilities.Diagnostics</a>
as they used the <code>cardinality</code> function which is deprecated in the Modelica
Language Specification.
</p>

<p>
See below for details.
<!-- New libraries -->
</p>
<p>
The following <b style=\"color:blue\">new libraries</b> have been added:
</p>
<table class=\"releaseTable\" summary=\"summary\" border=\"1\" cellspacing=0 cellpadding=2>
<tr><td valign=\"top\">Buildings.Utilities.IO.Python27
    </td>
    <td valign=\"top\">
         Package that contains blocks and functions that embed Python 2.7 in Modelica.
         Data can be sent to Python functions and received from Python functions.
         This allows for example data analysis in Python as part of a Modelica model,
         or data exchange as part of a hardware-in-the-loop simulation in which
         Python is used to communicate with hardware.
    </td>
    </tr>
</table>
<!-- New components for existing libraries -->
<p>
The following <b style=\"color:blue\">new components</b> have been added
to <b style=\"color:blue\">existing</b> libraries:
</p>
<table class=\"releaseTable\" summary=\"summary\" border=\"1\" cellspacing=0 cellpadding=2 style=\"border-collapse:collapse;\">
<tr><td colspan=\"2\"><b>Buildings.BoundaryConditions.WeatherData</b>
    </td>
</tr>
<tr><td valign=\"top\">Buildings.BoundaryConditions.WeatherData.BaseClasses.getAbsolutePath
    </td>
    <td valign=\"top\">This function is used by the weather data reader to set
                       the path to the weather file relative to the root directory
                       of the Buildings library.
    </td>
    </tr>
</table>
<!-- Backward compatible changes -->
<p>
The following <b style=\"color:blue\">existing components</b>
have been <b style=\"color:blue\">improved</b> in a
<b style=\"color:blue\">backward compatible</b> way:
</p>
<table class=\"releaseTable\" summary=\"summary\" border=\"1\" cellspacing=0 cellpadding=2 style=\"border-collapse:collapse;\">
<tr><td colspan=\"2\"><b>Buildings.Fluid</b>
    </td>
</tr>
<tr><td valign=\"top\">Buildings.Fluid.MixingVolumes.BaseClasses.PartialMixingVolume
    </td>
    <td valign=\"top\">Removed the check of multiple connections to the same element
                       of a fluid port, as this check required the use of the deprecated
                       <code>cardinality</code> function.
    </td>
</tr><tr><td colspan=\"2\"><b>Buildings.HeatTransfer</b>
    </td>
</tr>
<tr><td valign=\"top\">Buildings.HeatTransfer.Conduction.SingleLayer
    </td>
    <td valign=\"top\">Added option to model layers with phase change material.
    </td>
</tr>
<tr><td colspan=\"2\"><b>Buildings.Rooms</b>
    </td>
</tr>
<tr><td valign=\"top\">Buildings.Rooms.BaseClasses.InfraredRadiationExchange
    </td>
    <td valign=\"top\">Removed the use of the <code>cardinality</code> function
                       as this function is deprecated in the Modelica Language Specification.
    </td>
</tr>
</table>
<!-- Non-backward compatible changes to existing components -->

<p>
The following <b style=\"color:blue\">existing components</b>
have been <b style=\"color:blue\">improved</b> in a
<b style=\"color:blue\">non-backward compatible</b> way:
</p>
<table class=\"releaseTable\" summary=\"summary\" border=\"1\" cellspacing=0 cellpadding=2 style=\"border-collapse:collapse;\">

<tr><td colspan=\"2\"><b>Buildings.Fluid</b>
    </td>
</tr>
<tr><td valign=\"top\">Buildings.Fluid.Actuators.Valves
    </td>
    <td valign=\"top\">All valves now require the declaration of <code>dp_nominal</code>
                       if the parameter assignment is
                       <code>CvData = Buildings.Fluid.Types.CvTypes.OpPoint</code>.
                       This change was needed because in the previous version,
                       <code>dp_nominal</code> had
                       a default value of <i>6000</i> Pascals. However, if
                       <code>CvData &gt;&lt; Buildings.Fluid.Types.CvTypes.OpPoint</code>, then
                       <code>dp_nominal</code> is computed in the initial algorithm section and hence
                       providing a default value is not allowed according to
                       the Modelica Language Specification.
                       Hence, it had to be removed.<br/>
                       As part of this change, we set <code>dp(nominal=6000)</code> for all valves,
                       because the earlier formulation uses a value that is not known during compilation,
                       and hence leads to an error in Dymola 2014.
    </td>
</tr>
<tr><td valign=\"top\">Buildings.Fluid.MixingVolumes.MixingVolumeDryAir<br/>
                       Buildings.Fluid.MixingVolumes.MixingVolumeMoistAir
    </td>
    <td valign=\"top\">Removed the use of the deprecated
                       <code>cardinality</code> function.
                       Therefore, now all input signals must be connected..
    </td>
</tr>
<tr><td colspan=\"2\"><b>Buildings.Utilities</b>
    </td>
</tr>
<tr><td valign=\"top\">Buildings.Utilities.Diagnostics.AssertEquality<br/>
                       Buildings.Utilities.Diagnostics.AssertInequality
    </td>
    <td valign=\"top\">Removed the option to not connect input signals, as this
                       required the use of the <code>cardinality</code> function which
                       is deprecated in the MSL, and not correctly implemented in OpenModelica.
                       Therefore, if using these models, both input signals must be connected.
    </td>
</tr>
<tr><td valign=\"top\">Buildings.Utilities.Math.Functions.splineDerivatives
    </td>
    <td valign=\"top\">Removed the default value
                       <code>input Boolean ensureMonotonicity=isMonotonic(y, strict=false)</code>
                       as the Modelica language specification is not clear whether defaults can be computed
                       or must be constants.
    </td>
</tr></table>
<!-- Errors that have been fixed -->

<p>
The following <b style=\"color:red\">critical errors</b> have been fixed (i.e., errors
that can lead to wrong simulation results):
</p>
<table class=\"releaseTable\" summary=\"summary\" border=\"1\" cellspacing=0 cellpadding=2 style=\"border-collapse:collapse;\">

<tr><td colspan=\"2\"><b>Buildings.Controls</b>
    </td>
</tr>
<tr><td valign=\"top\">Buildings.Controls.SetPoints.HotWaterTemperatureReset
    </td>
    <td valign=\"top\">Corrected error that led to wrong results if the room air temperature is
                     different from its nominal value <code>TRoo_nominal</code>.
                     This fixes <a href=\"https://github.com/lbl-srg/modelica-buildings/issues/74\">issue 74</a>.
    </td>
</tr>

<tr><td colspan=\"2\"><b>Buildings.HeatTransfer</b>
    </td>
</tr>
<tr><td valign=\"top\">Buildings.Fluid.HeatExchangers.RadiantSlabs.SingleCircuitSlab<br/>
                     Buildings.Fluid.HeatExchangers.RadiantSlabs.ParallelCircuitSlab
    </td>
    <td valign=\"top\">Fixed bug in the assignment of the fictitious thermal resistance by replacing
                     <code>RFic[nSeg](each G=A/Rx)</code> with
                     <code>RFic[nSeg](each G=A/nSeg/Rx)</code>.
                     This fixes <a href=\"https://github.com/lbl-srg/modelica-buildings/issues/79\">issue 79</a>.
    </td>
</tr>

<tr><td colspan=\"2\"><b>Buildings.Utilities</b>
    </td>
</tr>
<tr><td valign=\"top\">Buildings.Utilities.Diagnostics.AssertEquality<br/>
                       Buildings.Utilities.Diagnostics.AssertInequality
    </td>
    <td valign=\"top\">Replaced <code>when</code> test with <code>if</code> test as
                       equations within a <code>when</code> section are only evaluated
                       when the condition becomes true.
                       This fixes <a href=\"https://github.com/lbl-srg/modelica-buildings/issues/72\">issue 72</a>.
    </td>
</tr>
</table>
<!-- Uncritical errors -->

<p>
The following <b style=\"color:red\">uncritical errors</b> have been fixed (i.e., errors
that do <b style=\"color:red\">not</b> lead to wrong simulation results, e.g.,
units are wrong or errors in documentation):
</p>
<table class=\"releaseTable\" summary=\"summary\" border=\"1\" cellspacing=0 cellpadding=2 style=\"border-collapse:collapse;\">
<tr><td colspan=\"2\"><b>Buildings.Fluid</b>
    </td>
</tr>
<tr><td valign=\"top\">Buildings.Fluid.Actuators.Valves.ThreeWayEqualPercentageLinear<br/>
                       Buildings.Fluid.Actuators.Valves.ThreeWayLinear
    </td>
    <td valign=\"top\">The documenation was
                       <i>Fraction Kv(port_1->port_2)/Kv(port_3->port_2)</i> instead of
                       <i>Fraction Kv(port_3->port_2)/Kv(port_1->port_2)</i>.
                       Because the parameter set correctly its attributes
                       <code>min=0</code> and <code>max=1</code>,
                       instances of these models used the correct value.
    </td>
</tr>
<tr><td valign=\"top\">Buildings.Fluid.Actuators.BaseClasses.ValveParameters
    </td>
    <td valign=\"top\">Removed stray backslash in write statement.
    </td>
</tr>
<tr><td valign=\"top\">Buildings.Fluid.Interfaces.ConservationEquation<br/>
                       Buildings.Fluid.Interfaces.StaticTwoPortConservationEquation<br/>
                       Buildings.Fluid.Interfaces.StaticTwoPortHeatMassExchanger
    </td>
    <td valign=\"top\">Removed wrong unit attribute of <code>COut</code>.
    </td>
</tr>
<tr><td valign=\"top\">Buildings.Fluid.HeatExchangers.BaseClasses.HexElement
    </td>
    <td valign=\"top\">Changed the redeclaration of <code>vol2</code> to be replaceable,
                     as <code>vol2</code> is replaced in some models.
    </td>
</tr>
</table>
<!-- Github issues -->
<p>
The following
<a href=\"https://github.com/lbl-srg/modelica-buildings/issues\">issues</a>
have been fixed:
</p>
<table summary=\"summary\" border=\"1\" cellspacing=0 cellpadding=2 style=\"border-collapse:collapse;\">
<tr><td colspan=\"2\"><b>Add explanation of nStaRef.</b>
    </td>
</tr>
<tr><td valign=\"top\"><a href=\"https://github.com/lbl-srg/modelica-buildings/issues/70\">&#35;70</a>
    </td>
    <td valign=\"top\">
    Described in
    <a href=\"modelica://Buildings.HeatTransfer.Data.Solids\">
    Buildings.HeatTransfer.Data.Solids</a>
    how the parameter <code>nStaRef</code> is used
    to compute the spatial grid that is used for simulating transient heat conduction.
    </td>
</tr>
<tr><td colspan=\"2\"><b>Assert statement does not fire.</b>
    </td>
</tr>
<tr><td valign=\"top\"><a href=\"https://github.com/lbl-srg/modelica-buildings/issues/72\">&#35;72</a>
    </td>
    <td valign=\"top\">
    The blocks <code>Buildings.Utilities.Diagnostics.AssertEquality</code> and
    <code>Buildings.Utilities.Diagnostics.AssertInequality</code> did not fire because
    the test on the time was in a <code>when</code> instead of an <code>if</code> statement.
    This was wrong because <code>when</code> sections are only evaluated
    when the condition becomes true.
    </td>
</tr>
<tr><td colspan=\"2\"><b><code>HotWaterTemperatureReset</code> computes wrong results if room temperature differs from nominal value.</b>
    </td>
</tr>
<tr><td valign=\"top\"><a href=\"https://github.com/lbl-srg/modelica-buildings/issues/74\">&#35;74</a>
    </td>
    <td valign=\"top\">The equation
<pre>TSup = TRoo_in_internal
          + ((TSup_nominal+TRet_nominal)/2-TRoo_in_internal) * qRel^(1/m)
          + (TSup_nominal-TRet_nominal)/2 * qRel;</pre>
should be formulated as
<pre>TSup = TRoo_in_internal
          + ((TSup_nominal+TRet_nominal)/2-TRoo_nominal) * qRel^(1/m)
          + (TSup_nominal-TRet_nominal)/2 * qRel;</pre>
    </td>
</tr>
<tr><td colspan=\"2\"><b>Bug in <code>RadiantSlabs.SingleCircuitSlab</code> fictitious resistance RFic.</b>
    </td>
</tr>
<tr><td valign=\"top\"><a href=\"https://github.com/lbl-srg/modelica-buildings/issues/79\">&#35;79</a>
    </td>
    <td valign=\"top\">This bug has been fixed in the assignment of the fictitious thermal resistance by replacing
                     <code>RFic[nSeg](each G=A/Rx)</code> with
                     <code>RFic[nSeg](each G=A/nSeg/Rx)</code>.
                     The bug also affected <code>RadiantSlabs.ParallelCircuitSlab</code>.
    </td>
</tr>
</table>

<p>
Note:
</p>
<ul>
<li>
This version contains various updates that allow
the syntax of the example models to be checked in the pedantic mode
in Dymola 2014.
</li>
</ul>
</html>"));
  end Version_1_4_build1;

  class Version_1_3_build1 "Version 1.3 build 1"
    extends Modelica.Icons.ReleaseNotes;
     annotation (preferredView="info", Documentation(info="<html>
<p>
In version 1.3 build 1, models for direct evaporative cooling coils with multiple stages or with
a variable speed compressor have been added.
This version also contains improvements to the fan and pump models to better treat zero mass flow rate.
Various other improvements have been made to improve the numerics and to use consistent variable names.
A detailed list of changes is shown below.
<!-- New libraries -->
</p>
<p>
The following <b style=\"color:blue\">new libraries</b> have been added:
</p>
<table class=\"releaseTable\" summary=\"summary\" border=\"1\" cellspacing=0 cellpadding=2>
<tr><td valign=\"top\">Buildings.Fluid.HeatExchangers.DXCoils
    </td>
    <td valign=\"top\">Library with direct evaporative cooling coils.
    </td>
    </tr>
</table>
<!-- New components for existing libraries -->
<p>
The following <b style=\"color:blue\">new components</b> have been added
to <b style=\"color:blue\">existing</b> libraries:
</p>
<table class=\"releaseTable\" summary=\"summary\" border=\"1\" cellspacing=0 cellpadding=2 style=\"border-collapse:collapse;\">
<tr><td colspan=\"2\"><b>Buildings.Examples</b>
    </td>
</tr>
<tr><td valign=\"top\">Buildings.Examples.ChillerPlant.DataCenterContinuousTimeControl
    </td>
    <td valign=\"top\">Added chilled water plant model with continuous time control that
                       replaces the discrete time control in
                       <code>Buildings.Examples.ChillerPlant.DataCenterDiscreteTimeControl</code>.
    </td>
    </tr>
<tr><td colspan=\"2\"><b>Buildings.Utilities</b>
    </td>
</tr>
<tr><td valign=\"top\">Buildings.Utilities.Psychrometrics.Functions.X_pSatpphi
    </td>
    <td valign=\"top\">Function that computes moisture concentration based
                       on saturation pressure, total pressure and relative
                       humidity.
    </td>
    </tr>
<tr><td valign=\"top\">Buildings.Utilities.Psychrometrics.TWetBul_TDryBulPhi
    </td>
    <td valign=\"top\">Block that computes the wet bulb temperature for given
                     dry bulb temperature, relative humidity and atmospheric pressure.
    </td>
    </tr>
<tr><td valign=\"top\">Buildings.Utilities.Psychrometrics.WetBul_pTX
    </td>
    <td valign=\"top\">Block that computes the temperature and mass fraction
                       at the wet bulb state for given dry bulb temperature,
                       species concentration and atmospheric pressure.
    </td>
    </tr>
</table>
<!-- Backward compatbile changes -->
<p>
The following <b style=\"color:blue\">existing components</b>
have been <b style=\"color:blue\">improved</b> in a
<b style=\"color:blue\">backward compatible</b> way:
</p>
<table class=\"releaseTable\" summary=\"summary\" border=\"1\" cellspacing=0 cellpadding=2 style=\"border-collapse:collapse;\">
<tr><td colspan=\"2\"><b>Buildings.BoundaryConditions</b>
    </td>
</tr>
<tr><td valign=\"top\">Buildings.BoundaryConditions.WeatherData.ReaderTMY3
    </td>
    <td valign=\"top\">Added computation of the wet bulb temperature.
                       Computing the wet bulb temperature introduces a nonlinear
                       equation. As we have not observed an increase in computing time
                       because of computing the wet bulb temperature, it is computed
                       by default. By setting the parameter
                       <code>computeWetBulbTemperature=false</code>, the computation of the
                       wet bulb temperature can be removed.
    </td>
</tr>

<tr><td colspan=\"2\"><b>Buildings.Controls</b>
    </td>
</tr>
<tr><td valign=\"top\">Buildings.Controls.SetPoints.OccupancySchedule
    </td>
    <td valign=\"top\">Added <code>pre</code> operator and relaxed tolerance in <code>assert</code> statement.
    </td>
</tr>

<tr><td colspan=\"2\"><b>Buildings.Fluid</b>
    </td>
</tr>
<tr><td valign=\"top\">Buildings.Fluid.Movers.FlowControlled_dp<br/>
                       Buildings.Fluid.Movers.FlowControlled_m_flow<br/>
                       Buildings.Fluid.Movers.SpeedControlled_Nrpm<br/>
                       Buildings.Fluid.Movers.SpeedControlled_y<br/>
    </td>
    <td valign=\"top\">Reformulated implementation of efficiency model
                       to avoid a division by zero at zero mass flow rate
                       for models in which a user specifies
                       a power instead of an efficiency performance curve.
    </td>
    </tr>
<tr><td colspan=\"2\"><b>Buildings.Utilities</b>
    </td>
</tr>
<tr><td valign=\"top\">Buildings.Utilities.Psychrometrics.TWetBul_TDryBulXi
    </td>
    <td valign=\"top\">Added option to approximate the wet bulb temperature using an
                     explicit equation.
                     Reformulated the original model to change the dimension of the
                     nonlinear system of equations from two to one.
    </td>
    </tr>
</table>
<!-- Non-backward compatible changes to existing components -->
<p>
The following <b style=\"color:blue\">existing components</b>
have been <b style=\"color:blue\">improved</b> in a
<b style=\"color:blue\">non-backward compatible</b> way:
</p>
<table class=\"releaseTable\" summary=\"summary\" border=\"1\" cellspacing=0 cellpadding=2 style=\"border-collapse:collapse;\">
<tr><td colspan=\"2\"><b>Buildings.BoundaryConditions</b>
    </td>
</tr>
<tr><td valign=\"top\">Buildings.BoundaryConditions.WeatherData.ReaderTMY3<br/>
                       Buildings.BoundaryConditions.Types
    </td>
    <td valign=\"top\">Improved the optional inputs for the radiation data global horizontal, diffuse horizontal and direct normal radiation.
    If a user specifies two of them, the third will be automatically calculated.
    </td>
</tr>
<tr><td valign=\"top\">Buildings.BoundaryConditions.SkyTemperature.BlackBody
    </td>
    <td valign=\"top\">Renamed <code>radHor</code> to <code>radHorIR</code>
                       to indicate that the radiation is in the infrared
                       spectrum.
</tr>

<tr><td colspan=\"2\"><b>Buildings.Fluid</b>
    </td>
</tr>
<tr><td valign=\"top\">Buildings.Airflow.Multizone.BaseClasses.DoorDiscretized<br/>
                     Buildings.Airflow.Multizone.DoorDiscretizedOpen<br/>
                     Buildings.Airflow.Multizone.DoorDiscretizedOperable<br/>
                     Buildings.Airflow.Multizone.Orifice<br/>
                     Buildings.Airflow.Multizone.ZonalFlow_ACS<br/>
                     Buildings.Fluid.Actuators.BaseClasses.PartialDamperExponential<br/>
                     Buildings.Fluid.Actuators.Dampers.MixingBox<br/>
                     Buildings.Fluid.Actuators.Dampers.VAVBoxExponential<br/>
                     Buildings.Fluid.BaseClasses.PartialResistance<br/>
                     Buildings.Fluid.Interfaces.TwoPortHeatMassExchanger<br/>
                     Buildings.Fluid.Movers.BaseClasses.PowerInterface<br/>
                     Buildings.Fluid.Storage.BaseClasses.Buoyancy<br/>
                     Buildings.Fluid.HeatExchangers.BaseClasses.MassExchange
    </td>
    <td valign=\"top\">Renamed protected parameters for consistency with the naming conventions.
                     In previous releases, fluid properties had the suffix <code>0</code>
                     or <code>_nominal</code> instead of <code>_default</code> when they
                     where computed based on the medium default properties.
    </td>
</tr>
<tr><td valign=\"top\">Buildings.Fluid.Sensors.SensibleEnthalpyFlowRate<br/>
                     Buildings.Fluid.Sensors.LatentEnthalpyFlowRate
    </td>
    <td valign=\"top\">Moved computation of parameter <code>i_w</code> to new base class
                     <code>Buildings.Fluid.BaseClasses.IndexWater</code>
                     The value of this parameter is now assigned dynamically and does not require to be specified
                     by the user.
    </td>
</tr>
<tr><td valign=\"top\">Buildings.Fluid.Storage.BaseClasses.ThirdOrderStratifier
    </td>
    <td valign=\"top\">Removed unused protected parameters <code>sta0</code> and <code>cp0</code>.
    </td>
</tr>
<tr><td colspan=\"2\"><b>Buildings.Examples</b>
    </td>
</tr>
<tr><td valign=\"top\">Buildings.Examples.ChillerPlant.DataCenterDiscreteTimeControl<br/>
                       Buildings.Examples.ChillerPlant.BaseClasses.Controls.TrimAndRespond<br/>
                       Buildings.Examples.ChillerPlant.BaseClasses.Controls.ZeroOrderHold
    </td>
    <td valign=\"top\">Re-implemented the controls for setpoint reset.
    Revised the model <code>TrimAndRespond</code> and deleted the model <code>ZeroOrderHold</code>.
    Improved the documentation.
    </td>
</tr>
</table>
<!-- Errors that have been fixed -->
<p>
The following <b style=\"color:red\">critical errors</b> have been fixed (i.e., errors
that can lead to wrong simulation results):
</p>
<table class=\"releaseTable\" summary=\"summary\" border=\"1\" cellspacing=0 cellpadding=2 style=\"border-collapse:collapse;\">
<tr><td colspan=\"2\"><b>Buildings.Examples</b>
    </td>
</tr>
<tr><td valign=\"top\">Buildings.Examples.ChillerPlant.DataCenterDiscreteTimeControl
    </td>
    <td valign=\"top\">Fixed error in wet bulb temperature. The previous version used
                     a model to compute the wet bulb temperature that takes as an
                     input the relative humidity, but required mass fraction as an input.
    </td>
</tr>
</table>
<!-- Uncritical errors -->
<p>
The following <b style=\"color:red\">uncritical errors</b> have been fixed (i.e., errors
that do <b style=\"color:red\">not</b> lead to wrong simulation results, e.g.,
units are wrong or errors in documentation):
</p>
<table class=\"releaseTable\" summary=\"summary\" border=\"1\" cellspacing=0 cellpadding=2 style=\"border-collapse:collapse;\">
<tr><td colspan=\"2\"><b>Buildings.BoundaryConditions</b>
    </td>
</tr>
<tr><td valign=\"top\">Buildings.BoundaryConditions.WeatherData.ReaderTMY3<br/>
                       Buildings.BoundaryConditions.SkyTemperature.BlackBody
    </td>
    <td valign=\"top\">Renamed <code>radHor</code> to <code>radHorIR</code>.
    </td>
</tr>
<tr><td colspan=\"2\"><b>Buildings.Fluid</b>
    </td>
</tr>
<tr><td valign=\"top\">Buildings.Fluid.BaseClasses.FlowModels.Examples.InverseFlowFunction
    </td>
    <td valign=\"top\">Fixed error in the documentation.
    </td>
</tr>
<tr><td valign=\"top\">Buildings.Fluid.Interfaces.TwoPortHeatMassExchanger
    </td>
    <td valign=\"top\">Fixed broken link in the documentation.
    </td>
</tr>
<tr><td valign=\"top\">Buildings.Fluid.Movers.BaseClasses.Characteristics.powerParameters
    </td>
    <td valign=\"top\">Fixed wrong <code>displayUnit</code> and
                       <code>max</code> attribute for power.
    </td>
</tr>
<tr><td valign=\"top\">Buildings.Fluid.MixingVolumes
    </td>
    <td valign=\"top\">In documentation, removed reference to the parameter
                       <code>use_HeatTransfer</code> which no longer exists.
    </td>
</tr>
<tr><td colspan=\"2\"><b>Buildings.HeatTransfer</b>
    </td>
</tr>
<tr><td valign=\"top\">Buildings.HeatTransfer.Windows.Functions.glassPropertyUncoated
    </td>
    <td valign=\"top\">Improved the documentation for implementation and added comments for model limitations.
    </td>
</tr>
</table>
<!-- Github issues -->
<!-- none -->
</html>"));
  end Version_1_3_build1;

  class Version_1_2_build1 "Version 1.2 build 1"
    extends Modelica.Icons.ReleaseNotes;
     annotation (preferredView="info", Documentation(info="<html>
<p>
In version 1.2 build 1, models for radiant slabs and window overhangs and sidefins have been added.
This version also contains various improvements to existing models.
A detailed list of changes is shown below.
<!-- New libraries -->
</p>
<p>
The following <b style=\"color:blue\">new libraries</b> have been added:
</p>
<table class=\"releaseTable\" summary=\"summary\" border=\"1\" cellspacing=0 cellpadding=2>
<tr><td valign=\"top\">Buildings.Fluid.HeatExchangers.RadiantSlabs
    </td>
    <td valign=\"top\">Package with models for radiant slabs
                       with pipes or a capillary heat exchanger
                       embedded in the construction.
    </td>
    </tr>
<tr><td valign=\"top\">Buildings.Fluid.Data.Pipes
    </td>
    <td valign=\"top\">Package with records for pipes.
    </td>
    </tr>
</table>
<!-- New components for existing libraries -->

<p>
The following <b style=\"color:blue\">new components</b> have been added
to <b style=\"color:blue\">existing</b> libraries:
</p>
<table class=\"releaseTable\" summary=\"summary\" border=\"1\" cellspacing=0 cellpadding=2 style=\"border-collapse:collapse;\">
<tr><td colspan=\"2\"><b>Buildings.HeatTransfer</b>
    </td>
</tr>
<tr><td valign=\"top\">Buildings.HeatTransfer.Windows.FixedShade<br/>
                       Buildings.HeatTransfer.Windows.Overhang<br/>
                       Buildings.HeatTransfer.Windows.SideFins
    </td>
    <td valign=\"top\">For windows with either an overhang or side fins,
                       these blocks output the fraction of the area
                       that is sun exposed.
    </td>
    </tr>
<tr><td colspan=\"2\"><b>Buildings.Rooms</b>
    </td>
</tr>

<tr><td valign=\"top\">Buildings.Rooms.Examples.BESTEST
    </td>
    <td valign=\"top\">Added BESTEST validation models for case 610, 620, 630, 640,
                       650FF, 650, 920, 940, 950FF, 950, and 960.
    </td>
    </tr>
</table>
<!-- Backward compatible changes -->
<p>
The following <b style=\"color:blue\">existing components</b>
have been <b style=\"color:blue\">improved</b> in a
<b style=\"color:blue\">backward compatible</b> way:
</p>
<table class=\"releaseTable\" summary=\"summary\" border=\"1\" cellspacing=0 cellpadding=2 style=\"border-collapse:collapse;\">
<tr><td colspan=\"2\"><b>Buildings.BoundaryConditions</b>
    </td>
</tr>
<tr><td valign=\"top\">Buildings.BoundaryConditions.WeatherData.ReaderTMY3
    </td>
    <td valign=\"top\">Removed assignment of <code>HGloHor_in</code> in its declaration,
                       because this gives an overdetermined system if the input connector
                       is used.<br/>
                       Added new sub-bus that contains the solar position.
                       This allows reusing the solar position in various other models.
    </td>
</tr>
<tr><td valign=\"top\">Buildings.BoundaryConditions.SolarIrradiation.DiffuseIsotropic<br/>
                       Buildings.BoundaryConditions.SolarIrradiation.DiffusePerez<br/>
                       Buildings.BoundaryConditions.SolarIrradiation.BaseClasses.DiffuseIsotropic<br/>
                       Buildings.BoundaryConditions.SolarIrradiation.BaseClasses.DiffusePerez<br/>
    </td>
    <td valign=\"top\">Added optional output of diffuse radiation from the sky and ground.
                       This allows reusing the diffuse radiation in solar thermal collector.
    </td>
</tr>
<tr><td valign=\"top\">Buildings.BoundaryConditions.SolarGeometry.BaseClasses.SolarAzimuth
    </td>
    <td valign=\"top\">Changed implementation to avoid an event at solar noon.
    </td>
</tr>
<tr><td colspan=\"2\"><b>Buildings.HeatTransfer</b>
    </td>
</tr>
<tr><td valign=\"top\">Buildings.HeatTransfer.Data.BoreholeFillings
    </td>
    <td valign=\"top\">
                       Renamed class to <code>BoreholeFillings</code>
                       to be consistent with data records being plural.
    </td>
</tr>
<tr><td colspan=\"2\"><b>Buildings.Media</b>
    </td>
</tr>
<tr><td valign=\"top\">Buildings.Media.GasesPTDecoupled.MoistAir<br/>
                       Buildings.Media.GasesPTDecoupled.MoistAirUnsaturated<br/>
                       Buildings.Media.PerfectGases.MoistAir<br/>
                       Buildings.Media.PerfectGases.MoistAirUnsaturated<br/>
                       Buildings.Media.GasesConstantDensity.MoistAir<br/>
                       Buildings.Media.GasesConstantDensity.MoistAirUnsaturated
    </td>
    <td valign=\"top\">Added redeclaration of <code>ThermodynamicState</code>
                       to avoid a warning
                       during model check and translation.
    </td>
</tr>
<tr><td colspan=\"2\"><b>Buildings.Rooms</b>
    </td>
</tr>
<tr><td valign=\"top\">Buildings.Rooms.MixedAir
    </td>
    <td valign=\"top\">Added a check that ensures that the number of surfaces
                       are equal to the length of the parameter that contains
                       the surface area, and added a check to ensure that no surface area
                       is equal to zero. These checks help detecting erroneous declarations
                       of the room model. The changes were done in
                       <code>Buildings.Rooms.MixedAir.PartialSurfaceInterface</code>.
    </td>
</tr>
</table>
<!-- Non-backward compatbile changes to existing components -->
<p>
The following <b style=\"color:blue\">existing components</b>
have been <b style=\"color:blue\">improved</b> in a
<b style=\"color:blue\">non-backward compatible</b> way:
</p>
<table class=\"releaseTable\" summary=\"summary\" border=\"1\" cellspacing=0 cellpadding=2 style=\"border-collapse:collapse;\">
<tr><td colspan=\"2\"><b>Buildings.Rooms</b>
    </td>
</tr>
<tr><td valign=\"top\">Buildings.Rooms.MixedAir
    </td>
    <td valign=\"top\">Added optional modeling of window overhangs and side fins.
                       The modeling of window overhangs and side fins required the
                       introduction of the new parameters
                       <code>hWin</code> for the window height and
                       <code>wWin</code> for the window width, in addition to the
                       parameters <code>ove</code> and <code>sidFin</code> which are used
                       to declare the geometry of overhangs and side fins.
                       The parameters <code>hWin</code> and <code>wWin</code>
                       replace the previously used parameter <code>AWin</code> for the
                       window area.
                       Users need to manually replace <code>AWin</code> with <code>hWin</code>
                       and <code>wWin</code> when updating models
                       from a previous version of the library.<br/>
                       See the information section in
                       <a href=\"modelica://Buildings.Rooms.MixedAir\">
                       Buildings.Rooms.MixedAir</a> for how to use these models.
    </td>
</tr>
</table>
<!-- Errors that have been fixed -->
<p>
The following <b style=\"color:red\">critical errors</b> have been fixed (i.e., errors
that can lead to wrong simulation results):
</p>
<table class=\"releaseTable\" summary=\"summary\" border=\"1\" cellspacing=0 cellpadding=2 style=\"border-collapse:collapse;\">
<tr><td colspan=\"2\"><b>Buildings.Controls</b>
    </td>
</tr>
<tr><td valign=\"top\">Buildings.Controls.SetPoints.OccupancySchedule
    </td>
    <td valign=\"top\">
                      Fixed a bug that caused an error in the schedule if the simulation start time was negative or equal to the first entry in the schedule.
    </td>
</tr>
<tr><td colspan=\"2\"><b>Buildings.Fluid</b>
    </td>
</tr>
<tr><td valign=\"top\">Buildings.Fluid.Storage.BaseClass.ThirdOrderStratifier
    </td>
    <td valign=\"top\">Revised the implementation to reduce the temperature overshoot.
    </td>
</tr>
<tr><td colspan=\"2\"><b>Buildings.HeatTransfer</b>
    </td>
</tr>
<tr><td valign=\"top\">Buildings.HeatTransfer.Windows.BaseClasses.GlassLayer
    </td>
    <td valign=\"top\">Fixed the bug in the temperature linearization and
                       in the heat flow through the glass layer if the transmissivity of glass
                       in the infrared regime is non-zero.
    </td>
</tr>
<tr><td valign=\"top\">Buildings.HeatTransfer.Windows.BaseClasses.CenterOfGlass
    </td>
    <td valign=\"top\">Fixed a bug in the parameter assignment of the instance <code>glass</code>.
                       Previously, the infrared emissivity of surface a was assigned to the surface b.
    </td>
</tr>
<tr><td colspan=\"2\"><b>Buildings.Utilities</b>
    </td>
</tr>
<tr><td valign=\"top\">Buildings.Utilities.IO.BCVTB
    </td>
    <td valign=\"top\">Added a call to <code>Buildings.Utilities.IO.BCVTB.BaseClasses.exchangeReals</code>
                       in the <code>initial algorithm</code> section.
                       This is needed to propagate the initial condition to the server.
                       It also leads to one more data exchange, which is correct and avoids the
                       warning message in Ptolemy that says that the simulation reached its stop time
                       one time step prior to the final time.
    </td>
</tr>
</table>
<!-- Uncritical errors -->
<p>
The following <b style=\"color:red\">uncritical errors</b> have been fixed (i.e., errors
that do <b style=\"color:red\">not</b> lead to wrong simulation results, e.g.,
units are wrong or errors in documentation):
</p>
<table class=\"releaseTable\" summary=\"summary\" border=\"1\" cellspacing=0 cellpadding=2 style=\"border-collapse:collapse;\">
<tr><td colspan=\"2\"><b>Buildings.BoundaryConditions</b>
    </td>
</tr>
<tr><td valign=\"top\">Buildings.BoundaryConditions.WeatherData.ReaderTMY3
    </td>
    <td valign=\"top\">Corrected the documentation of the unit requirement for
                       input files, parameters and connectors.
    </td>
</tr>
<tr><td colspan=\"2\"><b>Buildings.Fluid</b>
    </td>
</tr>
<tr><td valign=\"top\">Buildings.Fluid.Interfaces.PartialFourPortInterface<br/>
                       Buildings.Fluid.Interfaces.PartialTwoPortInterface
    </td>
    <td valign=\"top\">Replaced the erroneous function call <code>Medium.density</code> with
                       <code>Medium1.density</code> and <code>Medium2.density</code> in
                        <code>PartialFourPortInterface</code>.
                       Changed condition to remove <code>sta_a1</code> and
                       <code>sta_a2</code> in <code>PartialFourPortInterface</code>, and
                       <code>sta_a</code> in <code>PartialTwoPortInterface</code>, to also
                       compute the state at the inlet port if <code>show_V_flow=true</code>.<br/>
                       The previous implementation resulted in a translation error
                       if <code>show_V_flow=true</code>, but worked correctly otherwise
                       because the erroneous function call is removed if  <code>show_V_flow=false</code>.
    </td>
</tr>
<tr><td valign=\"top\">Buildings.Fluid.Chillers.Examples.BaseClasses.PartialElectric
    </td>
    <td valign=\"top\">Corrected the nominal mass flow rate used in the mass flow source.
    </td>
</tr>
</table>
<!-- Github issues -->
<p>
The following
<a href=\"https://github.com/lbl-srg/modelica-buildings/issues\">issues</a>
have been fixed:
</p>
<table summary=\"summary\" border=\"1\" cellspacing=0 cellpadding=2 style=\"border-collapse:collapse;\">
<tr><td colspan=\"2\"><b>Heat transfer in glass layer</b>
    </td>
</tr>
<tr><td valign=\"top\"><a href=\"https://github.com/lbl-srg/modelica-buildings/issues/56\">&#35;56</a>
    </td>
    <td valign=\"top\">Fixed bug in heat flow through the glass layer if the infrared transmissivity is non-zero.
    </td>
</tr>
<tr><td valign=\"top\"><a href=\"https://github.com/lbl-srg/modelica-buildings/issues/57\">&#35;57</a>
    </td>
    <td valign=\"top\">Fixed bug in temperature linearization of window glass.
    </td>
</tr>
<tr><td colspan=\"2\"><b>Overshooting in enhanced stratified tank</b>
    </td>
</tr>
<tr><td valign=\"top\"><a href=\"https://github.com/lbl-srg/modelica-buildings/issues/15\">&#35;15</a>
    </td>
    <td valign=\"top\">Revised the implementation to reduce the temperature over-shoot.
    </td>
</tr>
</table>
</html>"));
  end Version_1_2_build1;

  class Version_1_1_build1 "Version 1.1 build 1"
    extends Modelica.Icons.ReleaseNotes;
     annotation (preferredView="info", Documentation(info="<html>
<p>
Version 1.1 build 1 contains improvements to models that address numerical problems.
In particular, flow machines and actuators now have an optional filter
that converts step changes in the input signal to a smooth change in
speed or actuator position.
Also, (<a href=\"modelica://Buildings.Examples.Tutorial\">
Buildings.Examples.Tutorial</a>)
has been added to provide step-by-step instruction for how to build
system models.
<!-- New libraries -->
</p>
<p>
The following <b style=\"color:blue\">new libraries</b> have been added:
</p>
<table class=\"releaseTable\" summary=\"summary\" border=\"1\" cellspacing=0 cellpadding=2>
<tr><td valign=\"top\">Buildings.Examples.Tutorial
    </td>
    <td valign=\"top\">Tutorial with step by step instructions for how to
                       build system models.
    </td>
    </tr>
</table>
<!-- New components for existing libraries -->
<p>
The following <b style=\"color:blue\">new components</b> have been added
to <b style=\"color:blue\">existing</b> libraries:
</p>
<table class=\"releaseTable\" summary=\"summary\" border=\"1\" cellspacing=0 cellpadding=2 style=\"border-collapse:collapse;\">
<tr><td colspan=\"2\"><b>Buildings.Fluid</b>
    </td>
</tr>
<tr><td valign=\"top\">Buildings.Fluid.FixedResistances.Pipe
    </td>
    <td valign=\"top\">Added a model for a pipe with transport delay and optional heat
                       exchange with the environment.
    </td>
</tr>
<tr><td valign=\"top\">Buildings.Fluid.Actuators.UsersGuide
    </td>
    <td valign=\"top\">Added a user's guide for actuator models.
    </td>
<tr><td valign=\"top\">Buildings.Fluid.Interfaces.ConservationEquation<br/>
                     Buildings.Fluid.Interfaces.StaticConservationEquation
    </td>
    <td valign=\"top\">These base classes have been added to simplify the implementation
                     of dynamic and steady-state thermofluid models.
    </td>
    </tr>
<tr><td valign=\"top\">Buildings.Fluid.Data.Fuels
    </td>
    <td valign=\"top\">Package with physical properties of fuels that are used by the
                     boiler model.
    </td>
    </tr>
</table>
<!-- Backward compatible changes -->

<p>
The following <b style=\"color:blue\">existing components</b>
have been <b style=\"color:blue\">improved</b> in a
<b style=\"color:blue\">backward compatible</b> way:
</p>
<table class=\"releaseTable\" summary=\"summary\" border=\"1\" cellspacing=0 cellpadding=2 style=\"border-collapse:collapse;\">
<tr><td colspan=\"2\"><b>Buildings.Fluid</b>
    </td>
</tr>
<tr><td valign=\"top\">Buildings.Fluid.Actuators.Dampers.Exponential<br/>
                       Buildings.Fluid.Actuators.Dampers.VAVBoxExponential<br/>
                       Buildings.Fluid.Actuators.Dampers.MixingBox<br/>
                       Buildings.Fluid.Actuators.Dampers.MixingBoxMinimumFlow<br/>
                       Buildings.Fluid.Actuators.Valves.ThreeWayEqualPercentageLinear<br/>
                       Buildings.Fluid.Actuators.Valves.ThreeWayLinear<br/>
                       Buildings.Fluid.Actuators.Valves.TwoWayEqualPercentage<br/>
                       Buildings.Fluid.Actuators.Valves.TwoWayLinear<br/>
                       Buildings.Fluid.Actuators.Valves.TwoWayQuickOpening
    </td>
    <td valign=\"top\">Added an optional 2nd order lowpass filter for the input signal.
                       The filter approximates the travel time of the actuators.
                       It also makes the system of equations easier to solve
                       because a step change in the input signal causes a gradual change in the actuator
                       position.<br/>
                       Note that this filter affects the time response of closed loop control.
                       Therefore, enabling the filter may require retuning of control loops.
                       See the user's guide of the Buildings.Fluid.Actuators package.
    </td>
</tr>
<tr><td valign=\"top\">Buildings.Fluid.Boilers.BoilerPolynomial
    </td>
    <td valign=\"top\">Added computation of fuel usage and improved the documentation.
    </td>
</tr>
<tr><td valign=\"top\">Buildings.Fluid.Movers.SpeedControlled_y<br/>
                       Buildings.Fluid.Movers.SpeedControlled_Nrpm<br/>
                       Buildings.Fluid.Movers.FlowControlled_dp<br/>
                       Buildings.Fluid.Movers.FlowControlled_m_flow
    </td>
    <td valign=\"top\">Added a 2nd order lowpass filter to the input signal.
                       The filter approximates the startup and shutdown transients of fans or pumps.
                       It also makes the system of equations easier to solve
                       because a step change in the input signal causes a gradual change in the
                       mass flow rate.<br/>
                       Note that this filter affects the time response of closed loop control.
                       Therefore, enabling the filter may require retuning of control loops.
                       See the user's guide of the Buildings.Fluid.Movers package.
    </td>
</tr>
<tr><td valign=\"top\">Buildings.Fluid.Interfaces.StaticTwoPortHeatMassExchanger
    </td>
    <td valign=\"top\">Changed model to use graphical implementation of models for
                       pressure drop and conservation equations.
    </td>
</tr>
<tr><td valign=\"top\">Buildings.Fluid.BaseClasses.PartialResistance<br/>
                       Buildings.Fluid.FixedResistances.FixedResistanceDpM<br/>
                       Buildings.Fluid.Actuators.BaseClasses.PartialTwoWayValve<br/>
                       Buildings.Fluid.Actuators.BaseClasses.PartialDamperExponential
    </td>
    <td valign=\"top\">Revised base classes and models to simplify object inheritance tree.
                       Set <code>m_flow_small</code> to <code>final</code> in Buildings.Fluid.BaseClasses.PartialResistance,
                       and removed its assignment in the other classes.
    </td>
</tr>
<tr><td valign=\"top\">Buildings.Fluid.FixedResistances.FixedResistanceDpM<br/>
                       Buildings.Fluid.FixedResistances.SplitterFixedResistanceDpM
    </td>
    <td valign=\"top\">Improved documentation.
    </td>
</tr>
<tr><td colspan=\"2\"><b>Buildings.HeatTransfer</b>
    </td>
</tr>
<tr><td valign=\"top\">Buildings.HeatTransfer.Windows.Functions.glassProperty
    </td>
    <td valign=\"top\">Added the function <code>glassPropertyUncoated</code> that calculates the property for uncoated glass.
    </td>
</tr>
<tr><td colspan=\"2\"><b>Buildings.Rooms</b>
    </td>
</tr>
<tr><td valign=\"top\">Buildings.Rooms.MixedAir
    </td>
    <td valign=\"top\">Changed model to use new implementation of
                       Buildings.HeatTransfer.Radiosity.OutdoorRadiosity
                       in its base classes.
                       This change leads to the use of the same equations for the radiative
                       heat transfer between window and ambient as is used for
                       the opaque constructions.
    </td>
</tr>
</table>
<!-- Non-backward compatible changes to existing components -->

<p>
The following <b style=\"color:blue\">existing components</b>
have been <b style=\"color:blue\">improved</b> in a
<b style=\"color:blue\">non-backward compatible</b> way:
</p>
<table class=\"releaseTable\" summary=\"summary\" border=\"1\" cellspacing=0 cellpadding=2 style=\"border-collapse:collapse;\">

<tr><td colspan=\"2\"><b>Buildings.Fluid</b>
    </td>
</tr>
<tr><td valign=\"top\">Buildings.Fluid.Actuators.Valves.ThreeWayEqualPercentageLinear<br/>
                       Buildings.Fluid.Actuators.Valves.ThreeWayLinear<br/>
                       Buildings.Fluid.Actuators.Valves.TwoWayEqualPercentage<br/>
                       Buildings.Fluid.Actuators.Valves.TwoWayLinear<br/>
                       Buildings.Fluid.Actuators.Valves.TwoWayQuickOpening
    </td>
    <td valign=\"top\">Changed models to allow modeling of a fixed resistance that is
                       within the controlled flow leg. This allows in some cases
                       to avoid a nonlinear equation if a flow resistance is
                       in series to the valve.
                       This change required changing the parameter for the valve resistance
                       <code>dp_nominal</code> to <code>dpValve_nominal</code>,
                       and introducing the parameter
                       <code>dpFixed_nominal</code>, with <code>dpFixed_nominal=0</code>
                       as its default value.
                       Previous models that instantiate these components need to change the
                       assignment of <code>dp_nominal</code> to an assignment of
                       <code>dpValve_nominal</code>.
                       See also <a href=\"modelica://Buildings.Fluid.Actuators.UsersGuide\">
                       Buildings.Fluid.Actuators.UsersGuide</a>.
    </td>
</tr>

<tr><td colspan=\"2\"><b>Buildings.HeatTransfer</b>
    </td>
</tr>
<tr><td valign=\"top\">Buildings.HeatTransfer.Radiosity.OutdoorRadiosity<br/>
                       Buildings.HeatTransfer.Windows.ExteriorHeatTransfer
    </td>
    <td valign=\"top\">Changed model to use new implementation of
                       Buildings.HeatTransfer.Radiosity.OutdoorRadiosity.
                       This change leads to the use of the same equations for the radiative
                       heat transfer between window and ambient as is used for
                       the opaque constructions.
    </td>
</tr>
<tr><td colspan=\"2\"><b>Buildings.Controls</b>
    </td>
</tr>
<tr><td valign=\"top\">Buildings.Controls.SetPoints.OccupancySchedule
    </td>
    <td valign=\"top\">Changed model to fix a bug that caused the output of the block
                       to be incorrect when the simulation started
                       at a time different from zero.
                       When fixing this bug, the parameter <code>startTime</code> was removed,
                       and the parameter <code>endTime</code> was renamed to <code>period</code>.
                       The period always starts at <i>t=0</i> seconds.
    </td>
</tr>
</table>
<!-- Errors that have been fixed -->

<p>
The following <b style=\"color:red\">critical errors</b> have been fixed (i.e., errors
that can lead to wrong simulation results):
</p>
<table class=\"releaseTable\" summary=\"summary\" border=\"1\" cellspacing=0 cellpadding=2 style=\"border-collapse:collapse;\">
<tr><td colspan=\"2\"><b>Buildings.Controls</b>
    </td>
</tr>
<tr><td valign=\"top\">Buildings.Controls.SetPoints.OccupancySchedule
    </td>
    <td valign=\"top\">The output of the block was incorrect when the simulation started
                       at a time different from zero.
    </td>
</tr>
<tr><td colspan=\"2\"><b>Buildings.Fluid.HeatExchangers</b>
    </td>
</tr>
<tr><td valign=\"top\">Buildings.Fluid.HeatExchangers.DryCoilCounterFlow<br/>
                       Buildings.Fluid.HeatExchangers.WetCoilCounterFlow
    </td>
    <td valign=\"top\">Corrected error in assignment of <code>dp2_nominal</code>.
                       The previous assignment caused a pressure drop in all except one element,
                       instead of the opposite. This caused too high a flow resistance
                       of the heat exchanger.
    </td>
</tr>
</table>
<!-- Uncritical errors -->

<p>
The following <b style=\"color:red\">uncritical errors</b> have been fixed (i.e., errors
that do <b style=\"color:red\">not</b> lead to wrong simulation results, e.g.,
units are wrong or errors in documentation):
</p>
<table class=\"releaseTable\" summary=\"summary\" border=\"1\" cellspacing=0 cellpadding=2 style=\"border-collapse:collapse;\">
<tr><td colspan=\"2\"><b>Buildings.BoundaryConditions</b>
    </td>
</tr>
<tr><td valign=\"top\">Buildings.BoundaryConditions.SkyTemperature.BlackBody
    </td>
    <td valign=\"top\">Fixed error in BlackBody model that was causing a translation error when <code>calTSky</code> was set to <code>Buildings.BoundaryConditions.Types.SkyTemperatureCalculation.HorizontalRadiation</code>.
    </td>
</tr>
<tr><td colspan=\"2\"><b>Buildings.Fluid</b>
    </td>
</tr>
<tr><td valign=\"top\">Buildings.Fluid.Interfaces.TwoPortHeatMassExchanger
    </td>
    <td valign=\"top\">Fixed wrong class reference in information section.
    </td>
</tr>
<tr><td colspan=\"2\"><b>Buildings.Utilities</b>
    </td>
</tr>
<tr><td valign=\"top\">Buildings.Utilities.IO.BCVTB.Examples.MoistAir
    </td>
    <td valign=\"top\">Updated fan parameters, which were still for
                       version 0.12 of the Buildings library and hence caused
                       a translation error with version 1.0 or higher.
    </td>
</tr>
</table>
<!-- Github issues -->

<p>
The following
<a href=\"https://github.com/lbl-srg/modelica-buildings/issues\">issues</a>
have been fixed:
</p>
<table class=\"releaseTable\" summary=\"summary\" border=\"1\" cellspacing=0 cellpadding=2 style=\"border-collapse:collapse;\">
<tr><td colspan=\"2\"><b>Exterior longwave radiation exchange in window model</b>
    </td>
</tr>
<tr><td valign=\"top\"><a href=\"https://github.com/lbl-srg/modelica-buildings/issues/51\">&#35;51</a>
    </td>
    <td valign=\"top\">Changed model to use new implementation of
                       Buildings.HeatTransfer.Radiosity.OutdoorRadiosity.
                       This change leads to the use of the same equations for the radiative
                       heat transfer between window and ambient as is used for
                       the opaque constructions.
    </td>
</tr>
<tr><td valign=\"top\"><a href=\"https://github.com/lbl-srg/modelica-buildings/issues/53\">&#35;53</a>
    </td>
    <td valign=\"top\">Fixed bug in Buildings.Controls.SetPoints.OccupancySchedule that
                       led to wrong results when the simulation started at a time different from zero.
    </td>
</tr>
</table>

<p>
Note:
</p>
<ul>
<li>
The use of filters for actuator and flow machine input
signals changes the dynamic response of feedback control loops.
Therefore, control gains may need to be retuned.
See <a href=\"modelica://Buildings.Fluid.Actuators.UsersGuide\">
Buildings.Fluid.Actuators.UsersGuide</a>
and
<a href=\"modelica://Buildings.Fluid.Movers.UsersGuide\">
Buildings.Fluid.Movers.UsersGuide</a> for recommended control
gains and further details.
</li>
</ul>
</html>"));
  end Version_1_1_build1;

  class Version_1_0_build2 "Version 1.0 build 2"
    extends Modelica.Icons.ReleaseNotes;
     annotation (preferredView="info", Documentation(info="<html>
<p>
Version 1.0 build 2 has been released to correct model errors that
were present in version 1.0 build 1. Both versions are compatible.
In addition, version 1.0 build 2 contains improved documentation
of various example models.
<!-- New libraries -->
<!-- New components for existing libraries -->
<!-- Backward compatible changes -->
</p>

<p>
The following <b style=\"color:blue\">existing components</b>
have been <b style=\"color:blue\">improved</b> in a
<b style=\"color:blue\">backward compatible</b> way:
</p>
<table class=\"releaseTable\" summary=\"summary\" border=\"1\" cellspacing=0 cellpadding=2 style=\"border-collapse:collapse;\">
<tr><td colspan=\"2\"><b>Buildings.Controls</b>
    </td>
</tr>
<tr><td valign=\"top\">Buildings.Controls.Continuous<br/>
                       Buildings.Controls.Discrete<br/>
                       Buildings.Controls.SetPoints
    </td>
    <td valign=\"top\">Improved documentation of models and of examples.
    </td>
</tr>
<tr><td colspan=\"2\"><b>Buildings.Airflow.Multizone</b>
    </td>
</tr>
<tr><td valign=\"top\">Buildings.Airflow.Multizone.DoorDiscretizedOpen<br/>
                     Buildings.Airflow.Multizone.DoorDiscretizedOperable
    </td>
    <td valign=\"top\">Changed the computation of the discharge coefficient to use the
       nominal density instead of the actual density.
       Computing <code>sqrt(2/rho)</code> sometimes causes warnings from the solver,
       as it seems to try negative values for the density during iterative solutions.
    </td>
</tr>
<tr><td valign=\"top\">Buildings.Airflow.Multizone.Examples
    </td>
    <td valign=\"top\">Improved documentation of examples.
    </td>
</tr>
<tr><td colspan=\"2\"><b>Buildings.Examples.DualFanDualDuct</b>
    </td>
</tr>
<tr><td valign=\"top\">Buildings.Examples.DualFanDualDuct.Controls.RoomMixingBox
    </td>
    <td valign=\"top\">Improved control of minimum air flow rate to avoid overheating.
    </td>
</tr>
</table>

<!-- Non-backward compatbile changes to existing components -->
<!-- Errors that have been fixed -->
<p>
The following <b style=\"color:red\">critical errors</b> have been fixed (i.e., errors
that can lead to wrong simulation results):
</p>
<table class=\"releaseTable\" summary=\"summary\" border=\"1\" cellspacing=0 cellpadding=2 style=\"border-collapse:collapse;\">

<tr><td colspan=\"2\"><b>Buildings.HeatTransfer</b>
    </td>
</tr>
<tr><td valign=\"top\">Buildings.HeatTransfer.Convection.Exterior
    </td>
    <td valign=\"top\">Fixed error in assignment of wind-based convection coefficient.
                     The old implementation did not take into account the surface roughness.
    </td>
</tr>

<tr><td colspan=\"2\"><b>Buildings.Rooms</b>
    </td>
</tr>
<tr><td valign=\"top\">Buildings.Rooms.BaseClasses.SolarRadiationExchange
    </td>
    <td valign=\"top\">In the previous version, the radiative properties
     of the long-wave spectrum instead of the solar spectrum have been used
     to compute the distribution of the solar radiation among the surfaces
     inside the room.
    </td>
<tr><td valign=\"top\">Buildings.Rooms.BaseClasses.MixedAir
    </td>
    <td valign=\"top\">Added missing connect statement between window frame
     surface and window frame convection model. Prior to this bug fix,
     no convective heat transfer was computed between window frame and
     room air.
    </td>
<tr><td valign=\"top\">Buildings.Rooms.BaseClasses.HeatGain
    </td>
    <td valign=\"top\">Fixed bug that caused convective heat gains
     to be removed from the room instead of added to the room.
    </td>
</tr>
</table>
<!-- Uncritical errors -->
<!-- Github issues -->

<p>
The following
<a href=\"https://github.com/lbl-srg/modelica-buildings/issues\">issues</a>
have been fixed:
</p>
<table class=\"releaseTable\" summary=\"summary\" border=\"1\" cellspacing=0 cellpadding=2 style=\"border-collapse:collapse;\">
<tr><td colspan=\"2\"><b>Buildings.Fluid.HeatExchangers.Boreholes</b>
    </td>
</tr>
<tr><td valign=\"top\"><a href=\"https://github.com/lbl-srg/modelica-buildings/issues/45\">&#35;45</a>
    </td>
    <td valign=\"top\">Dymola 2012 FD01 hangs when simulating a borehole heat exchanger.
    This was caused by a wrong release of memory in <code>freeArray.c</code>.
    </td>
</tr>
<tr><td colspan=\"2\"><b>Buildings.Rooms</b>
    </td>
</tr>
<tr><td valign=\"top\"><a href=\"https://github.com/lbl-srg/modelica-buildings/issues/46\">&#35;46</a>
    </td>
    <td valign=\"top\">The convective internal heat gain has the wrong sign.
    </td>
</tr>

</table>
</html>"));
  end Version_1_0_build2;

  class Version_1_0_build1 "Version 1.0 build 1"
    extends Modelica.Icons.ReleaseNotes;
     annotation (preferredView="info", Documentation(info="<html>
<p>
Version 1.0 is the first official release of the <code>Buildings</code>
library.
Compared to the last pre-release, which is version 0.12, this version contains
new models as well as significant improvements to the model formulation
that leads to faster and more robust simulation. A detailed list of changes is shown below.
</p>
<p>
Version 1.0 is not backward compatible to version 0.12, i.e., models developed with
versions 0.12 will require some changes in their parameters to
work with version 1.0.
The conversion script
<a href=\"modelica://Buildings/Resources/Scripts/Dymola/ConvertBuildings_from_0.12_to_1.0.mos\">
Buildings/Resources/Scripts/Dymola/ConvertBuildings_from_0.12_to_1.0.mos</a> can help
in converting old models to this version of the library.
</p>
<p>
The following <b style=\"color:blue\">new libraries</b> have been added:
</p>
<table class=\"releaseTable\" summary=\"summary\" border=\"1\" cellspacing=0 cellpadding=2>
<tr><td valign=\"top\">Buildings.Fluid.HeatExchangers.Boreholes</td>
    <td valign=\"top\">
    This is a library with a model for a borehole heat exchanger.
    </td></tr>
</table>
<p>
The following <b style=\"color:blue\">new components</b> have been added
to <b style=\"color:blue\">existing</b> libraries:
</p>
<table class=\"releaseTable\" summary=\"summary\" border=\"1\" cellspacing=0 cellpadding=2 style=\"border-collapse:collapse;\">
<tr><td colspan=\"2\"><b>Buildings.Airflow.Multizone</b></td></tr>
<tr><td valign=\"top\">Buildings.Airflow.Multizone.BaseClasses.windPressureLowRise
                      </td>
    <td valign=\"top\">Added a function that computes wind pressure on the facade of low-rise buildings.
    </td> </tr>
<tr><td colspan=\"2\"><b>Buildings.Examples</b></td></tr>
<tr><td valign=\"top\">Buildings.Examples.ChillerPlant
                      </td>
    <td valign=\"top\">Added an example for a chilled water plant model.
    </td> </tr>
<tr><td colspan=\"2\"><b>Buildings.Fluid.Interfaces</b></td></tr>
<tr><td valign=\"top\">Buildings.Fluid.Interfaces.UsersGuide
                      </td>
    <td valign=\"top\">Added a user's guide that describes
                       the main functionality of all base classes.
    </td> </tr>
<tr><td colspan=\"2\"><b>Buildings.Fluid.Sources</b></td></tr>
<tr><td valign=\"top\">Buildings.Fluid.Sources.Outside_Cp<br/>
                       Buildings.Fluid.Sources.Outside_CpLowRise
                      </td>
    <td valign=\"top\">Added models to compute wind pressure on building
                       facades.
    </td> </tr>
<tr><td colspan=\"2\"><b>Buildings.HeatTransfer</b></td></tr>
<tr><td valign=\"top\">Buildings.HeatTransfer.Conductor
                      </td>
    <td valign=\"top\">Added a model for heat conduction in circular coordinates.
    </td> </tr>
<tr><td colspan=\"2\"><b>Buildings.Rooms.Examples</b></td></tr>
<tr><td valign=\"top\">Buildings.Rooms.Examples.BESTEST
                      </td>
    <td valign=\"top\">Added BESTEST validation models.
    </td> </tr>
<tr><td colspan=\"2\"><b>Buildings.Utilities.Math</b></td></tr>
<tr><td valign=\"top\">Buildings.Utilities.Math.Functions.cubicHermiteLinearExtrapolation<br/>
                       Buildings.Utilities.Math.Functions.splineDerivatives.
                      </td>
    <td valign=\"top\">Added functions for cubic hermite spline interpolation, with
                       option for monotone increasing (or decreasing) spline.
    </td> </tr>
</table>

<p>
The following <b style=\"color:blue\">existing components</b>
have been <b style=\"color:blue\">improved</b> in a
<b style=\"color:blue\">backward compatible</b> way:
</p>
<table class=\"releaseTable\" summary=\"summary\" border=\"1\" cellspacing=0 cellpadding=2 style=\"border-collapse:collapse;\">

<tr><td colspan=\"2\"><b>Buildings.Airflow.Multizone</b></td></tr>
<tr><td valign=\"top\">Buildings.Airflow.Multizone.BaseClasses.powerLaw</td>
    <td valign=\"top\">This function has been reimplemented to handle zero flow rate
                     in a more robust and more efficient way.
                     This change improves all components that model flow resistance in
                     the package Buildings.Airflow.Multizone.</td>
</tr>

<tr><td colspan=\"2\"><b>Buildings.BoundaryConditions.WeatherData</b></td></tr>
<tr><td valign=\"top\">Buildings.BoundaryConditions.WeatherData.ReaderTMY3</td>
    <td valign=\"top\">This model has now the option of using a constant value,
                     using the data from the weather file, or from an input connector for 7 variables,
                     including atmospheric pressure, relative humidity, dry bulb temperature,
                     global horizontal radiation, diffuse horizontal radiation,
                     wind direction and wind speed.</td>
</tr>

<tr><td colspan=\"2\"><b>Buildings.Fluid</b></td></tr>
<tr><td valign=\"top\">
                      Buildings.Fluid.Actuators.BaseClasses.PartialActuator<br/>
                      Buildings.Fluid.Actuators.BaseClasses.PartialDamperExponential<br/>
                      Buildings.Fluid.Actuators.BaseClasses.PartialTwoWayValve<br/>
                      Buildings.Fluid.BaseClasses.PartialResistance<br/>
                      Buildings.Fluid.BaseClasses.FlowModels.basicFlowFunction_dp<br/>
                      Buildings.Fluid.BaseClasses.FlowModels.basicFlowFunction_m_flow<br/>
                      Buildings.Fluid.Interfaces.StaticTwoPortHeatMassExchanger</td>
    <td valign=\"top\">The computation of the linearized flow resistance has been moved from
                     the functions to the model, i.e., into an equation section.
                     If the linear implementation is in a function body, then a symbolic processor
                     may not invert the equation. This can lead to systems of coupled equations in
                     cases where an explicit solution is possible.
                     In addition, the handling of zero flow rate has been improved for the nonlinear
                     pressure drop model.
                     These improvements affect all models in <code>Buildings.Fluid</code> that compute
                     flow resistance.</td>
</tr>

<tr><td colspan=\"2\"><b>Buildings.Fluid.HeatExchangers</b></td></tr>
<tr><td valign=\"top\">Buildings.Fluid.HeatExchangers.HeaterCoolerPrescribed</td>
    <td valign=\"top\">This model can now be configured as a steady-state or dynamic model.</td>
</tr>
<tr><td valign=\"top\">Buildings.Fluid.HeatExchangers.DryCoilCounterFlow<br/>
                     Buildings.Fluid.HeatExchangers.WetCoilCounterFlow<br/>
                     Buildings.Fluid.HeatExchangers.DryCoilDiscretized<br/>
                     Buildings.Fluid.HeatExchangers.WetCoilDiscretized</td>
    <td valign=\"top\">The implementation for handling zero flow rate, if the models
are used as steady-state models, have been improved.</td>
</tr>
<tr><td valign=\"top\">Buildings.Fluid.HeatExchangers.BaseClasses.ntu_epsilonZ</td>
    <td valign=\"top\">Changed implementation to use
                     <code>Modelica.Media.Common.OneNonLinearEquation</code> instead of
                     <code>Buildings.Utilities.Math.BaseClasses.OneNonLinearEquation</code>,
                     which was removed for this version of the library.
                     </td>
</tr>


<tr><td colspan=\"2\"><b>Buildings.Fluid.HeatExchangers.CoolingTowers</b></td></tr>
<tr><td valign=\"top\">Buildings.Fluid.HeatExchangers.CoolingTowers.YorkCalc<br/>
                     Buildings.Fluid.HeatExchangers.CoolingTowers.FixedApproach</td>
    <td valign=\"top\">
       These models are now based on a new base class <code>Buildings.Fluid.HeatExchangers.CoolingTowers.BaseClasses.CoolingTower</code>.
       This allows using the models as replaceable models without warning when checking the model.
    </td>
<tr><td valign=\"top\">Buildings.Fluid.HeatExchangers.CoolingTowers.YorkCalc</td>
    <td valign=\"top\">
       Changed implementation of performance curve to avoid division by zero.
    </td></tr>

<tr><td colspan=\"2\"><b>Buildings.Fluid.MassExchangers</b></td></tr>
<tr><td valign=\"top\">Buildings.Fluid.MassExchangers.HumidifierPrescribed</td>
    <td valign=\"top\">This model can now be configured as a steady-state or dynamic model.</td>
</tr>

<tr><td colspan=\"2\"><b>Buildings.Fluid.Sensors</b></td></tr>
<tr><td valign=\"top\">Buildings.Fluid.Sensors.*TwoPort</td>
    <td valign=\"top\">All sensors with two ports, except for the mass flow rate sensor,
                     have been revised to add sensor dynamics.
                     Adding sensor dynamics avoids numerical problems when mass flow
                     rates are close to zero and the sensor is configured to allow
                     flow reversal. See
                     <a href=\"modelica://Buildings.Fluid.Sensors.UsersGuide\">
                     Buildings.Fluid.Sensors.UsersGuide</a> for details.</td>
</tr>

<tr><td colspan=\"2\"><b>Buildings.Fluid.Storage</b></td></tr>
<tr><td valign=\"top\">Buildings.Fluid.Storage.Stratified<br/>
                     Buildings.Fluid.Storage.StratifiedEnhanced</td>
    <td valign=\"top\">Changed the implementation of the model <code>Buoyancy</code>
                     to make it differentiable in the temperatures.</td>
</tr>

<tr><td colspan=\"2\"><b>Buildings.Media</b></td></tr>
<tr><td valign=\"top\">Buildings.Media.Interfaces.PartialSimpleMedium<br/>
                     Buildings.Media.Interfaces.PartialSimpleIdealGasMedium</td>
    <td valign=\"top\">Moved the assignment of the <code>stateSelect</code> attribute for
                     the <code>BaseProperties</code> to the model
                     <code>Buildings.Fluid.MixingVolumes.MixingVolume</code>. This allows
                     to handle it differently for steady-state and dynamic models.</td>
</tr>

<tr><td colspan=\"2\"><b>Buildings.Utilities.Psychrometrics</b></td></tr>
<tr><td valign=\"top\">Buildings.Utilities.Psychrometrics.Functions.TDewPoi_pW</td>
    <td valign=\"top\">Changed implementation to use
                     <code>Modelica.Media.Common.OneNonLinearEquation</code> instead of
                     <code>Buildings.Utilities.Math.BaseClasses.OneNonLinearEquation</code>,
                     which was removed for this version of the library.
                     </td>
</tr>

</table>

<p>
The following <b style=\"color:blue\">existing components</b>
have been <b style=\"color:blue\">improved</b> in a
<b style=\"color:blue\">non-backward compatible</b> way:
</p>
<table class=\"releaseTable\" summary=\"summary\" border=\"1\" cellspacing=0 cellpadding=2 style=\"border-collapse:collapse;\">

<tr><td colspan=\"2\"><b>Buildings.Airflow.Multizone</b></td></tr>
<tr><td valign=\"top\">Buildings.Airflow.Multizone.MediumColumnDynamic</td>
    <td valign=\"top\">The implementation has been changed to better handle mass flow rates
near zero flow.
This required the introduction of a new parameter <code>m_flow_nominal</code>
that is used for the regularization near zero mass flow rate.</td></tr>

<tr><td colspan=\"2\"><b>Buildings.Fluid</b></td></tr>
<tr><td valign=\"top\">Buildings.Fluid.Storage.Examples.Stratified<br/>
                     Buildings.Fluid.MixingVolumes</td>
    <td valign=\"top\">
                     Removed the parameters <code>use_T_start</code> and <code>h_start</code>,
                     as <code>T_start</code> is more convenient to use than <code>h_start</code>
                     for building simulation.
                     </td>
</tr>

<tr><td colspan=\"2\"><b>Buildings.Fluid.Boilers</b></td></tr>
<tr><td valign=\"top\">Buildings.Fluid.Boilers.BoilerPolynomial</td>
    <td valign=\"top\">The parameter <code>dT_nominal</code> has been removed
as it can be computed from the parameter <code>m_flow_nominal</code>.
This change was needed to avoid a non-literal value for the nominal
attribute for the mass flow rate in the pressure drop model.</td>
</tr>

<tr><td colspan=\"2\"><b>Buildings.Fluid.MixingVolumes</b></td></tr>
<tr><td valign=\"top\">Buildings.Fluid.MixingVolumes.MixingVolume<br/>
                     Buildings.Fluid.MixingVolumes.MixingVolumeDryAir<br/>
                     Buildings.Fluid.MixingVolumes.MixingVolumeMoistAir</td>
    <td valign=\"top\">The implementation has been changed to better handle mass flow rates
near zero flow if the components have exactly two fluid ports connected.
This required the introduction of a new parameter <code>m_flow_nominal</code>
that is used for the regularization near zero mass flow rate.</td>
</tr>

<tr><td colspan=\"2\"><b>Buildings.Fluid.Movers</b></td></tr>
<tr><td valign=\"top\">Buildings.Fluid.Movers.SpeedControlled_y<br/>
                     Buildings.Fluid.Movers.SpeedControlled_Nrpm<br/>
                     Buildings.Fluid.Movers.FlowControlled_dp<br/>
                     Buildings.Fluid.Movers.FlowControlled_m_flow</td>
    <td valign=\"top\">
                     The performance data are now defined through records and not
                     through replaceable functions. The performance data now needs to be
                     declared in the form<pre>
 pressure(V_flow_nominal={0,V_flow_nominal,2*V_flow_nominal},
          dp_nominal={2*dp_nominal,dp_nominal,0})</pre>
                     where <code>pressure</code> is an instance of a record. A similar declaration is
                     used for power and efficiency.
                     <br/>
                     The parameter m_flow_nominal has been removed from
                     FlowMachine_y and FlowMachine_Nrpm.
                                <br/>
                     The parameter m_flow_max has been replaced by m_flow_nominal in
                     FlowMachine_m_flow.
                                <br/>
                     The implementation of the pressure drop computation as a function
                     of speed and volume flow rate has been revised to avoid a singularity
                     near zero volume flow rate and zero speed.<br/>
                     The implementation has also been simplified to avoid using two different flow paths
                     if the models are configured for steady-state or dynamic simulation.</td></tr>



<tr><td colspan=\"2\"><b>Buildings.Fluid.Interfaces</b></td></tr>
<tr><td valign=\"top\">Buildings.Fluid.Interfaces.FourPortHeatMassExchanger<br/>
                     Buildings.Fluid.Interfaces.PartialDynamicStaticFourPortHeatMassExchanger<br/>
                     Buildings.Fluid.Interfaces.TwoPortHeatMassExchanger<br/>
                     Buildings.Fluid.Interfaces.PartialDynamicStaticTwoPortHeatMassExchanger<br/>
                     Buildings.Fluid.Interfaces.ConservationEquation</td>
    <td valign=\"top\">The implementation has been changed to better handle mass flow rates
near zero flow if the components have exactly two fluid ports connected.</td>
</tr>


<tr><td colspan=\"2\"><b>Buildings.Fluid.Sensors</b></td></tr>
<tr><td valign=\"top\">Buildings.Fluid.Sensors.TemperatureTwoPortDynamic</td>
    <td valign=\"top\">This model has been deleted since the sensor
                     <a href=\"modelica://Buildings.Fluid.Sensors.TemperatureTwoPort\">
                     Buildings.Fluid.Sensors.TemperatureTwoPort</a> has been revised
                     and can now also be used as a dynamic model of a sensor.</td>
</tr>

<tr><td colspan=\"2\"><b>Buildings.Fluid.Interfaces</b></td></tr>
<tr><td valign=\"top\">Buildings.Fluid.Interfaces.PartialStaticTwoPortInterface</td>
    <td valign=\"top\">Renamed to Buildings.Fluid.Interfaces.PartialTwoPortInterface</td>
<tr><td valign=\"top\">Buildings.Fluid.Interfaces.PartialStaticStaticTwoPortHeatMassExchanger</td>
    <td valign=\"top\">Renamed to Buildings.Fluid.Interfaces.StaticTwoPortHeatMassExchanger</td>
<tr><td valign=\"top\">Buildings.Fluid.Interfaces.PartialTwoPortHeatMassExchanger</td>
    <td valign=\"top\">Renamed to Buildings.Fluid.Interfaces.TwoPortHeatMassExchanger</td>
<tr><td valign=\"top\">Buildings.Fluid.Interfaces.PartialFourPort</td>
    <td valign=\"top\">Renamed to Buildings.Fluid.Interfaces.FourPort</td>
<tr><td valign=\"top\">Buildings.Fluid.Interfaces.PartialStaticStaticFourPortHeatMassExchanger</td>
    <td valign=\"top\">Renamed to Buildings.Fluid.Interfaces.StaticFourPortHeatMassExchanger</td>
<tr><td valign=\"top\">Buildings.Fluid.Interfaces.PartialStaticFourPortInterface</td>
    <td valign=\"top\">Renamed to Buildings.Fluid.Interfaces.PartialFourPortInterface</td>
<tr><td valign=\"top\">Buildings.Fluid.Interfaces.PartialFourPortHeatMassExchanger</td>
    <td valign=\"top\">Renamed to Buildings.Fluid.Interfaces.FourPortHeatMassExchanger</td>
</tr>

<tr><td colspan=\"2\"><b>Buildings.Utilities.Math</b></td></tr>
<tr><td valign=\"top\">Buildings.Utilities.Math.BaseClasses.OneNonLinearEquation</td>
    <td valign=\"top\">This package has been removed, and all functions have been
                       revised to use Modelica.Media.Common.OneNonLinearEquation.</td>
</tr>

<tr><td colspan=\"2\"><b>Buildings.Utilities.Reports</b></td></tr>
<tr><td valign=\"top\">Buildings.Utilities.Reports.Printer<br/>
                     Buildings.Utilities.Reports.printRealArray</td>
    <td valign=\"top\">Changed parameter <code>precision</code> to <code>significantDigits</code> and
                     <code>minimumWidth</code> to <code>minimumLength</code>
                     to use the same terminology as the Modelica Standard Library.</td>
</tr>

</table>

<p>
The following <b style=\"color:red\">critical errors</b> have been fixed (i.e., errors
that can lead to wrong simulation results):
</p>
<table class=\"releaseTable\" summary=\"summary\" border=\"1\" cellspacing=0 cellpadding=2 style=\"border-collapse:collapse;\">


<tr><td colspan=\"2\"><b>Buildings.BoundaryConditions</b></td></tr>
<tr><td valign=\"top\">Buildings.BoundaryConditions.SkyTemperature.BlackBody</td>
    <td valign=\"top\">Fixed error in <code>if-then</code> statement that led to
                       a selection of the wrong branch to compute the sky temperature.</td></tr>
<tr><td colspan=\"2\"><b>Buildings.Media</b></td></tr>
<tr><td valign=\"top\">Buildings.Media.PartialSimpleMedium<br/>
                       Buildings.Media.GasesConstantDensity.SimpleAir</td>
    <td valign=\"top\">Fixed error in assignment of <code>singleState</code> parameter.
                       This change can lead to different initial conditions if the density of
                       water is modeled as a function of pressure, or if the
                       medium model Buildings.Media.GasesConstantDensity.SimpleAir is used.</td></tr>

<tr><td valign=\"top\">Buildings.Media.GasesConstantDensity<br/>
                       Buildings.Media.GasesConstantDensity.MoistAir<br/>
                       Buildings.Media.GasesConstantDensity.MoistAirUnsaturated<br/>
                       Buildings.Media.GasesConstantDensity.SimpleAir</td>
    <td valign=\"top\">Fixed error in the function <code>density</code> which returned a non-constant density,
                     and added a call to <code>ModelicaError(...)</code> in <code>setState_dTX</code> since this
                     function cannot assign the medium pressure based on the density (as density is a constant
                     in this model).
</td></tr>

<tr><td valign=\"top\">Buildings.Media.Interfaces.PartialSimpleIdealGasMedium</td>
    <td valign=\"top\">Updated package with a new copy from the Modelica Standard Library, since
                     the Modelica Standard Library fixed a bug in computing the internal energy of the medium.
                     This bug led to very fast temperature transients at the start of the simulation.
</td></tr>

<tr><td valign=\"top\">Buildings.Media.Interfaces.PartialSimpleMedium</td>
    <td valign=\"top\">Fixed bug in function density, which always returned <code>d_const</code>,
                       regardless of the value of <code>constantDensity</code>.
</td></tr>

<tr><td valign=\"top\">Buildings.Media.GasesPTDecoupled</td>
    <td valign=\"top\">Fixed bug in <code>u=h-R*T</code>, which is only valid for ideal gases.
                       For this medium, the function is <code>u=h-pStd/dStp</code>.
</td></tr>

<tr><td valign=\"top\">Buildings.Media.GasesConstantDensity</td>
    <td valign=\"top\">Fixed bug in <code>u=h-R*T</code>, which is only valid for ideal gases.
                       For this medium, the function is <code>u=h-p/dStp</code>.
</td></tr>

<tr><td colspan=\"2\"><b>Buildings.Rooms</b></td></tr>
<tr><td valign=\"top\">Buildings.Rooms.MixedAir<br/>
                     Buildings.Rooms.BaseClasses.ExteriorBoundaryConditions</td>
    <td valign=\"top\">Fixed bug (<a href=\"https://github.com/lbl-srg/modelica-buildings/issues/35\">issue 35</a>)
                     that leads to the wrong solar heat gain for
                     roofs and for floors. Prior to this bug fix, the outside facing surface
                     of a ceiling received solar irradiation as if it were a floor
                     and vice versa.</td></tr>
<tr><td valign=\"top\">Buildings.Rooms.MixedAir<br/>
                     Buildings.Rooms.BaseClasses.ExteriorBoundaryConditionsWithWindow</td>
    <td valign=\"top\">Fixed bug (<a href=\"https://github.com/lbl-srg/modelica-buildings/issues/36\">issue 36</a>)
                     that leads to too high a surface temperature of the window frame when
                     it receives solar radiation. The previous version did not compute
                     the infrared radiation exchange between the
                     window frame and the sky.</td></tr>

</table>

<p>
The following <b style=\"color:red\">uncritical errors</b> have been fixed (i.e., errors
that do <b style=\"color:red\">not</b> lead to wrong simulation results, but, e.g.,
units are wrong or errors in documentation):
</p>
<table class=\"releaseTable\" summary=\"summary\" border=\"1\" cellspacing=0 cellpadding=2 style=\"border-collapse:collapse;\">
<tr><td colspan=\"2\"><b>Buildings.BoundaryConditions</b></td></tr>
<tr><td valign=\"top\">Buildings.BoundaryConditions.WeatherData.BaseClasses.ConvertRadiation</td>
    <td>Corrected wrong unit label.
    </td>
</tr>
</table>

<p>
The following
<a href=\"https://github.com/lbl-srg/modelica-buildings/issues\">issues</a>
have been fixed:
</p>
<table summary=\"summary\" border=\"1\" cellspacing=0 cellpadding=2 style=\"border-collapse:collapse;\">
<tr><td colspan=\"2\"><b>Buildings.BoundaryConditions</b></td></tr>
<tr><td valign=\"top\">
    <a href=\"https://github.com/lbl-srg/modelica-buildings/issues/8\">&#35;8</a></td>
    <td valign=\"top\">
         Add switches for new data.
    </td>
</tr>
<tr><td valign=\"top\">
    <a href=\"https://github.com/lbl-srg/modelica-buildings/issues/19\">&#35;19</a></td>
    <td valign=\"top\">
         Shift the time for the radiation data 30 min forth and output the local civil time in the data reader.
    </td>
</tr>
<tr><td valign=\"top\">
    <a href=\"https://github.com/lbl-srg/modelica-buildings/issues/41\">&#35;41</a></td>
    <td valign=\"top\">
       Using when-then sentences to reduce CPU time.
    </td>
</tr>
<tr><td valign=\"top\">
    <a href=\"https://github.com/lbl-srg/modelica-buildings/issues/43\">&#35;43</a></td>
    <td valign=\"top\">
         Add a ConvertRadiation to convert the unit of radiation from TMY3.
    </td>
</tr>
<tr><td colspan=\"2\"><b>Buildings.Fluid</b></td></tr>
<tr><td valign=\"top\">
    <a href=\"https://github.com/lbl-srg/modelica-buildings/issues/28\">&#35;28</a></td>
    <td valign=\"top\">
         Move scripts to Buildings\\Resources\\Scripts\\Dymola.
    </td>
</tr>

<tr><td colspan=\"2\"><b>Buildings.HeatTransfer</b></td></tr>
<tr><td valign=\"top\">
    <a href=\"https://github.com/lbl-srg/modelica-buildings/issues/18\">&#35;18</a></td>
    <td valign=\"top\">
         Add a smooth interpolation function to avoid the event.
    </td>
</tr>

<tr><td colspan=\"2\"><b>Buildings.Media</b></td></tr>
<tr><td valign=\"top\">
    <a href=\"https://github.com/lbl-srg/modelica-buildings/issues/30\">&#35;30</a></td>
    <td valign=\"top\">
         Removed non-required structurally incomplete annotation.
    </td>
</tr>

<tr><td colspan=\"2\"><b>Buildings.Rooms</b></td></tr>
<tr><td valign=\"top\">
    <a href=\"https://github.com/lbl-srg/modelica-buildings/issues/35\">&#35;35</a></td>
    <td valign=\"top\">
         Wrong surface tilt for radiation at exterior surfaces of floors and ceilings.
    </td>
</tr>
<tr><td valign=\"top\">
    <a href=\"https://github.com/lbl-srg/modelica-buildings/issues/36\">&#35;36</a></td>
    <td valign=\"top\">
         High window frame temperatures.
    </td>
</tr>
</table>

<p>
Note:
</p>
<ul>
<li>
The version number scheme has been changed. It is now identical to the one used by the Modelica Standard Library.
Versions are identified with two numbers <code>x.y</code> and a build number. The first official
release of each version has the build number <code>1</code>. For each released bug fix,
the build number is incremented.
See
<a href=\"modelica://Modelica.UsersGuide.ReleaseNotes.VersionManagement\">
Modelica.UsersGuide.ReleaseNotes.VersionManagement</a> for details.
</li>
<li>
To allow adding scripts for multiple simulation environments,
all scripts have been moved to the directory <code>Buildings/Resources/Scripts/Dymola</code> and the annotation that
generates the entry in the <code>Command</code> pull down menu has been changed to
<code>__Dymola_Commands(file=...</code>
</li>
</ul>
</html>"));
  end Version_1_0_build1;

  class Version_0_12_0 "Version 0.12.0"
    extends Modelica.Icons.ReleaseNotes;
  annotation (preferredView="info", Documentation(info="<html>
<p>
<b>Note:</b> The packages whose name ends with <code>Beta</code>
are still being validated.
</p>
<p>
The following <b style=\"color:red\">critical error</b> has been fixed (i.e. error
that can lead to wrong simulation results):
</p>

<table class=\"releaseTable\" summary=\"summary\" border=\"1\" cellspacing=0 cellpadding=2 style=\"border-collapse:collapse;\">
  <tr><td colspan=\"2\"><b>Buildings.Rooms</b></td></tr>
  <tr><td valign=\"top\"><a href=\"modelica://Buildings.Rooms.BaseClasses.InfraredRadiationExchange\">
  Buildings.Rooms.BaseClasses.InfraredRadiationExchange</a></td>
      <td valign=\"top\">The model <code>Buildings.Rooms.BaseClasses.InfraredRadiationExchange</code>
      had an error in the view factor approximation.
      The error caused too much radiosity to flow from large to small surfaces because the law of reciprocity
      for view factors was not satisfied. This led to low surface temperatures if a surface had a large area
      compared to other surfaces.
      The bug has been fixed by rewriting the view factor calculation.
      </td>
  </tr>
</table>

<p>
The following improvements and additions have been made:
</p>
<ul>
<li>
Updated library to Modelica 3.2.
</li>
<li>
Added <code>homotopy</code> operator.
</li>
<li>
Restructured package <a href=\"modelica://Buildings.HeatTransfer\">
Buildings.HeatTransfer</a>.
</li>
<li>
Rewrote the models in <a href=\"modelica://Buildings.Fluid.Actuators\">
Buildings.Fluid.Actuators</a> to avoid having the flow coefficient
<code>k</code> as an algebraic variable.
This increases robustness.
</li>
<li>
Rewrote energy, species and trace substance balance in
<a href=\"modelica://Buildings.Fluid.Interfaces.StaticTwoPortHeatMassExchanger\">
Buildings.Fluid.Interfaces.StaticTwoPortHeatMassExchanger</a>
to better handle zero mass flow rate.
</li>
<li>
Implemented functions <code>enthalpyOfCondensingGas</code> and <code>saturationPressure</code>
in single substance media
to allow use of the room model with media that do not contain water vapor.
</li>
<li>
Revised <a href=\"modelica://Buildings.Fluid.Sources.Outside\">
Buildings.Fluid.Sources.Outside</a>
to allow use of the room model with media that do not contain water vapor.
</li>
</ul>
</html>"));
  end Version_0_12_0;

  class Version_0_11_0 "Version 0.11.0"
    extends Modelica.Icons.ReleaseNotes;
  annotation (preferredView="info", Documentation(info="<html>
<p>
<b>Note:</b> The packages whose name ends with <code>Beta</code>
are still being validated.
</p>

<ul>
<li>
Added the package
<a href=\"modelica://Buildings.Rooms\">
Buildings.Rooms</a> to compute heat transfer in rooms
and through the building envelope.
Multiple instances of these models can be connected to create
a multi-zone building model.
</li>
<li>
Added the package
<a href=\"modelica://Buildings.HeatTransfer.Windows\">
Buildings.HeatTransfer.Windows</a>
to compute heat transfer (solar radiation, infrared radiation,
convection and conduction) through glazing systems.
</li>
<li>
In package
<a href=\"modelica://Buildings.Fluid.Chillers\">
Buildings.Fluid.Chillers</a>, added the chiller models
<a href=\"modelica://Buildings.Fluid.Chillers.ElectricReformulatedEIR\">
Buildings.Fluid.Chillers.ElectricReformulatedEIR</a>
and
<a href=\"modelica://Buildings.Fluid.Chillers.ElectricEIR\">
Buildings.Fluid.Cphillers.ElectricEIR</a>, and added
the package
<a href=\"modelica://Buildings.Fluid.Chillers.Data\">
Buildings.Fluid.Chillers.Data</a>
that contains data sets of chiller performance data.
</li>
<li>
Added package
<a href=\"modelica://Buildings.BoundaryConditions\">
Buildings.BoundaryConditions</a>
with models to compute boundary conditions, such as
solar irradiation and sky temperature.
</li>
<li>
Added package
<a href=\"modelica://Buildings.Utilities.IO.WeatherData\">
Buildings.Utilities.IO.WeatherData</a>
with models to read weather data in the TMY3 format.
</li>
<li>
Revised the package
<a href=\"modelica://Buildings.Fluid.Sensors\">Buildings.Fluid.Sensors</a>.
</li>
<li>
Revised the package
<a href=\"modelica://Buildings.Fluid.HeatExchangers.CoolingTowers\">
Buildings.Fluid.HeatExchangers.CoolingTowers</a>.
</li>
<li>
In
<a href=\"modelica://Buildings.Fluid.Interfaces.StaticTwoPortHeatMassExchanger\">
Buildings.Fluid.Interfaces.StaticFourPortHeatMassExchanger</a>
and
<a href=\"modelica://Buildings.Fluid.Interfaces.StaticTwoPortHeatMassExchanger\">
Buildings.Fluid.Interfaces.StaticFourPortHeatMassExchanger</a>,
fixed bug in energy and moisture balance that affected results if a component
adds or removes moisture to the air stream.
In the old implementation, the enthalpy and species
outflow at <code>port_b</code> was multiplied with the mass flow rate at
<code>port_a</code>. The old implementation led to small errors that were proportional
to the amount of moisture change. For example, if the moisture added by the component
was <code>0.005 kg/kg</code>, then the error was <code>0.5%</code>.
Also, the results for forward flow and reverse flow differed by this amount.
With the new implementation, the energy and moisture balance is exact.
</li>
<li>
In
<a href=\"modelica://Buildings.Fluid.Interfaces.ConservationEquation\">
Buildings.Fluid.Interfaces.ConservationEquation</a> and in
<a href=\"modelica://Buildings.Media.Interfaces.PartialSimpleMedium\">
Buildings.Media.Interfaces.PartialSimpleMedium</a>, set
nominal attribute for medium to provide consistent normalization.
Without this change, Dymola 7.4 uses different values for the nominal attribute
based on the value of <code>Advanced.OutputModelicaCodeWithJacobians=true/false;</code>
in the model
<a href=\"modelica://Buildings.Examples.HydronicHeating\">
Buildings.Examples.HydronicHeating</a>.
</li>
<li>
Fixed bug in energy balance of
<a href=\"modelica://Buildings.Fluid.Chillers.Carnot\">
Buildings.Fluid.Chillers.Carnot</a>.
</li>
<li>
Fixed bug in efficiency curves in package
<a href=\"modelica://Buildings.Fluid.Movers.BaseClasses.Characteristics\">
Buildings.Fluid.Movers.BaseClasses.Characteristics</a>.
</li>
</ul>
</html>"));
  end Version_0_11_0;

  class Version_0_10_0 "Version 0.10.0"
    extends Modelica.Icons.ReleaseNotes;
  annotation (preferredView="info", Documentation(info=
                   "<html>
<ul>
<li>
Added package
<a href=\"modelica://Buildings.Airflow.Multizone\">
Buildings.Airflow.Multizone</a>
with models for multizone airflow and contaminant transport.
</li>
<li>
Added the model
<a href=\"modelica://Buildings.Utilities.Comfort.Fanger\">
Buildings.Utilities.Comfort.Fanger</a>
for thermal comfort calculations.
</li>
<li>
Rewrote
<a href=\"modelica://Buildings.Fluid.Storage.BaseClasses.ThirdOrderStratifier\">
Buildings.Fluid.Storage.BaseClasses.ThirdOrderStratifier</a>, which is used in
<a href=\"modelica://Buildings.Fluid.Storage.StratifiedEnhanced\">
Buildings.Fluid.Storage.StratifiedEnhanced</a>,
to avoid state events when the flow reverses.
This leads to faster and more robust simulation.
</li>
<li>
In models of package
<a href=\"modelica://Buildings.Fluid.MixingVolumes\">
Buildings.Fluid.MixingVolumes</a>,
added nominal value for <code>mC</code> to avoid wrong trajectory
when concentration is around 1E-7.
See also <a href=\"https://trac.modelica.org/Modelica/ticket/393\">
https://trac.modelica.org/Modelica/ticket/393</a>.
</li>
<li>
Fixed bug in fan and pump models that led to too small an enthalpy
increase across the flow device.
</li>
<li>
In model <a href=\"modelica://Buildings.Fluid.Movers.FlowControlled_dp\">
Buildings.Fluid.Movers.FlowControlled_dp</a>,
changed <code>assert(dp_in >= 0, ...)</code> to <code>assert(dp_in >= -0.1, ...)</code>.
The former implementation triggered the assert if <code>dp_in</code> was solved for
in a nonlinear equation since the solution can be slightly negative while still being
within the solver tolerance.
</li>
<li>
Added model
<a href=\"modelica://Buildings.Controls.SetPoints.Table\">
Buildings.Controls.SetPoints.Table</a>
that allows the specification of a floating setpoint using a table of values.
</li>
<li>
Revised model
<a href=\"modelica://Buildings.Fluid.HeatExchangers.Radiators.RadiatorEN442_2\">
Buildings.Fluid.HeatExchangers.Radiators.RadiatorEN442_2</a>.
The new version has exactly the same nominal power during the simulation as specified
by the parameters. This also required a change in the parameters.
</li>
</ul>
</html>"));
  end Version_0_10_0;

  class Version_0_9_1 "Version 0.9.1"
    extends Modelica.Icons.ReleaseNotes;
  annotation (preferredView="info", Documentation(info="<html>
<p>
The following <b style=\"color:red\">critical error</b> has been fixed (i.e. error
that can lead to wrong simulation results):
</p>

<table class=\"releaseTable\" summary=\"summary\" border=\"1\" cellspacing=0 cellpadding=2 style=\"border-collapse:collapse;\">
  <tr><td colspan=\"2\"><b>Buildings.Fluid.Storage.</b></td></tr>
  <tr><td valign=\"top\"><a href=\"modelica://Buildings.Fluid.Storage.StratifiedEnhanced\">
  Buildings.Fluid.Storage.StratifiedEnhanced</a></td>
      <td valign=\"top\">The model <code>Buildings.Fluid.Storage.BaseClasses.Stratifier</code>
      had a sign error that lead to a wrong energy balance.
      The model that was affected by this error is
      <a href=\"modelica://Buildings.Fluid.Storage.StratifiedEnhanced\">
      Buildings.Fluid.Storage.StratifiedEnhanced</a>.
      The model
      <a href=\"modelica://Buildings.Fluid.Storage.Stratified\">
      Buildings.Fluid.Storage.Stratified</a> was not affected.<br/>
      The bug has been fixed by using the newly introduced model
      <a href=\"modelica://Buildings.Fluid.Storage.BaseClasses.ThirdOrderStratifier\">
        Buildings.Fluid.Storage.BaseClasses.ThirdOrderStratifier</a>. This model
      uses a third-order upwind scheme to reduce the numerical dissipation instead of the
      correction term that was used in <code>Buildings.Fluid.Storage.BaseClasses.Stratifier</code>.
      The model <code>Buildings.Fluid.Storage.BaseClasses.Stratifier</code> has been removed since it
      also led to significant overshoot in temperatures when the stratification was pronounced.
      </td>
  </tr>
</table>
</html>"));
  end Version_0_9_1;

  class Version_0_9_0 "Version 0.9.0"
    extends Modelica.Icons.ReleaseNotes;
  annotation (preferredView="info", Documentation(info=
                   "<html>
<ul>
<li>
Added the following heat exchanger models
<ul>
<li>
<a href=\"modelica://Buildings.Fluid.HeatExchangers.DryEffectivenessNTU\">
Buildings.Fluid.HeatExchangers.DryEffectivenessNTU</a>
for a sensible heat exchanger that uses the <code>epsilon-NTU</code>
relations to compute the heat transfer.
</li>
<li>
<a href=\"modelica://Buildings.Fluid.HeatExchangers.DryCoilCounterFlow\">
Buildings.Fluid.HeatExchangers.DryCoilCounterFlow</a> and
<a href=\"modelica://Buildings.Fluid.HeatExchangers.WetCoilCounterFlow\">
Buildings.Fluid.HeatExchangers.WetCoilCounterFlow</a>
to model a coil without and with water vapor condensation. These models
approximate the coil as a counterflow heat exchanger.
</li>
</ul>
<li>
Revised air damper
<a href=\"modelica://Buildings.Fluid.Actuators.BaseClasses.exponentialDamper\">
Buildings.Fluid.Actuators.BaseClasses.exponentialDamper</a>.
The new implementation avoids warnings and leads to faster convergence
since the solver does not attempt anymore to solve for a variable that
needs to be strictly positive.
</li>
<li>
Revised package
<a href=\"modelica://Buildings.Fluid.Movers\">
Buildings.Fluid.Movers</a>
to allow zero flow for some pump or fan models.
If the input to the model is the control signal <code>y</code>, then
the flow is equal to zero if <code>y=0</code>. This change required rewriting
the package to avoid division by the rotational speed.
</li>
<li>
Revised package
<a href=\"modelica://Buildings.HeatTransfer\">
Buildings.HeatTransfer</a>
to include a model for a multi-layer construction, and to
allow individual material layers to be computed steady-state or
transient.
</li>
<li>
In package  <a href=\"modelica://Buildings.Fluid\">
Buildings.Fluid</a>, changed models so that
if the parameter <code>dp_nominal</code> is set to zero,
then the pressure drop equation is removed. This allows, for example,
to model a heating and a cooling coil in series, and lump there pressure drops
into a single element, thereby reducing the dimension of the nonlinear system
of equations.
</li>
<li>
Added model <a href=\"modelica://Buildings.Controls.Continuous.LimPID\">
Buildings.Controls.Continuous.LimPID</a>, which is identical to
<a href=\"modelica://Modelica.Blocks.Continuous.LimPID\">
Modelica.Blocks.Continuous.LimPID</a>, except that it
allows reverse control action. This simplifies use of the controller
for cooling applications.
</li>
<li>
Added model <a href=\"modelica://Buildings.Fluid.Actuators.Dampers.MixingBox\">
Buildings.Fluid.Actuators.Dampers.MixingBox</a> for an outside air
mixing box with air dampers.
</li>
<li>
Changed implementation of flow resistance in
<a href=\"modelica://Buildings.Fluid.Actuators.Dampers.MixingBoxMinimumFlow\">
Buildings.Fluid.Actuators.Dampers.MixingBoxMinimumFlow</a>. Instead of using a
fixed resistance and a damper model in series, only one model is used
that internally adds these two resistances. This leads to smaller systems
of nonlinear equations.
</li>
<li>
Changed
<a href=\"modelica://Buildings.Media.PerfectGases.MoistAir.T_phX\">
Buildings.Media.PerfectGases.MoistAir.T_phX</a> (and by inheritance all
other moist air medium models) to first compute <code>T</code>
in closed form assuming no saturation. Then, a check is done to determine
whether the state is in the fog region. If the state is in the fog region,
then <code>Internal.solve</code> is called. This new implementation
can lead to significantly shorter computing
time in models that frequently call <code>T_phX</code>.
<li>
Added package
<a href=\"modelica://Buildings.Media.GasesConstantDensity\">
Buildings.Media.GasesConstantDensity</a> which contains medium models
for dry air and moist air.
The use of a constant density avoids having pressure as a state variable in mixing volumes. Hence, fast transients
introduced by a change in pressure are avoided.
The drawback is that the dimensionality of the coupled
nonlinear equation system is typically larger for flow
networks.
</li>
<li>
In
<a href=\"modelica://Buildings.Fluid.Actuators.BaseClasses.PartialDamperExponential\">
Buildings.Fluid.Actuators.BaseClasses.PartialDamperExponential</a>,
added default value for parameter <code>A</code> to avoid compilation error
if the parameter is disabled but not specified.
</li>
<li>
Simplified the mixing volumes in
<a href=\"modelica://Buildings.Fluid.MixingVolumes\">
Buildings.Fluid.MixingVolumes</a> by removing the port velocity,
pressure drop and height.
</li>
</ul>
</html>"));
  end Version_0_9_0;

  class Version_0_8_0 "Version 0.8.0"
    extends Modelica.Icons.ReleaseNotes;
              annotation (preferredView="info", Documentation(info=
                   "<html>
<ul>
<li>
In
<a href=\"modelica://Buildings.Fluid.Interfaces.ConservationEquation\">
Buildings.Fluid.Interfaces.ConservationEquation</a>,
added to <code>Medium.BaseProperties</code> the initialization
<code>X(start=X_start[1:Medium.nX])</code>. Previously, the initialization
was only done for <code>Xi</code> but not for <code>X</code>, which caused the
medium to be initialized to <code>reference_X</code>, ignoring the value of <code>X_start</code>.
</li>
<li>
Renamed <code>Buildings.Media.PerfectGases.MoistAirNonSaturated</code>
to
<a href=\"modelica://Buildings.Media.PerfectGases.MoistAirUnsaturated\">
Buildings.Media.PerfectGases.MoistAirUnsaturated</a>
and <code>Buildings.Media.GasesPTDecoupled.MoistAirNoLiquid</code>
to
<a href=\"modelica://Buildings.Media.GasesPTDecoupled.MoistAirUnsaturated\">
Buildings.Media.GasesPTDecoupled.MoistAirUnsaturated</a>,
and added <code>assert</code> statements if saturation occurs.
</li>
<li>
Added regularizaation near zero flow to
<a href=\"modelica://Buildings.Fluid.HeatExchangers.ConstantEffectiveness\">
Buildings.Fluid.HeatExchangers.ConstantEffectiveness</a>
and
<a href=\"modelica://Buildings.Fluid.MassExchangers.ConstantEffectiveness\">
Buildings.Fluid.MassExchangers.ConstantEffectiveness</a>.
</li>
<li>
Fixed bug regarding temperature offset in
<a href=\"modelica://Buildings.Media.PerfectGases.MoistAirUnsaturated.T_phX\">
Buildings.Media.PerfectGases.MoistAirUnsaturated.T_phX</a>.
</li>
<li>
Added implementation of function
<a href=\"modelica://Buildings.Media.GasesPTDecoupled.MoistAirUnsaturated.enthalpyOfNonCondensingGas\">
Buildings.Media.GasesPTDecoupled.MoistAirUnsaturated.enthalpyOfNonCondensingGas</a> and its derivative.
</li>
<li>
In <a href=\"modelica://Buildings.Media.PerfectGases.MoistAir\">
Buildings.Media.PerfectGases.MoistAir</a>, fixed
bug in implementation of <a href=\"modelica://Buildings.Media.PerfectGases.MoistAir.T_phX\">
Buildings.Media.PerfectGases.MoistAir.T_phX</a>. In the
previous version, it computed the inverse of its parent class,
which gave slightly different results.
</li>
<li>
In <a href=\"modelica://Buildings.Utilities.IO.BCVTB.BCVTB\">
Buildings.Utilities.IO.BCVTB.BCVTB</a>, added parameter to specify
the value to be sent to the BCVTB at the first data exchange,
and added parameter that deactivates the interface. Deactivating
the interface is sometimes useful during debugging.
</li>
<li>
In <a href=\"modelica://Buildings.Media.GasesPTDecoupled.MoistAir\">
Buildings.Media.GasesPTDecoupled.MoistAir</a> and in
<a href=\"modelica://Buildings.Media.PerfectGases.MoistAir\">
Buildings.Media.PerfectGases.MoistAir</a>, added function
<code>enthalpyOfNonCondensingGas</code> and its derivative.
<li>
In <a href=\"modelica://Buildings.Media\">
Buildings.Media</a>,
fixed bug in implementations of derivatives.
</li>
<li>
Added model
<a href=\"modelica://Buildings.Fluid.Storage.ExpansionVessel\">
Buildings.Fluid.Storage.ExpansionVessel</a>.
</li>
<li>
Added Wrapper function <a href=\"modelica://Buildings.Fluid.Movers.BaseClasses.Characteristics.solve\">
Buildings.Fluid.Movers.BaseClasses.Characteristics.solve</a> for
<a href=\"modelica://Modelica.Math.Matrices.solve\">
Modelica.Math.Matrices.solve</a>. This is currently needed since
<a href=\"modelica://Modelica.Math.Matrices.solve\">
Modelica.Math.Matrices.solve</a> does not specify a
derivative.
</li>
<li>
Fixed bug in
<a href=\"Buildings.Fluid.Storage.Stratified\">
Buildings.Fluid.Storage.Stratified</a>.
In the previous version,
for computing the heat conduction between the top (or bottom) segment and
the outside,
the whole thickness of the water volume was used
instead of only half the thickness.
<li>
In <a href=\"Buildings.Media.ConstantPropertyLiquidWater\">
Buildings.Media.ConstantPropertyLiquidWater</a>, added the option to specify a compressibility.
This can help reducing the size of the coupled nonlinear system of equations, at
the expense of introducing stiffness. This change required to change the inheritance
tree of the medium. Its base class is now
<a href=\"Buildings.Media.Interfaces.PartialSimpleMedium\">
Buildings.Media.Interfaces.PartialSimpleMedium</a>,
which contains the equation for the compressibility. The default setting will model
the flow as incompressible.
</li>
<li>
In <a href=\"modelica://Buildings.Controls.Continuous.Examples.PIDHysteresis\">
Buildings.Controls.Continuous.Examples.PIDHysteresis</a>
and <a href=\"modelica://Buildings.Controls.Continuous.Examples.PIDHysteresisTimer\">
Buildings.Controls.Continuous.Examples.PIDHysteresisTimer</a>,
fixed error in default parameter <code>eOn</code>.
Fixed error by introducing parameter <code>Td</code>,
which used to be hard-wired in the PID controller.
</li>
<li>
Added more models for fans and pumps to the package
<a href=\"modelica://Buildings.Fluid.Movers\">
Buildings.Fluid.Movers</a>.
The models are similar to the ones in
<a href=\"modelica://Modelica.Fluid.Machines\">
Modelica.Fluid.Machines</a> but have been adapted for
air-based systems, and to include more characteristic curves
in
<a href=\"modelica://Buildings.Fluid.Movers.BaseClasses.Characteristics\">
Buildings.Fluid.Movers.BaseClasses.Characteristics</a>.
The new models are better suited than the existing fan model
<a href=\"modelica://Buildings.Fluid.Movers.FlowMachinePolynomial\">
Buildings.Fluid.Movers.FlowMachinePolynomial</a> for zero flow rate.
</li>
<li>
Added an optional mixing volume to <a href=\"modelica://Buildings.Fluid.BaseClasses.PartialThreeWayResistance\">
Buildings.Fluid.BaseClasses.PartialThreeWayResistance</a>
and hence to the flow splitter and to the three-way valves. This often breaks algebraic loops and provides a state for the temperature if the mass flow rate goes to zero.
</li>
</ul>
</html>"));
  end Version_0_8_0;

  class Version_0_7_0 "Version 0.7.0"
    extends Modelica.Icons.ReleaseNotes;
              annotation (preferredView="info", Documentation(info=
                   "<html>
<ul>
<li>
Updated library from Modelica_Fluid to Modelica.Fluid 1.0
<li>
Merged sensor and source models from Modelica.Fluid to Buildings.Fluid.
</li>
<li> Added sensor for sensible and latent enthalpy flow rate,
<a href=\"modelica://Buildings.Fluid.Sensors.SensibleEnthalpyFlowRate\">
Buildings.Fluid.Sensors.SensibleEnthalpyFlowRate</a> and
<a href=\"modelica://Buildings.Fluid.Sensors.LatentEnthalpyFlowRate\">
Buildings.Fluid.Sensors.LatentEnthalpyFlowRate</a>.
These sensors are needed, for example, to interface air-conditioning
systems that are modeled with Modelica with the Building Controls
Virtual Test Bed.
</li>
</ul>
</html>"));
  end Version_0_7_0;

  class Version_0_6_0 "Version 0.6.0"
    extends Modelica.Icons.ReleaseNotes;
      annotation (preferredView="info", Documentation(info=
                   "<html>
<ul>
<li>
Added the package
<a href=\"modelica://Buildings.Utilities.IO.BCVTB\">
Buildings.Utilities.IO.BCVTB</a>
which contains an interface to the
<a href=\"http://simulationresearch.lbl.gov/bcvtb\">Building Controls Virtual Test Bed.</a>
<li>
Updated license to Modelica License 2.
<li>
Replaced
<a href=\"modelica://Buildings.Utilities.Psychrometrics.HumidityRatioPressure.mo\">
Buildings.Utilities.Psychrometrics.HumidityRatioPressure.mo</a>
by
<a href=\"modelica://Buildings.Utilities.Psychrometrics.HumidityRatio_pWat.mo\">
Buildings.Utilities.Psychrometrics.HumidityRatio_pWat.mo</a>
and
<a href=\"modelica://Buildings.Utilities.Psychrometrics.VaporPressure_X.mo\">
Buildings.Utilities.Psychrometrics.VaporPressure_X.mo</a>
because the old model used <code>RealInput</code> ports, which are obsolete
in Modelica 3.0.
</li>
<li>
Changed the base class
<a href=\"modelica://Buildings.Fluid.Interfaces.StaticTwoPortHeatMassExchanger\">
Buildings.Fluid.Interfaces.StaticTwoPortHeatMassExchanger</a>
to enable computation of pressure drop of mechanical equipment.
</li>
<li>
Introduced package
<a href=\"modelica://Buildings.Fluid.BaseClasses.FlowModels\">
Buildings.Fluid.BaseClasses.FlowModels</a> to model pressure drop,
and rewrote
<a href=\"modelica://Buildings.Fluid.BaseClasses.PartialResistance\">
Buildings.Fluid.BaseClasses.PartialResistance</a>.
</li>
<li>
Redesigned package
<a href=\"modelica://Buildings.Utilities.Math\">
Buildings.Utilities.Math</a> to allow having blocks and functions
with the same name. Functions are now in
<a href=\"modelica://Buildings.Utilities.Math.Functions\">
Buildings.Utilities.Math.Functions</a>.
</li>
<li>
Fixed sign error in
<a href=\"modelica://Buildings.Fluid.Storage.BaseClasses.Stratifier\">
Buildings.Fluid.Storage.BaseClasses.Stratifier</a>
which caused a wrong energy balance in
<a href=\"modelica://Buildings.Fluid.Storage.StratifiedEnhanced\">
Buildings.Fluid.Storage.StratifiedEnhanced</a>.
</li>
<li>
Renamed
<code>Buildings.Fluid.HeatExchangers.HeaterCoolerIdeal</code> to
<a href=\"modelica://Buildings.Fluid.HeatExchangers.HeaterCoolerPrescribed\">
Buildings.Fluid.HeatExchangers.HeaterCoolerPrescribed</a>
to have the same nomenclatures as is used for
<a href=\"modelica://Buildings.Fluid.MassExchangers.HumidifierPrescribed\">
Buildings.Fluid.MassExchangers.HumidifierPrescribed</a>
</li>
<li>
In
<a href=\"modelica://Buildings.Fluid/Actuators/BaseClasses/PartialDamperExponential\">
Buildings.Fluid/Actuators/BaseClasses/PartialDamperExponential</a>,
added option to compute linearization near zero based on
the fraction of nominal flow instead of the Reynolds number.
This was set as the default, as it leads most reliably to a model
parametrization that leads to a derivative <code>d m_flow/d p</code>
near the origin that is not too steep for a Newton-based solver.
</li>
<li>
In damper and VAV box models, added optional parameters
to allow specifying the nominal face velocity instead of the area.
</li>
<li>
Set nominal attribute for pressure drop <code>dp</code> in
<a href=\"modelica://Buildings.Fluid.BaseClasses.PartialResistance\">
Buildings.Fluid.BaseClasses.PartialResistance</a> and in its
child classes.
</li>
<li>
Added models for chiller
(<a href=\"modelica://Buildings.Fluid.Chillers.Carnot\">
Buildings.Fluid.Chillers.Carnot</a>),
for occupancy
(<a href=\"modelica://Buildings.Controls.SetPoints.OccupancySchedule\">
Buildings.Controls.SetPoints.OccupancySchedule</a>) and for
blocks that take a vector as an argument
(<a href=\"modelica://Buildings.Utilities.Math.Min\">
Buildings.Utilities.Math.Min</a>,
<a href=\"modelica://Buildings.Utilities.Math.Max\">
Buildings.Utilities.Math.Max</a>, and
<a href=\"modelica://Buildings.Utilities.Math.Average\">
Buildings.Utilities.Math.Average</a>).
</li>
<li>
Changed various variable names to be consistent with naming
convention used in Modelica.Fluid 1.0.
</li>
</ul>
</html>"));
  end Version_0_6_0;

  class Version_0_5_0 "Version 0.5.0"
    extends Modelica.Icons.ReleaseNotes;
      annotation (preferredView="info", Documentation(info=
                   "<html>
<ul>
<li>
Updated library to Modelica.Fluid 1.0.
</li>
<li>
Moved most examples from package <a href=\"modelica://Buildings.Fluid.Examples\">
Buildings.Fluid.Examples</a> to the example directory in the package of the
individual model.
</li>
<li>
Renamed package <a href=\"modelica://Buildings.Utilites.Controls\">
Buildings.Utilites.Controls</a> to
<a href=\"modelica://Buildings.Utilites.Diagnostics\">
Buildings.Utilites.Diagnostics</a>.
</li>
<li>
Introduced packages
<a href=\"modelica://Buildings.Controls\">Buildings.Controls</a>,
<a href=\"modelica://Buildings.HeatTransfer\">Buildings.HeatTransfer</a>
(which contains models for heat transfer that generally does not involve
modeling of the fluid flow),
<a href=\"modelica://Buildings.Fluid.Boilers\">Buildings.Fluid.Boilers</a> and
<a href=\"modelica://Buildings.Fluid.HeatExchangers.Radiators\">
Buildings.Fluid.HeatExchangers.Radiators</a>.
</li>
<li>
Changed valve models in <a href=\"modelica://Buildings.Fluid.Actuators.Valves\">
Buildings.Fluid.Actuators.Valves</a> so that <code>Kv</code> or <code>Cv</code> can
be used as the flow coefficient (in [m3/h] or [USG/min]).
</li>
</ul>
</html>"));
  end Version_0_5_0;

  class Version_0_4_0 "Version 0.4.0"
    extends Modelica.Icons.ReleaseNotes;
      annotation (preferredView="info", Documentation(info=
                   "<html>
<ul>
<li>
Added package <a href=\"modelica://Buildings.Fluid.Storage\">
Buildings.Fluid.Storage</a>
with models for thermal energy storage.
<li>
Added a steady-state model for a heat and moisture exchanger with
constant effectiveness.
See <a href=\"modelica://Buildings.Fluid.MassExchangers.ConstantEffectiveness\">
Buildings.Fluid.MassExchangers.ConstantEffectiveness</a>
<li>
Added package <a href=\"modelica://Buildings.Utilities.Reports\">Buildings.Utilities.Reports</a>.
The package contains models that facilitate reporting.
</li>
</ul>
</html>"));
  end Version_0_4_0;

  class Version_0_3_0 "Version 0.3.0"
    extends Modelica.Icons.ReleaseNotes;
      annotation (preferredView="info", Documentation(info=
                   "<html>
<ul>
<li>
Added package <a href=\"modelica://Buildings.Fluid.Sources\">Buildings.Fluid.Sources</a>.
The package contains models for modeling species that
do not affect the medium balance of volumes. This can be used to track
for example carbon dioxide or other species that have a small concentration.
</li>
<li>
The package <a href=\"modelica://Buildings.Fluid.Actuators.Motors\">Buildings.Fluid.Actuators.Motors</a> has been added.
The package contains a motor model for valves and dampers.
</li>
<li>
The package <a href=\"modelica://Buildings.Media\">Buildings.Media</a> has been reorganized and
the new medium model
<a href=\"modelica://Buildings.Media.GasesPTDecoupled.MoistAir\">
Buildings.Media.GasesPTDecoupled.MoistAir</a>
has been added.
<br/>
In addition, this package now contains a bug fix that is needed for Modelica 2.2.1 and 2.2.2.
The bugs are fixed by using a new
base class
<a href=\"modelica://Buildings.Media.Interfaces.PartialSimpleIdealGasMedium\">
Buildings.Media.Interfaces.PartialSimpleIdealGasMedium</a>
 (that fixes the bugs) instead of
<a href=\"modelica://Modelica.Media.Interfaces.PartialSimpleIdealGasMedium\">
Modelica.Media.Interfaces.PartialSimpleIdealGasMedium</a>.
In the original implementation, initial states of fluid volumes can be far away from
the steady-state value because of an inconsistent implementation of the enthalpy
and internal energy.
When the <code>Buildings</code> library is upgraded to
to Modelica 3.0.0, it should be safe to remove this bug fix.
</li>
<li>
The package <a href=\"modelica://Buildings.Fluid.HeatExchangers\">Buildings.Fluid.HeatExchangers</a>
has been revised and several models have been renamed.
The heat exchanger models have been revised to allow computing the fluid volumes either
dynamically, or in steady-state.
</li>
<li>
The damper with exponential opening characteristic has been revised to allow control signals
over the whole range between <code>0</code> and <code>1</code>. This was in earlier versions restricted.
In the same model, a bug was fixed that caused the flow to be largest for <code>y=0</code>, i.e., when the damper is closed.
</li>
<li>
Additional models for psychrometric equations have been added. The new models contain equations
that convert dew point temperature and water vapor pressure, as well
as water vapor concentration and water vapor pressure.
</li>
<li>
A new mixing volume has been added that allows latent heat exchange with the volume.
This model can be used to model a volume of moist air with water vapor condensation
inside the volume. The condensate is removed from the volume in its liquid phase.
</li>
</ul>
</html>"));
  end Version_0_3_0;

  class Version_0_2_0 "Version 0.2.0"
    extends Modelica.Icons.ReleaseNotes;
      annotation (preferredView="info", Documentation(info=
                   "<html>
<p>
New in this version are models for two and three way valves.
In addition, the <code>Fluids</code> package has been slightly revised.
The package <code>Fluid.BaseClasses</code> has been added because in
the previous version, partial models for fixed resistances
where part of the <code>Actuator</code> package.
</p>
</html>"));
  end Version_0_2_0;

  class Version_0_1_0 "Version 0.1.0"
    extends Modelica.Icons.ReleaseNotes;
      annotation (preferredView="info", Documentation(info="<html>
<p>
First release of the library.
</p>
<p>
This version contains basic models for modeling building HVAC systems.
It also contains new medium models in the package
<a href=\"modelica://Buildings.Media\">Buildings.Media</a>. These medium models
have simpler property functions than the ones from
<a href=\"modelica://Modelica.Media\">Modelica.Media</a>. For example,
there is medium model with constant heat capacity which is often sufficiently
accurate for building HVAC simulation, in contrast to the more detailed models
from <a href=\"modelica://Modelica.Media\">Modelica.Media</a> that are valid in
a larger temperature range, at the expense of introducing non-linearities due
to the medium properties.
</p>
</html>"));
  end Version_0_1_0;

    annotation (preferredView="info",
    Documentation(info="<html>
<p>
This section summarizes the changes that have been performed
on the Buildings library.
</p>
<ul>
<li>
<a href=\"modelica://Buildings.UsersGuide.ReleaseNotes.Version_1_7_build1\">Version 1.7 build1</a>(xxx, 2014)
</li>
<li>
<a href=\"modelica://Buildings.UsersGuide.ReleaseNotes.Version_1_6_build1\">Version 1.6 build1</a>(June 19, 2014)
</li>
<li>
<a href=\"modelica://Buildings.UsersGuide.ReleaseNotes.Version_1_5_build3\">Version 1.5 build3</a>(February 12, 2014)
</li>
<li>
<a href=\"modelica://Buildings.UsersGuide.ReleaseNotes.Version_1_5_build2\">Version 1.5 build2</a>(December 13, 2013)
</li>
<li>
<a href=\"modelica://Buildings.UsersGuide.ReleaseNotes.Version_1_5_build1\">Version 1.5 build1</a>(October 24, 2013)
</li>
<li>
<a href=\"modelica://Buildings.UsersGuide.ReleaseNotes.Version_1_4_build1\">Version 1.4 build1</a>(May 15, 2013)
</li>
<li>
<a href=\"modelica://Buildings.UsersGuide.ReleaseNotes.Version_1_3_build1\">Version 1.3 build1</a>(January 8, 2013)
</li>
<li>
<a href=\"modelica://Buildings.UsersGuide.ReleaseNotes.Version_1_2_build1\">Version 1.2 build1</a>(July 26, 2012)
</li>
<li>
<a href=\"modelica://Buildings.UsersGuide.ReleaseNotes.Version_1_1_build1\">Version 1.1 build1</a>(February 29, 2012)
</li>
<li>
<a href=\"modelica://Buildings.UsersGuide.ReleaseNotes.Version_1_0_build2\">Version 1.0 build2</a>(December 8, 2011)
</li>
<li>
<a href=\"modelica://Buildings.UsersGuide.ReleaseNotes.Version_1_0_build1\">Version 1.0 build1</a>(November 4, 2011)
</li>
<li>
<a href=\"modelica://Buildings.UsersGuide.ReleaseNotes.Version_0_12_0\">Version 0.12.0 </a>(May 6, 2011)
<li>
<a href=\"modelica://Buildings.UsersGuide.ReleaseNotes.Version_0_11_0\">Version 0.11.0 </a>(March 17, 2011)
<li>
<a href=\"modelica://Buildings.UsersGuide.ReleaseNotes.Version_0_10_0\">Version 0.10.0 </a>(July 30, 2010)
<li>
<a href=\"modelica://Buildings.UsersGuide.ReleaseNotes.Version_0_9_1\">Version 0.9.1 </a>(June 24, 2010)
<li>
<a href=\"modelica://Buildings.UsersGuide.ReleaseNotes.Version_0_9_0\">Version 0.9.0 </a>(June 11, 2010)
<li>
<a href=\"modelica://Buildings.UsersGuide.ReleaseNotes.Version_0_8_0\">Version 0.8.0 </a>(February 6, 2010)
<li>
<a href=\"modelica://Buildings.UsersGuide.ReleaseNotes.Version_0_7_0\">Version 0.7.0 </a>(September 29, 2009)
<li>
<a href=\"modelica://Buildings.UsersGuide.ReleaseNotes.Version_0_6_0\">Version 0.6.0 </a>(May 15, 2009)
<li>
<a href=\"modelica://Buildings.UsersGuide.ReleaseNotes.Version_0_5_0\">Version 0.5.0 </a>(February 19, 2009)
<li>
<a href=\"modelica://Buildings.UsersGuide.ReleaseNotes.Version_0_4_0\">Version 0.4.0 </a>(October 31, 2008)
<li>
<a href=\"modelica://Buildings.UsersGuide.ReleaseNotes.Version_0_3_0\">Version 0.3.0 </a>(September 30, 2008)
<li>
<a href=\"modelica://Buildings.UsersGuide.ReleaseNotes.Version_0_2_0\">Version 0.2.0 </a>(June 17, 2008)
<li>
<a href=\"modelica://Buildings.UsersGuide.ReleaseNotes.Version_0_1_0\">Version 0.1.0 </a>(May 27, 2008)
</li>
</ul>

</html>"));
  end ReleaseNotes;

  class Contact "Contact"
    extends Modelica.Icons.Contact;
    annotation (preferredView="info",
    Documentation(info="<html>
<h4><font color=\"#008000\" size=5>Contact</font></h4>
<p>
The development of the Buildings library is organized by<br/>
<a href=\"http://simulationresearch.lbl.gov/wetter\">Michael Wetter</a><br/>
    Lawrence Berkeley National Laboratory (LBNL)<br/>
    One Cyclotron Road<br/>
    Bldg. 90-3147<br/>
    Berkeley, CA 94720<br/>
    USA<br/>
    email: <A HREF=\"mailto:MWetter@lbl.gov\">MWetter@lbl.gov</A><br/>
</p>
</html>"));
  end Contact;

  class Acknowledgements "Acknowledgements"
    extends Modelica.Icons.Information;
    annotation (preferredView="info",
    Documentation(info="<html>
<h4><font color=\"#008000\" size=5>Acknowledgements</font></h4>
<p>
 The development of this library was supported
</p>
 <ul>
 <li>by the Assistant Secretary for
  Energy Efficiency and Renewable Energy, Office of Building
  Technologies of the U.S. Department of Energy, under
  contract No. DE-AC02-05CH11231, and
 </li>
 <li>
  by the California Energy Commission, Public Interest Energy Research Program, Buildings End Use Energy Efficiency Program, award number 500-10-052.
 </li>
 </ul>
<p>
  The <a href=\"modelica://Buildings.Airflow.Multizone\">package for multizone airflow modeling</a>
  and the <a href=\"modelica://Buildings.Utilities.Comfort.Fanger\">model for thermal comfort</a>
  was contributed by the United Technologies Research Center, which also contributed to the
  validation of the <a href=\"modelica://Buildings.Rooms.MixedAir\">room heat transfer model</a>.
</p>
<p>
We thank Dietmar Winkler from Telemark University College for the various feedback that
helped improve the organization and structure of the library.
</p>
<p>
The following people have directly contributed to the implementation of the Buildings library
(many others have contributed by other means than model implementation):
</p>
<ul>
<li>Marco Bonvini, Lawrence Berkeley National Laboratory, USA
</li>
<li>Rainer Czetina, University of Applied Sciences Technikum Wien, Austria
</li>
<li>Sebastian Giglmayr, University of Applied Sciences Technikum Wien, Austria
</li>
<li>Peter Grant, Lawrence Berkeley National Laboratory, USA
</li>
<li>Brandon M. Hencey, Cornell University, USA
</li>
<li>Roman Ilk, University of Applied Sciences Technikum Wien, Austria
</li>
<<<<<<< HEAD
<li>Dan Li, University of Miami, Florida, USA
=======
<li>Filip Mathadon, KU Leuven, Belgium
>>>>>>> 46535325
</li>
<li>Thierry S. Nouidui, Lawrence Berkeley National Laboratory, USA
</li>
<li>Markus Nurschinger, University of Applied Sciences Technikum Wien, Austria
</li>
<li>Xiufeng Pang, Lawrence Berkeley National Laboratory, USA
</li>
<li>Damien Picard, KU Leuven, Belgium
</li>
<li>Kaustubh Phalak, Lawrence Berkeley National Laboratory, USA
</li>
<li>Thomas Sevilla, University of Miami, Florida, USA
</li>
<li>Martin Sj&ouml;lund, Link&ouml;ping University, Sweden
</li>
<li>Wei Tian, University of Miami, Florida, USA
</li>
<li>Armin Teskeredzic, Mechanical Engineering Faculty Sarajevo and GIZ, Bosnia and Herzegovina
</li>
<li>Rafael Velazquez, University of Seville, Spain
</li>
<li>Pierre Vigouroux, Institut National des Sciences Appliquees, France
</li>
<li>Sebastian Vock, University of Applied Sciences Technikum Wien, Austria
</li>
<li>Vladimir Vukovic, Austrian Institute of Technology, Austria
</li>
<li>Michael Wetter, Lawrence Berkeley National Laboratory, USA
</li>
<li>Wangda Zuo, University of Miami, Florida, USA
</li>
</ul>
</html>"));
  end Acknowledgements;

  class License "Modelica License 2"
    extends Modelica.Icons.Information;
    annotation (preferredView="info",
    Documentation(info="<html>
<h4><font color=\"#008000\" size=5>The Modelica License 2</font></h4>
<p>
<strong>Preamble.</strong> The goal of this license is that Modelica related model libraries, software, images, documents, data files etc. can be used freely in the original or a modified form, in open source and in commercial environments (as long as the license conditions below are fulfilled, in particular sections 2c) and 2d). The Original Work is provided free of charge and the use is completely at your own risk. Developers of free Modelica packages are encouraged to utilize this license for their work.
</p>
<p>
The Modelica License applies to any Original Work that contains the following licensing notice adjacent to the copyright notice(s) for this Original Work:
</p>
<p>
<strong>Note.</strong> This is the standard Modelica License 2, except for the following changes: the parenthetical in paragraph 7., paragraph 5., and the addition of paragraph 15.d).
</p>
<p>
<strong>Licensed by The Regents of the University of California, through Lawrence Berkeley National Laboratory under the Modelica License 2 </strong>
</p>

<h4>1. Definitions</h4>
<ol type=\"a\"><li>
\"License\" is this Modelica License.
</li><li>
\"Original Work\" is any work of authorship, including software, images, documents, data files, that contains the above licensing notice or that is packed together with a licensing notice referencing it.
</li><li>
\"Licensor\" is the provider of the Original Work who has placed this licensing notice adjacent to the copyright notice(s) for the Original Work. The Original Work is either directly provided by the owner of the Original Work, or by a licensee of the owner.
</li><li>
\"Derivative Work\" is any modification of the Original Work which represents, as a whole, an original work of authorship. For the matter of clarity and as examples:
<ol type=\"A\">
<li>
Derivative Work shall not include work that remains separable from the Original Work, as well as merely extracting a part of the Original Work without modifying it.
</li><li>
Derivative Work shall not include (a) fixing of errors and/or (b) adding vendor specific Modelica annotations and/or (c) using a subset of the classes of a Modelica package, and/or (d) using a different representation, e.g., a binary representation.
</li><li>
Derivative Work shall include classes that are copied from the Original Work where declarations, equations or the documentation are modified.
</li><li>
Derivative Work shall include executables to simulate the models that are generated by a Modelica translator based on the Original Work (of a Modelica package). </li>
</ol>
</li>
<li>
\"Modified Work\" is any modification of the Original Work with the following exceptions: (a) fixing of errors and/or (b) adding vendor specific Modelica annotations and/or (c) using a subset of the classes of a Modelica package, and/or (d) using a different representation, e.g., a binary representation.
</li><li>
\"Source Code\" means the preferred form of the Original Work for making modifications to it and all available documentation describing how to modify the Original Work.
</li><li>
\"You\" means an individual or a legal entity exercising rights under, and complying with all of the terms of, this License.
</li><li>
\"Modelica package\" means any Modelica library that is defined with the
 <b>package</b> &lt;Name&gt; ... <b>end</b> &lt;Name&gt;<b>;</b> Modelica language element.
</li>
</ol>

<h4>2. Grant of Copyright License</h4>
<p>
Licensor grants You a worldwide, royalty-free, non-exclusive, sublicensable license, for the duration of the copyright, to do the following:
</p>
<ol type=\"a\">
<li>
To reproduce the Original Work in copies, either alone or as part of a collection.
</li><li>
To create Derivative Works according to Section 1d) of this License.
</li><li>
To distribute or communicate to the public copies of the <u>Original Work</u> or a <u>Derivative Work</u> under <u>this License</u>. No fee, neither as a copyright-license fee, nor as a selling fee for the copy as such may be charged under this License. Furthermore, a verbatim copy of this License must be included in any copy of the Original Work or a Derivative Work under this License.
<br/>
For the matter of clarity, it is permitted A) to distribute or communicate such copies as part of a (possible commercial) collection where other parts are provided under different licenses and a license fee is charged for the other parts only and B) to charge for mere printing and shipping costs.
</li><li>
To distribute or communicate to the public copies of a <u>Derivative Work</u>, alternatively to Section 2c), under <u>any other license</u> of your choice, especially also under a license for commercial/proprietary software, as long as You comply with Sections 3, 4 and 8 below.
<br/>
For the matter of clarity, no restrictions regarding fees, either as to a copyright-license fee or as to a selling fee for the copy as such apply.
</li><li>
To perform the Original Work publicly.
</li><li>
To display the Original Work publicly.
</li></ol>

<h4>3. Acceptance</h4>
<p>
Any use of the Original Work or a Derivative Work, or any action according to either Section 2a) to 2f) above constitutes Your acceptance of this License.
</p>

<h4>4. Designation of Derivative Works and of Modified Works</h4>
<p>
The identifying designation of Derivative Work and of Modified Work must be different to the corresponding identifying designation of the Original Work. This means especially that the (root-level) name of a Modelica package under this license must be changed if the package is modified (besides fixing of errors, adding vendor specific Modelica annotations, using a subset of the classes of a Modelica package, or using another representation, e.g. a binary representation).
</p>

<h4>5. [reserved]</h4>
<h4>6. Provision of Source Code</h4>
<p>
Licensor agrees to provide You with a copy of the Source Code of the Original Work but reserves the right to decide freely on the manner of how the Original Work is provided. For the matter of clarity, Licensor might provide only a binary representation of the Original Work. In that case, You may (a) either reproduce the Source Code from the binary representation if this is possible (e.g., by performing a copy of an encrypted Modelica package, if encryption allows the copy operation) or (b) request the Source Code from the Licensor who will provide it to You.
</p>

<h4>7. Exclusions from License Grant</h4>
<p>
Neither the names of Licensor (including, but not limited to, University of California, Lawrence Berkeley National Laboratory, U.S. Dept. of Energy, UC, LBNL, LBL, and DOE), nor the names of any contributors to the Original Work, nor any of their trademarks or service marks, may be used to endorse or promote products derived from this Original Work without express prior permission of the Licensor. Except as otherwise expressly stated in this License and in particular in Sections 2 and 5, nothing in this License grants any license to Licensor's trademarks, copyrights, patents, trade secrets or any other intellectual property, and no patent license is granted to make, use, sell, offer for sale, have made, or import embodiments of any patent claims.
No license is granted to the trademarks of Licensor even if such trademarks are included in the Original Work, except as expressly stated in this License. Nothing in this License shall be interpreted to prohibit Licensor from licensing under terms different from this License any Original Work that Licensor otherwise would have a right to license.
</p>

<h4>8. Attribution Rights</h4>
<p>
You must retain in the Source Code of the Original Work and of any Derivative Works that You create, all author, copyright, patent, or trademark notices, as well as any descriptive text identified therein as an \"Attribution Notice\". The same applies to the licensing notice of this License in the Original Work. For the matter of clarity, \"author notice\" means the notice that identifies the original author(s).
</p>
<p>
You must cause the Source Code for any Derivative Works that You create to carry a prominent Attribution Notice reasonably calculated to inform recipients that You have modified the Original Work.
</p>
<p>
In case the Original Work or Derivative Work is not provided in Source Code, the Attribution Notices shall be appropriately displayed, e.g., in the documentation of the Derivative Work.
</p>

<h4>9. Disclaimer of Warranty</h4>
<p>
<u><strong>The Original Work is provided under this License on an \"as is\" basis and without warranty, either express or implied, including, without limitation, the warranties of non-infringement, merchantability or fitness for a particular purpose. The entire risk as to the quality of the Original Work is with You.</strong></u> This disclaimer of warranty constitutes an essential part of this License. No license to the Original Work is granted by this License except under this disclaimer.
</p>

<h4>10. Limitation of Liability</h4>
<p>
Under no circumstances and under no legal theory, whether in tort (including negligence), contract, or otherwise, shall the Licensor, the owner or a licensee of the Original Work be liable to anyone for any direct, indirect, general, special, incidental, or consequential damages of any character arising as a result of this License or the use of the Original Work including, without limitation, damages for loss of goodwill, work stoppage, computer failure or malfunction, or any and all other commercial damages or losses. This limitation of liability shall not apply to the extent applicable law prohibits such limitation.
</p>

<h4>11. Termination</h4>
<p>
This License conditions your rights to undertake the activities listed in Section 2 and 5, including your right to create Derivative Works based upon the Original Work, and doing so without observing these terms and conditions is prohibited by copyright law and international treaty. Nothing in this License is intended to affect copyright exceptions and limitations. This License shall terminate immediately and You may no longer exercise any of the rights granted to You by this License upon your failure to observe the conditions of this license.
</p>

<h4>12. Termination for Patent Action</h4>
<p>
This License shall terminate automatically and You may no longer exercise any of the rights granted to You by this License as of the date You commence an action, including a cross-claim or counterclaim, against Licensor, any owners of the Original Work or any licensee alleging that the Original Work infringes a patent. This termination provision shall not apply for an action alleging patent infringement through combinations of the Original Work under combination with other software or hardware.
</p>

<h4>13. Jurisdiction</h4>
<p>
Any action or suit relating to this License may be brought only in the courts of a jurisdiction wherein the Licensor resides and under the laws of that jurisdiction excluding its conflict-of-law provisions. The application of the United Nations Convention on Contracts for the International Sale of Goods is expressly excluded. Any use of the Original Work outside the scope of this License or after its termination shall be subject to the requirements and penalties of copyright or patent law in the appropriate jurisdiction. This section shall survive the termination of this License.
</p>

<h4>14. Attorneys' Fees</h4>
<p>
In any action to enforce the terms of this License or seeking damages relating thereto, the prevailing party shall be entitled to recover its costs and expenses, including, without limitation, reasonable attorneys' fees and costs incurred in connection with such action, including any appeal of such action. This section shall survive the termination of this License.
</p>

<h4>15. Miscellaneous</h4>
<ol type=\"a\">
<li>If any provision of this License is held to be unenforceable, such provision shall be reformed only to the extent necessary to make it enforceable.
</li><li>
No verbal ancillary agreements have been made. Changes and additions to this License must appear in writing to be valid. This also applies to changing the clause pertaining to written form.
</li><li>
You may use the Original Work in all ways not otherwise restricted or conditioned by this License or by law, and Licensor promises not to interfere with or be responsible for such uses by You.
</li><li>
You are under no obligation whatsoever to provide any bug fixes, patches, or upgrades to the features, functionality or performance of the source code (\"Enhancements\") to anyone; however, if you choose to make your Enhancements available either publicly, or directly to Lawrence Berkeley National Laboratory, without imposing a separate written license agreement for such Enhancements, then you hereby grant the following license: a non-exclusive, royalty-free perpetual license to install, use, modify, prepare derivative works, incorporate into other computer software, distribute, and sublicense such enhancements or derivative works thereof, in binary and source code form.
</li></ol>

<h4>How to Apply the Modelica License 2</h4>
<p>
At the top level of your Modelica package and at every important subpackage, add the following notices in the info layer of the package:
</p>
<ul><li style=\"list-style-type:none\">
Licensed by The Regents of the University of California, through Lawrence Berkeley National Laboratory under the Modelica License 2 Copyright (c) 2009-2013, The Regents of the University of California, through Lawrence Berkeley National Laboratory.
</li>
<li style=\"list-style-type:none\"><i>
This Modelica package is <u>free</u> software and the use is completely at <u>your own risk</u>; it can be redistributed and/or modified under the terms of the Modelica license 2, see the license conditions (including the disclaimer of warranty) here or at <a href=\"http://www.modelica.org/modelica-legal-documents/ModelicaLicense2.html\">http://www.modelica.org/modelica-legal-documents/ModelicaLicense2.html</a>.
</i></li></ul>

<p>
Include a copy of the Modelica License 2 under <strong>&lt;library&gt;.UsersGuide.ModelicaLicense2</strong>
(use <a href=\"http://www.modelica.org/modelica-legal-documents/ModelicaLicense2.mo\">
http://www.modelica.org/modelica-legal-documents/ModelicaLicense2.mo</a>)
Furthermore, add the list of authors and contributors under
<strong>&lt;library&gt;.UsersGuide.Contributors</strong> or <strong>&lt;library&gt;.UsersGuide.Contact</strong>
</p>
<p>
For example, sublibrary Modelica.Blocks of the Modelica Standard Library may have the following notices:</p>
<ul><li style=\"list-style-type:none\">
Licensed by Modelica Association under the Modelica License 2 Copyright (c) 1998-2008, Modelica Association.
<li style=\"list-style-type:none\"><i>
This Modelica package is <u>free</u> software and the use is completely at <u>your own risk</u>; it can be redistributed and/or modified under the terms of the Modelica license 2, see the license conditions (including the disclaimer of warranty) here or at
<a href=\"http://www.modelica.org/modelica-legal-documents/ModelicaLicense2.html\">http://www.modelica.org/modelica-legal-documents/ModelicaLicense2.html</a>.
</i>
</li></ul>

<p>For C-source code and documents, add similar notices in the corresponding file.</p>
<p>
For images, add a \"readme.txt\" file to the directories where the images are stored and include a similar notice in this file.
</p>

<p>
In these cases, save a copy of the Modelica License 2 in one directory of the distribution, e.g.,
<a href=\"http://www.modelica.org/modelica-legal-documents/ModelicaLicense2-standalone.html\">http://www.modelica.org/modelica-legal-documents/ModelicaLicense2-standalone.html</a> in directory <strong>&lt;library&gt;/help/documentation/ModelicaLicense2.html</strong>.
</p>

</html>"));
  end License;

  class Copyright "Copyright"
    extends Modelica.Icons.Information;
    annotation (preferredView="info",
    Documentation(info="<html>
<h4><font color=\"#008000\" size=5>Copyright</font></h4>
<p>
Copyright (c) 2009-2013, The Regents of the University of California, through Lawrence Berkeley National Laboratory (subject to receipt of any required approvals from the U.S. Dept. of Energy). All rights reserved.
</p>
<p>
If you have questions about your rights to use or distribute this software, please contact Berkeley Lab's Technology Transfer Department at
<A HREF=\"mailto:TTD@lbl.gov\">TTD@lbl.gov</A>
</p>
<p>
NOTICE. This software was developed under partial funding from the U.S. Department of Energy. As such, the U.S. Government has been granted for itself and others acting on its behalf a paid-up, nonexclusive, irrevocable, worldwide license in the Software to reproduce, prepare derivative works, and perform publicly and display publicly. Beginning five (5) years after the date permission to assert copyright is obtained from the U.S. Department of Energy, and subject to any subsequent five (5) year renewals, the U.S. Government is granted for itself and others acting on its behalf a paid-up, nonexclusive, irrevocable, worldwide license in the Software to reproduce, prepare derivative works, distribute copies to the public, perform publicly and display publicly, and to permit others to do so.
</p>
</html>"));
  end Copyright;
  annotation (preferredView="info",
  Documentation(info="<html>
<p>
The <code>Buildings</code> library is a free open-source library for modeling of building energy and control systems.
Many models are based on models from the package
<a href=\"modelica://Modelica.Fluid\">Modelica.Fluid</a> and use
the same ports to ensure compatibility with models from that library.
</p>
<p>
The web page for this library is
<a href=\"http://simulationresearch.lbl.gov/modelica\">http://simulationresearch.lbl.gov/modelica</a>.
We welcome contributions from different users to further advance this library,
whether it is through collaborative model development, through model use and testing
or through requirements definition or by providing feedback regarding the model applicability
to solve specific problems.
</p>
<p>
The library has the following <i>User's Guides</i>:
</p>
<ol>
<li>
General information about the use of the <code>Buildings</code> library
is available at
<a href=\"http://simulationresearch.lbl.gov/modelica/userGuide\">
http://simulationresearch.lbl.gov/modelica/userGuide</a>.
This web site covers general information that is not specific to the
use of individual sublibraries or models.
Discussed topics include
how to get started, best practices, how to post-process results using Python,
work-around for problems and how to develop models.<br/>
</li>
<li>
Some of the main sublibraries have their own
User's Guides that can be accessed by the links below.
These User's Guides are discussing items that are specific to the
individual libraries.<br/>
<table summary=\"summary\" border=1 cellspacing=0 cellpadding=2>
<tr><td valign=\"top\"><a href=\"modelica://Buildings.Airflow.Multizone.UsersGuide\">Airflow.Multizone</a>
   </td>
   <td valign=\"top\">Package for multizone airflow and contaminant transport.</td>
</tr>
<tr><td valign=\"top\"><a href=\"modelica://Buildings.BoundaryConditions.UsersGuide\">BoundaryConditions</a>
   </td>
   <td valign=\"top\">Package for computing boundary conditions, such as solar irradiation.</td>
</tr>
<tr><td valign=\"top\"><a href=\"modelica://Buildings.Fluid.UsersGuide\">Fluid</a>
   </td>
   <td valign=\"top\">Package for one-dimensional fluid in piping networks with heat exchangers, valves, etc.</td>
</tr>
<tr><td valign=\"top\"><a href=\"modelica://Buildings.Fluid.Actuators.UsersGuide\">Fluid.Actuators</a>
   </td>
   <td valign=\"top\">Package with valves and air dampers.</td>
</tr>
<tr><td valign=\"top\"><a href=\"modelica://Buildings.Fluid.HeatExchangers.DXCoils.UsersGuide\">Fluid.HeatExchangers.DXCoils</a>
   </td>
   <td valign=\"top\">Package with direct evaporative cooling coils.</td>
</tr>
<tr><td valign=\"top\"><a href=\"modelica://Buildings.Fluid.HeatExchangers.RadiantSlabs.UsersGuide\">Fluid.HeatExchangers.RadiantSlabs</a>
   </td>
   <td valign=\"top\">Package with radiant slabs.</td>
</tr>
<tr><td valign=\"top\"><a href=\"modelica://Buildings.Fluid.Movers.UsersGuide\">Fluid.Movers</a>
   </td>
   <td valign=\"top\">Package with fans and pumps.</td>
</tr>
<tr><td valign=\"top\"><a href=\"modelica://Buildings.Fluid.Sensors.UsersGuide\">Fluid.Sensors</a>
   </td>
   <td valign=\"top\">Package with sensors.</td>
<tr><td valign=\"top\"><a href=\"modelica://Buildings.Fluid.Storage.UsersGuide\">Fluid.Storage</a>
   </td>
   <td valign=\"top\">Package with storage tanks and an expansion vessel.</td>
<tr><td valign=\"top\"><a href=\"modelica://Buildings.Fluid.SolarCollectors.UsersGuide\">Fluid.SolarCollectors</a>
   </td>
   <td valign=\"top\">Package with solar collectors.</td>
</tr>
<tr><td valign=\"top\"><a href=\"modelica://Buildings.Fluid.Interfaces.UsersGuide\">Fluid.Interfaces</a>
   </td>
   <td valign=\"top\">Base models that can be used by developers to implement new models.</td>
</tr>
<tr><td valign=\"top\"><a href=\"modelica://Buildings.HeatTransfer.UsersGuide\">HeatTransfer</a>
   </td>
   <td valign=\"top\">Package for heat transfer in building constructions.</td>
</tr>
<tr><td valign=\"top\"><a href=\"modelica://Buildings.Rooms.UsersGuide\">Rooms</a>
   </td>
   <td valign=\"top\">Package for heat transfer in rooms and through the building envelope.</td>
</tr>
<tr><td valign=\"top\"><a href=\"modelica://Buildings.Utilities.IO.Python27.UsersGuide\">Utilities.IO.Python27</a>
   </td>
   <td valign=\"top\">Package to call Python functions from Modelica.</td>
</tr></table><br/>
</li>
<li>
There is also a tutorial available at
<a href=\"modelica://Buildings.Examples.Tutorial\">
Buildings.Examples.Tutorial</a>.
The tutorial contains step by step instructions for how to build system models.
</li>
</ol>
</html>"));
end UsersGuide;


annotation (
preferredView="info",
version="1.7",
versionBuild=0,
versionDate="2014-06-19",
dateModified = "2014-06-19",
uses(Modelica(version="3.2.1"),
     Modelica_StateGraph2(version="2.0.2")),
conversion(
 from(version="1.6",
      script="modelica://Buildings/Resources/Scripts/Dymola/ConvertBuildings_from_1.6_to_1.7.mos"),
 from(version="1.5",
      script="modelica://Buildings/Resources/Scripts/Dymola/ConvertBuildings_from_1.5_to_1.6.mos"),
 from(version="1.4",
      script="modelica://Buildings/Resources/Scripts/Dymola/ConvertBuildings_from_1.4_to_1.5.mos"),
 noneFromVersion="1.3",
 noneFromVersion="1.2",
 from(version="1.1",
      script="modelica://Buildings/Resources/Scripts/Dymola/ConvertBuildings_from_1.1_to_1.2.mos"),
 from(version="1.0",
      script="modelica://Buildings/Resources/Scripts/Dymola/ConvertBuildings_from_1.0_to_1.1.mos"),
 from(version="0.12",
      script="modelica://Buildings/Resources/Scripts/Dymola/ConvertBuildings_from_0.12_to_1.0.mos")),
revisionId="$Id$",
preferredView="info",
Documentation(info="<html>
<p>
The <code>Buildings</code> library is a free library
for modeling building energy and control systems.
Many models are based on models from the package
<code>Modelica.Fluid</code> and use
the same ports to ensure compatibility with the Modelica Standard
Library.
</p>
<p>
The figure below shows a section of the schematic view of the model
<a href=\"modelica://Buildings.Examples.HydronicHeating\">
Buildings.Examples.HydronicHeating</a>.
In the lower part of the figure, there is a dynamic model of a boiler, a pump and a stratified energy storage tank. Based on the temperatures of the storage tank, a finite state machine switches the boiler and its pump on and off.
The heat distribution is done using a hydronic heating system with a three way valve and a pump with variable revolutions. The upper right hand corner shows a room model that is connected to a radiator whose flow is controlled by a thermostatic valve.
</p>
<p align=\"center\">
<img alt=\"image\" src=\"modelica://Buildings/Resources/Images/UsersGuide/HydronicHeating.png\" border=\"1\"/>
</p>
<p>
The web page for this library is
<a href=\"http://simulationresearch.lbl.gov/modelica\">http://simulationresearch.lbl.gov/modelica</a>,
and the development page is
<a href=\"https://github.com/lbl-srg/modelica-buildings\">https://github.com/lbl-srg/modelica-buildings</a>.
Contributions to further advance the library are welcomed.
Contributions may not only be in the form of model development, but also
through model use, model testing,
requirements definition or providing feedback regarding the model applicability
to solve specific problems.
</p>
</html>"));
end Buildings;<|MERGE_RESOLUTION|>--- conflicted
+++ resolved
@@ -4336,11 +4336,9 @@
 </li>
 <li>Roman Ilk, University of Applied Sciences Technikum Wien, Austria
 </li>
-<<<<<<< HEAD
 <li>Dan Li, University of Miami, Florida, USA
-=======
+</li>
 <li>Filip Mathadon, KU Leuven, Belgium
->>>>>>> 46535325
 </li>
 <li>Thierry S. Nouidui, Lawrence Berkeley National Laboratory, USA
 </li>
