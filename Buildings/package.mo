--- conflicted
+++ resolved
@@ -142,21 +142,25 @@
    The following <b style=\"color:blue\">new libraries</b> have been added:
    </p>
    <table class=\"releaseTable\" summary=\"summary\" border=\"1\" cellspacing=0 cellpadding=2>
-<<<<<<< HEAD
-   <tr><td valign=\"top\">Buildings.Fluid.FMI.Adaptors
+
+   <tr><td valign=\"top\">Buildings.Experimental.DistrictHeatingCooling
+       </td>
+       <td valign=\"top\">Models for district heating and cooling
+                          with bi-directional flow in the distribution pipes.
+
+       </td>
+       </tr>
+
+   <tr><td valign=\"top\">Buildings.Fluid.FMI.Adaptors<br/>
+                          Buildings.Fluid.FMI.ExportContainers
        </td>
        <td valign=\"top\">Library with adaptors to export HVAC systems and thermal zones
                           as a Functional Mockup Unit for Model Exchange.<br/>
                           This is to link Modelica with EnergyPlus, see
                           <a href=\"https://github.com/lbl-srg/modelica-buildings/issues/506\">Buildings, #506</a>.
-=======
-   <tr><td valign=\"top\">Buildings.Experimental.DistrictHeatingCooling
-       </td>
-       <td valign=\"top\">Models for district heating and cooling
-                          with bi-directional flow in the distribution pipes.
->>>>>>> 6f934b80
        </td>
        </tr>
+
    </table>
    <!-- New components for existing libraries -->
    <p>
@@ -331,7 +335,7 @@
                           are affected by this change.
        </td>
    </tr>
-<<<<<<< HEAD
+
    <tr><td colspan=\"2\"><b>Buildings.Fluid.FMI</b>
        </td>
    </tr>
@@ -358,7 +362,6 @@
                           For Dymola, the conversion script updates these models.
        </td>
    </tr>
-=======
 
    <tr><td colspan=\"2\"><b>Buildings.Fluid</b>
        </td>
@@ -393,7 +396,6 @@
        </td>
     </tr>
 
->>>>>>> 6f934b80
    <tr><td colspan=\"2\"><b>Buildings.Rooms</b>
        </td>
    </tr>
