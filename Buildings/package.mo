within ;
package Buildings "Library with models for building energy and control systems"
  extends Modelica.Icons.Package;

package UsersGuide "User's Guide"
  extends Modelica.Icons.Information;
  class Conventions "Conventions"
    extends Modelica.Icons.Information;
    annotation (preferredView="info",
    Documentation(info="<html>
<p>
The <code>Buildings</code> library uses the following conventions,
which largely are based on the conventions of the Modelica Standard Library.
</p>

<h4>Package structure</h4>
<p>
Packages have usually the following subpackages:
</p>
<ul>
<li>
<code>UsersGuide</code> containing an overall description of the library
and how to use it.
</li>
<li>
<code>Examples</code> containing models demonstrating the
usage of the library.
</li>
<li>
<code>Validation</code> containing typically small models that validate a certain
behavior of a model.
</li>
<li>
<code>Interfaces</code> containing connectors and partial models.
</li>
<li>
<code>Types</code> containing type, enumeration and choice definitions.
</li>
</ul>


<h4>Naming</h4>
<ol>
<li>
Class names of models, blocks and packages should start with an upper-case letter and be a
noun or a noun with a combination of adjectives and nouns.
Use camel-case notation to combine multiple words, such as <code>HeatTransfer</code>.
Don't repeat higher level package names, for example, rather than <code>Chillers.CarnotChiller</code>,
use <code>Chillers.Carnot</code>.
</li>
<li>
Instance names should be a combination of the first three
characters of a word, such as <code>preDro</code> for pressure drop model.
Where applicable, a single character can be used if this is generally understood, such
as <code>T</code> for temperature, <code>p</code> for pressure, <code>u</code> for control input
and <code>y</code> for control output signal. As needed, these can be augmented, for example
a controller that outputs a control signal for a valve and a damper may output <code>yVal</code>
and <code>yDam</code>.
</li>
<li>
The following variables are frequently used for physical quantities:
<ul>
<li><code>T</code> for temperature,</li>
<li><code>p</code> for pressure,</li>
<li><code>dp</code> for pressure difference,</li>
<li><code>P</code> for power,</li>
<li><code>E</code> for energy (or <code>Q</code> for thermal energy),</li>
<li><code>X</code> for mass fraction,</li>
<li><code>Q_flow</code> for heat flow rate</li>
<li><code>m_flow</code> for mass flow rate and</li>
<li><code>H_flow</code> for enthalpy flow rate.</li>
</ul>
</li>
<li>
The nomenclature used in the package
<a href=\"modelica://Buildings.Utilities.Psychrometrics\">
Buildings.Utilities.Psychrometrics</a>
is as follows,
<ul>
<li>
Uppercase <code>X</code> denotes mass fraction per total mass.
</li>
<li>
Lowercase <code>x</code> denotes mass fraction per mass of dry air.
</li>
<li>
The notation <code>z_xy</code> denotes that the function or block has output
<code>z</code> and inputs <code>x</code> and <code>y</code>.
</li>
<li>
The symbol <code>pW</code> denotes water vapor pressure, <code>TDewPoi</code>
denotes dew point temperature, <code>TWetBul</code> denotes wet bulb temperature,
and <code>TDryBul</code> (or simply <code>T</code>) denotes dry bulb temperature.
</li>
</ul>
</li>
<li>
Control input signals usually start with <code>u</code> and control output signals usually start with <code>y</code>,
unless use of the physical quantity is clearer.
</li>
<li>
The following strings are frequently used:
<ul>
<li>
Prefix <code>use_</code> for conditionally enabled input signals, such as <code>use_T_in</code>
for enabling an input connector for temperature.
See <a href=\"modelica://Buildings.Fluid.Sources.Boundary_pT\">Buildings.Fluid.Sources.Boundary_pT</a>.
</li>
<li>
Prefix <code>have_</code> if a controller has a certain input, such as <code>have_CO2Sen</code>
in <a href=\"modelica://Buildings.Controls.OBC.ASHRAE.G36_PR1.TerminalUnits.Controller\">
Buildings.Controls.OBC.ASHRAE.G36_PR1.TerminalUnits.Controller</a> if the zone has a CO<sub>2</sub> sensor.
</li>
<li>
Suffix <code>_flow</code> for a flow variable, such as <code>Q_flow</code> and <code>m_flow</code>.
See <a href=\"Buildings.Fluid.Sensors.VolumeFlowRate\">
Buildings.Fluid.Sensors.VolumeFlowRate</a>.
</li>
<li>
Suffix <code>_nominal</code> for the design or nominal capacity, i.e., <code>Q_flow_nominal</code> is the
capacity of a device that it has at full load, and <code>m_flow_nominal</code> is the design mass flow rate.
See <a href=\"modelica://Buildings.Fluid.HeatExchangers.HeaterCooler_u\">
Buildings.Fluid.HeatExchangers.HeaterCooler_u</a>.
</li>
<li>
Suffix <code>_small</code> for a small value which is typically used for regularization (to ensure
a numerically robust implementation).
</li>
<li>
Suffix <code>Set</code> for set point.
</li>
<li>
Suffix <code>Min</code> (<code>Max</code>) for minimum (maximum),
such as in <code>TSupSetMin</code> for minimum supply temperature set point.
</li>
</ul>
</li>
<li>
The two connectors of a domain that have identical declarations
and different icons are usually distinguished by <code>_a</code>, <code>_b</code>
or <code>_p</code>, <code>_n</code>.
Examples are fluid ports <code>port_a</code> and <code>port_b</code>
or electrical connectors
<code>terminal_p</code> and <code>terminal_n</code>.
</li>
</ol>

<h4>Documentation</h4>
<ol>
<li>
In the html documentation, start additional headings with
<code>h4</code>.
(The headings <code>h1, h2, h3</code> must not be used,
because they are utilized from the automatically generated
documentation.)
</li>
<li>
Comments must be added to each class (package, model, function etc.).
</li>
<li>
The first character should be upper case.
</li>
<li>
For one-line comments of parameters, variables and classes, no period should be used at the end of the comment.
</li>
</ol>

<h4>Graphical display</h4>
<ol>
<li>
The instance name of a component is always displayed in its icon
(using the text string \"%name\") in blue color.
</li>
<li>
A connector class has the instance
name definition in the diagram layer and usually not in the icon layer, unless this helps with usability.
</li>
<li>
The value of main parameters, such as nominal capacity, are displayed
in the icon in black color in a smaller font size as the instance name
if this helps with usability.
</li>
</ol>

<h4>Miscellaneous</h4>
<ol>
<li>
Where applicable, all variable must have units, also if the variable is protected.
</li>
<li>
Each class (i.e., model, block and function) must be used in an example or validation case.
</li>
</ol>
</html>"));
  end Conventions;

  package ReleaseNotes "Release notes"
    extends Modelica.Icons.ReleaseNotes;

    class Version_8_0_0 "Version 8.0.0"
      extends Modelica.Icons.ReleaseNotes;
        annotation (Documentation(info="<html>
<div class=\"release-summary\">
<p>
Version 8.0.0 is ... xxx
</p>
</div>
<!-- New libraries -->
<p>
The following <b style=\"color:blue\">new libraries</b> have been added:
</p>
<table class=\"releaseTable\" summary=\"summary\" border=\"1\" cellspacing=0 cellpadding=2>
<tr><td valign=\"top\">xxx
    </td>
    <td valign=\"top\">xxx.
    </td>
    </tr>
</table>
<!-- New components for existing libraries -->
<p>
The following <b style=\"color:blue\">new components</b> have been added
to <b style=\"color:blue\">existing</b> libraries:
</p>
<table class=\"releaseTable\" summary=\"summary\" border=\"1\" cellspacing=0 cellpadding=2 style=\"border-collapse:collapse;\">
<tr><td colspan=\"2\"><b>Buildings.Controls.OBC</b>
    </td>
</tr>                   
<tr><td valign=\"top\">Buildings.Controls.OBC.ASHRAE.G36_PR1.Generic.SetPoints.GroupStatus
    </td>
    <td valign=\"top\">Find minimum and maximum values regarding the status of zones in one group. This is needed
                       for specifying the group operating mode according to ASHRAE Guideline 36, May 2020 version.<br/>
                       This is for
                       <a href=\"https://github.com/lbl-srg/modelica-buildings/issues/1893\">issue 1893</a>.
    </td>
</tr>
<tr><td valign=\"top\">Buildings.Controls.OBC.ASHRAE.G36_PR1.AHUs.SingleZone.VAV.SetPoints.ModeAndSetPoints
    </td>
    <td valign=\"top\">Moved from Buildings.Controls.OBC.ASHRAE.G36_PR1.TerminalUnits.ModeAndSetPoints,
                       reimplemented to use the operating mode specified according to ASHRAE G36 official release and changed
                       the heating and cooling demand limit level to be inputs.<br/>
                       This is for
                       <a href=\"https://github.com/lbl-srg/modelica-buildings/issues/1893\">issue 1893</a>.
    </td>
</tr>
</table>
<!-- Backward compatible changes -->
<p>
The following <b style=\"color:blue\">existing components</b>
have been <b style=\"color:blue\">improved</b> in a
<b style=\"color:blue\">backward compatible</b> way:
</p>
<table class=\"releaseTable\" summary=\"summary\" border=\"1\" cellspacing=0 cellpadding=2 style=\"border-collapse:collapse;\">
<<<<<<< HEAD
<tr><td colspan=\"2\"><b>Buildings.Controls.OBC.CDL.Continuous</b>
    </td>
</tr>
<tr><td valign=\"top\">Buildings.Controls.OBC.CDL.Continuous.Greater<br/>
                       Buildings.Controls.OBC.CDL.Continuous.GreaterThreshold<br/>
                       Buildings.Controls.OBC.CDL.Continuous.Less<br/>
                       Buildings.Controls.OBC.CDL.Continuous.LessThreshold
    </td>
    <td valign=\"top\">Added option to specify a hysteresis, which by default is set to <i>0</i>.
=======
<tr><td colspan=\"2\"><b>Buildings.Air</b>
    </td>
</tr>
<tr><td valign=\"top\">Buildings.Air.Systems.SingleZone.VAV.Examples.Guideline36
    </td>
    <td valign=\"top\">Updated AHU controller which applies the sequence of specifying operating mode
                       according to G36 official release.<br/>
                       This is for
                       <a href=\"https://github.com/lbl-srg/modelica-buildings/issues/1893\">issue 1893</a>.
>>>>>>> 7d61ada1
    </td>
</tr>
<tr><td colspan=\"2\"><b>Buildings.Fluid.HeatExchangers.RadiantSlabs</b>
    </td>
</tr>
<tr><td valign=\"top\">Buildings.Fluid.HeatExchangers.RadiantSlabs.BaseClasses.Functions.AverageResistance
    </td>
    <td valign=\"top\">Corrected inequality test on <code>alpha</code>,
                       and changed print statement to an assertion with assertion level set to warning.<br/>
                       This is for
                       <a href=\"https://github.com/lbl-srg/modelica-buildings/issues/2009\">issue 2009</a>.
    </td>
</tr>
<<<<<<< HEAD
=======
<tr><td colspan=\"2\"><b>Buildings.Examples</b>
    </td>
</tr>
<tr><td valign=\"top\">Buildings.Examples.VAVReheat.Guideline36
    </td>
    <td valign=\"top\">Upgraded sequence of specifying operating mode according to G36 official release.<br/>
                       This is for
                       <a href=\"https://github.com/lbl-srg/modelica-buildings/issues/1893\">issue 1893</a>.
    </td>
</tr>
<tr><td colspan=\"2\"><b>xxx</b>
    </td>
</tr>
<tr><td valign=\"top\">xxx
    </td>
    <td valign=\"top\">xxx.
    </td>
</tr>
>>>>>>> 7d61ada1
</table>
<!-- Non-backward compatible changes to existing components -->
<p>
The following <b style=\"color:blue\">existing components</b>
have been <b style=\"color:blue\">improved</b> in a
<b style=\"color:blue\">non-backward compatible</b> way:
</p>
<table class=\"releaseTable\" summary=\"summary\" border=\"1\" cellspacing=0 cellpadding=2 style=\"border-collapse:collapse;\">
<tr><td colspan=\"2\"><b>Buildings.Controls.Continuous</b>
    </td>
</tr>
<tr><td valign=\"top\">Buildings.Controls.Continuous.LimPID<br/>
                       Buildings.Controls.Continuous.PIDHysteresis<br/>
                       Buildings.Controls.Continuous.PIDHysteresisTimer
    </td>
    <td valign=\"top\">Corrected wrong convention of reverse and direct action.
                       The previous parameter <code>reverseAction</code> with a default of <code>false</code>
                       has been removed, and
                       a new parameter <code>reverseActing</code> with a default of <code>true</code>
                       has been added. This was done because the previous implementation wrongly interpreted reverse action
                       as the control output changing in reverse to the change in control error, but the
                       industry convention is that reverse action means that the control output
                       changes in reverse to the measurement signal.<br/>
                       This is for <a href=\"https://github.com/ibpsa/modelica-ibpsa/issues/1365\">IBPSA, #1365</a>.<br/>
                       For Dymola, a conversion script makes this change.</td>
                       </tr>
 <tr><td colspan=\"2\"><b>Buildings.Controls.OBC.CDL.Continuous</b>
    </td>
    </tr>
<tr><td valign=\"top\">Buildings.Controls.OBC.CDL.Continuous.LimPID
    </td>
    <td valign=\"top\">Corrected wrong convention of reverse and direct action.
                       The previous parameter <code>reverseAction</code> with a default of <code>false</code>
                       has been removed, and
                       a new parameter <code>reverseActing</code> with a default of <code>true</code>
                       has been added. This was done because the previous implementation wrongly interpreted reverse action
                       as the control output changing in reverse to the change in control error, but the
                       industry convention is that reverse action means that the control output
                       changes in reverse to the measurement signal.<br/>
                       This is for <a href=\"https://github.com/ibpsa/modelica-ibpsa/issues/1365\">IBPSA, #1365</a>.<br/>
                       For Dymola, a conversion script makes this change.</td>
                       </tr>
<tr><td valign=\"top\">Buildings.Controls.OBC.CDL.Continuous.GreaterEqualThreshold<br/>
                       Buildings.Controls.OBC.CDL.Continuous.GreaterEqual<br/>
                       Buildings.Controls.OBC.CDL.Continuous.LessEqualThreshold<br/>
                       Buildings.Controls.OBC.CDL.Continuous.LessEqual
    </td>
    <td valign=\"top\">Moved blocks to obsolete package. Instead of these blocks, use the ones that
                       do not contain the word <code>Equal</code>
                       in their name. This was done because for real-valued, measured quantities, there is
                       no reason to distinguish between weak and strict inequality
                       (due to sensor noise, or within a simulation, due to solver noise or rounding errors).<br/>
                       This is for <a href=\"https://github.com/lbl-srg/modelica-buildings/issues/2076\">#2076</a>.<br/>
                       For Dymola, a conversion script makes this change.</td>
</tr>
<tr><td valign=\"top\">Buildings.Controls.OBC.CDL.Continuous.GreaterThreshold<br/>
                       Buildings.Controls.OBC.CDL.Continuous.LessThreshold<br/>
                       Buildings.Controls.OBC.CDL.Continuous.NumberOfRequests
    </td>
    <td valign=\"top\">Renamed parameter <code>threshold</code> to <code>t</code>.<br/>
                       This is for <a href=\"https://github.com/lbl-srg/modelica-buildings/issues/2076\">#2076</a>.<br/>
                       For Dymola, a conversion script makes this change.</td>
</tr>
 <tr><td colspan=\"2\"><b>Buildings.Controls.OBC.CDL.Integers</b>
    </td>
    </tr>
<tr><td valign=\"top\">Buildings.Controls.OBC.CDL.Integers.GreaterEqualThreshold<br/>
                       Buildings.Controls.OBC.CDL.Integers.LessEqualThreshold<br/>
                       Buildings.Controls.OBC.CDL.Integers.GreaterThreshold<br/>
                       Buildings.Controls.OBC.CDL.Integers.LessThreshold
    </td>
    <td valign=\"top\">Renamed parameter <code>threshold</code> to <code>t</code>.<br/>
                       This is for <a href=\"https://github.com/lbl-srg/modelica-buildings/issues/2076\">#2076</a>.<br/>
                       For Dymola, a conversion script makes this change.</td>
</tr>
<tr><td colspan=\"2\"><b>Buildings.Controls.OBC</b>
    </td>
</tr>
<tr><td valign=\"top\">Buildings.Controls.OBC.ASHRAE.G36_PR1.AHUs.SingleZone.VAV.Controller
    </td>
    <td valign=\"top\">Updated the block of specifying operating mode and setpoints.<br/>
                       This is for
                       <a href=\"https://github.com/lbl-srg/modelica-buildings/issues/1893\">issue 1893</a>.
    </td>
</tr>                
<tr><td valign=\"top\">Buildings.Controls.OBC.ASHRAE.G36_PR1.Generic.SetPoints.OperationMode
    </td>
    <td valign=\"top\">Upgraded the sequence according to ASHRAE Guideline 36, May 2020 version.<br/>
                       This is for
                       <a href=\"https://github.com/lbl-srg/modelica-buildings/issues/1893\">issue 1893</a>.
    </td>
</tr>
</table>
<!-- Errors that have been fixed -->
<p>
The following <b style=\"color:red\">critical errors</b> have been fixed (i.e., errors
that can lead to wrong simulation results):
</p>
<table class=\"releaseTable\" summary=\"summary\" border=\"1\" cellspacing=0 cellpadding=2 style=\"border-collapse:collapse;\">
<tr><td colspan=\"2\"><b>xxx</b>
    </td>
</tr>
<tr><td valign=\"top\">xxx
    </td>
    <td valign=\"top\">xxx.
    </td>
</tr>
</table>
<!-- Uncritical errors -->
<p>
The following <b style=\"color:red\">uncritical errors</b> have been fixed (i.e., errors
that do <b style=\"color:red\">not</b> lead to wrong simulation results, e.g.,
units are wrong or errors in documentation):
</p>
<table class=\"releaseTable\" summary=\"summary\" border=\"1\" cellspacing=0 cellpadding=2 style=\"border-collapse:collapse;\">
<tr><td colspan=\"2\"><b>xxx</b>
    </td>
</tr>
<tr><td valign=\"top\">xxx
    </td>
    <td valign=\"top\">xxx.
    </td>
</tr>
</table>
<p>
Note:
</p>
<ul>
<li>
xxx
</li>
</ul>
</html>"));
    end Version_8_0_0;

    class Version_7_0_0 "Version 7.0.0"
      extends Modelica.Icons.ReleaseNotes;
        annotation (Documentation(info="<html>
    <div class=\"release-summary\">
    <p>
    Version 7.0.0 is a major release that
    contains various new packages, new models and improvements to existing models.
    The library has been tested with
    Dymola 2020x and 2021,
    JModelica (revision 14023), and
    OPTIMICA (revision OCT-stable-r12473_JM-r14295).
    </p>
    <p>
      The following major changes have been done:
    <ul>
    <li>
      New packages have been added to model building controls (<code>Buildings.Controls.OBC.Utilities</code>)
      and to support the creation of emulators that compare the performance of building control sequences in
      the Building Optimization Performance Tests framework
      <a href=\"https://github.com/ibpsa/project1-boptest\">BOPTEST</a>.
    </li>
    <li>
      Various new control blocks have been added to <code>Buildings.Controls.OBC.CDL</code>.
    </li>
    <li>
      Various new equipment models have been added, such as models of absorption chillers, CHP equipment and heat pumps.
    </li>
    <li>
      The reduced order building models now also allow modeling air moisture and air contaminant balance.
    </li>
    <li>
      A tutorial has been added to explain how to implement control sequences using the Control Description Language
      that is being developed in the <a href=\"https://obc.lbl.gov\">OpenBuildingControl</a> project.
    </li>
    <li>
      The icons of many components have been updated so that they visualize temperatures, flow rates
      or control signals while the simulation is running.
    </li>
    <li>
      Results of the ANSI/ASHRAE Standard 14 validation (BESTEST) are now integrated in the user's guide
      <code>Buildings.ThermalZones.Detailed.Validation.BESTEST.UsersGuide</code>.
    </li>
    </ul>
    </div>
    <!-- New libraries -->
    <p>
    The following <b style=\"color:blue\">new libraries</b> have been added:
    </p>
    <table class=\"releaseTable\" summary=\"summary\" border=\"1\" cellspacing=0 cellpadding=2>
    <tr><td valign=\"top\">Buildings.Controls.OBC.Utilities
        </td>
        <td valign=\"top\">Package with utility blocks, base classes and validation
                           models for the OpenBuildingControl (OBC) library.
        </td>
        </tr>
    <tr><td valign=\"top\">Buildings.Utilities.IO.SignalExchange
        </td>
        <td valign=\"top\">Package with blocks that can be used
                           to identify and activate control signal overwrites, and
                           to identify and read sensor signals. This package is used
                           by the Building Optimization Performance Test software
                           <a href=\"https://github.com/ibpsa/project1-boptest\">BOPTEST</a>.
        </td>
    </tr>
    <tr><td valign=\"top\">Buildings.Utilities.IO.Python36
        </td>
        <td valign=\"top\">Upgraded from <code>Buildings.Utilities.IO.Python27</code>
                           since Python2.7 has been deprecated.<br/>
                           This is for <a href=\"https://github.com/lbl-srg/modelica-buildings/issues/1760\">issue #1760</a>.
        </td>
    </tr>
    </table>
    <!-- New components for existing libraries -->
    <p>
    The following <b style=\"color:blue\">new components</b> have been added
    to <b style=\"color:blue\">existing</b> libraries:
    </p>
    <table class=\"releaseTable\" summary=\"summary\" border=\"1\" cellspacing=0 cellpadding=2 style=\"border-collapse:collapse;\">
    <tr><td colspan=\"2\"><b>Buildings.Controls</b>
        </td>
    </tr>
    <tr><td valign=\"top\">Buildings.Controls.OBC.ASHRAE.G36_PR1.AHUs.MultiZone.VAV.SetPoints.OutdoorAirFlow
        </td>
        <td valign=\"top\">Package of sequences for specifying the minimum outdoor airflow rate.
                           This replaces <code>Buildings.Controls.OBC.ASHRAE.G36_PR1.AHUs.MultiZone.VAV.SetPoints.OutsideAirFlow</code>.
                           The new implemented sequences separate zone level calculation from the system level calculation.
                           It avoids vector-valued calculations.<br/>
                           This is for <a href=\"https://github.com/lbl-srg/modelica-buildings/issues/1829\">#1829</a>.
        </td>
    </tr>
    <tr><td valign=\"top\">Buildings.Controls.OBC.ASHRAE.G36_PR1.Generic.SetPoints.ZoneStatus
        </td>
        <td valign=\"top\">Block that outputs zone temperature status by comparing it with setpoint temperatures, with the maximum and
                           minimum temperature of the group which the zone is in. This allows separating the vector-valued calculations
                           from control sequences.<br/>
                           This is for <a href=\"https://github.com/lbl-srg/modelica-buildings/issues/1709\">#1709</a>.
        </td>
    </tr>
    <tr><td valign=\"top\">Buildings.Controls.OBC.CDL.Discrete.TriggeredMovingMean
        </td>
        <td valign=\"top\">Block that outputs the triggered discrete moving mean of an input signal.
                           This replaces <code>Buildings.Controls.OBC.CDL.Discrete.MovingMean</code>, which
                           has been moved to <code>Buildings.Obsolete</code>.<br/>
                           This is for <a href=\"https://github.com/lbl-srg/modelica-buildings/issues/1588\">#1588</a>.
        </td>
    </tr>
    <tr><td valign=\"top\">Buildings.Controls.OBC.Utilities.OptimalStart
        </td>
        <td valign=\"top\">Block that outputs optimal start time for an HVAC system prior to the occupancy.
                           This is for <a href=\"https://github.com/lbl-srg/modelica-buildings/issues/1589\">#1589</a>.
        </td>
        </tr>
    <tr><td colspan=\"2\"><b>Buildings.Fluid</b>
        </td>
    </tr>
    <tr><td valign=\"top\">Buildings.Fluid.Actuators.Valves.ThreeWayTable
        </td>
        <td valign=\"top\">Three way valves with opening characteristics based on a user-provided table.
        </td>
    </tr>
    <tr><td valign=\"top\">Buildings.Fluid.CHPs
        </td>
        <td valign=\"top\">Package with model for combined heat and power device.
        </td>
    </tr>
    <tr><td valign=\"top\">Buildings.Fluid.Chillers.AbsorptionIndirectSteam
        </td>
        <td valign=\"top\">Indirect steam heated absorption chiller based on performance curves.
        </td>
    </tr>
    <tr><td valign=\"top\">Buildings.Fluid.FixedResistances.CheckValve
        </td>
        <td valign=\"top\">Check valve that prevents backflow, except for a small leakage flow rate.<br/>
                           This is for <a href=\"https://github.com/ibpsa/modelica-ibpsa/issues/1198\">IBPSA, #1198</a>
        </td>
    </tr>
    <tr><td valign=\"top\">Buildings.Fluid.HeatPumps.EquationFitReversible
        </td>
        <td valign=\"top\">Heat pump model that can be reversed between heating and cooling mode,
                           that takes as a set point the leaving fluid temperature, and that computes
                           its performance based on an equation fit.
        </td>
    </tr>
    <tr><td colspan=\"2\"><b>Buildings.Examples.Tutorial</b>
        </td>
    </tr>
    <tr><td valign=\"top\">Buildings.Examples.Tutorial.CDL
        </td>
        <td valign=\"top\">Tutorial that explains how to implement control sequences using
                           the <a href=\"https://obc.lbl.gov\">Control Description Language</a>.
        </td>
    </tr>
    </table>
    <!-- Backward compatible changes -->
    <p>
    The following <b style=\"color:blue\">existing components</b>
    have been <b style=\"color:blue\">improved</b> in a
    <b style=\"color:blue\">backward compatible</b> way:
    </p>
    <table class=\"releaseTable\" summary=\"summary\" border=\"1\" cellspacing=0 cellpadding=2 style=\"border-collapse:collapse;\">
    <tr><td colspan=\"2\"><b>Buildings.BoundaryConditions.WeatherData</b>
        </td>
    </tr>
    <tr><td valign=\"top\">Buildings.BoundaryConditions.WeatherData.ReaderTMY3
        </td>
        <td valign=\"top\">Refactored weather data reader and changed implementation to allow exactly zero radiation rather
                           than a small positive value.
                           This was required to allow simulating buildings at steady-state, which is needed
                           for some controls design.
                           For examples in which buildings are simulated at steady-state, see
                           <code>Buildings.ThermalZones.Detailed.Validation.MixedAirFreeResponseSteadyState</code>,
                           <code>Buildings.Examples.VAVReheat.Validation.Guideline36SteadyState</code> and
                           <code>Buildings.ThermalZones.ReducedOrder.Validation.RoomSteadyState</code>.<br/>
                         This is for <a href=\"https://github.com/ibpsa/modelica-ibpsa/issues/1340\">IBPSA, #1340</a>.
        </td>
    </tr>
    <tr><td colspan=\"2\"><b>Buildings.Controls.Continuous</b>
        </td>
    </tr>
    <tr><td valign=\"top\">Buildings.Controls.Continuous.LimPID
        </td>
        <td valign=\"top\">Removed homotopy that may be used during initialization to ensure that outputs are bounded.<br/>
                         This is for <a href=\"https://github.com/ibpsa/modelica-ibpsa/issues/1221\">IBPSA, #1221</a>.
        </td>
    </tr>
    <tr><td colspan=\"2\"><b>Buildings.Controls.OBC.CDL</b>
        </td>
    </tr>
    <tr><td valign=\"top\">Buildings.Controls.OBC.CDL.Continuous.Derivative
        </td>
        <td valign=\"top\">Removed parameter <code>initType</code> and <code>x_start</code>.<br/>
                           This is for <a href=\"https://github.com/ibpsa/modelica-ibpsa/issues/1887\">IBPSA, #1887</a>.<br/>
                           For Dymola, a conversion script makes this change.
        </td>
    </tr>
    <tr><td valign=\"top\">Buildings.Controls.OBC.CDL.Continuous.IntegratorWithReset
        </td>
        <td valign=\"top\">Removed parameter <code>initType</code>.<br/>
                           This is for <a href=\"https://github.com/ibpsa/modelica-ibpsa/issues/1887\">IBPSA, #1887</a>.<br/>
                           For Dymola, a conversion script makes this change.
        </td>
    </tr>

    <tr><td valign=\"top\">Buildings.Controls.OBC.CDL.Continuous.LimPID
        </td>
        <td valign=\"top\">Removed homotopy that may be used during initialization to ensure that outputs are bounded.<br/>
                           This is for <a href=\"https://github.com/ibpsa/modelica-ibpsa/issues/1221\">IBPSA, #1221</a>.
        </td>
    </tr>
    <tr><td valign=\"top\">Buildings.Controls.OBC.CDL.Continuous.Sources.CalendarTime<br/>
                           Buildings.Controls.OBC.CDL.Types.ZeroTime
        </td>
        <td valign=\"top\">Revised implementation such that the meaning of <code>time</code> is better explained
                           and unix time stamps are correctly defined with respect to GMT.
                           Added option unix time stamp GMT.<br/>
                           This is for <a href=\"https://github.com/ibpsa/modelica-ibpsa/issues/1232\">IBPSA, #1232</a>.
        </td>
    </tr>
    <tr><td valign=\"top\">Buildings.Controls.OBC.CDL.Continuous.Sources.CalendarTime<br/>
                           Buildings.Controls.OBC.CDL.Types.ZeroTime
        </td>
        <td valign=\"top\">Revised implementation such that the meaning of <code>time</code> is better explained
                           and unix time stamps are correctly defined with respect to GMT.
                           Added option unix time stamp GMT.<br/>
                           This is for <a href=\"https://github.com/ibpsa/modelica-ibpsa/issues/1232\">IBPSA, #1232</a>.
        </td>
    </tr>
    <tr><td valign=\"top\">Buildings.Controls.OBC.CDL.Logical.Latch<br/>
                         Buildings.Controls.OBC.CDL.Logical.Toggle
        </td>
        <td valign=\"top\">Simplified implementation, which makes them work with OpenModelica.<br/>
                         This is for <a href=\"https://github.com/lbl-srg/modelica-buildings/issues/1823\">#1823</a>.
        </td>
    </tr>
    <tr><td valign=\"top\">Buildings.Controls.OBC.CDL.Logical.Timer
        </td>
        <td valign=\"top\">Added a boolean input to reset the accumulated timer.<br/>
                           This is for <a href=\"https://github.com/lbl-srg/modelica-buildings/issues/1221\">#1221</a>.
        </td>
    </tr>
    <tr><td valign=\"top\">Buildings.Controls.OBC.CDL.Types.Init
        </td>
        <td valign=\"top\">Removed this enumeration because it is no longer used.<br/>
                           This is for <a href=\"https://github.com/lbl-srg/modelica-buildings/issues/1887\">#1887</a>.
        </td>
    </tr>
    <tr><td colspan=\"2\"><b>Buildings.Controls.OBC.ASHRAE.G36_PR1 </b>
        </td>
    </tr>
    <tr><td valign=\"top\">Buildings.Controls.OBC.ASHRAE.G36_PR1.Generic.SetPoints.TrimAndRespond
        </td>
        <td valign=\"top\">Corrected to delay the true initial device status.<br/>
                           This is for <a href=\"https://github.com/lbl-srg/modelica-buildings/issues/1876\">#1876</a>
        </td>
    </tr>
    <tr><td valign=\"top\">Buildings.Controls.OBC.ASHRAE.G36_PR1.TerminalUnits.Reheat.DamperValves
        </td>
        <td valign=\"top\">Replaced multisum block with add blocks, replaced gain block used for normalization
                           with division block.<br/>
                           This is for <a href=\"https://github.com/lbl-srg/modelica-buildings/issues/1830\">#1830</a>
        </td>
    </tr>
    <tr><td valign=\"top\">Buildings.Controls.OBC.ASHRAE.G36_PR1.AHUs.SingleZone.VAV.Controller
        </td>
        <td valign=\"top\">Replaced the mode and setpoint calculation block with
                           <a href=\"modelica://Buildings.Controls.OBC.ASHRAE.G36_PR1.TerminalUnits.ModeAndSetPoints\">
                           Buildings.Controls.OBC.ASHRAE.G36_PR1.TerminalUnits.ModeAndSetPoints</a>.<br/>
                           This is for <a href=\"https://github.com/lbl-srg/modelica-buildings/issues/1709\">#1709</a>
        </td>
    </tr>
    <tr><td valign=\"top\">Buildings.Controls.OBC.ASHRAE.G36_PR1.TerminalUnits.Reheat.SetPoints.ActiveAirFlow
        </td>
        <td valign=\"top\">Used hysteresis to check occupancy.<br/>
                           This is for <a href=\"https://github.com/lbl-srg/modelica-buildings/issues/1788\">#1788</a>.
        </td>
    </tr>
    <tr><td valign=\"top\">Buildings.Controls.OBC.ASHRAE.G36_PR1.AHUs.MultiZone.VAV.SetPoints.OutsideAirFlow
        </td>
        <td valign=\"top\">Applied hysteresis for checking ventilation efficiency.<br/>
                           This is for <a href=\"https://github.com/lbl-srg/modelica-buildings/issues/1787\">#1787</a>.
        </td>
    </tr>
    <tr><td valign=\"top\">Buildings.Controls.OBC.ASHRAE.G36_PR1.Generic.SetPoints.TrimAndRespond
        </td>
        <td valign=\"top\">Added assertions and corrected implementation when respond amount is negative.<br/>
                           This is for <a href=\"https://github.com/lbl-srg/modelica-buildings/issues/1530\">#1503</a>.
        </td>
    </tr>
    <tr><td colspan=\"2\"><b>Buildings.Examples.Tutorial</b>
        </td>
    </tr>
    <tr><td valign=\"top\">Buildings.Examples.Tutorial.Boiler<br/>
                           Buildings.Examples.Tutorial.SpaceCooling
        </td>
        <td valign=\"top\">Updated examples to use the control blocks from the Control Description Language package
                           <code>Buildings.Controls.OBC.CDL</code>.
        </td>
    </tr>
    <tr><td colspan=\"2\"><b>Buildings.Examples.VAVReheat</b>
        </td>
    </tr>
    <tr><td valign=\"top\">Buildings.Examples.VAVReheat.ThermalZones.VAVBranch
        </td>
        <td valign=\"top\">Added output connector for returned damper position.
        </td>
    </tr>
    <tr><td colspan=\"2\"><b>Buildings.Fluid</b>
        </td>
    </tr>
    <tr><td valign=\"top\">Buildings.Fluid.Actuators.BaseClasses.ActuatorSignal<br/>
                           Buildings.Fluid.Actuators.Dampers.PressureIndependent
        </td>
        <td valign=\"top\">Added the computation of the damper opening.
        </td>
    </tr>
    <tr><td valign=\"top\">
                           Buildings.Fluid.Actuators.BaseClasses.PartialTwoWayValve<br/>
                           Buildings.Fluid.Actuators.Valves.TwoWayEqualPercentage<br/>
                           Buildings.Fluid.Actuators.Valves.TwoWayLinear<br/>
                           Buildings.Fluid.Actuators.Valves.TwoWayPolynomial<br/>
                           Buildings.Fluid.Actuators.Valves.TwoWayPressureIndependent<br/>
                           Buildings.Fluid.Actuators.Valves.TwoWayQuickOpening<br/>
                           Buildings.Fluid.Actuators.Valves.TwoWayTable
        </td>
        <td valign=\"top\">Improved implementation to guard against control input that is negative.
                           The new implementation constrains the input to be bigger than <i>0</i>.<br/>
                           This is for <a href=\"https://github.com/ibpsa/modelica-ibpsa/issues/1233\">IBPSA, #1233</a>.
        </td>
    </tr>
    <tr><td valign=\"top\">Buildings.Fluid.Geothermal.Borefields.BaseClasses.HeatTransfer.ThermalResponseFactors.shaGFunction
        </td>
        <td valign=\"top\">Declared string as a constant due to JModelica's tigther type checking.<br/>
                           This is for <a href=\"https://github.com/ibpsa/modelica-ibpsa/issues/1230\">IBPSA, #1230</a>.
        </td>
    </tr>
    <tr><td valign=\"top\">Buildings.Fluid.HeatExchangers.DXCoils.AirCooled.MultiStage<br/>
                           Buildings.Fluid.HeatExchangers.DXCoils.AirCooled.SingleSpeed<br/>
                           Buildings.Fluid.HeatExchangers.DXCoils.AirCooled.VariableSpeed<br/>
                           Buildings.Fluid.HeatExchangers.DXCoils.WaterCooled.MultiStage<br/>
                           Buildings.Fluid.HeatExchangers.DXCoils.WaterCooled.SingleSpeed<br/>
                           Buildings.Fluid.HeatExchangers.DXCoils.WaterCooled.VariableSpeed
        </td>
        <td valign=\"top\">Corrected wrong <code>min</code> and <code>max</code> attribute for change in humidity.<br/>
                           This is for <a href=\"https://github.com/lbl-srg/modelica-buildings/issues/1933\">#1933</a>.
        </td>
    </tr>
    <tr><td valign=\"top\">Buildings.Fluid.Storage.Stratified<br/>
                           Buildings.Fluid.Storage.StratifiedEnhanced<br/>
                           Buildings.Fluid.Storage.StratifiedEnhancedInternalHex
        </td>
        <td valign=\"top\">Provided option to initialize the tank temperature at different values across the height of the tank.<br/>
        This is for <a href=\"https://github.com/ibpsa/modelica-ibpsa/issues/1246\">IBPSA, #1246</a>.
        </td>
    </tr>
    <tr><td valign=\"top\">Buildings.Fluid.SolarCollectors.BaseClasses.PartialSolarCollector
        </td>
        <td valign=\"top\">In volume, set <code>prescribedHeatFlowRate=false</code>.<br/>
                           This is for <a href=\"https://github.com/lbl-srg/modelica-buildings/issues/1636\">#1636</a>.
        </td>
    </tr>
    <tr><td colspan=\"2\"><b>Buildings.HeatTransfer</b>
        </td>
    </tr>
    <tr><td valign=\"top\">Buildings.HeatTransfer.Convection.Exterior
        </td>
        <td valign=\"top\">Set wind direction modifier to a constant as wind speed approaches zero.<br/>
                           This is for <a href=\"https://github.com/lbl-srg/modelica-buildings/issues/1923\">#1923</a>.
        </td>
    </tr>
    <tr><td colspan=\"2\"><b>Buildings.ThermalZones.Detailed.Validation.BESTEST.Cases6xx</b>
        </td>
    </tr>
    <tr><td valign=\"top\">Buildings.ThermalZones.Detailed.Validation.BESTEST.Cases6xx.Case600<br/>
                           Buildings.ThermalZones.Detailed.Validation.BESTEST.Cases6xx.Case600FF
        </td>
        <td valign=\"top\">Changed computation of time averaged values to avoid a time event every hour.<br/>
                           This is for <a href=\"https://github.com/lbl-srg/modelica-buildings/issues/1714\">#1714</a>.
        </td>
    </tr>
    <tr><td colspan=\"2\"><b>Buildings.ThermalZones.ReducedOrder</b>
        </td>
    </tr>
    <tr><td valign=\"top\">Buildings.ThermalZones.ReducedOrder.RC.OneElement<br/>
                           Buildings.ThermalZones.ReducedOrder.RC.TwoElements<br/>
                           Buildings.ThermalZones.ReducedOrder.RC.ThreeElements<br/>
                           Buildings.ThermalZones.ReducedOrder.RC.FourElements
        </td>
        <td valign=\"top\">Added option to also simulate moisture balance in room air volume.
                           This can be enabled by setting the parameter <code>use_moisture_balance = true</code>.<br/>
                           This is for <a href=\"https://github.com/ibpsa/modelica-ibpsa/issues/1209\">IBPSA, #1209</a>.
        </td>
    </tr>
    <tr><td colspan=\"2\"><b>Buildings.Utilities</b>
        </td>
    </tr>
    <tr><td valign=\"top\">Buildings.Utilities.IO.Files.CSVWriter<br/>
                           Buildings.Utilities.IO.Files.CombiTimeTableWriter<br/>
                           Buildings.Utilities.IO.Files.CombiTimeTableWriter
        </td>
        <td valign=\"top\">Revised to avoid overflow of string buffer in Dymola.<br/>
                           This is for <a href=\"https://github.com/ibpsa/modelica-ibpsa/issues/1219\">IBPSA, #1219</a>.
        </td>
    </tr>
    <tr><td valign=\"top\">Buildings.Utilities.Math.SmoothHeaviside<br/>
                           Buildings.Utilities.Math.Functions.SmoothHeaviside
        </td>
        <td valign=\"top\">This function is now twice instead of only once Lipschitz continuously differentiable.<br/>
                           This is for <a href=\"https://github.com/ibpsa/modelica-ibpsa/issues/1202\">IBPSA, #1202</a>.
        </td>
    </tr>
    <tr><td valign=\"top\">Buildings.Utilities.Time.CalendarTime<br/>
                           Buildings.Utilities.Time.Types.ZeroTime
        </td>
        <td valign=\"top\">Revised implementation such that the meaning of <code>time</code> is better explained
                           and unix time stamps are correctly defined with respect to GMT.
                           Added option unix time stamp GMT.<br/>
                           This is for <a href=\"https://github.com/ibpsa/modelica-ibpsa/issues/1192\">IBPSA, #1192</a>.
        </td>
    </tr>
    <tr><td valign=\"top\">Buildings.Utilities.Comfort.Fanger
        </td>
        <td valign=\"top\">Updated the model from ASHRAE 1997 to ANSI/ASHRAE 55-2017
                           and added a validation model which compares the PMV
                           with an implementation from the University of California at Berkeley.<br/>
                           This is for <a href=\"https://github.com/lbl-srg/modelica-buildings/issues/1936\">#1936</a>.
        </td>
    </tr>
    <tr><td colspan=\"2\"><b>Buildings.Examples</b>
        </td>
    </tr>
    <tr><td valign=\"top\">Buildings.Examples.VAVReheat.ThermalZones.Floor<br/>
                           Buildings.Examples.VAVReheat.ASHRAE2006<br/>
                           Buildings.Examples.VAVReheat.Guideline36<br/>
                           Buildings.Examples.DualFanDualDuct

        </td>
        <td valign=\"top\">Updated core zone geometry parameters related to room heat and mass balance.
                           This change was done in
                           <code>Buildings.Examples.VAVReheat.ThermalZones.Floor</code>.<br/>
                           This is for <a href=\"https://github.com/lbl-srg/modelica-buildings/issues/1719\">#1719</a>.
       </td>
    </tr>
    </table>
    <!-- Non-backward compatible changes to existing components -->
    <p>
    The following <b style=\"color:blue\">existing components</b>
    have been <b style=\"color:blue\">improved</b> in a
    <b style=\"color:blue\">non-backward compatible</b> way:
    </p>
    <table class=\"releaseTable\" summary=\"summary\" border=\"1\" cellspacing=0 cellpadding=2 style=\"border-collapse:collapse;\">
    <tr><td colspan=\"2\"><b>Buildings.Airflow</b>
        </td>
    </tr>
    <tr><td valign=\"top\">Buildings.Airflow.Multizone
        </td>
        <td valign=\"top\">Set parameters <code>m_flow_small</code>, <code>m1_flow_small</code>
                           and <code>m2_flow_small</code> to <code>final</code> so that they do
                           no longer appear on the GUI. These parameters are not used by models
                           in this package.
                           This is for <a href=\"https://github.com/lbl-srg/modelica-buildings/issues/1362\">IBPSA, #1362</a>.<br/>
                           For Dymola, a conversion script makes this change.
        </td>
    </tr>
    <tr><td colspan=\"2\"><b>Buildings.Controls.OBC.CDL</b>
        </td>
    </tr>
    <tr><td valign=\"top\">Buildings.Controls.OBC.CDL.Continuous.LimPID
        </td>
        <td valign=\"top\">Refactored model so that it is itself a CDL conformant composite block.
                           This refactoring removes the no longer use parameters <code>xd_start</code> that was
                           used to initialize the state of the derivative term. This state is now initialized
                           based on the requested initial output <code>yd_start</code> which is a new parameter
                           with a default of <code>0</code>.
                           Also, removed the parameters <code>y_start</code> and <code>initType</code> because
                           the initial output of the controller can be set by using <code>xi_start</code>
                           and <code>yd_start</code>.
                           This refactoring also removes the parameter <code>strict</code> that
                           was used in the output limiter. The new implementation enforces a strict check by default.<br/>
                           This is for <a href=\"https://github.com/lbl-srg/modelica-buildings/issues/1878\">#1878</a>.<br/>
                           For Dymola, a conversion script makes this change.
        </td>
    </tr>
    <tr><td valign=\"top\">Buildings.Controls.OBC.CDL.Continuous.LimPID
        </td>
        <td valign=\"top\">Changed the default values for the output limiter from <code>yMin=-yMax</code> to <code>yMin=0</code>
                           and from <code>yMax</code> being unspecified to <code>yMax=1</code>.<br/>
                           This is for <a href=\"https://github.com/lbl-srg/modelica-buildings/issues/1888\">#1888</a>.<br/>
                           For Dymola, a conversion script makes this change.
        </td>
    </tr>
    <tr><td valign=\"top\">Buildings.Controls.OBC.CDL.Discrete.MovingMean
        </td>
        <td valign=\"top\">This block became obsolete, use <code>Buildings.Controls.OBC.CDL.Discrete.TriggeredMovingMean</code> instead.<br/>
                           For Dymola, a conversion script makes this change.
        </td>
    </tr>
    <tr><td valign=\"top\">Buildings.Controls.OBC.CDL.SetPoints.SupplyReturnTemperatureReset
        </td>
        <td valign=\"top\">Changed name from <code>HotWaterTemperatureReset</code> to <code>SupplyReturnTemperatureReset</code>.<br/>
                           This is for <a href=\"https://github.com/lbl-srg/modelica-buildings/issues/860\">#860</a>.<br/>
                           For Dymola, a conversion script makes this change.
        </td>
    </tr>
    <tr><td colspan=\"2\"><b>Buildings.Controls.OBC.ASHRAE.G36_PR1</b>
        </td>
    </tr>
    <tr><td valign=\"top\">Buildings.Controls.OBC.ASHRAE.G36_PR1.AHUs.MultiZone.VAV.Controller
        </td>
        <td valign=\"top\">Reimplemented to add new block for specifying the minimum outdoor airfow setpoint.
                           The new block avoids vector-valued calculations.<br/>
                           The reimplemented controller needs to work with
                           <a href=\"modelica://Buildings.Controls.OBC.ASHRAE.G36_PR1.AHUs.MultiZone.VAV.SetPoints.OutdoorAirFlow.Zone\">
                           Buildings.Controls.OBC.ASHRAE.G36_PR1.AHUs.MultiZone.VAV.SetPoints.OutdoorAirFlow.Zone</a> and
                           <a href=\"modelica://Buildings.Controls.OBC.ASHRAE.G36_PR1.AHUs.MultiZone.VAV.SetPoints.OutdoorAirFlow.SumZone\">
                           Buildings.Controls.OBC.ASHRAE.G36_PR1.AHUs.MultiZone.VAV.SetPoints.OutdoorAirFlow.SumZone</a>,
                           to calculate the zone level minimum outdoor airflow setpoints and then find the sum, the minimum and
                           the maximum of these setpoints. See
                           <a href=\"modelica://Buildings.Examples.VAVReheat.Guideline36\">Buildings.Examples.VAVReheat.Guideline36</a>.
                           <br/>
                           This is for <a href=\"https://github.com/lbl-srg/modelica-buildings/issues/1829\">#1829</a>.
        </td>
    </tr>
    <tr><td valign=\"top\">Buildings.Controls.OBC.ASHRAE.G36_PR1.Generic.SetPoints.OperationMode
        </td>
        <td valign=\"top\">Reimplemented to remove the vector-valued calculations.<br/>
                           This is for <a href=\"https://github.com/lbl-srg/modelica-buildings/issues/1709\">#1709</a>
        </td>
    </tr>
    <tr><td valign=\"top\">Buildings.Controls.OBC.ASHRAE.G36_PR1.AHUs.SingleZone.VAV.ModeAndSetPoints
        </td>
        <td valign=\"top\">Removed from the library as it can be replaced by
                           <a href=\"modelica://Buildings.Controls.OBC.ASHRAE.G36_PR1.TerminalUnits.ModeAndSetPoints\">
                           Buildings.Controls.OBC.ASHRAE.G36_PR1.TerminalUnits.ModeAndSetPoints</a>.<br/>
                           This is for <a href=\"https://github.com/lbl-srg/modelica-buildings/issues/1709\">#1709</a>
        </td>
    </tr>
    <tr><td valign=\"top\">Buildings.Controls.OBC.ASHRAE.G36_PR1.AHUs.SingleZone.VAV.Controller
        </td>
        <td valign=\"top\">Added cooling coil control and the controller validation model.<br/>
                           This is for <a href=\"https://github.com/lbl-srg/modelica-buildings/issues/1265\">#1265</a>
        </td>
    </tr>
    <tr><td valign=\"top\">Buildings.Controls.OBC.ASHRAE.G36_PR1.AHUs.SingleZone.VAV.Economizers.Subsequences.Enable
        </td>
        <td valign=\"top\">Added the option to allow fixed plus differential dry bulb temperature cutoff.
        </td>
    </tr>
    <tr><td valign=\"top\">Buildings.Controls.OBC.ASHRAE.G36_PR1.AHUs.SingleZone.VAV.Economizers.Subsequences.Modulation
        </td>
        <td valign=\"top\">Added heating coil control sequences.
        </td>
    </tr>
    <tr><td valign=\"top\">Buildings.Controls.OBC.ASHRAE.G36_PR1.AHUs.SingleZone.VAV.SetPoints.Supply
        </td>
        <td valign=\"top\">Added a switch for fan control.
        </td>
    </tr>
    <tr><td valign=\"top\">Buildings.Controls.OBC.ASHRAE.G36_PR1.AHUs.SingleZone.VAV.ZoneState
        </td>
        <td valign=\"top\">Improved the implementation to avoid issues when heating and cooling controls occur at the same time.
    </tr>
    <tr><td valign=\"top\">Buildings.Controls.OBC.ASHRAE.G36_PR1.TerminalUnits.Reheat.SystemRequests
        </td>
        <td valign=\"top\">Changed the actual damper position name from <code>uDam</code> to <code>yDam_actual</code>.<br/>
                         This is for <a href=\"https://github.com/lbl-srg/modelica-buildings/issues/1873\">#1873</a>
        </td>
    </tr>
    <tr><td valign=\"top\">Buildings.Controls.OBC.ASHRAE.G36_PR1.TerminalUnits.Controller
        </td>
        <td valign=\"top\">Added actual VAV damper position as the input for generating system request.<br/>
                         This is for <a href=\"https://github.com/lbl-srg/modelica-buildings/issues/1873\">#1873</a>
        </td>
    </tr>
    <tr><td valign=\"top\">Buildings.Controls.OBC.ASHRAE.G36_PR1.TerminalUnits.Reheat.DamperValves
        </td>
        <td valign=\"top\">Added option to check if the VAV damper is pressure independent.<br/>
                           This is for <a href=\"https://github.com/lbl-srg/modelica-buildings/issues/1873\">#1873</a>
    </tr>
    <tr><td colspan=\"2\"><b>Buildings.Controls.SetPoints</b>
        </td>
    </tr>
    <tr><td valign=\"top\">Buildings.Controls.SetPoints.SupplyReturnTemperatureReset
        </td>
        <td valign=\"top\">Changed name from <code>HotWaterTemperatureReset</code> to <code>SupplyReturnTemperatureReset</code>.<br/>
                           This is for <a href=\"https://github.com/lbl-srg/modelica-buildings/issues/860\">#860</a>.<br/>
                           For Dymola, a conversion script makes this change.
        </td>
    </tr>
    <tr><td colspan=\"2\"><b>Buildings.Fluid.Actuators</b>
        </td>
    </tr>
    <tr><td valign=\"top\">
                           Buildings.Fluid.Actuators.BaseClasses.PartialDamperExponential<br/>
                           Buildings.Fluid.Actuators.Dampers.Exponential<br/>
                           Buildings.Fluid.Actuators.Dampers.MixingBox<br/>
                           Buildings.Fluid.Actuators.Dampers.MixingBoxMinimumFlow<br/>
                           Buildings.Fluid.Actuators.Dampers.PressureIndependent<br/>
                           Buildings.Fluid.Actuators.Dampers.VAVBoxExponential
        </td>
        <td valign=\"top\">Merged <code>VAVBoxExponential</code> into <code>Exponential</code>.<br/>
                           <code>Exponential</code> now provides all modeling capabilities previously
                           implemented in <code>VAVBoxExponential</code> which is no more needed and
                           has been removed from the library.<br/>
                           New parameters <code>dpDamper_nominal</code> and <code>dpFixed_nominal</code>
                           have been introduced in <code>Exponential</code>, consistent with the
                           valve models.<br/>
                           Parameter <code>k0</code> has been replaced by a leakage coefficient.<br/>
                           For Dymola, a conversion script makes this change. However the script will
                           not make the <code>each</code> keyword persist in array declarations. The
                           keyword will have to be manually reintroduced after applying the script.<br/>
                           This is for <a href=\"https://github.com/ibpsa/modelica-ibpsa/issues/1188\">IBPSA, #1188</a>.
        </td>
    </tr>
    <tr><td colspan=\"2\"><b>Buildings.ThermalZones.ReducedOrder</b>
        </td>
    </tr>
    <tr><td valign=\"top\">
                           Buildings.ThermalZones.ReducedOrder.RC.OneElement<br/>
                           Buildings.ThermalZones.ReducedOrder.RC.OneElement<br/>
                           Buildings.ThermalZones.ReducedOrder.RC.OneElement<br/>
                           Buildings.ThermalZones.ReducedOrder.RC.OneElement<br/>
                           Buildings.ThermalZones.ReducedOrder.RC.ThreeElements<br/>
                           Buildings.ThermalZones.ReducedOrder.RC.ThreeElements<br/>
                           Buildings.ThermalZones.ReducedOrder.RC.TwoElements<br/>
                           Buildings.ThermalZones.ReducedOrder.RC.TwoElements<br/>
                           Buildings.ThermalZones.ReducedOrder.RC.FourElements<br/>
                           Buildings.ThermalZones.ReducedOrder.RC.FourElements<br/>
                           Buildings.ThermalZones.ReducedOrder.RC.OneElement<br/>
                           Buildings.ThermalZones.ReducedOrder.EquivalentAirTemperature.BaseClasses.PartialVDI6007<br/>
                           Buildings.ThermalZones.ReducedOrder.EquivalentAirTemperature.BaseClasses.PartialVDI6007<br/>
                           Buildings.ThermalZones.ReducedOrder.EquivalentAirTemperature.VDI6007WithWindow

        </td>
        <td valign=\"top\">Renamed convection coefficient from <code>alpha*</code> to <code>hCon*</code>.<br/>
                           For Dymola, a conversion script makes this change.<br/>
                           This is for <a href=\"https://github.com/ibpsa/modelica-ibpsa/issues/1168\">IBPSA, #1168</a>.
        </td>
    </tr>
    </table>
    <!-- Errors that have been fixed -->
    <p>
    The following <b style=\"color:red\">critical errors</b> have been fixed (i.e., errors
    that can lead to wrong simulation results):
    </p>
    <table class=\"releaseTable\" summary=\"summary\" border=\"1\" cellspacing=0 cellpadding=2 style=\"border-collapse:collapse;\">
    <tr><td colspan=\"2\"><b>Buildings.Controls.OBC.CDL</b>
        </td>
    </tr>
    <tr><td valign=\"top\">Buildings.Controls.OBC.CDL.Continuous.Sources.TimeTable
        </td>
        <td valign=\"top\">Corrected implementation so that it gives the correct periodicity
                         of the table if the simulation starts at a negative time.<br/>
                         This is for <a href=\"https://github.com/lbl-srg/modelica-buildings/issues/1834\">1834</a>.
        </td>
    </tr>
    <tr><td colspan=\"2\"><b>Buildings.Electrical</b>
        </td>
    </tr>
    <tr><td valign=\"top\">Buildings.Electrical.AC.OnePhase.Sources.PVSimple<br/>
                           Buildings.Electrical.AC.OnePhase.Sources.PVSimpleOriented<br/>
                           Buildings.Electrical.AC.ThreePhasesBalanced.Sources.PVSimple<br/>
                           Buildings.Electrical.AC.ThreePhasesBalanced.Sources.PVSimpleOriented<br/>
                           Buildings.Electrical.AC.ThreePhasesUnbalanced.Sources.PVsimple<br/>
                           Buildings.Electrical.AC.ThreePhasesUnbalanced.Sources.PVsimpleOriented<br/>
                           Buildings.Electrical.AC.ThreePhasesUnbalanced.Sources.PVsimpleOriented_N<br/>
                           Buildings.Electrical.AC.ThreePhasesUnbalanced.Sources.PVsimple_N<br/>
                           Buildings.Electrical.Interfaces.PartialPV
        </td>
        <td valign=\"top\">Corrected model so that reported power <code>P</code> also includes the DCAC conversion.
                           Note that the power added to the elecrical system was correct, but the power reported in
                           the output connector <code>P</code> did not include this conversion factor.<br/>
                           This is for <a href=\"https://github.com/lbl-srg/modelica-buildings/issues/1577\">1577</a>.
        </td>
    </tr>
    <tr><td valign=\"top\">Buildings.Electrical.AC.OnePhase.Storage.Battery<br/>
                         Buildings.Electrical.AC.ThreePhasesBalanced.Storage.Battery
    </td>
      <td valign=\"top\">Corrected model and improved the documentation. The previous model extracted from
                       the AC connector the input power <code>P</code> plus the AC/DC conversion losses, but <code>P</code>
                       should be the power exchanged at the AC connector. Conversion losses are now only
                       accounted for in the energy exchange at the battery.<br/>
                       This is for <a href=\"https://github.com/lbl-srg/modelica-buildings/issues/1865\">1865</a>.
      </td>
    </tr>
    <tr><td colspan=\"2\"><b>Buildings.Examples.VAVReheat</b>
        </td>
    </tr>
    <tr><td valign=\"top\">Buildings.Examples.VAVReheat.ASHRAE2006<br/>
                           Buildings.Examples.VAVReheat.Guideline36
        </td>
        <td valign=\"top\">Connected actual VAV damper position as the measured input data for
                           defining duct static pressure setpoint.<br/>
                           This is for <a href=\"https://github.com/lbl-srg/modelica-buildings/issues/1873\">#1873</a>.
        </td>
    </tr>
    <tr><td valign=\"top\">Buildings.Examples.VAVReheat.Controls.DuctStaticPressureSetpoint
        </td>
        <td valign=\"top\">Reverse action changed to <code>true</code> for the pressure set-point controller.
        </td>
    </tr>
    <tr><td valign=\"top\">Buildings.Examples.VAVReheat.Controls.RoomVAV
        </td>
        <td valign=\"top\">Refactored the model to implement a single maximum control logic.
                           The previous implementation led to a maximum air flow rate in heating demand.<br/>
                           The input connector <code>TDis</code> is removed. This is non backward compatible.<br/>
                           This is for <a href=\"https://github.com/lbl-srg/modelica-buildings/issues/1873\">#1873</a>.
        </td>
    </tr>
    <tr><td colspan=\"2\"><b>Buildings.Fluid</b>
        </td>
    </tr>
    <tr><td valign=\"top\">Buildings.Fluid.HeatExchangers.CoolingTowers.YorkCalc<br/>
                           Buildings.Fluid.HeatExchangers.CoolingTowers.BaseClasses.Characteristics.normalizedPower
        </td>
        <td valign=\"top\">Corrected error in computing the cooling tower fan power consumption.<br/>
                           This is for <a href=\"https://github.com/lbl-srg/modelica-buildings/issues/1691\">1691</a>.
        </td>
    </tr>
    <tr><td colspan=\"2\"><b>Buildings.Utilities</b>
        </td>
    </tr>
    <tr><td valign=\"top\">Buildings/Resources/Python-Sources/KalmanFilter.py<br/>
                           Buildings.Utilities.IO.Python27.Examples.KalmanFilter
        </td>
        <td valign=\"top\">Changed the temporary file format from <code>pickle</code> to <code>json</code> as the former can trigger a
                           segfault with JModelica simulation run in a subprocess.<br/>
                           This is for <a href=\"https://github.com/lbl-srg/modelica-buildings/issues/1587\">Buildings, #1587</a>.
        </td>
    </tr>
    </table>
    <!-- Uncritical errors -->
    <p>
    The following <b style=\"color:red\">uncritical errors</b> have been fixed (i.e., errors
    that do <b style=\"color:red\">not</b> lead to wrong simulation results, e.g.,
    units are wrong or errors in documentation):
    </p>
    <table class=\"releaseTable\" summary=\"summary\" border=\"1\" cellspacing=0 cellpadding=2 style=\"border-collapse:collapse;\">
    <tr><td colspan=\"2\"><b>Buildings.Controls.OBC.CDL</b>
        </td>
    </tr>
    <tr><td valign=\"top\">Buildings.Controls.OBC.CDL.Continuous.LimPID
        </td>
        <td valign=\"top\">Removed wrong unit declaration for gain <code>k</code>.<br/>
                           This is for
                           <a href=\"https://github.com/lbl-srg/modelica-buildings/issues/1821\">Buildings, #1821</a>.
        </td>
    </tr>
    <tr><td colspan=\"2\"><b>Buildings.Fluid.Sources</b>
        </td>
    </tr>
    <tr><td valign=\"top\">Buildings.Fluid.Sources.Boundary_pT<br/>
                           Buildings.Fluid.Sources.Boundary_ph<br/>
                           Buildings.Fluid.Sources.MassFlowSource_T<br/>
                           Buildings.Fluid.Sources.MassFlowSource_h
        </td>
        <td valign=\"top\">Refactored handling of mass fractions which was needed to handle media such as
                           <a href=\"modelica://Modelica.Media.IdealGases.MixtureGases.FlueGasSixComponents\">
                           Modelica.Media.IdealGases.MixtureGases.FlueGasSixComponents</a> and
                           <a href=\"modelica://Modelica.Media.IdealGases.MixtureGases.SimpleNaturalGas\">
                           Modelica.Media.IdealGases.MixtureGases.SimpleNaturalGas</a>.<br/>
                           Prior to this change, use of these media led to a translation error.<br/>
                           This is for
                           <a href=\"https://github.com/ibpsa/modelica-ibpsa/issues/1205\">IBPSA, #1205</a>.
        </td>
    </tr>
    <tr><td colspan=\"2\"><b>Buildings.ThermalZones.Detailed</b>
        </td>
    </tr>
    <tr><td valign=\"top\">Buildings.ThermalZones.Detailed.Constructions.Examples.ExteriorWallTwoWindows<br/>
                           Buildings.ThermalZones.Detailed.Constructions.Examples.ExteriorWallWithWindow
        </td>
        <td valign=\"top\">Corrected wrong assignment of a parameter.<br/>
                           This is for
                           <a href=\"https://github.com/ibpsa/modelica-ibpsa/issues/1766\">IBPSA, #1766</a>.
        </td>
    </tr>
    <tr><td colspan=\"2\"><b>Buildings/Resources</b>
        </td>
    </tr>
    <tr><td valign=\"top\">Buildings/Resources/C-Sources/cryptographicsHash.c
        </td>
        <td valign=\"top\">Add a <code>#ifndef</code> clause.<br/>
                           This is for <a href=\"https://github.com/ibpsa/modelica-ibpsa/issues/1278\">IBPSA, #1278</a>.
        </td>
    </tr>
    </table>
    <!-- Obsolete components -->
    <p>
    The following components have become <b style=\"color:blue\">obsolete</b>:
    </p>
    <table class=\"releaseTable\" summary=\"summary\" border=\"1\" cellspacing=0 cellpadding=2 style=\"border-collapse:collapse;\">
    <tr><td colspan=\"2\"><b>Buildings.Obsolete</b>
        </td>
    </tr>
    <tr><td valign=\"top\">Buildings.Obsolete.Controls.OBC.CDL.Discrete.MovingMean
        </td>
        <td valign=\"top\">The block <code>Buildings.Controls.OBC.CDL.Discrete.TriggeredMovingMean</code>
                           replaced the original <code>MovingMean</code> block.<br/>
                           For Dymola, a conversion script makes this change.<br/>
                           This is for <a href=\"https://github.com/ibpsa/modelica-buildings/issues/1588\">#1588</a>.
        </td>
    </tr>
    <tr><td valign=\"top\">Buildings.Obsolete.Utilities.IO.Python27
        </td>
        <td valign=\"top\">The package <code>Buildings.Utilities.IO.Python27</code>
                           has been upgraded to <code>Buildings.Utilities.IO.Python36</code>.<br/>
                           For Dymola, a conversion script moves the Python27 package to here.<br/>
                           This is for <a href=\"https://github.com/ibpsa/modelica-buildings/issues/1760\">issue #1760</a>.
        </td>
    </tr>
    </table>
     </html>"));
    end Version_7_0_0;

    class Version_6_0_0 "Version 6.0.0"
      extends Modelica.Icons.ReleaseNotes;
        annotation (Documentation(info="<html>
    <div class=\"release-summary\">
   <p>
   Version 6.0.0 is a major new release that
   contains various new packages, new models and improvements to existing models.
   The library has been tested with Dymola 2019FD01 and with JModelica (revision 12903).
   </p>
   <p>
     The following major changes have been done:
   <ul>
   <li>
     Various new packages have been added, such as:
     <ul>
       <li>
         A package for simulating occupancy and occupancy that resulted from IEA EBC Annex 66.
       </li>
       <li>
         A package with models for geothermal borefields.
       </li>
       <li>
         A package with blocks for control of shades and of outdoor lights.
       </li>
       <li>
         A package with blocks that allow generating time series and scatter plots,
         and writing these plots to one or several html files.
       </li>
       <li>
         A package with blocks for unit conversion.
       </li>
     </ul>
   <li>
     Various new control blocks have been added to <code>Buildings.Controls.OBC.CDL</code>.
   </li>
   </ul>
    </div>
    <!-- New libraries -->
    <p>
    The following <b style=\"color:blue\">new libraries</b> have been added:
    </p>
    <table class=\"releaseTable\" summary=\"summary\" border=\"1\" cellspacing=0 cellpadding=2>
    <tr><td valign=\"top\">Buildings.Controls.OBC.OutdoorLights
        </td>
        <td valign=\"top\">Package with outdoor lighting controllers.
        </td>
        </tr>
    <tr><td valign=\"top\">Buildings.Controls.OBC.Shade
        </td>
        <td valign=\"top\">Package with shade controllers.
        </td>
        </tr>
    <tr><td valign=\"top\">Buildings.Controls.OBC.UnitConversions
        </td>
        <td valign=\"top\">Package with blocks for unit conversion.
                           Blocks in this package are meant to use when reading
                           data from a building automation system,
                           or writing data to a building automation system,
                           that uses units that are different
                           from the units used by Modelica.
        </td>
        </tr>
    <tr><td valign=\"top\">Buildings.Fluid.Geothermal
        </td>
        <td valign=\"top\">Package with models for geothermal heat exchangers.
                           This package has models for borefields with vertical boreholes,
                           and for a single vertical borehole with a U-tube heat exchanger.
                           The borefield models can have any geometrical configuration,
                           and either one or two U-tube heat exchangers.
        </td>
    </tr>
    <tr><td valign=\"top\">Buildings.Occupants
       </td>
       <td valign=\"top\">Package with occupant behavior models and functions to
                          simulate the occupancy and the interaction of occupants
                          with air-conditioning and heating systems, windows,
                          blinds, and lighting in residential and office buildings.
       </td>
    </tr>
    <tr><td valign=\"top\">Buildings.Utilities.Cryptographics
        </td>
        <td valign=\"top\">Package with a function to compute a SHA1 encrypted string.
        </td>
    </tr>
    <tr><td valign=\"top\">Buildings.Utilities.IO.Files
    </td>
    <td valign=\"top\">Package with blocks to write CSV files, JSON files or combi time table files.
    </td>
    </tr>
    <tr><td valign=\"top\">Buildings.Utilities.Plotters
       </td>
       <td valign=\"top\">Package with blocks that allow generating
                          time series and scatter plots, and writing these plots to
                          one or several html files.
                          The plots can be deactivated based on an input signal and a time
                          delay, for example, to plot data only while the HVAC system
                          operates for at least <i>30</i> minutes.
       </td>
    </tr>
    </table>
    <!-- New components for existing libraries -->
    <p>
    The following <b style=\"color:blue\">new components</b> have been added
    to <b style=\"color:blue\">existing</b> libraries:
    </p>
    <table class=\"releaseTable\" summary=\"summary\" border=\"1\" cellspacing=0 cellpadding=2 style=\"border-collapse:collapse;\">
    <tr><td colspan=\"2\"><b>Buildings.Controls.OBC.CDL</b>
        </td>
        </tr>
    <tr><td valign=\"top\">Buildings.Controls.OBC.CDL.Continuous.MultiOr
        </td>
        <td valign=\"top\">Block that outputs true boolean signal if and only if any element of the boolean input vector is true.
        </td>
        </tr>
    <tr><td valign=\"top\">Buildings.Controls.OBC.CDL.Continuous.MatrixMin
        </td>
        <td valign=\"top\">Block that outputs vector of row- or column-wise minimum values.
        </td>
        </tr>
    <tr><td valign=\"top\">Buildings.Controls.OBC.CDL.Continuous.MatrixMax
        </td>
        <td valign=\"top\">Block that outputs vector of row- or column-wise maximum values.
        </td>
        </tr>
    <tr><td valign=\"top\">Buildings.Controls.OBC.CDL.Continuous.MatrixGain
        </td>
        <td valign=\"top\">Block that outputs the product of a gain matrix with the input signal vector.
        </td>
        </tr>
    <tr><td valign=\"top\">Buildings.Controls.OBC.CDL.Discrete.MovingMean
        </td>
        <td valign=\"top\">Block that outputs the discrete moving mean of a sampled input signal.
        </td>
        </tr>
    <tr><td valign=\"top\">Buildings.Controls.OBC.CDL.Integers.Change
        </td>
        <td valign=\"top\">Block that outputs whether its Integer input changed its value, and whether it increased or decreased.
        </td>
        </tr>
    <tr><td valign=\"top\">Buildings.Controls.OBC.CDL.Logical.IntegerSwitch
        </td>
        <td valign=\"top\">Block that outputs one of two integer input signals based on a boolean input signal.
        </td>
        </tr>
    <tr><td valign=\"top\">Buildings.Controls.OBC.CDL.Routing.RealExtractor
        </td>
        <td valign=\"top\">Block that extracts a scalar signal from a signal vector dependent on an Integer-valued input.
        </td>
        </tr>
    <tr><td valign=\"top\">Buildings.Controls.OBC.CDL.Utilities.SunRiseSet
        </td>
        <td valign=\"top\">Block that outputs sunrise and sunset time for each day.
        </td>
        </tr>
    <tr><td colspan=\"2\"><b>Buildings.Fluid</b>
        </td>
    </tr>
    <tr><td valign=\"top\">Buildings.Fluid.HeatExchangers
        </td>
        <td valign=\"top\">Added <code>Buildings.Fluid.HeatExchangers.PlateHeatExchangerEffectivenessNTU</code>
                           which computes the effectiveness of a plate heat exchanger
                           based on design conditions and current mass flow rates.
        </td>
        </tr>
    <tr><td colspan=\"2\"><b>Buildings.Utilities</b>
        </td>
    </tr>
    <tr><td valign=\"top\">Buildings.Utilities.Math
        </td>
        <td valign=\"top\">Added Bessel, exponential integral, factorial, falling factorial and binomial functions.
        </td>
    </tr>
    <tr><td valign=\"top\">Buildings.Utilities.Psychrometrics.Functions.X_pTphi
        </td>
        <td valign=\"top\">Added function to compute humidity mass fraction for given pressure, temperature
                         and relative humidity.
        </td>
    </tr>
    </table>
    <!-- Backward compatible changes -->
    <p>
    The following <b style=\"color:blue\">existing components</b>
    have been <b style=\"color:blue\">improved</b> in a
    <b style=\"color:blue\">backward compatible</b> way:
    </p>
    <table class=\"releaseTable\" summary=\"summary\" border=\"1\" cellspacing=0 cellpadding=2 style=\"border-collapse:collapse;\">
    <tr><td colspan=\"2\"><b>Buildings.BoundaryConditions</b>
        </td>
    </tr>
    <tr><td valign=\"top\">Buildings.BoundaryConditions.WeatherData.ReaderTMY3
        </td>
        <td valign=\"top\">Updated implementation to allow for weather data file that span less than a year and cross New Year,
                         and for weather data files that span more than a year.<br/>
                         This is for <a href=\"https://github.com/lbl-srg/modelica-ibpsa/issues/842\">IBPSA, #842</a>.
        </td>
    </tr>
    <tr><td colspan=\"2\"><b>Buildings.Controls.OBC.CDL</b>
        </td>
    </tr>
    <tr><td valign=\"top\">Buildings.Controls.OBC.CDL.Logical.Timer
        </td>
        <td valign=\"top\">Updated implementation to output accumulated time when input is <code>true</code>.<br/>
                         This is for <a href=\"https://github.com/lbl-srg/modelica-buildings/issues/1212\">issue 1212</a>.
        </td>
    </tr>
    <tr><td valign=\"top\">Buildings.Controls.OBC.CDL.Logical.TrueDelay
        </td>
        <td valign=\"top\">Added parameter <code>delayOnInit</code> to optionally delay the initial <code>true</code> input.<br/>
                         This is for <a href=\"https://github.com/lbl-srg/modelica-buildings/issues/1346\">issue 1346</a>.
        </td>
    </tr>
    <tr><td colspan=\"2\"><b>Buildings.Controls.OBC.ASHRAE.G36_PR1</b>
        </td>
    </tr>
    <tr><td valign=\"top\">Buildings.Controls.OBC.ASHRAE.G36_PR1/AHUs.SingleZone.VAV.SetPoints.OutsideAirFlow
        </td>
        <td valign=\"top\">Made input connector for occupancy conditionally removable to avoid having to set the
                           number of occupants as an input if there is no occupancy sensor.<br/>
                           This is for <a href=\"https://github.com/lbl-srg/modelica-buildings/issues/1270\">issue 1270</a>.
        </td>
    </tr>
    <tr><td colspan=\"2\"><b>Buildings.Fluid</b>
        </td>
    </tr>
    <tr><td valign=\"top\">Buildings.Fluid.Interfaces.ConservationEquation<br/>
                           Buildings.Fluid.MixingVolumes.MixingVolume<br/>
                           Buildings.Fluid.MixingVolumes.MixingVolumeMoistAir
        </td>
        <td valign=\"top\">Changed model so that the volume is no longer fixed at compilation time.<br/>
                           This is for <a href=\"https://github.com/lbl-srg/modelica-buildings/issues/1411\">issue 1411</a>.
        </td>
    </tr>
    <tr><td colspan=\"2\"><b>Buildings.Media</b>
        </td>
    </tr>
    <tr><td valign=\"top\">Buildings.Media.Air<br/>
                           Buildings.Media.Water<br/>
                           Buildings.Media.Antifreeze.PropyleneGlycolWater<br/>
                           Buildings.Media.Specialized.Air.PerfectGas<br/>
        </td>
        <td valign=\"top\">Improved error message when temperature or mass fraction is outside the allowed range.<br/>
                           This is for <a href=\"https://github.com/ibpsa/modelica-ibpsa/issues/1045\">IBPSA, issue 1045</a>.
        </td>
    </tr>
    <tr><td colspan=\"2\"><b>Buildings.Utilities.IO.Python27</b>
        </td>
    </tr>
    <tr><td valign=\"top\">Buildings.Utilities.IO.Python27.Functions.exchange<br/>
        </td>
        <td valign=\"top\">Refactored setting the <code>PYTHONPATH</code> environment variable.<br/>
                         This is for <a href=\"https://github.com/lbl-srg/modelica-buildings/issues/1421\">issue 1421</a>.
    </td>
    </table>
    <!-- Non-backward compatible changes to existing components -->
    <p>
    The following <b style=\"color:blue\">existing components</b>
    have been <b style=\"color:blue\">improved</b> in a
    <b style=\"color:blue\">non-backward compatible</b> way:
    </p>
    <table class=\"releaseTable\" summary=\"summary\" border=\"1\" cellspacing=0 cellpadding=2 style=\"border-collapse:collapse;\">
    <tr><td colspan=\"2\"><b>Buildings.Airflow.Multizone</b>
        </td>
    </tr>
    <tr><td valign=\"top\">Buildings.Airflow.Multizone.DoorDiscretizedOperable
        </td>
        <td valign=\"top\">Removed parameter <code>CD</code>.<br/>
                           For Dymola, a conversion script makes this change.<br/>
                           This is for <a href=\"https://github.com/ibpsa/modelica-ibpsa/issues/971\">IBPSA, #971</a>.
        </td>
    </tr>
    <tr><td valign=\"top\">Buildings.Airflow.Multizone.EffectiveAirLeakageArea
        </td>
        <td valign=\"top\">Removed parameters <code>A</code>, <code>CD</code> and <code>lWet</code>.<br/>
                           For Dymola, a conversion script makes this change.<br/>
                           This is for <a href=\"https://github.com/ibpsa/modelica-ibpsa/issues/932\">IBPSA, #932</a>.
        </td>
    </tr>
    <tr><td valign=\"top\">Buildings.Airflow.Multizone.MediumColumnDynamic
        </td>
        <td valign=\"top\">Removed parameter <code>m_flow_nominal</code>.<br/>
                           For Dymola, a conversion script makes this change.<br/>
                           This is for <a href=\"https://github.com/ibpsa/modelica-ibpsa/issues/970\">IBPSA, #970</a>.
        </td>
    </tr>
    <tr><td valign=\"top\">Buildings.Airflow.Multizone.Orifice
        </td>
        <td valign=\"top\">Removed parameter <code>lWet</code>.<br/>
                           For Dymola, a conversion script makes this change.<br/>
                           This is for <a href=\"https://github.com/ibpsa/modelica-ibpsa/issues/932\">IBPSA, #932</a>.
        </td>
    </tr>
    <tr><td valign=\"top\">Buildings.Airflow.Multizone.MediumColumnDynamic<br/>
                           Buildings.Airflow.Multizone.MediumColumn<br/>
                           Buildings.Airflow.Multizone.EffectiveAirLeakageArea<br/>
                           Buildings.Airflow.Multizone.Orifice
        </td>
        <td valign=\"top\">Removed parameter <code>allowFlowReversal</code> as this is not meaningful
                           for these models.<br/>
                           For Dymola, a conversion script makes this change.<br/>
                           This is for <a href=\"https://github.com/ibpsa/modelica-ibpsa/issues/877\">IBPSA, #877</a>.
        </td>
    </tr>
    <tr><td colspan=\"2\"><b>Buildings.BoundaryConditions</b>
        </td>
    </tr>
    <tr><td valign=\"top\">Buildings.BoundaryConditions.WeatherData.BaseClasses.ConvertTime
        </td>
        <td valign=\"top\">Added new parameters needed for weather data files that span multiple years.
                           Models of users are not likely to be affected by this change as this model
                           is part of the weather data file reader that implements all required changes.<br/>
                           This is for <a href=\"https://github.com/ibpsa/modelica-ibpsa/issues/842\">IBPSA, #842</a>.
        </td>
    </tr>
    <tr><td colspan=\"2\"><b>Buildings.Controls.OBC.ASHRAE</b>
        </td>
    </tr>
    <tr><td valign=\"top\">Buildings.Controls.OBC.ASHRAE.G36_PR1.AHUs.SingleZone<br/>
                         Buildings.Controls.OBC.ASHRAE.G36_PR1.AHUs.MultiZone
        </td>
        <td valign=\"top\">Renamed packages to
                           <code>Buildings.Controls.OBC.ASHRAE.G36_PR1.AHUs.SingleZone.VAV</code>
                           and <code>Buildings.Controls.OBC.ASHRAE.G36_PR1.AHUs.MultiZone.VAV</code>,
                           and renamed various signals and parameters for consistency.<br/>
                           For Dymola, a conversion script makes this change.
        </td>
    </tr>
    <tr><td colspan=\"2\"><b>Buildings.Controls.OBC.CDL</b>
        </td>
    </tr>
    <tr><td valign=\"top\">Buildings.Controls.OBC.CDL.RealExtractSignal
        </td>
        <td valign=\"top\">Changed block name from <code>ExtractSignal</code>.<br/>
                           For Dymola, a conversion script makes this change.
        </td>
    </tr>
    <tr><td valign=\"top\">Buildings.Controls.OBC.CDL.Continuous.MultiMax
        </td>
        <td valign=\"top\">Changed output variable name from <code>yMax</code> to <code>y</code>.<br/>
                           For Dymola, a conversion script makes this change.<br/>
                           This is for <a href=\"https://github.com/lbl-srg/modelica-buildings/issues/\">issue 1252</a>.
        </td>
    </tr>
    <tr><td valign=\"top\">Buildings.Controls.OBC.CDL.Continuous.MultiMin
        </td>
        <td valign=\"top\">Changed output variable name from <code>yMin</code> to <code>y</code>.<br/>
                           For Dymola, a conversion script makes this change.<br/>
                           This is for <a href=\"https://github.com/lbl-srg/modelica-buildings/issues/\">issue 1252</a>.
        </td>
    </tr>
    <tr><td colspan=\"2\"><b>Buildings.Fluid</b>
        </td>
    </tr>
    <tr><td valign=\"top\">Buildings.Fluid.HeatExchangers.DryEffectivenessNTU
        </td>
        <td valign=\"top\">Renamed model to
                           <code>Buildings.Fluid.HeatExchangers.DryCoilEffectivenessNTU</code>
                           because the convective heat transfer coefficients are for air.<br/>
                           For Dymola, a conversion script makes this change.<br/>
                           Removed variable <code>Z</code> as it is not used.
        </td>
    </tr>
    <tr><td valign=\"top\">Buildings.Fluid.HeatExchangers.PlateHeatExchangerEffectivenessNTU
        </td>
        <td valign=\"top\">Removed variable <code>Z</code> as it is not used.
        </td>
    </tr>
    <tr><td valign=\"top\">Buildings.Fluid.HeatExchangers.Ground.Boreholes.BaseClasses.factorial
        </td>
        <td valign=\"top\">Renamed function to
                           <code>Buildings.Utilities.Math.Functions.factorial</code>
                           because it is also used by the new Geothermal package.<br/>
                           For Dymola, a conversion script makes this change.
        </td>
    </tr>
    <tr><td valign=\"top\">Buildings.Fluid.HeatExchangers.Ground.Boreholes
        </td>
        <td valign=\"top\">Renamed package to
                           <code>Buildings.Fluid.Geothermal.Boreholes</code>
                           due to the introduction of the new Geothermal package.<br/>
                           For Dymola, a conversion script makes this change.
        </td>
    </tr>
    <tr><td valign=\"top\">Buildings.Fluid.HeatExchangers.RadiantSlabs.BaseClasses.MassFlowRateMultiplier
        </td>
        <td valign=\"top\">Renamed model to
                           <code>Buildings.Fluid.BaseClasses.MassFlowRateMultiplier</code>
                           because it is also used by the new Geothermal package.<br/>
                           For Dymola, a conversion script makes this change.
        </td>
    </tr>
    <tr><td valign=\"top\">Buildings.Fluid.Sources.FixedBoundary
        </td>
        <td valign=\"top\">This model is now obsolete and will be removed in future releases.
                           The model has been renamed model to
                           <code>Buildings.Obsolete.Fluid.Sources.FixedBoundary</code>.
                           Use <code>Buildings.Fluid.Sources.Boundary_pT</code> instead.<br/>
                           For Dymola, a conversion script makes this change.
        </td>
    </tr>
    <tr><td colspan=\"2\"><b>Buildings.Media</b>
        </td>
    </tr>
    <tr><td valign=\"top\">Buildings.Media.Refrigerants.R410A
        </td>
        <td valign=\"top\">Removed the function <code>pressureSatLiq_T</code> as it was not used.<br/>
                         This is for <a href=\"https://github.com/ibpsa/modelica-ibpsa/issues/995\">IBPSA, #995</a>.
        </td>
    </tr>
    <tr><td colspan=\"2\"><b>Buildings.Utilities.Reports</b>
        </td>
    </tr>
    <tr><td valign=\"top\">Buildings.Utilities.Reports.Printer<br/>
                           Buildings.Utilities.Reports.printRealArray
        </td>
        <td valign=\"top\">Moved <code>Buildings.Utilities.Reports.Printer</code> to
                           <code>Buildings.Utilities.IO.Files.Printer</code> and moved
                           <code>Buildings.Utilities.Reports.printRealArray</code> to
                           <code>Buildings.Utilities.IO.Files.BaseClasses.printRealArray</code>.<br/>
                           For Dymola, a conversion script makes this change.<br/>
                           This is due to the newly introduced package <code>Buildings.Utilities.IO.Files</code>.
        </td>
    </tr>
    </table>
    <!-- Errors that have been fixed -->
    <p>
    The following <b style=\"color:red\">critical errors</b> have been fixed (i.e., errors
    that can lead to wrong simulation results):
    </p>
    <table class=\"releaseTable\" summary=\"summary\" border=\"1\" cellspacing=0 cellpadding=2 style=\"border-collapse:collapse;\">
    <tr><td colspan=\"2\"><b>Buildings.Controls.OBC.CDL</b>
        </td>
    </tr>
    <tr><td valign=\"top\">Buildings.Controls.OBC.CDL.Logical.Latch
        </td>
        <td valign=\"top\">Corrected implementation that causes wrong output at initial stage.<br/>
                         This is for <a href=\"https://github.com/ibpsa/modelica-ibpsa/issues/1402\">issue 1402</a>.
        </td>
    </tr>
    <tr><td valign=\"top\">Buildings.Controls.OBC.CDL.Logical.Toggle
        </td>
        <td valign=\"top\">Corrected implementation that causes wrong output at initial stage.<br/>
                         This is for <a href=\"https://github.com/ibpsa/modelica-ibpsa/issues/1402\">issue 1402</a>.
        </td>
    </tr>

    <tr><td colspan=\"2\"><b>Buildings.Fluid.Geothermal</b>
        </td>
    </tr>
    <tr><td valign=\"top\">Buildings.Fluid.Geothermal.Borefields.Data.Soil.SandStone
        </td>
        <td valign=\"top\">Corrected wrong thermal properties.<br/>
                         This is for <a href=\"https://github.com/ibpsa/modelica-ibpsa/issues/1062\">IBPSA, #1062</a>.
        </td>
    </tr>

    <tr><td colspan=\"2\"><b>Buildings.Fluid.HeatExchangers</b>
        </td>
    </tr>
    <tr><td valign=\"top\">Buildings.Fluid.HeatExchangers.Heater_T<br/>
                           Buildings.Fluid.HeatExchangers.SensibleCooler_T
        </td>
        <td valign=\"top\">Corrected missing propagation of initial conditions.<br/>
                           This is for <a href=\"https://github.com/ibpsa/modelica-ibpsa/issues/1016\">IBPSA, #1016</a>.
        </td>
    </tr>
    <tr><td colspan=\"2\"><b>Buildings.ThermalZones.Detailed</b>
        </td>
    </tr>
    <tr><td valign=\"top\">Buildings.ThermalZones.Detailed.MixedAir
        </td>
        <td valign=\"top\">Propagated parameter <code>mSenFac</code> which
                           increased the thermal capacity of the room air, such as
                           to account for furniture.<br/>
                           This is for <a href=\"https://github.com/lbl-srg/modelica-buildings/issues/1405\">issue 1405</a>.
        </td>
    </tr>
    <tr><td colspan=\"2\"><b>Buildings.ThermalZones.ReducedOrder</b>
        </td>
    </tr>
    <tr><td valign=\"top\">Buildings.ThermalZones.ReducedOrder.RC.ThreeElements<br/>
                           Buildings.ThermalZones.ReducedOrder.RC.FourElements
        </td>
        <td valign=\"top\">The RC element of the roof <code>roofRC</code>
                           was flipped to have its <code>port_b</code> on the outside.
                           The resistances <code>RRem</code> and <code>R</code>
                           of the roof and floor have been switched
                           in the documentation.<br/>
                           This is for <a href=\"https://github.com/ibpsa/modelica-ibpsa/issues/997\">IBPSA, #997</a>.
        </td>
    </tr>
    </table>
    <!-- Uncritical errors -->
    <p>
    The following <b style=\"color:red\">uncritical errors</b> have been fixed (i.e., errors
    that do <b style=\"color:red\">not</b> lead to wrong simulation results, e.g.,
    units are wrong or errors in documentation):
    </p>
    <table class=\"releaseTable\" summary=\"summary\" border=\"1\" cellspacing=0 cellpadding=2 style=\"border-collapse:collapse;\">
    <tr><td colspan=\"2\"><b>Buildings.Controls.OBC.ASHRAE</b>
        </td>
    </tr>
    <tr><td valign=\"top\">Buildings.Controls.OBC.ASHRAE.G36_PR1.Generic.SetPoints.OperationMode
        </td>
        <td valign=\"top\">Corrected wrong time in the documentation of the parameters.<br/>
                           This is for <a href=\"https://github.com/lbl-srg/modelica-buildings/issues/1409\">issue 1409</a>.
        </td>
    </tr>
    </table>
    </html>"));
    end Version_6_0_0;

   class Version_5_1_0 "Version 5.1.0"
     extends Modelica.Icons.ReleaseNotes;
       annotation (Documentation(info="<html>
   <div class=\"release-summary\">
   <p>
   Version 5.1.0 adds new libraries, new components and improves various existing components.
   Version 5.1.0 updates the license to a 3-clause BSD license.
   It is backward compatible with versions 5.0.0 and 5.0.1.
   </p>
   <p>
   This release adds
   a model for propylene glycol - water mixtures, a model for long pipes
   suited for district heating and cooling simulations, a new valve model whose
   opening characteristics can be fit to measured data, and idealized models
   that allow to prescribe the temperature and humidity in any part of a fluid flow
   system.
   </p>
   </div>
   <!-- New libraries -->
   <p>
   The following <b style=\"color:blue\">new libraries</b> have been added:
   </p>
   <table class=\"releaseTable\" summary=\"summary\" border=\"1\" cellspacing=0 cellpadding=2>
   <tr><td valign=\"top\">Buildings.Media.Antifreeze.PropyleneGlycolWater
       </td>
       <td valign=\"top\">Package with medium model for propylene glycol - water mixture.
                          The concentration and the medium temperature for which the properties are evaluated
                          can be set when instantiating the medium.
       </td>
       </tr>
   </table>
   <!-- New components for existing libraries -->
   <p>
   The following <b style=\"color:blue\">new components</b> have been added
   to <b style=\"color:blue\">existing</b> libraries:
   </p>
   <table class=\"releaseTable\" summary=\"summary\" border=\"1\" cellspacing=0 cellpadding=2 style=\"border-collapse:collapse;\">
   <tr><td colspan=\"2\"><b>Buildings.Fluid</b>
       </td>
   </tr>
   <tr><td valign=\"top\">Buildings.Fluid.Actuators.Valves.TwoWayPolynomial
       </td>
       <td valign=\"top\">Two-way valve with opening characteristics
                          specified by a polynomial.
                          This model may be used if a valve characteristics needs to be
                          matched to measured data.
       </td>
       </tr>
   <tr><td valign=\"top\">Buildings.Fluid.FixedResistances.PlugFlowPipe
       </td>
       <td valign=\"top\">Pipe with heat loss and transport of the fluid
                          using a plug flow model. This model is applicable for
                          simulation of long pipes such as in district heating and cooling systems.
       </td>
       </tr>
   <tr><td valign=\"top\">Buildings.Fluid.Sources.PropertySource_T<br/>
                          Buildings.Fluid.Sources.PropertySource_h
       </td>
       <td valign=\"top\">Model that changes the fluid properties of the medium that flows through it
                          based on input signals. These idealized models can be used to force a certain temperature,
                          enthalpy or humidity in a fluid flow system.
       </td>
       </tr>
   </table>
   <!-- Backward compatible changes -->
   <p>
   The following <b style=\"color:blue\">existing components</b>
   have been <b style=\"color:blue\">improved</b> in a
   <b style=\"color:blue\">backward compatible</b> way:
   </p>
   <table class=\"releaseTable\" summary=\"summary\" border=\"1\" cellspacing=0 cellpadding=2 style=\"border-collapse:collapse;\">
   <tr><td colspan=\"2\"><b>Buildings.Airflow.Multizone</b>
       </td>
   </tr>
   <tr><td valign=\"top\">Buildings.Airflow.Multizone.DoorDiscretizedOpen<br/>
                          Buildings.Airflow.Multizone.DoorDiscretizedOperable
       </td>
       <td valign=\"top\">Removed term that assures non-zero flow rate in each path,
                          reformulated flow balance to ensure that model is symmetric,
                          and improved implementation to reduce number of calculations.<br/>
                          This is
                          for <a href=\"https://github.com/ibpsa/modelica-ibpsa/issues/937\">IBPSA, issue 937</a>.
       </td>
   </tr>
   <tr><td colspan=\"2\"><b>Buildings.Applications.DataCenters</b>
       </td>
   </tr>
   <tr><td valign=\"top\">Buildings.Applications.DataCenters.ChillerCooled.Equipment.BaseClasses.PartialParallelElectricEIR
       </td>
       <td valign=\"top\">Added <code>constrainedby</code> to declaration of chiller.<br/>
                          This is for
                          <a href=\"https://github.com/lbl-srg/modelica-buildings/issues/1118\">issue 1118</a>.
       </td>
   </tr>
   <tr><td colspan=\"2\"><b>Buildings.Controls.OBC.ASHRAE.G36_PR1</b>
       </td>
   </tr>
   <tr><td valign=\"top\">Buildings.Controls.OBC.ASHRAE.G36_PR1.AHUs.SingleZone.VAV.SetPoints.Supply
   </td>
       <td valign=\"top\">Revised implementation of fan speed control signal calculation
                          to remove the hysteresis blocks.<br/>
                          This is for
                          <a href=\"https://github.com/lbl-srg/modelica-buildings/issues/1153\">issue 1153</a>.
       </td>
   </tr>
   <tr><td colspan=\"2\"><b>Buildings.Controls.OBC.CDL</b>
       </td>
   </tr>
   <tr><td valign=\"top\">Buildings.Controls.OBC.CDL.Continuous.Line
   </td>
   <td valign=\"top\">Improved documentation and icon, and added a warning if the limits are used and x1 &gt; x2.
       </td>
   </tr>
   <tr><td colspan=\"2\"><b>Buildings.Fluid.SolarCollectors</b>
       </td>
   </tr>
   <tr><td valign=\"top\">Buildings.Fluid.SolarCollectors.ASHRAE93<br/>
                          Buildings.Fluid.SolarCollectors.EN12975
       </td>
       <td valign=\"top\">Improved calculation of heat loss.<br/>
                          This is for
                          <a href=\"https://github.com/lbl-srg/modelica-buildings/issues/1100\">issue 1100</a>.
       </td>
   </tr>
   <tr><td colspan=\"2\"><b>Buildings.Fluid.Sources</b>
       </td>
   </tr>
   <tr><td valign=\"top\">Buildings.Fluid.Sources.Boundary_pT<br/>
                          Buildings.Fluid.Sources.Boundary_ph<br/>
                          Buildings.Fluid.Sources.FixedBoundary<br/>
                          Buildings.Fluid.Sources.MassFlowSource_T<br/>
                          Buildings.Fluid.Sources.MassFlowSource_h
       </td>
       <td valign=\"top\">Refactored models to allow using <code>Xi</code> rather
                          than <code>X</code> as an input.<br/>
                          By default, the check on the medium base properties is now removed
                          to reduce translation and simulation time.<br/>
                          This is for
                          <a href=\"https://github.com/ibpsa/modelica-ibpsa/issues/882\">IBPSA, issue 882</a>.
       </td>
   </tr>
   <tr><td valign=\"top\">Buildings.Fluid.Storage.Stratified
       </td>
       <td valign=\"top\">Refactored tank to allow modeling of tanks that have multiple inlets or outlets along the height.
                          The tank now has for each control volume a fluid port that can be connected from outside the model.<br/>
                          This is for
                          <a href=\"https://github.com/lbl-srg/modelica-buildings/issues/1182\">issue 1182</a>.
       </td>
   </tr>
   <tr><td colspan=\"2\"><b>Buildings.Utilities.IO</b>
       </td>
   </tr>
   <tr><td valign=\"top\">Buildings.Utilities.IO.Python27
       </td>
       <td valign=\"top\">Added option for a Python object
                        to be passed from one Python function invocation to the next.
                        This allows to build up a Python data structure (or to instantiate a Python object),
                        and do computations on this object at each function invocation. For example,
                        a Model Predictive Control algorithm or a machine learning algorithm,
                        implemented in Python, could be fed with data at each time step.
                        It could then store this data
                        and use the current and its historical data to feed its algorithm.
                        Based on this algorithm, it could output a control signal for use in another Modelica model.
                        <br/>
                        The function <code>Buildings.Utilities.IO.Python27.Functions.exchange</code> now takes
                        two additional arguments: A class that contains a pointer to the Python interpreter
                        (for efficiency, as this avoids initializing Python at each call), and
                        a flag that determines whether the Python function returns an object and receives this
                        object at the next invocation. See
                        <code>Buildings.Utilities.IO.Python27.UsersGuide</code> and
                        <code>Buildings.Utilities.IO.Python27.Real_Real</code> for how to use
                        these two arguments.
                        <br/>
                        Models that use <code>Buildings.Utilities.IO.Python27.Real_Real</code>
                        will still work as before. The change only affects the low-level function
                        <code>Buildings.Utilities.IO.Python27.Functions.exchange</code>.
       </td>
  </tr>
  <tr><td valign=\"top\">Buildings.Utilities.IO.Python27</td>
     <td valign=\"top\">
                      Corrected <code>LibraryDirectory</code> annotation.<br/>
                     This is for
                     <a href=\"https://github.com/lbl-srg/modelica-buildings/issues/1160\">issue 1160</a>.
     </td>
   </tr>
   </table>
   <!-- Non-backward compatible changes to existing components -->
   <!-- Errors that have been fixed -->
   <p>
   The following <b style=\"color:red\">critical errors</b> have been fixed (i.e., errors
   that can lead to wrong simulation results):
   </p>
   <table class=\"releaseTable\" summary=\"summary\" border=\"1\" cellspacing=0 cellpadding=2 style=\"border-collapse:collapse;\">
   <tr><td colspan=\"2\"><b>Buildings.Fluid.Interfaces</b>
       </td>
   </tr>
   <tr><td valign=\"top\">Buildings.Fluid.Interfaces.PrescribedOutlet
       </td>
       <td valign=\"top\">Corrected error that caused the old model do not track <code>TSet</code> and <code>X_wSet</code>
                          simultaneously.<br/>
                          This is for <a href=\"https://github.com/ibpsa/modelica-ibpsa/issues/893\">IBPSA, issue 893</a>.
       </td>
   </tr>
   </table>
   <!-- Uncritical errors -->
   </html>"));
   end Version_5_1_0;

   class Version_5_0_1 "Version 5.0.1"
     extends Modelica.Icons.ReleaseNotes;
       annotation (Documentation(info="<html>
   <div class=\"release-summary\">
   <p>
   Version 5.0.1 corrects an error in <code>Buildings.Fluid.SolarCollectors</code>
   that led to too small heat losses if a collector has more than one panel.
   Also, Dymola specific annotations to load data files in a GUI have been replaced
   for compatibility with other tools.
   Otherwise, version 5.0.1 is identical to 5.0.0.
   </p>
   <p>
   All models simulate with Dymola 2017FD01, Dymola 2018 and JModelica (revision 10374).
   </p>
   </div>
   <p>
   The following <b style=\"color:red\">critical errors</b> have been fixed (i.e., errors
   that can lead to wrong simulation results):
   </p>
   <table class=\"releaseTable\" summary=\"summary\" border=\"1\" cellspacing=0 cellpadding=2 style=\"border-collapse:collapse;\">
   <tr><td colspan=\"2\"><b>Buildings.Fluid.SolarCollectors</b>
       </td>
   </tr>
   <tr><td valign=\"top\">Buildings.Fluid.SolarCollectors.ASHRAE93<br/>
                          Buildings.Fluid.SolarCollectors.EN12975
       </td>
       <td valign=\"top\">Corrected error in parameterization of heat loss calculation
                          that led to too small heat losses if a collector has more than one panel.<br/>
                          This is for <a href=\"https://github.com/lbl-srg/modelica-buildings/issues/1073\">issue 1073</a>.
       </td>
   </tr>
   </table>
   </html>"));
   end Version_5_0_1;


   class Version_5_0_0 "Version 5.0.0"
     extends Modelica.Icons.ReleaseNotes;
       annotation (Documentation(info="<html>
   <div class=\"release-summary\">
   <p>
   Version 5.0.0 is a major new release that
   contains new packages to model control sequences,
   a package with control sequences from ASHRAE Guideline 36 and
   a package with pre-configured models for data center chilled water plants.
   All models simulate with Dymola 2017FD01, Dymola 2018 and with JModelica (revision 10374).
   </p>
   <p>
     The following major changes have been done:
   <ul>
   <li>
   The package <code>Buildings.Controls.OBC.CDL</code> has been added.
   This package provides elementary blocks to implemented control sequences.
   The blocks conform to the Control Description Language specification
   published at <a href=\"http://obc.lbl.gov\">http://obc.lbl.gov</a>.
   </li>
   <li>
   The package <code>Buildings.Controls.OBC.ASHRAE.G36_PR1</code> has been added.
   This package contains control sequences for variable air volume flow systems
   according to ASHRAE Guideline 36, public review draft 1.
   The implementation uses blocks from the above described
   <code>Buildings.Controls.OBC.CDL</code> package, and conforms to the
   Control Description Language specification.
   </li>
   <li>
   New models for ideal heaters and sensible coolers, and ideal
   humidifiers have been added.
   </li>
   <li>
   Various models have been improved.
   </li>
   </ul>
   </div>
   <!-- New libraries -->
   <p>
   The following <b style=\"color:blue\">new libraries</b> have been added:
   </p>
   <table class=\"releaseTable\" summary=\"summary\" border=\"1\" cellspacing=0 cellpadding=2>
   <tr><td valign=\"top\">Buildings.Applications.DataCenter
       </td>
       <td valign=\"top\">Library with component models and pre-configured
                          system models for data centers.
       </td>
       </tr>
   <tr><td valign=\"top\">Buildings.Controls.OBC
       </td>
       <td valign=\"top\">Library with basic control blocks and ready-to-use control sequences
                          from the OpenBuildingControl project
                          (<a href=\"http://obc.lbl.gov\">http://obc.lbl.gov</a>).<br/>
                          The subpackage <code>Buildings.Controls.OBC.ASHRAE</code>
                          contains control sequences
                          for HVAC systems as described in ASHRAE Guideline 36.<br/>
                          The subpackage <code>Buildings.Controls.OBC.CDL</code>
                          contains libraries with basic control blocks.
                          These are a part of a Control Description Language (CDL)
                          currently being developed, which is used to compose
                          the sequences in <code>Buildings.Controls.OBC.ASHRAE</code>.
                          The intent of this implementation is that
                          Modelica models that are conformant with the CDL
                          can be translated to product lines of different control vendors.
       </td>
       </tr>
   <tr><td valign=\"top\">Buildings.Fluid.Humidifiers
       </td>
       <td valign=\"top\">Package with spray air washer, steam humidifier and a humidifer
                          that adds a water vapor mass flow rate that is proportional to the control input.
       </td>
       </tr>
   </table>
   <!-- New components for existing libraries -->
   <p>
   The following <b style=\"color:blue\">new components</b> have been added
   to <b style=\"color:blue\">existing</b> libraries:
   </p>
   <table class=\"releaseTable\" summary=\"summary\" border=\"1\" cellspacing=0 cellpadding=2 style=\"border-collapse:collapse;\">
   <tr><td colspan=\"2\"><b>Buildings.Fluid.HeatExchangers</b>
       </td>
   </tr>
   <tr><td valign=\"top\">Buildings.Fluid.HeatExchangers.Heater_T<br/>
                        Buildings.Fluid.HeatExchangers.SensibleCooler_T
       </td>
       <td valign=\"top\">Added these new components to allow modeling a heater
                        and a sensible-only cooler that use an input signal to
                        ideally control their outlet temperature,
                        with optional capacity limitation
                        and optional first order dynamics.
       </td>
   </tr>
   <tr><td colspan=\"2\"><b>Buildings.Fluid.MassExchangers</b>
       </td>
   </tr>
   <tr><td valign=\"top\">Buildings.Fluid.Humidifiers.SprayAirWasher_X<br/>
                          Buildings.Fluid.Humidifiers.SteamHumidifier_X
       </td>
       <td valign=\"top\">Added component which allows setting the outlet water vapor
                        mass fraction using an input signal, and controlling it ideally
                        with optional capacity limitation
                        and optional first order dynamics.
       </td>
   </tr>
   <tr><td colspan=\"2\"><b>Buildings.Fluid.Sources</b>
       </td>
   </tr>
   <tr><td valign=\"top\">Buildings.Fluid.Sources.MassFlowSource_WeatherData
       </td>
       <td valign=\"top\">Added component which allows prescribing
                          a mass flow rate that has thermal properties
                          obtained from weather data.
       </td>
   </tr>
   </table>
   <!-- Backward compatible changes -->
   <p>
   The following <b style=\"color:blue\">existing components</b>
   have been <b style=\"color:blue\">improved</b> in a
   <b style=\"color:blue\">backward compatible</b> way:
   </p>
   <table class=\"releaseTable\" summary=\"summary\" border=\"1\" cellspacing=0 cellpadding=2 style=\"border-collapse:collapse;\">
   <tr><td colspan=\"2\"><b>Buildings.Fluid.Chillers</b>
       </td>
   </tr>
   <tr><td valign=\"top\">Buildings.Fluid.Chillers.Carnot_TEva<br/>
                          Buildings.Fluid.Chillers.Carnot_y
       </td>
       <td valign=\"top\">Added approach temperature to avoid
                          too large COPs if the temperature lift is small.<br/>
                          This is for <a href=\"https://github.com/ibpsa/modelica-ibpsa/issues/698\">IBPSA, #698</a>.
       </td>
   </tr>
   <tr><td colspan=\"2\"><b>Buildings.Fluid.HeatExchangers</b>
       </td>
   </tr>
   <tr><td valign=\"top\">Buildings.Fluid.HeatExchangers.DryCoilCounterFlow<br/>
                          Buildings.Fluid.HeatExchangers.DryCoilDiscretized<br/>
                          Buildings.Fluid.HeatExchangers.WetCoilCounterFlow<br/>
                          Buildings.Fluid.HeatExchangers.WetCoilDiscretized
       </td>
       <td valign=\"top\">Improved model so that for certain parameters (dynamic balance,
                          or steady-state balance and no reverse flow,
                          or <i>hA</i>-calculation that is independent of temperature),
                          two fast state variables can be removed.<br/>
                          This is for <a href=\"https://github.com/lbl-srg/modelica-buildings/issues/678\">Buildings, #678</a>.
                          <br/><br/>
                          Added approximation of diffusion, which is needed for very small
                          flow rates which can happen if fans are off but wind pressure
                          entrains cold air through the HVAC system.<br/>
                          This is for
                          <a href=\"https://github.com/lbl-srg/modelica-buildings/issues/1038\">Buildings, #1038</a>.
       </td>
   </tr>
   <tr><td colspan=\"2\"><b>Buildings.Fluid.HeatPumps</b>
       </td>
   </tr>
   <tr><td valign=\"top\">Buildings.Fluid.HeatPumps.Carnot_TCon<br/>
                          Buildings.Fluid.HeatPumps.Carnot_y
       </td>
       <td valign=\"top\">Added approach temperature to avoid
                          too large COPs if the temperature lift is small.<br/>
                          This is for <a href=\"https://github.com/ibpsa/modelica-ibpsa/issues/698\">IBPSA, #698</a>.
       </td>
   </tr>
   <tr><td colspan=\"2\"><b>Buildings.Fluid.Movers</b>
       </td>
   </tr>
   <tr><td valign=\"top\">Buildings.Fluid.Movers.FlowControlled_dp
       </td>
       <td valign=\"top\">Added optional input signal for
                          differential pressure measurement,
                          which will then be tracked by the model.
       </td>
   </tr>
   <tr><td colspan=\"2\"><b>Buildings.Fluid.Sensors</b>
       </td>
   </tr>
   <tr><td valign=\"top\">Buildings.Fluid.Sensors.TemperatureTwoPort
       </td>
       <td valign=\"top\">Improved optional heat loss model.<br/>
                          This is for <a href=\"https://github.com/ibpsa/modelica-ibpsa/issues/840\">IBPSA, #840</a>.
       </td>
   </tr>
   <tr><td colspan=\"2\"><b>Buildings.Fluid.SolarCollectors</b>
       </td>
   </tr>
   <tr><td valign=\"top\">Buildings.Fluid.SolarCollectors.ASHRAE93<br/>
                          Buildings.Fluid.SolarCollectors.EN12975
       </td>
       <td valign=\"top\">Changed models for incidence angles below 60&deg;
                          in order to increase the accuracy near sunrise and sunset.<br/>
                          This is for <a href=\"https://github.com/lbl-srg/modelica-buildings/issues/785\">#785</a>.
       </td>
   </tr>
   <tr><td colspan=\"2\"><b>Buildings.ThermalZones.Detailed</b>
       </td>
   </tr>
   <tr><td valign=\"top\">Buildings.ThermalZones.Detailed.MixedAir
       </td>
       <td valign=\"top\">Added an optional input that allows injecting
                          trace substances, such as CO2 release from people,
                          to the room air.
       </td>
   </tr>
   </table>
   <!-- Non-backward compatible changes to existing components -->
   <p>
   The following <b style=\"color:blue\">existing components</b>
   have been <b style=\"color:blue\">improved</b> in a
   <b style=\"color:blue\">non-backward compatible</b> way:
   </p>
   <table class=\"releaseTable\" summary=\"summary\" border=\"1\" cellspacing=0 cellpadding=2 style=\"border-collapse:collapse;\">
    <tr><td colspan=\"2\"><b>Buildings.Fluid</b>
       </td>
   </tr>
   <tr><td valign=\"top\">Buildings.Fluid.HeatExchangers.HeaterCooler_T
       </td>
       <td valign=\"top\">Renamed <code>Buildings.Fluid.HeatExchangers.HeaterCooler_T</code>
                        to <code>Buildings.Fluid.HeatExchangers.PrescribedOutlet</code>
                        as it now also allows to set the outlet water vapor mass fraction.<br/>
                        For Dymola, a conversion script makes this change.<br/>
                        This is for <a href=\"https://github.com/ibpsa/modelica-ibpsa/issues/763\">IBPSA, #763</a>.
       </td>
   </tr>
   <tr><td valign=\"top\">Buildings.Fluid.MassExchangers.Humidifier_u
       </td>
       <td valign=\"top\">Moved model to <code>Buildings.Fluid.Humidifiers.Humidifier_u</code>.<br/>
                          Removed parameters <code>use_T_in</code> and <code>T</code>,
                          and removed input connector <code>T_in</code>, as these are no
                          longer needed.<br/>
                          For Dymola, the conversion script will remove the parameter
                          settings.<br/>
                          For Dymola, a conversion script makes this change.<br/>
                          This is for <a href=\"https://github.com/lbl-srg/modelica-buildings/issues/704\">#704</a>.
       </td>
   </tr>
   <tr><td valign=\"top\">Buildings.Fluid.Interfaces
       </td>
       <td valign=\"top\">Renamed <code>PrescribedOutletState</code> to <code>PrescribedOutlet</code>
                        and removed <code>PrescribedOutletStateParameters</code>.<br/>
                        This is for <a href=\"https://github.com/ibpsa/modelica-ibpsa/issues/763\">IBPSA, #763</a>.
       </td>
   </tr>
   <tr><td valign=\"top\">Buildings.Fluid.HeatExchangers
       </td>
       <td valign=\"top\">Removed the function
                        <code>Buildings.Fluid.HeatExchangers.BaseClasses.appartusDewPoint</code>
                        as it was nowhere used, and it also has no validation test.<br/>
                        This is for <a href=\"https://github.com/lbl-srg/modelica-buildings/issues/724\">Buildings, #724</a>.
       </td>
   </tr>


   </table>
   <!-- Errors that have been fixed -->
   <p>
   The following <b style=\"color:red\">critical errors</b> have been fixed (i.e., errors
   that can lead to wrong simulation results):
   </p>
   <table class=\"releaseTable\" summary=\"summary\" border=\"1\" cellspacing=0 cellpadding=2 style=\"border-collapse:collapse;\">
   <tr><td colspan=\"2\"><b>Buildings.Airflow</b>
       </td>
   </tr>
   <tr><td valign=\"top\">Buildings.Airflow.Multizone.EffectiveAirLeakageArea
       </td>
       <td valign=\"top\">Corrected error in computation of <code>A</code> which was
                          <code>A=CD/CDRat * L * dpRat^(0.5-m))</code> rather than
                          <code>A=CDRat/CD * L * dpRat^(0.5-m))</code>.<br/>
                          See <a href=\"https://github.com/ibpsa/modelica-ibpsa/issues/743\">#743</a>.
       </td>
   </tr>

   <tr><td colspan=\"2\"><b>Buildings.Controls</b>
       </td>
   </tr>
   <tr><td valign=\"top\">Buildings.Controls.Continuous.OffTimer
       </td>
       <td valign=\"top\">Corrected implementation as the timer had the wrong
                          if the simulation did not start at <code>time = 0</code>.
                          After the first reset, the value was correct.<br/>
                          See <a href=\"https://github.com/ibpsa/modelica-ibpsa/issues/743\">IBPSA, #743</a>.
       </td>
   </tr>

   <tr><td colspan=\"2\"><b>Buildings.Fluid</b>
       </td>
   </tr>
   <tr><td valign=\"top\">Buildings.Fluid.Interfaces.TwoPortHeatMassExchanger<br/>
                          Buildings.Fluid.Interfaces.FourPortHeatMassExchanger
       </td>
       <td valign=\"top\">Corrected assignment of <code>Q_flow</code> (or <code>Q1_flow</code>
                          and <code>Q2_flow</code>).
                          Previously, these variables were assigned only the sensible heat flow rate,
                          but they should include the latent heat exhange to be consistent with
                          the variable naming, and because the cooling coils interpret these variables
                          as if they contain the latent heat flow rate.<br/>
                          This is for <a href=\"https://github.com/lbl-srg/modelica-buildings/issues/704\">#704</a>.
       </td>
   </tr>
   <tr><td valign=\"top\">Buildings.Fluid.HeatExchangers.WetCoilCounterFlow<br/>
                          Buildings.Fluid.HeatExchangers.WetCoilDiscretized<br/>
                          Buildings.Fluid.HeatExchangers.BaseClasses.HexElementLatent
       </td>
       <td valign=\"top\">Added heat of condensation to coil surface heat balance
                          and removed it from the air stream.
                          This gives higher coil surface temperature and avoids
                          overestimating the latent heat ratio that was
                          observed in the previous implementation.
                          The code change was in
                          <code>Buildings.Fluid.HeatExchangers.BaseClasses.HexElementLatent</code><br/>
                          This is for <a href=\"https://github.com/lbl-srg/modelica-buildings/issues/711\">#711</a>.
       </td>
   </tr>
   <tr><td valign=\"top\">Buildings.Fluid.HeatExchangers.BaseClasses.HADryCoil
       </td>
       <td valign=\"top\">Corrected coefficient for temperature-dependency correction
                          of air-side convection coefficient.
                          By default, the convection coefficient
                          is assumed to be temperature-independent, in which cases this
                          correction has no effect on the results.<br/>
                          This is for <a href=\"https://github.com/lbl-srg/modelica-buildings/issues/698\">#698</a>.
       </td>
   </tr>
   </table>
   <!-- Uncritical errors -->
   <p>
   The following <b style=\"color:red\">uncritical errors</b> have been fixed (i.e., errors
   that do <b style=\"color:red\">not</b> lead to wrong simulation results, e.g.,
   units are wrong or errors in documentation):
   </p>
   <table class=\"releaseTable\" summary=\"summary\" border=\"1\" cellspacing=0 cellpadding=2 style=\"border-collapse:collapse;\">
   <tr><td colspan=\"2\"><b>Buildings.HeatTransfer</b>
       </td>
   </tr>
   <tr><td valign=\"top\">Buildings.HeatTransfer.Conduction.MultiLayer
       </td>
       <td valign=\"top\">Corrected wrong result variable <code>R</code> and <code>UA</code>.
                          These variables are only used for reporting.
                          All other calculations are not affected by this error.
       </td>
   </tr>
   </table>
   </html>"));
   end Version_5_0_0;

   class Version_4_0_0 "Version 4.0.0"
     extends Modelica.Icons.ReleaseNotes;
     annotation (Documentation(info="<html>
   <div class=\"release-summary\">
   <p>
   Version 4.0.0 is a major new release. It is the first release
   that is based on the <i>Modelica IBPSA Library</i>
   (<a href=\"https://github.com/ibpsa/modelica\">https://github.com/ibpsa/modelica</a>).
   All models simulate with Dymola 2017 FD01 and with JModelica,
   and the results of these simulators have been cross-compared and are
   equal within the expected tolerance.
   </p>
   <p>
     The following major changes have been done:
   <ul>
   <li>
   It no longer uses the <code>Modelica_StateGraph2</code>
   library. Instead, it uses <code>Modelica.StateGraph</code> which is part
   of the Modelica Standard Library.
   </li>
   <li>
   The models in <code>Buildings.Fluid.Movers</code> have been refactored to increase
   the numerical robustness at very low speed when the fans or pumps are switched on or off.
   </li>
   <li>
   The following new packages have been added:
   <ul>
   <li>
   <code>Buildings.Experimental.DistrictHeatingCooling</code>
   with models for district heating and cooling
   with bi-directional flow in the distribution pipes.
   </li>
   <li>
   <code>Buildings.Fluid.FMI.Adaptors</code> and
   <code>Buildings.Fluid.FMI.ExportContainers</code>, which
   allow export of HVAC systems and of thermal zones as
   Functional Mockup Units.
   </li>
   <li>
   <code>Buildings.Fluid.HeatExchangers.ActiveBeams</code>,
   with active beams for cooling and heating.
   </li>
   <li>
   <code>Buildings.Fluid.HeatExchangers.DXCoils.WaterCooled</code>,
   with water-cooled direct expansion cooling coils.
   </li>
   <li>
   <code>Buildings.ThermalZones.ReducedOrder</code>, with
   reduced order models of thermal zones based on VDI 6007
   that are suitable for district energy simulation.
   </li>
   </ul>
   <li>
   The package <code>Buildings.Rooms</code> has been renamed to <code>Buildings.ThermalZones.Detailed</code>.
   This was done because of the introduction of <code>Buildings.ThermalZones.ReducedOrder</code>,
   which is from the <code>Annex60</code> library,
   in order for thermal zones to be in the same top-level package.<br/>
   For Dymola, the conversion script will update models that use any model of the package
   <code>Buildings.Rooms</code>.
   </li>
   <li>
   The model <code>Buildings.Fluid.FixedResistances.FixedResistanceDpM</code> has been refactored. Now, if
   the hydraulic diameter is not yet known, one can use the simpler model
   <code>Buildings.Fluid.FixedResistances.PressureDrop</code>, otherwise the model
   <code>Buildings.Fluid.FixedResistances.HydraulicDiameter</code> may be used.
   With this refactoring, also the model <code>Buildings.Fluid.FixedResistances.SplitterFixedResistanceDpM</code> has
   been renamed to <code>Buildings.Fluid.FixedResistances.Junction</code> and
   parameters that use the hydraulic diameter have been removed.
   </li>
   <li>
   The models <code>Buildings.HeatTransfer.Conduction.SingleLayer</code>,
   <code>Buildings.HeatTransfer.Conduction.MultiLayer</code>,
   and <code>Buildings.HeatTransfer.Windows.Window</code> have been refactored
   to add the option to place a state at the surface of a construction.
   This leads in many examples that use the room model to a smaller number
   of non-linear system of equations and a 20% to 40% faster simulation.
   </li>
   <li>
   The models <code>Buildings.Fluid.HeatPumps.ReciprocatingWaterToWater</code>
   and <code>Buildings.Fluid.HeatPumps.ScrollWaterToWater</code> have been added.
   Parameters to these models rely on calibration with tabulated heat pump performance
   data. Python scripts for the calibration of the heat pump models are in
   <code>Buildings/Resources/src/fluid/heatpumps/calibration</code>.
   This is for <a href=\"https://github.com/lbl-srg/modelica-buildings/issues/587\">issue 587</a>.
   </li>
   </ul>
   </div>
   <!-- New libraries -->
   <p>
   The following <b style=\"color:blue\">new libraries</b> have been added:
   </p>
   <table class=\"releaseTable\" summary=\"summary\" border=\"1\" cellspacing=\"0\" cellpadding=\"2\">

   <tr><td valign=\"top\">Buildings.Experimental.DistrictHeatingCooling
       </td>
       <td valign=\"top\">Package with models for district heating and cooling
                          with bi-directional flow in the distribution pipes.

       </td>
       </tr>

   <tr><td valign=\"top\">Buildings.Fluid.FMI.Adaptors<br/>
                          Buildings.Fluid.FMI.ExportContainers
       </td>
       <td valign=\"top\">Library with adaptors to export HVAC systems and thermal zones
                          as a Functional Mockup Unit for Model Exchange.<br/>
                          This is for
                          <a href=\"https://github.com/lbl-srg/modelica-buildings/issues/506\">Buildings, #506</a>.
       </td>
       </tr>

   <tr><td valign=\"top\">Buildings.Fluid.HeatExchangers.ActiveBeams
       </td>
       <td valign=\"top\">Package with models of active beams for space cooling and heating.
       </td>
       </tr>

    <tr><td valign=\"top\">Buildings.Fluid.HeatExchangers.DXCoils.WaterCooled
       </td>
       <td valign=\"top\">Package with models of water-cooled direct expansion
                          cooling coils with single speed, variable speed
                          or multi-stage compressor.
        </td>
        </tr>

   <tr><td valign=\"top\">Buildings.Fluid.HeatPumps.Compressors
       </td>
       <td valign=\"top\">Package with models of compressors for heat pumps.
       </td>
       </tr>

     <tr><td valign=\"top\">Buildings.ThermalZones.ReducedOrder
       </td>
       <td valign=\"top\">Package with reduced order models of thermal zones based
                        on VDI 6007.
       </td>
       </tr>

   </table>
   <!-- New components for existing libraries -->
   <p>
   The following <b style=\"color:blue\">new components</b> have been added
   to <b style=\"color:blue\">existing</b> libraries:
   </p>
   <table class=\"releaseTable\" summary=\"summary\" border=\"1\" cellspacing=\"0\" cellpadding=\"2\" style=\"border-collapse:collapse;\">
   <tr><td colspan=\"2\"><b>Buildings.Fluid.Sensors</b>
       </td>
   </tr>
   <tr><td valign=\"top\">Buildings.Fluid.Sensors.Velocity
       </td>
       <td valign=\"top\">Sensor for the flow velocity.
       </td>
   </tr>

   <tr><td colspan=\"2\"><b>Buildings.Fluid.HeatExchangers</b>
       </td>
   </tr>
   <tr><td valign=\"top\">Buildings.Fluid.HeatExchangers.EvaporatorCondenser
       </td>
       <td valign=\"top\">Model for evaporator/condenser with refrigerant experiencing constant temperature phase change.
       </td>
   </tr>

   <tr><td colspan=\"2\"><b>Buildings.Fluid.HeatPumps</b>
       </td>
   </tr>
   <tr><td valign=\"top\">Buildings.Fluid.HeatPumps.ReciprocatingWaterToWater
       </td>
       <td valign=\"top\">Model for water to water heat pump with a reciprocating compressor.
       </td>
   </tr>
   <tr><td valign=\"top\">Buildings.Fluid.HeatPumps.ScrollWaterToWater
       </td>
       <td valign=\"top\">Model for water to water heat pump with a scroll compressor.
       </td>
   </tr>

   <tr><td colspan=\"2\"><b>Buildings.HeatTransfer.Windows.BaseClasses</b>
       </td>
   </tr>
   <tr><td valign=\"top\">Buildings.HeatTransfer.Windows.BaseClasses.HeatCapacity
       </td>
       <td valign=\"top\">Model for adding a state on the room-facing surface of a window.
This closes <a href=\"https://github.com/lbl-srg/modelica-buildings/issues/565\">issue 565</a>.
       </td>
   </tr>


   <tr><td colspan=\"2\"><b>Buildings.Media</b>
       </td>
   </tr>
   <tr><td valign=\"top\">Buildings.Media.Refrigerants.R410A
       </td>
       <td valign=\"top\">Model for thermodynamic properties of refrigerant R410A.
       </td>
   </tr>
   <tr><td valign=\"top\">Buildings.Media.Specialized.Water.ConstantProperties_pT
       </td>
       <td valign=\"top\">Model for liquid water with constant properties at user-selected temperature.<br/>
                          This closes
                          <a href=\"https://github.com/ibpsa/modelica-ibpsa/issues/511\">IBPSA, #511</a>.
       </td>
   </tr>
   <tr><td colspan=\"2\"><b>Buildings.Utilities.Math</b>
       </td>
   </tr>
   <tr><td valign=\"top\">Buildings.Utilities.Math.IntegratorWithReset
       </td>
       <td valign=\"top\">Integrator with optional input that allows
                          resetting the state if the input changes from <code>false</code>
                          to <code>true</code>.<br/>
                          This closes
                           <a href=\"https://github.com/ibpsa/modelica-ibpsa/issues/494\">IBPSA, #494</a>.
       </td>
   </tr>
   <tr><td colspan=\"2\"><b>Buildings.Utilities.Time</b>
       </td>
   </tr>
   <tr><td valign=\"top\">Buildings.Utilities.Time.CalendarTime
       </td>
       <td valign=\"top\">Block that outputs the calendar time, time of the week, hour of the day etc.<br/>
                          This closes
                          <a href=\"https://github.com/ibpsa/modelica-ibpsa/issues/501\">IBPSA, #501</a>.
       </td>
   </tr>

   </table>
   <!-- Backward compatible changes -->
   <p>
   The following <b style=\"color:blue\">existing components</b>
   have been <b style=\"color:blue\">improved</b> in a
   <b style=\"color:blue\">backward compatible</b> way:
   </p>
   <table class=\"releaseTable\" summary=\"summary\" border=\"1\" cellspacing=\"0\" cellpadding=\"2\" style=\"border-collapse:collapse;\">
   <tr><td colspan=\"2\"><b>Buildings.BoundaryConditions</b>
       </td>
   </tr>
   <tr><td valign=\"top\">Buildings.BoundaryConditions.WeatherData.BaseClasses.Examples.GetHeaderElement<br/>
                          Buildings.BoundaryConditions.WeatherData.BaseClasses.getAbsolutePath<br/>
                          Buildings.BoundaryConditions.WeatherData.BaseClasses.getHeaderElementTMY3<br/>
                          Buildings.BoundaryConditions.WeatherData.ReaderTMY3<br/>
                          Buildings.BoundaryConditions.SolarGeometry.ProjectedShadowLength
       </td>
       <td valign=\"top\">Refactored the use of <code>Modelica.Utilities.Files.loadResource</code>
                          to make the model work in JModelica.
                          This closes
                          <a href=\"https://github.com/lbl-srg/modelica-buildings/issues/506\">issue 506</a>.
                          <br/>
                          Removed the use of <code>Modelica.Utilities.Files.fullPathName</code>
                          in <code>Buildings.BoundaryConditions.WeatherData.BaseClasses.getAbsolutePath
                          </code> which is implicitly done in <code>Modelica.Utilities.Files.loadResource.
                          </code>
                          <br/>
                          Removed in
                          <code>Buildings.BoundaryConditions.WeatherData.BaseClasses.getAbsolutePath
                          </code>the addition of <code>file://</code> to file names which do not start
                          with <code>file://</code>, or <code>modelica://</code>.
                          This is not required when using
                          <code>Modelica.Utilities.Files.loadResource</code>.
                          This closes
                          <a href=\"https://github.com/lbl-srg/modelica-buildings/issues/539\">issue 539</a>.
                          </td>
       </tr>
       <tr><td valign=\"top\">Buildings.BoundaryConditions.WeatherData.ReaderTMY3
       </td>
       <td valign=\"top\">Shifted the computation of the infrared irradiation such that
                          the results in <code>Buildings.BoundaryConditions.SkyTemperature.Examples.BlackBody</code>
                          are consistent for both option of the black-body sky temperature calculation.
                          This closes
                          <a href=\"https://github.com/ibpsa/modelica-ibpsa/issues/648\">IBPSA, #648</a>.
       </td>
       </tr>
       <tr>
       <td valign=\"top\">Buildings.BoundaryConditions.SolarIrradiation.BaseClasses.SkyClearness
       </td>
       <td valign=\"top\">Reduced tolerance for regularization if the sky clearness is near one or eight.
                          This closes
                          <a href=\"https://github.com/ibpsa/modelica-ibpsa/issues/521\">IBPSA, #521</a>.

       </td>
   </tr>

   <tr><td colspan=\"2\"><b>Buildings.Controls</b>
       </td>
   </tr>
   <tr><td valign=\"top\">Buildings.Controls.Continuous.LimPID<br/>
                          Buildings.Controls.Continuous.PIDHysteresis<br/>
                          Buildings.Controls.Continuous.PIDHysteresisTimer<br/>
          </td>
          <td valign=\"top\">Added option to reset the control output when an optional Boolean input signal
                           changes from <code>false</code> to <code>true</code>.<br/>
                           This closes
                           <a href=\"https://github.com/ibpsa/modelica-ibpsa/issues/494\">IBPSA, #494</a>.
       </td>
   </tr>

   <tr><td colspan=\"2\"><b>Buildings.Electrical</b>
       </td>
   </tr>
   <tr><td valign=\"top\">Buildings.Electrical.DC.Storage.Examples.Battery
       </td>
       <td valign=\"top\">Replaced <code>Modelica_StateGraph2</code> with
                          <code>Modelica.StateGraph</code>.
                          This closes
                          <a href=\"https://github.com/lbl-srg/modelica-buildings/issues/504\">issue 504</a>.
       </td>
   </tr>
   <tr><td colspan=\"2\"><b>Buildings.Examples</b>
       </td>
   </tr>
   <tr><td valign=\"top\">Buildings.Examples.DualFanDualDuct.ClosedLoop<br/>
                          Buildings.Examples.VAVReheat.ClosedLoop

       </td>
       <td valign=\"top\">Added hysteresis to the economizer control to avoid many events.
                          This change was done in
                          <code>Buildings.Examples.VAVReheat.Controls.EconomizerTemperatureControl</code>.
                          This closes
                          <a href=\"https://github.com/lbl-srg/modelica-buildings/issues/502\">issue 502</a>.
       </td>
   </tr>
   <tr><td valign=\"top\">Buildings.Examples.DualFanDualDuct.ClosedLoop

       </td>
       <td valign=\"top\">Set <code>filteredSpeed=false</code> in fan models to avoid a large
                          increase in computing time when simulated between <i>t=1.60E7</i>
                          and <i>t=1.66E7</i>.

       </td>
   </tr>
   <tr><td valign=\"top\">Buildings.Examples.VAVReheat.ClosedLoop

       </td>
       <td valign=\"top\">Changed chilled water supply temperature to <i>6&deg;C</i>.
                          This closes
                          <a href=\"https://github.com/lbl-srg/modelica-buildings/issues/509\">issue 509</a>.
       </td>
   </tr>
   <tr><td valign=\"top\">Buildings.Examples.ChillerPlant.BaseClasses.Controls.BatteryControl<br/>
                          Buildings.Examples.ChillerPlant.BaseClasses.Controls.WSEControl<br/>
                          Buildings.Examples.HydronicHeating.TwoRoomsWithStorage<br/>
                          Buildings.Examples.Tutorial.Boiler.System7
       </td>
       <td valign=\"top\">Replaced <code>Modelica_StateGraph2</code> with
                          <code>Modelica.StateGraph</code>.
                          This closes
                          <a href=\"https://github.com/lbl-srg/modelica-buildings/issues/504\">issue 504</a>.
       </td>
   </tr>
   <tr><td colspan=\"2\"><b>Buildings.HeatTransfer</b>
       </td>
   </tr>
   <tr><td valign=\"top\">Buildings.HeatTransfer.Conduction.SingleLayer
       </td>
       <td valign=\"top\">Added option to place a state at the surface of a construction.
                          This closes
                          <a href=\"https://github.com/lbl-srg/modelica-buildings/issues/565\">issue 565</a>.
       </td>
   </tr>
   <tr><td valign=\"top\">Buildings.HeatTransfer.Conduction.MultiLayer
       </td>
       <td valign=\"top\">Added option to place a state at the surface of a construction.
                          This closes
                          <a href=\"https://github.com/lbl-srg/modelica-buildings/issues/565\">issue 565</a>.
       </td>
   </tr>
   <tr><td valign=\"top\">Buildings.HeatTransfer.Windows.Window
       </td>
       <td valign=\"top\">Added option to place a state at the surface of a construction.
                          This closes
                          <a href=\"https://github.com/lbl-srg/modelica-buildings/issues/565\">issue 565</a>.
       </td>
   </tr>

   <tr><td valign=\"top\">Buildings.HeatTransfer.Windows.BeamDepthInRoom
       </td>
       <td valign=\"top\">Refactored the use of <code>Modelica.Utilities.Files.loadResource</code>.
                          This closes
                          <a href=\"https://github.com/lbl-srg/modelica-buildings/issues/506\">issue 506</a>.
       </td>
   </tr>

   <tr><td colspan=\"2\"><b>Buildings.ThermalZones</b>
       </td>
   </tr>
   <tr><td valign=\"top\">Buildings.ThermalZones.Detailed.CFD<br/>
                          Buildings.ThermalZones.Detailed.BaseClasses.CFDExchange
       </td>
       <td valign=\"top\">Refactored the use of <code>Modelica.Utilities.Files.loadResource</code>.
                          This closes
                          <a href=\"https://github.com/lbl-srg/modelica-buildings/issues/506\">issue 506</a>.
       </td>
   </tr>
   <tr><td valign=\"top\">Buildings.ThermalZones.Detailed.MixedAir<br/>
                          Buildings.ThermalZones.Detailed.CFD
       </td>
       <td valign=\"top\">Refactored the distribution of the diffuse solar irradiation.
                          Previously, the model assumed that all diffuse irradiation first hits the floor before it is
                          diffusely reflected to all other surfaces. Now, the incoming diffuse solar irradiation is distributed
                          to all surfaces, proportional to their emissivity plus transmissivity times area.
                          This closes
                          <a href=\"https://github.com/lbl-srg/modelica-buildings/issues/451\">issue 451</a>.
       </td>
   </tr>
   </table>
   <!-- Non-backward compatible changes to existing components -->
   <p>
   The following <b style=\"color:blue\">existing components</b>
   have been <b style=\"color:blue\">improved</b> in a
   <b style=\"color:blue\">non-backward compatible</b> way:
   </p>
   <table class=\"releaseTable\" summary=\"summary\" border=\"1\" cellspacing=\"0\" cellpadding=\"2\" style=\"border-collapse:collapse;\">
   <tr><td colspan=\"2\"><b>Buildings.BoundaryConditions</b>
       </td>
   </tr>
   <tr><td valign=\"top\">Buildings.BoundaryConditions.WeatherData.BaseClasses.getHeaderElementTMY3
       </td>
       <td valign=\"top\">This function is used to read location coordinates
                          from the TMY3 weather data file. The call to
                          <code>Buildings.BoundaryConditions.WeatherData.BaseClasses.getAbsolutePath</code>
                          has been removed as it calls the function
                          <a href=\"modelica://Modelica.Utilities.Files.loadResource\">
                          Modelica.Utilities.Files.loadResource</a>, whose return value needs
                          to be known at compilation time to store the weather data in the FMU.
                          This is not supported by JModelica.
                          Most models should still work as this call has been added at a higher level
                          of the model hierarchy. If models don't work, add a call to <code>loadResource</code>
                          at the top-level.
                          This closes
                          <a href=\"https://github.com/lbl-srg/modelica-buildings/issues/506\">Buildings, #506</a>.
       </td>
   </tr>
   <tr><td colspan=\"2\"><b>Buildings.Controls</b>
       </td>
   </tr>
   <tr><td valign=\"top\">Buildings.Controls.Continuous.PIDHysteresis
       </td>
       <td valign=\"top\">Set <code>zer(final k=0)</code> and made
                          <code>swi</code>, <code>zer</code> and
                          <code>zer1</code> protected, as they are for
                          <a href=\"modelica://Buildings.Controls.Continuous.PIDHysteresis\">
                          Buildings.Controls.Continuous.PIDHysteresis</a>.
                          Only models that access these instances, which typically is not the case,
                          are affected by this change.
       </td>
   </tr>
   <tr><td valign=\"top\">Buildings.Controls.Continuous.LimPID<br/>
                          Buildings.Controls.Continuous.PIDHysteresis<br/>
                          Buildings.Controls.Continuous.PIDHysteresisTimer<br/>
          </td>
          <td valign=\"top\">Removed the parameter <code>limitsAtInit</code> as
                           it is not used.<br/>
                           For Dymola, the conversion script will update models that set this parameter.<br/>
       </td>
   </tr>
   <tr><td valign=\"top\">Buildings.Controls.SetPoints.Table
       </td>
       <td valign=\"top\">Changed protected final parameter <code>nCol</code> to <code>nRow</code>.<br/>
                          For Dymola, the conversion script will update models that access this parameter.<br/>
                          This is for
                          <a href=\"https://github.com/lbl-srg/modelica-buildings/issues/555\">issue 555</a>.
       </td>
   </tr>

   <tr><td colspan=\"2\"><b>Buildings.Fluid.Actuators</b>
       </td>
   </tr>

   <tr><td valign=\"top\">Buildings.Fluid.Actuators.Dampers.Exponential<br/>
                          Buildings.Fluid.Actuators.Dampers.MixingBox<br/>
                          Buildings.Fluid.Actuators.Dampers.MixingBoxMinimumFlow<br/>
                          Buildings.Fluid.Actuators.Dampers.VAVBoxExponential<br/>
                          Buildings.Fluid.Actuators.Dampers.MixingBoxMinimumFlow<br/>
                          Buildings.Fluid.Actuators.Valves.ThreeWayEqualPercentageLinear<br/>
                          Buildings.Fluid.Actuators.Valves.ThreeWayLinear<br/>
                          Buildings.Fluid.Actuators.Valves.TwoWayEqualPercentage<br/>
                          Buildings.Fluid.Actuators.Valves.TwoWayLinear<br/>
                          Buildings.Fluid.Actuators.Valves.TwoWayPressureIndependent<br/>
                          Buildings.Fluid.Actuators.Valves.TwoWayQuickOpening<br/>
                          Buildings.Fluid.Actuators.Valves.TwoWayTable
       </td>
       <td valign=\"top\">Renamed the parameter
                          <code>filteredOpening</code> to
                          <code>use_inputFilter</code>.<br/>
                          For Dymola, the conversion script will update models that access this parameter.<br/>
                          This is for
                          <a href=\"https://github.com/ibpsa/modelica-ibpsa/issues/665\">IBPSA, #665</a>
       </td>
   </tr>

   <tr><td valign=\"top\">Buildings.Fluid.Actuators.Dampers.Exponential<br/>
                          Buildings.Fluid.Actuators.Dampers.MixingBox<br/>
                          Buildings.Fluid.Actuators.Dampers.MixingBoxMinimumFlow<br/>
                          Buildings.Fluid.Actuators.Dampers.VAVBoxExponential<br/>
                          Buildings.Fluid.Actuators.Dampers.MixingBoxMinimumFlow
       </td>
       <td valign=\"top\">Renamed the parameters
                          <code>use_v_nominal</code> and all area related parameters,
                          because <code>m_flow_nominal</code> and <code>v_nominal</code>
                          are used to compute the area.<br/>
                          For Dymola, the conversion script will update models that access this parameter.<br/>
                          This is for
                          <a href=\"https://github.com/ibpsa/modelica-ibpsa/issues/544\">IBPSA, #544</a>
       </td>
   </tr>

   <tr><td colspan=\"2\"><b>Buildings.Fluid.Chillers</b>
       </td>
   </tr>
   <tr><td valign=\"top\">Buildings.Fluid.Chillers.Carnot_TEva<br/>
                          Buildings.Fluid.Chillers.Carnot_y
       </td>
       <td valign=\"top\">Removed the parameters
                          <code>effInpEva</code> and
                          <code>effInpCon</code>.
                          Now, always the leaving water temperatures are used to compute the coefficient
                          of performance (COP). Previously, the
                          entering water temperature could be used, but this can give COPs that are higher than
                          the Carnot efficiency if the temperature lift is small.
                          For Dymola, the conversion script will update models.<br/>
                          This is for
                          <a href=\"https://github.com/ibpsa/modelica-ibpsa/issues/497\">IBPSA, #497</a>
       </td>
   </tr>

   <tr><td colspan=\"2\"><b>Buildings.Fluid.FixedResistances</b>
       </td>
   </tr>
   <tr><td valign=\"top\">Buildings.Fluid.FixedResistances.FixedResistanceDpM
       </td>
       <td valign=\"top\">Renamed
                          <code>Buildings.Fluid.FixedResistances.FixedResistanceDpM</code> to
                          <code>Buildings.Fluid.FixedResistances.PressureDrop</code>
                          and removed the parameters <code>use_dh</code>, <code>dh</code> and <code>ReC</code>.
                          For Dymola, the conversion script will update models.
                          If a model needs to be used that allows specifying <code>dh</code> and <code>ReC</code>,
                          then the new model
                          <code>Buildings.Fluid.FixedResistances.HydraulicDiameter</code> can be used.
       </td>
   </tr>
   <tr><td valign=\"top\">Buildings.Fluid.FixedResistances.SplitterFixedResistanceDpM
       </td>
       <td valign=\"top\">Renamed
                          <code>Buildings.Fluid.FixedResistances.SplitterFixedResistanceDpM</code> to
                          <code>Buildings.Fluid.FixedResistances.Junction</code>
                          and removed the parameters <code>use_dh</code>, <code>dh</code> and <code>ReC</code>.
                          For Dymola, the conversion script will update models.
                          If a model needs to be used that allows specifying <code>dh</code> and <code>ReC</code>,
                          then use <code>Buildings.Fluid.FixedResistances.Junction</code> with
                          <code>dp_nominal = 0</code> (which removes the pressure drop) and use
                          <code>Buildings.Fluid.FixedResistances.HydraulicDiameter</code> at each fluid port.
       </td>
   </tr>

   <tr><td colspan=\"2\"><b>Buildings.Fluid.FMI</b>
       </td>
   </tr>
   <tr><td valign=\"top\">Buildings.Fluid.FMI.InletAdaptor<br/>
                          Buildings.Fluid.FMI.OutletAdaptor<br/>
                          Buildings.Fluid.FMI.TwoPort<br/>
                          Buildings.Fluid.FMI.TwoPortComponent
       </td>
       <td valign=\"top\">Renamed
                          <code>Buildings.Fluid.FMI.InletAdaptor</code> to
                          <code>Buildings.Fluid.FMI.Adaptors.Inlet</code>,<br/>
                          renamed
                          <code>Buildings.Fluid.FMI.OutletAdaptor</code> to
                          <code>Buildings.Fluid.FMI.Adaptors.Outlet</code>,<br/>
                          renamed
                          <code>Buildings.Fluid.FMI.TwoPort</code> to
                          <code>Buildings.Fluid.FMI.ExportContainers.PartialTwoPort</code>,<br/>
                          renamed
                          <code>Buildings.Fluid.FMI.TwoPortComponent</code> to
                          <code>Buildings.Fluid.FMI.ExportContainers.ReplaceableTwoPort</code>.
                          This was due to the restructuring of the <code>Buildings.Fluid.FMI</code>
                          package for
                          <a href=\"https://github.com/lbl-srg/modelica-buildings/issues/506\">Buildings, #506</a>.<br/>
                          For Dymola, the conversion script updates these models.
       </td>
   </tr>

   <tr><td colspan=\"2\"><b>Buildings.Fluid.HeatExchangers</b>
       </td>
   </tr>
   <tr><td valign=\"top\">
                          Buildings.Fluid.HeatExchangers.DXCoils.AirCooled.SingleSpeed<br/>
                          Buildings.Fluid.HeatExchangers.DXCoils.AirCooled.VariableSpeed<br/>
                          Buildings.Fluid.HeatExchangers.DXCoils.AirCooled.MultiStage<br/>
                          Buildings.Fluid.HeatExchangers.DXCoils.Data
       </td>
       <td valign=\"top\">Renamed
                          <code>Buildings.Fluid.HeatExchangers.DXCoils.AirCooled.SingleSpeed</code> to<br/>
                          <code>Buildings.Fluid.HeatExchangers.DXCoils.AirCooled.SingleSpeed</code>,<br/>
                          <code>Buildings.Fluid.HeatExchangers.DXCoils.AirCooled.VariableSpeed</code> to<br/>
                          <code>Buildings.Fluid.HeatExchangers.DXCoils.AirCooled.VariableSpeed</code>,<br/>
                          <code>Buildings.Fluid.HeatExchangers.DXCoils.AirCooled.MultiStage</code> to<br/>
                          <code>Buildings.Fluid.HeatExchangers.DXCoils.AirCooled.MultiStage</code> and<br/>
                          <code>Buildings.Fluid.HeatExchangers.DXCoils.Data</code> to<br/>
                          <code>Buildings.Fluid.HeatExchangers.DXCoils.AirCooled.Data</code>.<br/>
                          This was due to the addition of the new package
                          <code>Buildings.Fluid.HeatExchangers.DXCoils.WaterCooled</code>.
                          This is for
                          <a href=\"https://github.com/lbl-srg/modelica-buildings/issues/635\">Buildings, #635</a>.<br/>
                          For Dymola, the conversion script updates these models.
       </td>
   </tr>

   <tr><td colspan=\"2\"><b>Buildings.Fluid.HeatPumps</b>
       </td>
   </tr>
   <tr><td valign=\"top\">Buildings.Fluid.HeatPumps.Carnot_TEva<br/>
                          Buildings.Fluid.HeatPumps.Carnot_y
       </td>
       <td valign=\"top\">Removed the parameters
                          <code>effInpEva</code> and
                          <code>effInpCon</code>.
                          Now, always the leaving water temperatures are used to compute the coefficient
                          of performance (COP). Previously, the
                          entering water temperature could be used, but this can give COPs that are higher than
                          the Carnot efficiency if the temperature lift is small.
                          For Dymola, the conversion script will update models.<br/>
                          This is for
                          <a href=\"https://github.com/ibpsa/modelica-ibpsa/issues/497\">IBPSA, #497</a>
       </td>
   </tr>

   <tr><td valign=\"top\">Buildings.Fluid.HeatExchangers.Boreholes
       </td>
       <td valign=\"top\">Moved the package <code>Buildings.Fluid.HeatExchangers.Boreholes</code> to
                          <code>Buildings.Fluid.Geothermal.Boreholes</code>.
                          This is for compatibility with an ongoing model development that will include
                          a borefield model.<br/>
                          For Dymola, the conversion script will update models that use any model of the package
                          <code>Buildings.Fluid.HeatExchangers.Boreholes</code>.
       </td>
   </tr>
   <tr><td valign=\"top\">Buildings.Fluid.Movers
       </td>
       <td valign=\"top\">Removed the function
                          <code>Buildings.Fluid.Movers.BaseClasses.Characteristics.flowApproximationAtOrigin</code>
                          and changed the arguments of the function
                          <code>Buildings.Fluid.Movers.BaseClasses.Characteristics.pressure</code>.<br/>
                          This was done due to the refactoring of the fan and pump model for low speed. This is for
                          <a href=\"https://github.com/ibpsa/modelica-ibpsa/issues/458\">IBPSA, #458</a>.<br/>
                          Users who simply use the existing model in <code>Buildings.Fluid.Movers</code> are not affected by
                          this change as the function are called by a low-level implementation only.
       </td>
   </tr>

   <tr><td valign=\"top\">Buildings.Fluid.Movers.
                          Buildings.Fluid.Movers.FlowControlled_dp<br/>
                          Buildings.Fluid.Movers.FlowControlled_m_flow<br/>
                          Buildings.Fluid.Movers.SpeedControlled_Nrpm<br/>
                          Buildings.Fluid.Movers.SpeedControlled_y
       </td>
       <td valign=\"top\">Renamed the parameter
                          <code>filteredSpeed</code> to
                          <code>use_inputFilter</code>.<br/>
                          For Dymola, the conversion script will update models that access this parameter.<br/>
                          This is for
                          <a href=\"https://github.com/ibpsa/modelica-ibpsa/issues/665\">IBPSA, #665</a>
       </td>
   </tr>

   <tr><td valign=\"top\">Buildings.Fluid.HeatExchangers.CoolingTowers
       </td>
       <td valign=\"top\">Changed the name of the function
                          <code>Buildings.Fluid.HeatExchangers.CoolingTowers.BaseClasses.Characteristics.efficiency</code>
                          to
                          <code>Buildings.Fluid.HeatExchangers.CoolingTowers.BaseClasses.Characteristics.normalizedPower</code>.
                          Changed the name of the record
                          <code>Buildings.Fluid.HeatExchangers.CoolingTowers.BaseClasses.Characteristics.efficiencyParameters</code>
                          to
                          <code>Buildings.Fluid.HeatExchangers.CoolingTowers.BaseClasses.Characteristics.fan</code>,
                          and changed the parameter of this record from
                          <code>eta</code> to <code>r_P</code>.
                          This change was done as the performance is for the relative power consumption, and not the fan
                          efficiency, as the old parameter name suggests.
                          Users who use the default parameters are not affected by this change.
                          If the default parameters were changed, then for Dymola,
                          the conversion script will update the model.
       </td>
   </tr>
   <tr><td colspan=\"2\"><b>Buildings.HeatTransfer</b>
       </td>
   </tr>
       <tr><td valign=\"top\">Buildings.HeatTransfer.BaseClasses.TransmittedRadiation<br/>
                              Buildings.HeatTransfer.BaseClasses.WindowRadiation
       </td>
       <td valign=\"top\">Refactored the model to allow separate treatment for the diffuse and direct irradiation,
                          which is needed for <a href=\"https://github.com/lbl-srg/modelica-buildings/issues/451\">issue 451</a>.
       </td>
    </tr>

    <tr><td valign=\"top\">Buildings.HeatTransfer.Conduction.BaseClasses.PartialConstruction
       </td>
       <td valign=\"top\">Removed parameter <code>A</code> as it is already declared in
                          <a href=\"modelica://Buildings.HeatTransfer.Conduction.BaseClasses.PartialConductor\">
                          Buildings.HeatTransfer.Conduction.BaseClasses.PartialConductor</a>
                          which is often used with this class.
       </td>
    </tr>

   <tr><td colspan=\"2\"><b>Buildings.ThermalZones</b>
       </td>
   </tr>
   <tr><td valign=\"top\">Buildings.ThermalZones.Detailed

       </td>
       <td valign=\"top\">Moved package from <code>Buildings.Rooms</code> to <code>Buildings.ThermalZones.Detailed</code>.
                          This was done because <code>Buildings</code> has a new package
                          <code>Buildings.ThermalZones.ReducedOrder</code> with reduced order building models.
                          Hence, the more detailed room models should be in the same top-level package as they
                          are also for modeling of thermal zones.<br/>
                          For Dymola, the conversion script will update models that use any model of the package
                          <code>Buildings.ThermalZones</code>.
       </td>
   </tr>

   <tr><td valign=\"top\">Buildings.ThermalZones.Detailed.CFD<br/>
                          Buildings.ThermalZones.Detailed.MixedAir<br/>
                          Buildings.ThermalZones.Detailed.BaseClasses.CFDAirHeatMassBalance<br/>
                          Buildings.ThermalZones.Detailed.BaseClasses.MixedAirHeatMassBalance<br/>
                          Buildings.ThermalZones.Detailed.BaseClasses.PartialAirHeatMassBalance<br/>
                          Buildings.ThermalZones.Detailed.BaseClasses.RoomHeatMassBalance

       </td>
       <td valign=\"top\">Refactored implementation of latent heat gain for
                          <a href=\"https://github.com/lbl-srg/modelica-buildings/issues/515\">Buildings, #515</a>.
                          Users who simply use <code>Buildings.MixedAir.Rooms.CFD</code> or
                          <code>Buildings.MixedAir.Rooms.MixedAir</code> will not be affected by this change,
                          except if they access variables related to the heat gain.

       </td>
   </tr>
   <tr><td valign=\"top\">Buildings.ThermalZones.Detailed.BaseClasses.AirHeatMassBalanceMixed<br/>
                          Buildings.ThermalZones.Detailed.BaseClasses.MixedAirHeatGain
       </td>
       <td valign=\"top\">Removed models as these are no longer needed due after the refactoring
                          of the room model for
                          <a href=\"https://github.com/lbl-srg/modelica-buildings/issues/515\">Buildings, #515</a>.
       </td>
    </tr>
    <tr><td valign=\"top\">Buildings.ThermalZones.Detailed.BaseClasses.RoomHeatMassBalance<br/>
                           Buildings.ThermalZones.Detailed.BaseClasses.SolarRadiationExchange
       </td>
       <td valign=\"top\">Refactored the distribution of the diffuse solar irradiation, which required replacing the
                          input and output signals.
                          Previously, the model assumed that all diffuse irradiation first hits the floor before it is
                          diffusely reflected to all other surfaces. Now, the incoming diffuse solar irradiation is distributed
                          to all surfaces, proportional to their emissivity plus transmissivity times area.<br/>
                          This closes
                          <a href=\"https://github.com/lbl-srg/modelica-buildings/issues/451\">issue 451</a>.
"    +
    "       </td>
    </tr>

   <tr><td valign=\"top\">Buildings.ThermalZones.Detailed.BaseClasses.CFDHeatGain
       </td>
       <td valign=\"top\">Renamed model from <code>Buildings.ThermalZones.Detailed.BaseClasses.CFDHeatGain</code> to
                          <code>Buildings.ThermalZones.Detailed.BaseClasses.HeatGain</code>.<br/>
                          This is for
                          <a href=\"https://github.com/lbl-srg/modelica-buildings/issues/515\">Buildings, #515</a>.
       </td>
   </tr>

   <tr><td valign=\"top\">Buildings.ThermalZones.Detailed.BaseClasses.CFDExchange
       </td>
       <td valign=\"top\">Removed the parameter <code>uStart</code> as it is not required. As this is in a base
                          class, users typically won't need to change their models
                          unless they use this base class directly.<br/>
                          This is for
                          <a href=\"https://github.com/lbl-srg/modelica-buildings/issues/579\">Buildings, #579</a>.
       </td>
   </tr>

   <tr><td colspan=\"2\"><b>Buildings.Utilities</b>
       </td>
   </tr>
       <tr><td valign=\"top\">Buildings.Utilities.Psychrometrics.WetBul_pTX
       </td>
       <td valign=\"top\">Deleted the model
                          <code>Buildings.Utilities.Psychrometrics.WetBul_pTX</code>
                          as the same functionality is provided by
                          <code>Buildings.Utilities.Psychrometrics.TWetBul_TDryBulXi</code>.
                          Users who use <code>Buildings.Utilities.Psychrometrics.WetBul_pTX</code>
                          need to replace the model manually and reconnect the input and output ports.<br/>
                          This is for
                          <a href=\"https://github.com/ibpsa/modelica-ibpsa/issues/475\">IBPSA, #475</a>.
       </td>
    </tr>

   </table>
   <!-- Errors that have been fixed -->
   <p>
   The following <b style=\"color:red\">critical errors</b> have been fixed (i.e., errors
   that can lead to wrong simulation results):
   </p>
   <table class=\"releaseTable\" summary=\"summary\" border=\"1\" cellspacing=\"0\" cellpadding=\"2\" style=\"border-collapse:collapse;\">
   <tr><td colspan=\"2\"><b>Buildings.Fluid</b>
       </td>
   </tr>
   <tr><td valign=\"top\">Buildings.Fluid.HeatExchangers.DXCoils.AirCooled.MultiStage<br/>
                          Buildings.Fluid.HeatExchangers.DXCoils.AirCooled.SingleSpeed<br/>
                          Buildings.Fluid.HeatExchangers.DXCoils.AirCooled.VariableSpeed<br/>
                          Buildings.Fluid.HeatExchangers.DXCoils.AirCooled.BaseClasses.Evaporation
       </td>
       <td valign=\"top\">Corrected the computation of the wet bulb state in the model
                          that computes the reevaporation of water vapor into the air stream when the coil
                          is switched off. The results change slightly.
                          This closes <a href=\"https://github.com/lbl-srg/modelica-buildings/issues/520\">issue 520</a>
                          and integrates the change of
                          <a href=\"https://github.com/ibpsa/modelica-ibpsa/issues/474\">IBPSA, #474</a>.

       </td>
   </tr>
   <tr><td valign=\"top\">Buildings.Fluid.Storage.StratifiedEnhancedInternalHex
       </td>
       <td valign=\"top\">Corrected computation of the heat exchanger location which was wrong
                          if <code>hHex_a &lt; hHex_b</code>, e.g., the port a of the heat exchanger
                          is below the port b.
                          This closes
                          <a href=\"https://github.com/lbl-srg/modelica-buildings/issues/531\">issue 531</a>.
       </td>
   </tr>   <tr><td colspan=\"2\"><b>Buildings.Examples</b>
       </td>
   </tr>
   <tr><td valign=\"top\">Buildings.Examples.VAVReheat.ClosedLoop<br/>
                          Buildings.Examples.DualFanDualDuct.ClosedLoop<br/>
                          Buildings.Examples.VAVReheat.Controls.Economizer
       </td>
       <td valign=\"top\">Corrected the economizer controller which closed
                          the outside air when there was no freeze concern during summer.
                          This closes <a href=\"https://github.com/lbl-srg/modelica-buildings/issues/511\">issue 511</a>.
       </td>
   </tr>
   </table>
   <!-- Uncritical errors -->
   <p>
   The following <b style=\"color:red\">uncritical errors</b> have been fixed (i.e., errors
   that do <b style=\"color:red\">not</b> lead to wrong simulation results, e.g.,
   units are wrong or errors in documentation):
   </p>
   <table class=\"releaseTable\" summary=\"summary\" border=\"1\" cellspacing=\"0\" cellpadding=\"2\" style=\"border-collapse:collapse;\">
   <tr><td colspan=\"2\"><b>Buildings.Electrical</b>
       </td>
   </tr>
   <tr><td valign=\"top\">Buildings.Electrical.AC.OnePhase.Sources.Grid<br/>
                          Buildings.Electrical.AC.ThreePhasesUnbalanced.Sources.Grid<br/>
                          Buildings.Electrical.AC.ThreePhasesUnbalanced.Sources.Grid_N
       </td>
       <td valign=\"top\">Corrected sign error in documentation string of
                          variable <code>P</code>.
       </td>
   </tr>
   <tr><td colspan=\"2\"><b>Buildings.Fluid</b>
       </td>
   </tr>
   <tr><td valign=\"top\">Buildings.Fluid.HeatExchanger.WetCoilCounterFlow<br/>
                          Buildings.Fluid.HeatExchanger.WetCoilDiscretized
       </td>
       <td valign=\"top\">Redeclared <code>Medium2</code> to force it to be a subclass
                          of <code>Modelica.Media.Interfaces.PartialCondensingGases</code>.<br/>
                          This is for <a href=\"https://github.com/lbl-srg/modelica-buildings/issues/544\">
                          issue 544</a>.
       </td>
   </tr>
   <tr><td valign=\"top\">Buildings.Fluid.Storage
       </td>
       <td valign=\"top\">Removed medium declaration, which is not needed and inconsistent with
                          the declaration in the base class.<br/>
                          This is for <a href=\"https://github.com/lbl-srg/modelica-buildings/issues/544\">
                          issue 544</a>.
       </td>
   </tr>
   <tr><td colspan=\"2\"><b>Buildings.ThermalZones.Detailed.Validation.BESTEST</b>
       </td>
   </tr>
   <tr><td valign=\"top\">Buildings.ThermalZones.Detailed.Validation.BESTEST.Cases9xx.Case900<br/>
                          Buildings.ThermalZones.Detailed.Validation.BESTEST.Cases9xx.Case900
       </td>
       <td valign=\"top\">Added missing <code>parameter</code> keyword,
                          which is required as the variable (for the materials) is assigned to a parameter.
                          This is for
                          <a href=\"https://github.com/lbl-srg/modelica-buildings/issues/543\">issue 543</a>.
       </td>
   </tr>
   </table>
   </html>"));
   end Version_4_0_0;

   class Version_3_0_0 "Version 3.0.0"
     extends Modelica.Icons.ReleaseNotes;
       annotation (Documentation(info="<html>
   <div class=\"release-summary\">
   <p>
   Version 3.0.0 is a major new release.
   </p>
   <p>
     The following major changes have been done:
   <ul>
     <li>
       Electrochromic windows have been added. See <code>Buildings.ThermalZones.Detailed.Examples.ElectroChromicWindow</code>.
     </li>
     <li>
       The models in <code>Buildings.Fluid.Movers</code> can now be configured to use
       three different control input signals: a continuous signal (depending on the model
       either normalized speed, speed in rpm, prescribed mass flow rate or prescribed head),
       discrete stages of these quantities, or on/off.
       The models also have been refactored to make their implementation clearer.
     </li>
     <li>
       The new package <code>Buildings.Fluid.HeatPumps</code> has been added.
       This package contains models for idealized heat pumps
       whose COP changes proportional to the change in COP of a Carnot cycle,
       with an optional correction for the part load efficiency.
     </li>
     <li>
       Various models, in particular in the package <code>Buildings.Electrical</code>,
       have been reformulated to comply with the Modelica Language Definition.
       All models comply with the pedantic Modelica check of Dymola.
     </li>
   </ul>
   </div>
   <!-- New libraries -->
   <p>
   The following <b style=\"color:blue\">new libraries</b> have been added:
   </p>
   <table class=\"releaseTable\" summary=\"summary\" border=\"1\" cellspacing=\"0\" cellpadding=\"2\">
   <tr><td valign=\"top\">Buildings.Fluid.HeatPumps
       </td>
       <td valign=\"top\">Library with heat pump models.
                          This library contains models for idealized heat pumps
                          whose COP changes proportional to the change in COP of a Carnot cycle.
                          Optionally, a part load efficiency curve can be specified.
                          The model <code>Buildings.Fluid.HeatPumps.Carnot_TCon</code>
                          takes as a control input the leaving
                          condenser fluid temperature, and the model
                          <code>Buildings.Fluid.HeatPumps.Carnot_y</code> takes as
                          a control signal the compressor speed.
       </td>
       </tr>
   </table>
   <!-- New components for existing libraries -->
   <p>
   The following <b style=\"color:blue\">new components</b> have been added
   to <b style=\"color:blue\">existing</b> libraries:
   </p>
   <table class=\"releaseTable\" summary=\"summary\" border=\"1\" cellspacing=\"0\" cellpadding=\"2\" style=\"border-collapse:collapse;\">
   <tr><td colspan=\"2\"><b>Buildings.BoundaryConditions.SolarGeometry</b>
       </td>
   </tr>
   <tr><td valign=\"top\">Buildings.BoundaryConditions.SolarGeometry.ProjectedShadowLength
       </td>
       <td valign=\"top\">Block that computes the length of a shadow projected onto a horizontal plane
                          into the direction that is perpendicular to the azimuth of a surface.
       </td>
       </tr>
   <tr><td colspan=\"2\"><b>Buildings.Electrical</b>
       </td>
   </tr>
   <tr><td valign=\"top\">Buildings.Electrical.AC.ThreePhasesUnbalanced.Interfaces.Adapter3to3<br/>
                        Buildings.Electrical.AC.ThreePhasesUnbalanced.Interfaces.Connection3to3Ground_n<br/>
                        Buildings.Electrical.AC.ThreePhasesUnbalanced.Interfaces.Connection3to3Ground_p
       </td>
       <td valign=\"top\">Adapters for unbalanced three phase systems which are required because
                        the previous formulation used connect statements that violate the Modelica
                        Language Definition. This change was required to enable pedantic model check and translation
                        in Dymola 2016 FD01.
                          This is for
                          <a href=\"https://github.com/ibpsa/modelica-ibpsa/issues/426\">#426</a>.
       </td>
       </tr>

   <tr><td colspan=\"2\"><b>Buildings.Fluid.Chillers</b>
       </td>
   </tr>
   <tr><td valign=\"top\">Buildings.Fluid.Chillers.Carnot_TEva
       </td>
       <td valign=\"top\">Chiller model whose efficiency changes with temperatures
                          similarly to a change in Carnot efficiency. The control input signal
                          is the evaporator leaving fluid temperature.
                          This is for
                          <a href=\"https://github.com/ibpsa/modelica-ibpsa/issues/353\">IBPSA, #353</a>.
       </td>
       </tr>
   <tr><td colspan=\"2\"><b>Buildings.Fluid.Sensors</b>
       </td>
   </tr>
   <tr><td valign=\"top\">Buildings.Fluid.Sensors.PPM<br/>
                          Buildings.Fluid.Sensors.PPMTwoPort
       </td>
       <td valign=\"top\">Sensors that measure trace substances in parts per million.
       </td>
       </tr>
   <tr><td colspan=\"2\"><b>Buildings.HeatTransfer.Windows</b>
       </td>
   </tr>
   <tr><td valign=\"top\">Buildings.HeatTransfer.Windows.BeamDepthInRoom
       </td>
       <td valign=\"top\">Block that computes the maximum distance at which
                          a solar beam that enters the window hits the workplane.
       </td>
       </tr>
   <tr><td colspan=\"2\"><b>Buildings.Utilities.Math</b>
       </td>
   </tr>
   <tr><td valign=\"top\">Buildings.Utilities.Math.Functions.smoothInterpolation
       </td>
       <td valign=\"top\">Function that interpolates for vectors <code>xSup[]</code>, <code>ySup[]</code>
                          and independent variable <code>x</code>.
                          The interpolation is done using a cubic Hermite spline with linear extrapolation.
       </td>
       </tr>
   </table>
   <!-- Backward compatible changes -->
   <p>
   The following <b style=\"color:blue\">existing components</b>
   have been <b style=\"color:blue\">improved</b> in a
   <b style=\"color:blue\">backward compatible</b> way:
   </p>
   <table class=\"releaseTable\" summary=\"summary\" border=\"1\" cellspacing=\"0\" cellpadding=\"2\" style=\"border-collapse:collapse;\">
   <tr><td colspan=\"2\"><b>Buildings.Fluid</b>
       </td>
   </tr>

   <tr><td valign=\"top\">Buildings.Fluid.Actuators.Valves.ThreeWayEqualPercentageLinear<br/>
                          Buildings.Fluid.Actuators.Valves.ThreeWayLinear
    </td>
    <td valign=\"top\">Changed the default value for valve leakage
                       parameter <code>l</code> from <code>0</code> to <code>0.0001</code>.
                       This is the same value as is used for the two-way valves,
                       and avoids an assertion that would be triggered if <code>l=0</code>.
    </td>
    </tr>

    <tr><td valign=\"top\">Buildings.Fluid.Geothermal.Boreholes.UTube
       </td>
       <td valign=\"top\">Updated code for 64 bit on Linux and Windows.
                          This closes
                          <a href=\"https://github.com/lbl-srg/modelica-buildings/issues/485\">issue 485</a>.
       </td>
    </tr>

   <tr><td valign=\"top\">Buildings.Fluid.HeatExchangers.DryEffectivenessNTU
    </td>
    <td valign=\"top\">Reformulated model to allow translation in OpenModelica.
                       This is for issue
                        <a href=\"https://github.com/lbl-srg/modelica-buildings/issues/490\">#490</a>.
    </td>
   </tr>

   <tr><td valign=\"top\">Buildings.Fluid.Chillers.Carnot
    </td>
    <td valign=\"top\">Changed the sign convention for <code>dTEva_nominal</code>.
                       Now, this quantity needs to be negative.
                       This change was done to be consistent with other models.
                       In this version, a warning will be written if the sign
                       is not updated, but the results will be the same.
                       In future versions the warning will be
                       changed to an error.<br/>
                       The parameters <code>dTEva_nominal</code> and
                       <code>dTCon_nominal</code> are now used
                       to assign default values for the nominal mass flow rates.
    </td>
   </tr>

   <tr><td valign=\"top\">Buildings.Fluid.MixingVolumes.MixingVolume<br/>
                          Buildings.Fluid.MixingVolumes.MixingVolumeMoistAir
    </td>
    <td valign=\"top\">Added the parameter <code>use_C_flow</code>. If set
                       to <code>true</code>, an input connector will be enabled that can be used
                       to add a trace substance flow rate, such as CO2, to the volume.
    </td>
   </tr>

   <tr><td valign=\"top\">Buildings.Fluid.Movers.FlowControlled_dp<br/>
                          Buildings.Fluid.Movers.FlowControlled_m_flow<br/>
                          Buildings.Fluid.Movers.FlowControlled_Nrpm<br/>
                          Buildings.Fluid.Movers.FlowControlled_y
    </td>
    <td valign=\"top\">Added the parameter <code>inputType</code> which allows
                       to set the input as an continuous input signal,
                       to set the input as an Integer input signal that selects the stage of the mover,
                       or to remove the input connector and use a parameter
                       to assign the control signal.
    </td>
   </tr>

   <tr><td valign=\"top\">Buildings.Fluid.Storage.StratifiedEnhancedInternalHex
       </td>
       <td valign=\"top\">Added option to set dynamics of heat exchanger material
                        separately from the dynamics of the fluid inside the heat
                        exchanger.
                        This is for issue
                        <a href=\"https://github.com/lbl-srg/modelica-buildings/issues/434\">#434</a>.
       </td>
   </tr>
   <tr><td valign=\"top\">Buildings.Fluid.Interfaces.FourPortHeatMassExchanger<br/>
                          Buildings.Fluid.Interfaces.TwoPortHeatMassExchanger

       </td>
       <td valign=\"top\">Propagated parameter <code>allowFlowReversal</code>
                          which can cause a simpler energy balance to be used.
       </td>
   </tr>
   <tr><td valign=\"top\">Buildings.Fluid.Interfaces.PartialTwoPortTransport

       </td>
       <td valign=\"top\">Implemented more efficient computation of <code>port_a.Xi_outflow</code>
                          and <code>port_a.C_outflow</code> when <code>allowFlowReversal=false</code>.
                          This is for
                          <a href=\"https://github.com/ibpsa/modelica-ibpsa/issues/305\">IBPSA issue 305</a>.
       </td>
   </tr>
   <tr><td valign=\"top\">Buildings.Fluid.BaseClasses.FlowModels.basicFlowFunction_dp<br/>
                        Buildings.Fluid.BaseClasses.FlowModels.basicFlowFunction_m_flow

       </td>
       <td valign=\"top\">Refactored for a more efficient implementation.
                        Removed double declaration of <code>smooth(..)</code> and <code>smoothOrder</code>
                        and changed <code>Inline=true</code> to <code>LateInline=true</code>.
                        This is for
                        <a href=\"https://github.com/ibpsa/modelica-ibpsa/issues/301\">IBPSA issue 301</a>
                        and for <a href=\"https://github.com/ibpsa/modelica-ibpsa/issues/279\">IBPSA issue 279</a>.
       </td>
   </tr>
   <tr><td colspan=\"2\"><b>Buildings.ThermalZones</b>
       </td>
   </tr>
   <tr><td valign=\"top\">Buildings.ThermalZones.Detailed.BaseClasses.CFDExchange
       </td>
       <td valign=\"top\">Set <code>start</code> and <code>fixed</code>
                          attributes in
                          <code>u[nWri](start=_uStart, each fixed=true)</code>
                          to avoid a warning in Dymola 2016 about unspecified initial conditions.
                          This closes
                          <a href=\"https://github.com/lbl-srg/modelica-buildings/issues/422\">issue 422</a>.<br/>
                          Set <code>start</code> and <code>fixed</code>
                          attributes in
                          <code>firstTrigger(start=false, fixed=true)</code>,
                          <code>retVal(start=0, fixed=true)</code> and <code>modTimRea(fixed=false)</code>
                          to avoid such a warning in the pedantic Modelica check in Dymola 2016.
                          This closes
                          <a href=\"https://github.com/lbl-srg/modelica-buildings/issues/459\">issue 459</a>.
       </td>
   </tr>
   <tr><td valign=\"top\">Buildings.ThermalZones.Detailed.CFD
       </td>
       <td valign=\"top\">Updated code for 64 bit on Linux and Windows.
                          This closes
                          <a href=\"https://github.com/lbl-srg/modelica-buildings/issues/485\">issue 485</a>.
       </td>
   </tr>
   <tr><td valign=\"top\">Buildings.Utilities.Math.Functions
       </td>
       <td valign=\"top\">Refactored <code>Buildings.Utilities.Math.Functions.inverseXRegularized</code>
                        to make it more efficient as it is used in many steady-state energy balances.
                          This closes
                          <a href=\"https://github.com/ibpsa/modelica-ibpsa/issues/302\">IBPSA issue 302</a>.
       </td>
   </tr>
  </table>
   <!-- Non-backward compatible changes to existing components -->
   <p>
   The following <b style=\"color:blue\">existing components</b>
   have been <b style=\"color:blue\">improved</b> in a
   <b style=\"color:blue\">non-backward compatible</b> way:
   </p>
   <table class=\"releaseTable\" summary=\"summary\" border=\"1\" cellspacing=\"0\" cellpadding=\"2\" style=\"border-collapse:collapse;\">
    <tr><td colspan=\"2\"><b>Buildings.BoundaryConditions</b>
       </td>
   </tr>
   <tr><td valign=\"top\">Buildings.BoundaryConditions.SkyTemperature.BlackBody<br/>
                          Buildings.BoundaryConditions.WeatherData.Bus
     </td>
       <td valign=\"top\">Renamed the connector from <code>radHorIR</code> to <code>HHorIR</code>
                          This is for
                          <a href=\"https://github.com/ibpsa/modelica-ibpsa/issues/376\">IBPSA issue 376</a>.
                          For Dymola, the conversion script updates these connections.
                          However, this also results in a renaming of the weather bus variable
                          <code>weaBus.radHorIR</code> to <code>HHorIR</code>, which may
                          require a manual update.
       </td>
     </tr>

    <tr><td colspan=\"2\"><b>Buildings.Fluid</b>
       </td>
   </tr>
   <tr><td valign=\"top\">Buildings.Fluid.Interfaces.StaticTwoPortConservationEquation
     </td>
     <td valign=\"top\">Removed the constant <code>sensibleOnly</code> and
                        introduced instead the parameter <code>use_mWat_flow</code>.
                        The new parameter, if set to <code>true</code>, will enable an input connector
                        that can be used to add water to the conservation equation..
                        For Dymola, the conversion script updates the model for these changes.
     </td>
   </tr>
   <tr><td valign=\"top\">Buildings.Fluid.Chillers.Carnot
     </td>
     <td valign=\"top\">Renamed the model to  <code>Buildings.Fluid.Chillers.Carnot_y</code>
                        due to the addition of the new model <code>Buildings.Fluid.Chillers.Carnot_TEva</code>.
                        In addition, the following parameter names were changed:
                        <code>use_eta_Carnot</code> was changed to <code>use_eta_Carnot_nominal</code>, and
                        <code>etaCar</code> was changed to <code>etaCarnot_nominal</code>.
                        This is for
                        <a href=\"https://github.com/ibpsa/modelica-ibpsa/issues/353\">IBPSA issue 353</a>.
                        For Dymola, the conversion script removes these parameters.
     </td>
   </tr>
   <tr><td valign=\"top\">Buildings.Fluid.Movers.FlowControlled_dp<br/>
                          Buildings.Fluid.Movers.FlowControlled_m_flow<br/>
                          Buildings.Fluid.Movers.FlowControlled_Nrpm<br/>
                          Buildings.Fluid.Movers.FlowControlled_y
     </td>
     <td valign=\"top\">Removed the parameters <code>use_powerCharacteristics</code>
                        and <code>motorCooledByFluid</code> as these are already
                        declared in the performance data record <code>per</code>.
                        This is for issue
                        <a href=\"https://github.com/lbl-srg/modelica-buildings/issues/434\">#457</a>.
                        For Dymola, the conversion script removes these parameters.
     </td>
   </tr>
   <tr><td valign=\"top\">Buildings.Fluid.Movers.FlowControlled_dp<br/>
                          Buildings.Fluid.Movers.FlowControlled_m_flow<br/>
                          Buildings.Fluid.Movers.FlowControlled_Nrpm<br/>
                          Buildings.Fluid.Movers.FlowControlled_y
     </td>
     <td valign=\"top\">Removed the public variable <code>r_N</code>.
                        This is for
                        <a href=\"https://github.com/ibpsa/modelica-ibpsa/issues/417\">IBPSA issue 417</a>.
                        For Dymola, the conversion script removes
                        assignments of <code>r_N(start)</code>.
     </td>
   </tr>
   <tr><td valign=\"top\">Buildings.Fluid.Movers.FlowControlled_dp<br/>
                          Buildings.Fluid.Movers.FlowControlled_m_flow
   </td>
   <td valign=\"top\">Write a warning if no pressure curve is provided because
                     the efficiency calculation can only be done correctly if a pressure curve
                     is provided. The warning can be suppressed by providing a pressure curve, or
                     by setting <code>nominalValuesDefineDefaultPressureCurve=true</code>.
     </td>
   </tr>

   <tr><td valign=\"top\">Buildings.Fluid.Movers.Data
     </td>
     <td valign=\"top\">Replaced the parameters
                        <code>Buildings.Fluid.Movers.Data.FlowControlled</code>,
                        <code>Buildings.Fluid.Movers.Data.SpeedControlled_y</code>, and
                        <code>Buildings.Fluid.Movers.Data.SpeedControlled_Nrpm</code> by
                        the parameter
                        <code>Buildings.Fluid.Movers.Data.Generic</code>
                        which is used for all four types of movers.
                        This is for
                        <a href=\"https://github.com/ibpsa/modelica-ibpsa/issues/417\">IBPSA issue 417</a>.
                        This change allows to correctly compute the fan or pump power also for the models
                        <code>Buildings.Fluid.Movers.FlowControlled_dp</code>,
                        <code>Buildings.Fluid.Movers.FlowControlled_m_flow</code>
                        for speeds that are different from the nominal speed, provided that the user
                        specifies the pressure curve.
                        For Dymola, the conversion script updates this parameter.<br/><br/>
                        In the previous record
                        <code>Buildings.Fluid.Movers.Data.SpeedControlled_Nrpm</code>,
                        changed the parameter <code>N_nominal</code> to <code>speed_rpm_nominal</code>.
                        This is for
                        <a href=\"https://github.com/ibpsa/modelica-ibpsa/issues/396\">IBPSA issue 396</a>.
                        For Dymola, the conversion script updates this parameter.
     </td>
   </tr>

   <tr><td valign=\"top\">Buildings.Fluid.BaseClasses.PartialThreeWayResistance<br/>
                          Buildings.Fluid.Movers.BaseClasses.PartialFlowMachine<br/>
                          Buildings.Fluid.Movers.FlowControlled_dp<br/>
                          Buildings.Fluid.Movers.FlowControlled_m_flow<br/>
                          Buildings.Fluid.Movers.FlowControlled_Nrpm<br/>
                          Buildings.Fluid.Movers.FlowControlled_y<br/>
                          Buildings.Fluid.Actuators.Valves.ThreeWayEqualPercentageLinear<br/>
                          Buildings.Fluid.Actuators.Valves.ThreeWayLinear<br/>
                          Buildings.Fluid.Actuators.Valves.TwoWayEqualPercentage
     </td>
     <td valign=\"top\">Removed parameter <code>dynamicBalance</code> that overwrote the setting
                        of <code>energyDynamics</code> and <code>massDynamics</code>.
                        This is for
                        <a href=\"https://github.com/ibpsa/modelica-ibpsa/issues/411\">
                        IBPSA, issue 411</a>.
                        For Dymola, the conversion script updates the models.
     </td>
   </tr>
   <tr><td valign=\"top\">Buildings.Fluid.Interfaces.PartialTwoPort
     </td>
     <td valign=\"top\">Renamed the protected parameters
                        <code>port_a_exposesState</code>, <code>port_b_exposesState</code> and
                        <code>showDesignFlowDirection</code>.
                        This is for
                        <a href=\"https://github.com/ibpsa/modelica-ibpsa/issues/349\">IBPSA issue 349</a>
                        and
                        <a href=\"https://github.com/ibpsa/modelica-ibpsa/issues/351\">IBPSA issue 351</a>.
                        For Dymola, the conversion script updates models
                        that extend from <code>Buildings.Fluid.Interfaces.PartialTwoPort</code>.
     </td>
   </tr>
   <tr><td valign=\"top\">Buildings.Fluid.Interfaces.FourPort
     </td>
     <td valign=\"top\">Renamed model to <code>Buildings.Fluid.Interfaces.PartialFourPort</code> and
                        removed the parameters
                        <code>h_outflow_a1_start</code>,
                        <code>h_outflow_b1_start</code>,
                        <code>h_outflow_a2_start</code> and
                        <code>h_outflow_b2_start</code>
                        to make the model similar to <code>Buildings.Fluid.Interfaces.PartialTwoPort</code>.
                        See <a href=\"https://github.com/ibpsa/modelica-ibpsa/issues/299\">IBPSA issue 299</a>
                        for a discussion.
                        For Dymola, the conversion script updates models
                        that extend from <code>Buildings.Fluid.Interfaces.FourPort</code>.
     </td>
   </tr>
   <tr><td valign=\"top\">Buildings.Fluid.Interfaces.StaticTwoPortConservationEquation
       </td>
       <td valign=\"top\">
                        Revised implementation of conservation equations and
                        added default values for outlet quantities at <code>port_a</code>
                        if <code>allowFlowReversal=false</code>.
                        This is for <a href=\"https://github.com/ibpsa/modelica-ibpsa/issues/281\">IBPSA issue 281</a>.
                        Also, revised implementation so that equations are always consistent
                        and do not lead to division by zero,
                        also when connecting a <code>prescribedHeatFlowRate</code>
                        to <code>MixingVolume</code> instances.
                        Renamed <code>use_safeDivision</code> to <code>prescribedHeatFlowRate</code>.
                        See <a href=\"https://github.com/ibpsa/modelica-ibpsa/issues/282\">IBPSA issue 282</a>
                        for a discussion.
                        For users who simply instantiate existing component models, this change is backward
                        compatible.
                        However, developers who implement component models that extend from
                        <code>Buildings.Fluid.Interfaces.StaticTwoPortConservationEquation</code> may need to update
                        the parameter <code>use_safeDivision</code> and use instead <code>prescribedHeatFlowRate</code>.
                        See the model documentation.
       </td>
   </tr>
   <tr><td colspan=\"2\"><b>Buildings.ThermalZones</b>
       </td>
   <tr><td valign=\"top\">Buildings.ThermalZones.Detailed.MixedAir<br/>
                          Buildings.ThermalZones.Detailed.CFD
       </td>
       <td valign=\"top\">These models can now be used with electrochromic windows.
                          This required to change the glass properties
                          <code>tauSol</code>, <code>rhoSol_a</code> and <code>rhoSol_b</code>
                          to be arrays. For example, to convert an existing model, use
                          <code>tauSol={0.6}</code> instead of <code>tauSol=0.6</code>.
                          For Dymola, the conversion script will automatically
                          update existing models.
       </td>
   </tr>
   <tr><td colspan=\"2\"><b>Buildings.Obsolete</b>
       </td>
   <tr><td valign=\"top\">Buildings.Obsolete.Fluid.Movers<br/>
                          Buildings.Obsolete.Media
       </td>
       <td valign=\"top\">Removed these packages which have models from
                          release 2.0.0.
       </td>
   </tr>
   </table>
   <!-- Errors that have been fixed -->
   <p>
   The following <b style=\"color:red\">critical errors</b> have been fixed (i.e., errors
   that can lead to wrong simulation results):
   </p>
   <table class=\"releaseTable\" summary=\"summary\" border=\"1\" cellspacing=\"0\" cellpadding=\"2\" style=\"border-collapse:collapse;\">
   <tr><td colspan=\"2\"><b>Buildings.Fluid.Chillers</b>
       </td>
   </tr>
   <tr><td valign=\"top\">Buildings.Fluid.Chillers.Carnot
       </td>
       <td valign=\"top\">Corrected wrong computation of state of leaving fluid
                          <code>staB1</code> and <code>staB2</code>
                          for the configuration without flow reversal.
                          The previous implementation mistakenly used the <code>inStream</code> operator.
                          This is for
                          <a href=\"https://github.com/lbl-srg/modelica-buildings/issues/476\">
                          issue 476</a>
       </td>
   </tr>
   </table>
   <!-- Uncritical errors -->
   <p>
   The following <b style=\"color:red\">uncritical errors</b> have been fixed (i.e., errors
   that do <b style=\"color:red\">not</b> lead to wrong simulation results, e.g.,
   units are wrong or errors in documentation):
   </p>
   <table class=\"releaseTable\" summary=\"summary\" border=\"1\" cellspacing=\"0\" cellpadding=\"2\" style=\"border-collapse:collapse;\">
   <tr><td colspan=\"2\"><b>Buildings.Electrical</b>
       </td>
   </tr>
   <tr><td valign=\"top\">Buildings.Electrical.Interfaces.PartialWindTurbine
       </td>
       <td valign=\"top\">Reformulated test for equality of <code>Real</code> variables. This closes
                          <a href=\"https://github.com/lbl-srg/modelica-buildings/issues/493\">issue 493</a>.
       </td>
   </tr>
   <tr><td colspan=\"2\"><b>Buildings.HeatTransfer</b>
       </td>
   </tr>
   <tr><td valign=\"top\">Buildings.HeatTransfer.Conduction.SingleLayer<br/>
                          Buildings.HeatTransfer.Data.BaseClasses
       </td>
       <td valign=\"top\">Reformulated test for equality of <code>Real</code> variables. This closes
                          <a href=\"https://github.com/lbl-srg/modelica-buildings/issues/493\">issue 493</a>.
       </td>
   </tr>
   <tr><td colspan=\"2\"><b>Buildings.Fluid</b>
       </td>
   </tr>
   <tr><td valign=\"top\">Buildings.Fluid.FMI.FlowSplitter_u
       </td>
       <td valign=\"top\">Corrected wrong assert statement. This closes
                          <a href=\"https://github.com/lbl-srg/modelica-buildings/issues/442\">issue 442</a>.
       </td>
   </tr>
   <tr><td valign=\"top\">Buildings.Fluid.Chillers.Carnot
       </td>
       <td valign=\"top\">Corrected wrong assert statement for test on the efficiency function. This closes
                          <a href=\"https://github.com/lbl-srg/modelica-buildings/issues/468\">issue 468</a>.
       </td>
   </tr>


   <tr><td colspan=\"2\"><b>Buildings.Media</b>
       </td>
   </tr>
   <tr><td valign=\"top\">Buildings.Media.Specialized.Water.TemperatureDependentDensity
       </td>
       <td valign=\"top\">Removed dublicate entry of <code>smooth</code> and <code>smoothOrder</code>.
                          This is for
                          <a href=\"https://github.com/ibpsa/modelica-ibpsa/issues/303\">IBPSA issue 303</a>.
       </td>
   </tr>

   <tr><td colspan=\"2\"><b>Buildings.ThermalZones</b>
       </td>
   </tr>
   <tr><td valign=\"top\">Buildings.ThermalZones.Detailed.BaseClasses.MixedAirHeatGain
       </td>
       <td valign=\"top\">Reformulated test for equality of <code>Real</code> variables. This closes
                          <a href=\"https://github.com/lbl-srg/modelica-buildings/issues/493\">issue 493</a>.
       </td>
   </tr>


   <tr><td colspan=\"2\"><b>Buildings.Utilities.Math</b>
       </td>
   </tr>
   <tr><td valign=\"top\">Buildings.Utilities.Math.Functions.BaseClasses.der_2_regNonZeroPower<br/>
                          Buildings.Utilities.Math.Functions.BaseClasses.der_polynomial<br/>
                          Buildings.Utilities.Math.Functions.BaseClasses.der_regNonZeroPower

       </td>
       <td valign=\"top\">Corrected wrong derivative implementation and improved their regression tests.
                          This is for
                          <a href=\"https://github.com/ibpsa/modelica-ibpsa/issues/303\">IBPSA issue 303</a>.

       </td>
   </tr>

   <tr><td colspan=\"2\"><b>Buildings.Utilities.Psychrometrics</b>
       </td>
   </tr>
   <tr><td valign=\"top\">Buildings.Utilities.Psychrometrics.Density_pTX
       </td>
       <td valign=\"top\">Corrected wrong default component name.
       </td>
   </tr>

   <tr><td valign=\"top\">Buildings.Utilities.Psychrometrics.Functions.saturationPressure
       </td>
       <td valign=\"top\">Changed <code>smoothOrder</code> from <i>5</i> to <i>1</i> as
                         <a href=\"modelica://Buildings.Utilities.Math.Functions.spliceFunction\">
                         Buildings.Utilities.Math.Functions.spliceFunction</a> is only once
                         continuously differentiable.
                         Inlined the function.
       </td>
   </tr>

   <tr><td colspan=\"2\"><b>Buildings.Utilities.IO.Python27</b>
       </td>
   </tr>
   <tr><td valign=\"top\">Buildings.Utilities.IO.Python27.exchange
       </td>
       <td valign=\"top\">Updated Python implementation to allow compiling code
                          on 64 bit Linux. Previously, on Linux a segmentation fault
                          occurred during run-time if 64 bit code rather than
                          32 bit code was generated. This is now corrected.<br/>
                          Also, Windows 64 bit binaries have been added.<br/>
                          This closes
                          <a href=\"https://github.com/lbl-srg/modelica-buildings/issues/287\">issue 287</a>.
       </td>
   </tr>

   </table>
   </html>"));
   end Version_3_0_0;

   class Version_2_1_0 "Version 2.1.0"
     extends Modelica.Icons.ReleaseNotes;
       annotation (Documentation(info="<html>
   <p>
   Version 2.1.0 is fully compatible with version 2.0.0.
   It adds the package <code>Buildings.Fluid.FMI</code> that provides containers
   for exporting thermofluid flow components as FMUs.
   It also updates the temperature sensor to optionally simulate heat losses,
   and it contains bug fixes for the trace substance sensor if used without flow reversal.
   Improvements have been made to various models to reduce the simulation time, and
   to <code>Buildings.Examples.Tutorial.Boiler</code> to simplify the control implementation.
   </p>
   <!-- New libraries -->
   <p>
   The following <b style=\"color:blue\">new libraries</b> have been added:
   </p>
   <table class=\"releaseTable\" summary=\"summary\" border=\"1\" cellspacing=\"0\" cellpadding=\"2\">
   <tr><td valign=\"top\">Buildings.Fluid.FMI
       </td>
       <td valign=\"top\">This package contains blocks that serve as containers for exporting
                          models from <code>Buildings.Fluid</code> as a Functional Mockup Unit (FMU).<br/>
                          This allows using models from <code>Buildings.Fluid</code>, add them
                          to a block that only has input and output signals, but no acausal connectors,
                          and then export the model as a Functional Mockup Unit.
                          Models can be individual models or systems that are composed of various
                          models.
                          For more information, see the
                          <a href=\"modelica://Buildings.Fluid.FMI.UsersGuide\">User's Guide</a>.
       </td>
       </tr>
   </table>
   <!-- New components for existing libraries -->

   <!-- Backward compatible changes -->
   <p>
   The following <b style=\"color:blue\">existing components</b>
   have been <b style=\"color:blue\">improved</b> in a
   <b style=\"color:blue\">backward compatible</b> way:
   </p>
   <table class=\"releaseTable\" summary=\"summary\" border=\"1\" cellspacing=\"0\" cellpadding=\"2\" style=\"border-collapse:collapse;\">
   <tr><td colspan=\"2\"><b>Buildings.Examples</b>
       </td>
   </tr>
   <tr><td valign=\"top\">Buildings.Examples.Tutorial.Boiler.System5<br/>
                        Buildings.Examples.Tutorial.Boiler.System6<br/>
                        Buildings.Examples.Tutorial.Boiler.System7
       </td>
       <td valign=\"top\">Changed control input for <code>conPIDBoi</code> and set
                        <code>reverseAction=true</code>
                        to address issue
                        <a href=\"https://github.com/lbl-srg/modelica-buildings/issues/436\">#436</a>.
       </td>
   </tr>
   <tr><td colspan=\"2\"><b>Buildings.Fluid</b>
       </td>
   </tr>
   <tr><td valign=\"top\">Buildings.Fluid.Chillers.Carnot<br/>
                          Buildings.Fluid.HeatExchangers.DXCoils.BaseClasses.PartialDXCoil<br/>
                          Buildings.Fluid.HeatExchangers.HeaterCooler_u<br/>
                          Buildings.Fluid.MassExchangers.Humidifier_u
       </td>
       <td valign=\"top\">Set parameter <code>prescribedHeatFlowRate=true</code>
                          which causes a simpler energy balance to be used.
       </td>
   </tr>
   <tr><td valign=\"top\">Buildings.Fluid.Sensors.TemperatureTwoPort
       </td>
       <td valign=\"top\">Added option to simulate thermal loss, which is
                        useful if the sensor is used to measure
                        the fluid temperature in a system with on/off control
                        for the mass flow rate.
       </td>
   </tr>
   <tr><td valign=\"top\">Buildings.Fluid.SolarCollectors.ASHRAE93<br/>
                          Buildings.Fluid.SolarCollectors.EN12975
       </td>
       <td valign=\"top\">Corrected sign error in computation of heat loss
                          that prevents the medium to exceed <code>Medium.T_min</code>
                          or <code>Medium.T_max</code>. With the previous implementation,
                          an assertion may be generated unnecessarily rather than
                          the model guiding against the violation of these bounds.
       </td>
   </tr>
   <tr><td valign=\"top\">Buildings.Fluid.MixingVolumes.BaseClasses.PartialMixingVolume


       </td>
       <td valign=\"top\">Added test on <code>allowFlowReversal</code> in criteria
                          about what energy balance implementation to use.
                          This causes simpler models, for example when exporting
                          <code>Buildings.Fluid.HeatExchangers.HeaterCooler_u</code>
                          as an FMU.
       </td>
   </tr>
   </table>
   <!-- Non-backward compatible changes to existing components -->

   <!-- Errors that have been fixed -->
   <p>
   The following <b style=\"color:red\">critical errors</b> have been fixed (i.e., errors
   that can lead to wrong simulation results):
   </p>
   <table class=\"releaseTable\" summary=\"summary\" border=\"1\" cellspacing=\"0\" cellpadding=\"2\" style=\"border-collapse:collapse;\">
   <tr><td colspan=\"2\"><b>Buildings.Fluid</b>
       </td>
   </tr>
   <tr><td valign=\"top\">Buildings.Fluid.Sensors.TraceSubstanceTwoPort
       </td>
       <td valign=\"top\">Corrected wrong sensor signal if <code>allowFlowReversal=false</code>.
                          For this setting, the sensor output was for the wrong flow direction.
                          This corrects
                          <a href=\"https://github.com/ibpsa/modelica-ibpsa/issues/249\">issue 249</a>.
       </td>
   </tr>
   </table>
   <!-- Uncritical errors -->
   <p>
   The following <b style=\"color:red\">uncritical errors</b> have been fixed (i.e., errors
   that do <b style=\"color:red\">not</b> lead to wrong simulation results, e.g.,
   units are wrong or errors in documentation):
   </p>
   <table class=\"releaseTable\" summary=\"summary\" border=\"1\" cellspacing=\"0\" cellpadding=\"2\" style=\"border-collapse:collapse;\">
   <tr><td colspan=\"2\"><b>Buildings.Fluid</b>
       </td>
   </tr>
   <tr><td valign=\"top\">Buildings.Fluid.Interfaces.ConservationEquation<br/>
                          Buildings.Fluid.Interfaces.StaticTwoPortConservationEquation
       </td>
       <td valign=\"top\">Corrected documentation.
       </td>
   </tr>
   </table>
   </html>"));
   end Version_2_1_0;

    class Version_2_0_0 "Version 2.0.0"
      extends Modelica.Icons.ReleaseNotes;
        annotation (Documentation(info="<html>
<p>
Version 2.0.0 is a major release that contains various new packages, models
and improvements.
</p>
<p>
The following major additions have been done in version 2.0:
</p>
<ul>
<li>
A CFD model
that is embedded in a thermal zone has been added.
This model is implemented in <a href=\"modelica://Buildings.ThermalZones.Detailed.CFD\">Buildings.ThermalZones.Detailed.CFD</a>.
The CFD model is an implementation of the Fast Fluid Dynamics code
that allows three-dimensional CFD inside a thermal zone,
coupled to building heat transfer, HVAC components and feedback control loops.
</li>
<li>
A new package
<a href=\"modelica://Buildings.Electrical\">Buildings.Electrical</a>
has been added.
This package allows studying
buildings to electrical grid integration. It includes models for loads, transformers,
cables, batteries, PV and wind turbines.
Models exist for DC and AC systems with two- or three-phase that can be balanced and unbalanced.
The models compute voltage, current, active and reactive power
based on the quasi-stationary assumption or using the dynamic phasorial representation.
</li>
<li>
The new package
<a href=\"modelica://Buildings.Controls.DemandResponse\">
Buildings.Controls.DemandResponse</a>
contains models for demand response simulation.
</li>
<li>
The new package
<a href=\"modelica://Buildings.Controls.Predictors\">
Buildings.Controls.Predictors</a>
contains a data-driven model that predicts the electrical load
of a building. The prediction can be done
either using an average baseline or
a linear regression with respect to outside temperature.
For both, optionally a day-of adjustment can be made.
</li>
</ul>
<p>
The tables below give more detailed information to the revisions
of this library compared to the previous release 1.6 build 1.
</p>
<!-- New libraries -->
<p>
The following <b style=\"color:blue\">new libraries</b> have been added:
</p>
<table class=\"releaseTable\" summary=\"summary\" border=\"1\" cellspacing=\"0\" cellpadding=\"2\">
<tr><td valign=\"top\">Buildings.Electrical
    </td>
    <td valign=\"top\">Library for electrical grid simulation that
                       allows to study building to electrical grid integration.
                       The library contains models of loads, generation and transmission
                       for DC and AC systems.
    </td>
    </tr>
<tr><td valign=\"top\">Buildings.Controls.DemandResponse
    </td>
    <td valign=\"top\">Library with a model for demand response prediction.
    </td>
    </tr>
<tr><td valign=\"top\">Buildings.Controls.Predictors
    </td>
    <td valign=\"top\">Library with a data-driven model that predicts the electrical load
                     of a building. The prediction can be done
                     either using an average baseline or
                     a linear regression with respect to outside temperature.
                     For both, optionally a day-of adjustment can be made.
    </td>
    </tr>
</table>
<!-- New components for existing libraries -->
<p>
The following <b style=\"color:blue\">new components</b> have been added
to <b style=\"color:blue\">existing</b> libraries:
</p>
<table class=\"releaseTable\" summary=\"summary\" border=\"1\" cellspacing=\"0\" cellpadding=\"2\" style=\"border-collapse:collapse;\">
<tr><td colspan=\"2\"><b>Buildings.Fluid</b>
    </td>
</tr>
<tr><td valign=\"top\">Buildings.Fluid.Actuators.Valves.TwoWayPressureIndependent
    </td>
    <td valign=\"top\">Model of a pressure-independent two way valve.
    </td>
    </tr>
<tr><td valign=\"top\">Buildings.Fluid.HeatExchangers.HeaterCooler_T
    </td>
    <td valign=\"top\">Model of a heater or cooler that takes as an input
                       the set point for the temperature of the fluid that leaves
                       the component. The set point is tracked exactly
                       if the component has sufficient capacity.
                       Optionally, the component can be configured to compute
                       a dynamic rather than a steady-state response.
    </td>
    </tr>

<tr><td colspan=\"2\"><b>Buildings.Utilities</b>
    </td>
</tr>
<tr><td valign=\"top\">Buildings.Utilities.Psychrometrics.Phi_pTX<br/>
                       Buildings.Utilities.Psychrometrics.Functions.phi_pTX
    </td>
    <td valign=\"top\">Block and function that computes the relative humidity
                       for given pressure, temperature and water vapor mass fraction.
    </td>
    </tr>

<tr><td colspan=\"2\"><b>Buildings.ThermalZones</b>
    </td>
</tr>
<tr><td valign=\"top\">Buildings.ThermalZones.Detailed.CFD
    </td>
    <td valign=\"top\">Room model that computes the room air flow
                       using computational fluid dynamics (CFD).
                       The CFD simulation is coupled to the thermal simulation of the room
                       and, through the fluid port, to the air conditioning system.
                       Currently, the supported CFD program is the
                       Fast Fluid Dynamics (FFD) program.
                       See
                       <a href=\"modelica://Buildings.ThermalZones.Detailed.UsersGuide.CFD\">Buildings.ThermalZones.Detailed.UsersGuide.CFD</a>
                       for detailed explanations.
    </td>
    </tr>

</table>
<!-- Backward compatible changes -->
<p>
The following <b style=\"color:blue\">existing components</b>
have been <b style=\"color:blue\">improved</b> in a
<b style=\"color:blue\">backward compatible</b> way:
</p>
<table class=\"releaseTable\" summary=\"summary\" border=\"1\" cellspacing=\"0\" cellpadding=\"2\" style=\"border-collapse:collapse;\">
<tr><td colspan=\"2\"><b>Buildings.BoundaryConditions</b>
    </td>
</tr>
<tr><td valign=\"top\">Buildings.BoundaryConditions.WeatherData.ReaderTMY3
    </td>
    <td valign=\"top\">Added option to obtain the black body sky temperature
                       from a parameter or an input signal rather than
                       computing it in the weather data reader.<br/><br/>
                       Removed redundant connection
                       <code>connect(conHorRad.HOut, cheHorRad.HIn);</code>.
    </td>
</tr>
<tr><td colspan=\"2\"><b>Buildings.Fluid</b>
    </td>
</tr>

<tr><td valign=\"top\">Buildings.Chillers.ElectricEIR<br/>
                       Buildings.Chillers.ElectricReformulatedEIR
    </td>
    <td valign=\"top\">Changed implementation so that the model
                       is continuously differentiable.
                       This is for issue
                       <a href=\"https://github.com/lbl-srg/modelica-buildings/issues/373\">373</a>.
    </td>
    </tr>

<tr><td valign=\"top\">Buildings.Fluid.HeatExchangers.DryCoilCounterFlow
    </td>
    <td valign=\"top\">Changed assignment of <code>T_m</code> to avoid using the conditionally
                       enabled model <code>ele[:].mas.T</code>, which is only
                       valid in a connect statement.
                       Moved assignments of
                       <code>Q1_flow</code>, <code>Q2_flow</code>, <code>T1</code>,
                       <code>T2</code> and <code>T_m</code> outside of equation section
                       to avoid mixing graphical and textual modeling within the same model.
    </td>
    </tr>

<tr><td valign=\"top\">Buildings.Fluid.HeatExchangers.DryCoilDiscretized
    </td>
    <td valign=\"top\">Removed parameter <code>m1_flow_nominal</code>, as this parameter is already
                    declared in its base class
                    <a href=\"modelica://Buildings.Fluid.Interfaces.PartialFourPortInterface\">
                    Buildings.Fluid.Interfaces.PartialFourPortInterface</a>.
                    This change avoids an error in OpenModelica as the two declarations
                    had a different value for the <code>min</code> attribute, which is not valid
                    in Modelica.
    </td>
    </tr>
    <tr>
    <td valign=\"top\">Buildings.Fluid.HeatExchangers.BaseClasses.CoilRegister<br/>
                       Buildings.Fluid.HeatExchangers.BaseClasses.DuctManifoldDistributor
    </td>
    <td valign=\"top\">Reformulated the multiple iterators in the <code>sum</code> function
                       as this language construct is not supported in OpenModelica.
    </td>
    </tr>

    <tr>
    <td valign=\"top\">Buildings.Fluid.HeatExchangers.RadiantSlabs.SingleCircuitSlab
    </td>
    <td valign=\"top\">Set start value for <code>hPip(fluid(T))</code> to avoid
                       a warning about conflicting start values.
    </td>
    </tr>

<tr><td valign=\"top\">Buildings.Fluid.Movers.SpeedControlled_y<br/>
                       Buildings.Fluid.Movers.SpeedControlled_Nrpm<br/>
                       Buildings.Fluid.Movers.FlowControlled_dp<br/>
                       Buildings.Fluid.Movers.FlowControlled_m_flow

    </td>
    <td valign=\"top\">For the parameter setting <code>use_powerCharacteristic=true</code>,
                     changed the computation of the power consumption at
                     reduced speed to properly account for the
                     affinity laws. This is in response to
                     <a href=\"https://github.com/lbl-srg/modelica-buildings/pull/202\">#202</a>.
    </td>
</tr>

    <tr>
    <td valign=\"top\">Buildings.Fluid.SolarCollectors.ASHRAE93<br/>
                       Buildings.Fluid.SolarCollectors.EN12975
    </td>
    <td valign=\"top\">Reformulated the model to avoid a translation error
                       if glycol is used.<br/>
                       Propagated parameters for initialization in base class
                       <code>Buildings.Fluid.SolarCollectors.BaseClasses.PartialSolarCollector</code>
                       and set <code>prescribedHeatFlowRate=true</code>.
    </td>
    </tr>

    <tr>
    <td valign=\"top\">Buildings.Fluid.Storage.StratifiedEnhancedInternalHex
    </td>
    <td valign=\"top\">Replaced the <code>abs()</code> function in the assignment of the parameter
                       <code>nSegHexTan</code> as the return value of <code>abs()</code>
                       is a <code>Real</code> which causes a type error during model check.
    </td>
    </tr>
<tr><td colspan=\"2\"><b>Buildings.HeatTransfer</b>
    </td>
</tr>
<tr><td valign=\"top\">Buildings.HeatTransfer.Conduction.MultiLayer
    </td>
    <td valign=\"top\">Changed the assignment of <code>_T_a_start</code>,
                       <code>_T_b_start</code> and <code>RTot</code> to be
                       in the initial equation section as opposed to
                       the parameter declaration.
                       This is needed to avoid an error during model check
                       and translation in Dymola 2015 FD01 beta1.
    </td>
    </tr>

<tr><td valign=\"top\">Buildings.HeatTransfer.Windows.InteriorHeatTransferConvective
    </td>
    <td valign=\"top\">Changed model to allow a temperature dependent convective heat transfer
                       on the room side.
                       This is for issue
                       <a href=\"https://github.com/lbl-srg/modelica-buildings/issues/52\">52</a>.
    </td>
    </tr>

<tr><td colspan=\"2\"><b>Buildings.Media</b>
    </td>
</tr>
<tr><td valign=\"top\">Buildings.Media.Interfaces.PartialSimpleIdealGasMedium<br/>
                       Buildings.Media.Interfaces.PartialSimpleMedium
    </td>
    <td valign=\"top\">Set <code>T(start=T_default)</code> and
                       <code>p(start=p_default)</code> in the
                       <code>ThermodynamicState</code> record. Setting the start value for
                       <code>T</code> is required to avoid an error due to
                       conflicting start values when translating
                       <code>Buildings.Examples.VAVReheat.ClosedLoop</code> in pedantic mode.
    </td>
</tr>

<tr><td colspan=\"2\"><b>Buildings.ThermalZones</b>
    </td>
    </tr>

<tr><td valign=\"top\">Buildings.ThermalZones.Detailed.MixedAir
    </td>
    <td valign=\"top\">Changed model to allow a temperature dependent convective heat transfer
                       on the room side for windows.
                       This is for issue
                       <a href=\"https://github.com/lbl-srg/modelica-buildings/issues/52\">52</a>.
    </td>
    </tr>

<tr><td valign=\"top\">Rooms.BaseClasses.ExteriorBoundaryConditionsWithWindow
    </td>
    <td valign=\"top\">Conditionally removed the shade model if no shade is present.
                       This corrects
                       <a href=\"https://github.com/lbl-srg/modelica-buildings/issues/234\">#234</a>.
    </td>
</tr>

</table>
<!-- Non-backward compatible changes to existing components -->
<p>
The following <b style=\"color:blue\">existing components</b>
have been <b style=\"color:blue\">improved</b> in a
<b style=\"color:blue\">non-backward compatible</b> way:
</p>
<table class=\"releaseTable\" summary=\"summary\" border=\"1\" cellspacing=\"0\" cellpadding=\"2\" style=\"border-collapse:collapse;\">
<tr><td colspan=\"2\"><b>Buildings.Airflow</b>
   </td>
</tr>
<tr><td valign=\"top\">Buildings.Airflow.Multizone.ZonalFlow_ACS<br/>
                       Buildings.Airflow.Multizone.ZonalFlow_m_flow
   </td>
   <td valign=\"top\">Removed parameter <code>forceErrorControlOnFlow</code> as it was not used.
                       For Dymola, the conversion script will automatically
                       update existing models.
   </td>
</tr>

<tr><td colspan=\"2\"><b>Buildings.BoundaryConditions</b>
   </td>
</tr>
<tr><td valign=\"top\">Buildings.BoundaryConditions.WeatherData.ReaderTMY3
   </td>
   <td valign=\"top\">Changed the following signals for compatibility with OpenModelica:<br/>
                      <code>weaBus.sol.zen</code> to <code>weaBus.solZen</code>.<br/>
                      <code>weaBus.sol.dec</code> to <code>weaBus.solDec</code>.<br/>
                      <code>weaBus.sol.alt</code> to <code>weaBus.solAlt</code>.<br/>
                      <code>weaBus.sol.solHouAng</code> to <code>weaBus.solHouAng</code>.<br/>
                      For Dymola, the conversion script will automatically
                      update existing models.
   </td>
</tr>

<tr><td colspan=\"2\"><b>Buildings.Examples</b>
   </td>
</tr>
<tr><td valign=\"top\">Buildings.Examples.VAVReheat.Controls.IntegerSum
   </td>
   <td valign=\"top\">Removed block as it is not used in any model.
                      Models that require an integer sum can use
                      <code>Modelica.Blocks.MathInteger.Sum</code>.
   </td>
</tr>
<tr><td valign=\"top\">Buildings.Examples.VAVReheat.Controls.UnoccupiedOn
   </td>
   <td valign=\"top\">Removed block as it is not used in any model.
   </td>
</tr>

<tr><td colspan=\"2\"><b>Buildings.HeatTransfer</b>
    </td>
    </tr>

<tr><td valign=\"top\">Buildings.HeatTransfer.Data.GlazingSystems.Generic
    </td>
    <td valign=\"top\">Removed parameter <code>nLay</code> as OpenModelica
                       could not assign it during translation.
                       For Dymola, the conversion script will automatically
                       update existing models.
    </td>
</tr>
<tr><td valign=\"top\">Buildings.HeatTransfer.Conduction.BaseClasses.der_temperature_u
    </td>
    <td valign=\"top\">Changed the input argument for this function from type
                       <code>Buildings.HeatTransfer.Data.BaseClasses.Material</code>
                       to the elements of this type as OpenModelica fails to translate the
                       model if the input to this function is a record.
    </td>
</tr>
<tr><td valign=\"top\">Buildings.HeatTransfer.Types.Azimuth<br/>
                       Buildings.HeatTransfer.Types.Tilt
    </td>
    <td valign=\"top\">Moved these types from <code>Buildings.HeatTransfer</code>
                       to the top-level package <code>Buildings</code> because
                       they are used in <code>Buildings.BoundaryConditions</code>,
                       <code>Buildings.HeatTransfer</code> and <code>Buildings.ThermalZones.Detailed</code>.<br/>
                       For Dymola, the conversion script will automatically
                       update existing models.
    </td>
</tr>


<tr><td colspan=\"2\"><b>Buildings.Fluid</b>
    </td>
    </tr>

<tr><td valign=\"top\">Buildings.Fluid.FixedResistances.Pipe<br/>
                       Buildings.Fluid.FixedResistances.BaseClasses.Pipe<br/>
                       Buildings.Fluid.HeatExchangers.RadiantSlabs.SingleCircuitSlab
    </td>
    <td valign=\"top\">Renamed pressure drop from <code>res</code> to
                       <code>preDro</code> to use the same name as in other models.
                       This corrects
                       <a href=\"https://github.com/lbl-srg/modelica-buildings/issues/271\">#271</a>.
                       For Dymola, the conversion script will automatically
                       update existing models.
    </td>
</tr>

<tr><td valign=\"top\">Buildings.Fluid.HeatExchangers.DryCoilDiscretized<br/>
                       Buildings.Fluid.HeatExchangers.WetCoilDiscretized
    </td>
    <td valign=\"top\">Reformulated flow splitter in the model to reduce
                       the dimension of the coupled linear or nonlinear
                       system of equations. With this revision, the optional
                       control volume in the duct inlet has been removed
                       as it is no longer needed. Therefore, the parameter
                       <code>dl</code> has also been removed.
                       Replaced the parameters <code>energyDynamics1</code>
                       and  <code>energyDynamics2</code> with
                       <code>energyDynamics</code>.
                       Removed the parameter <code>ductConnectionDynamics</code>.<br/>
                       For Dymola, the conversion script will automatically
                       update existing models.

    </td>
</tr>

<tr><td valign=\"top\">Buildings.Fluid.HeatExchangers.HeaterCoolerPrescribed
    </td>
    <td valign=\"top\">Renamed the model to <code>HeaterCooler_u</code> due to
                       the introduction of the new model <code>HeaterCooler_T</code>.<br/>
                       For Dymola, the conversion script will automatically
                       update existing models.

    </td>
</tr>

<tr><td valign=\"top\">Buildings.Fluid.HeatExchangers.RadiantSlabs.SingleCircuitSlab<br/>
                       Buildings.Fluid.HeatExchangers.RadiantSlabs.ParallelCircuitsSlab
    </td>
    <td valign=\"top\">Changed the models to use by default an <i>&epsilon;-NTU</i>
                       approach for the heat transfer between the fluid and the slab
                       rather than a finite difference scheme along the
                       flow path.
                       Optionally, the finite difference scheme can also be used
                       as this is needed for some control design applications.<br/>
                       The new <i>&epsilon;-NTU</i> formulation has shown to lead to
                       about five times faster
                       computation on several test cases including the models in
                       <a href=\"modelica://Buildings.ThermalZones.Detailed.FLEXLAB.Rooms.Examples\">
                       Buildings.ThermalZones.Detailed.FLEXLAB.Rooms.Examples</a>.<br/>
                       For Dymola, the conversion script will automatically
                       update existing models.
 </td>
</tr>

<tr><td valign=\"top\">Buildings.Fluid.HeatExchangers.BaseClasses.DuctManifoldFixedResistance
    </td>
    <td valign=\"top\">Reformulated flow splitter in the model to reduce
                       the dimension of the coupled linear or nonlinear
                       system of equations. With this revision, the optional
                       control volume in the duct inlet has been removed
                       as it is no longer needed. Therefore, the parameters
                       <code>dl</code> and <code>energyDynamics</code> have
                       also been removed.<br/>
                       For Dymola, the conversion script will automatically
                       update existing models.
    </td>
<tr><td valign=\"top\">Buildings.Fluid.HeatExchangers.BaseClasses.CoilRegister
    </td>
    <td valign=\"top\">Replaced the parameters <code>energyDynamics1</code>
                       and <code>energyDynamics2</code> with
                       the new parameter <code>energyDynamics</code>.
                       Removed the parameters <code>steadyState_1</code>
                       and <code>steadyState_2</code> as this information
                       is already contained in <code>energyDynamics</code>.<br/>
                       For Dymola, the conversion script will automatically
                       update existing models.
    </td>
</tr>

<tr><td valign=\"top\">Buildings.Fluid.MassExchangers.HumidifierPrescribed
    </td>
    <td valign=\"top\">Renamed the model to <code>Humidifier_u</code> due to
                       the introduction of the new model <code>HeaterCooler_T</code>
                       and to use the same naming pattern as <code>HeaterCooler_u</code>.<br/>
                       For Dymola, the conversion script will automatically
                       update existing models.

    </td>
</tr>

<tr><td valign=\"top\">Buildings.Fluid.Movers
    </td>
    <td valign=\"top\">This package has been redesigned.
                       The models have been renamed as follows:<br/>
                       <code>Buildings.Fluid.Movers.FlowMachine_dp</code>
                       is now called
                       <code>Buildings.Fluid.Movers.FlowControlled_dp</code>.<br/>
                       <code>Buildings.Fluid.Movers.FlowMachine_m_flow</code>
                       is now called
                       <code>Buildings.Fluid.Movers.FlowControlled_m_flow</code>.<br/>
                       <code>Buildings.Fluid.Movers.FlowMachine_Nrpm</code>
                       is now called
                       <code>Buildings.Fluid.Movers.SpeedControlled_Nrpm</code>.<br/>
                       <code>Buildings.Fluid.Movers.FlowMachine_y</code>
                       is now called
                       <code>Buildings.Fluid.Movers.SpeedControlled_y</code>.<br/><br/>
                       In addition, the performance
                       data of all movers are now stored in a record.
                       These records are in
                       <a href=\"modelica://Buildings.Fluid.Movers.Data\">
                       Buildings.Fluid.Movers.Data</a>.
                       For most existing instances, it should be sufficient to enclose
                       the existing performance data in a record called <code>per</code>.
                       For example,
                       <code><br/>
                       Buildings.Fluid.Movers.FlowMachine_y fan(<br/>
                       &nbsp;redeclare package Medium = Medium,<br/>
                       &nbsp;pressure(<br/>
                       &nbsp;&nbsp;V_flow={0,m_flow_nominal,2*m_flow_nominal}/1.2,<br/>
                       &nbsp;&nbsp;dp={2*dp_nominal,dp_nominal,0})));<br/>
                       </code>
                       becomes
                       <code><br/>
                       Buildings.Fluid.Movers.SpeedControlled_y fan(<br/>
                       &nbsp;redeclare package Medium = Medium,<br/>
                       &nbsp;per(<br/>
                       &nbsp;&nbsp;pressure(<br/>
                       &nbsp;&nbsp;&nbsp;V_flow={0,m_flow_nominal,2*m_flow_nominal}/1.2,<br/>
                       &nbsp;&nbsp;&nbsp;dp={2*dp_nominal,dp_nominal,0})));<br/>
                       </code>
                       <br/>
                       See the <a href=\"modelica://Buildings.Fluid.Movers.UsersGuide\">
                       User's Guide</a> for more information about these records.
                       <br/><br/>
                       For Dymola, the conversion script will
                       update existing models to use the old implementations
                       which are now in the package <code>Buildings.Obsolete.Fluid.Movers</code>.
    </td>
</tr>


<tr><td colspan=\"2\"><b>Buildings.Media</b>
    </td>
</tr>
<tr><td valign=\"top\">Buildings.Media
    </td>
<td>
                       Renamed all media to simplify the media selection.
                       For typical building energy simulation,
                       <a href=\"modelica://Buildings.Media.Air\">Buildings.Media.Air</a> and
                       <a href=\"modelica://Buildings.Media.Water\">Buildings.Media.Water</a>
                       should be used.<br/><br/>
                       The following changes were made.<br/><br/>
                       Renamed <code>Buildings.Media.GasesPTDecoupled.MoistAirUnsaturated</code><br/>
                       to <code>Buildings.Media.Air</code>.<br/><br/>
                       Renamed <code>Buildings.Media.ConstantPropertyLiquidWater</code><br/>
                       to <code>Buildings.Media.Water</code>.<br/><br/>
                       Renamed <code>Buildings.Media.PerfectGases.MoistAir</code><br/>
                       to <code>Buildings.Obsolete.Media.PerfectGases.MoistAir</code>.<br/><br/>
                       Renamed <code>Buildings.Media.GasesConstantDensity.MoistAirUnsaturated</code><br/>
                       to <code>Buildings.Obsolete.Media.GasesConstantDensity.MoistAirUnsaturated</code>.<br/><br/>
                       Renamed <code>Buildings.Media.GasesConstantDensity.MoistAir</code><br/>
                       to <code>Buildings.Obsolete.Media.GasesConstantDensity.MoistAir</code>.<br/><br/>
                       Renamed <code>Buildings.Media.GasesConstantDensity.SimpleAir</code><br/>
                       to <code>Buildings.Obsolete.Media.GasesConstantDensity.SimpleAir</code>.<br/><br/>
                       Renamed <code>Buildings.Media.IdealGases.SimpleAir</code><br/>
                       to <code>Buildings.Obsolete.Media.IdealGases.SimpleAir</code>.<br/><br/>
                       Renamed <code>Buildings.Media.GasesPTDecoupled.MoistAir</code><br/>
                       to <code>Buildings.Obsolete.Media.GasesPTDecoupled.MoistAir</code>.<br/><br/>
                       Renamed <code>Buildings.Media.GasesPTDecoupled.SimpleAir</code><br/>
                       to <code>Buildings.Obsolete.Media.GasesPTDecoupled.SimpleAir</code>.<br/><br/>
                       For Dymola, the conversion script will
                       update existing models according to the above list.

</td>
</tr>


<tr><td valign=\"top\">Buildings.Media.Water
    </td>
    <td valign=\"top\">Removed option to model water as a compressible medium as
                       this option was not useful.
    </td>
</tr>

<tr><td colspan=\"2\"><b>Buildings.ThermalZones</b>
    </td>
</tr>
<tr><td valign=\"top\">Buildings.ThermalZones.Detailed.BaseClasses.ParameterConstructionWithWindow
    </td>
    <td valign=\"top\">Removed the keyword <code>replaceable</code> for the parameters
                       <code>ove</code> and <code>sidFin</code>.<br/>
                       Models that instantiate <code>Buildings.ThermalZones.Detailed.MixedAir</code> are
                       not affected by this change.
    </td>
</tr>
<tr><td valign=\"top\">Buildings.ThermalZones.Detailed.Examples.BESTEST
    </td>
    <td valign=\"top\">Moved the package to <code>Buildings.ThermalZones.Detailed.Validation.BESTEST</code>.
    </td>
</tr>
<tr><td colspan=\"2\"><b>Buildings.Utilities</b>
    </td>
</tr>
<tr><td valign=\"top\">Buildings.Utilities.SimulationTime
    </td>
    <td valign=\"top\">Moved the block <code>Buildings.Utilities.SimulationTime</code>
                       to <code>Buildings.Utilities.Time.ModelTime</code>.<br/>
                       For Dymola, the conversion script will
                       update existing models according to the above list.
    </td>
</tr>

</table>
<!-- Errors that have been fixed -->
<p>
The following <b style=\"color:red\">critical errors</b> have been fixed (i.e., errors
that can lead to wrong simulation results):
</p>
<table class=\"releaseTable\" summary=\"summary\" border=\"1\" cellspacing=\"0\" cellpadding=\"2\" style=\"border-collapse:collapse;\">
<tr><td colspan=\"2\"><b>Buildings.BoundaryConditions</b>
    </td>
</tr>
<tr><td valign=\"top\">Buildings.BoundaryConditions.WeatherData.ReaderTMY3
    </td>
    <td valign=\"top\">Corrected error that led the total and opaque sky cover to be ten times
                       too low if its value was obtained from the parameter or the input connector.
                       For the standard configuration in which the sky cover is obtained from
                       the weather data file, the model was correct. This error only affected
                       the other two possible configurations.
    </td>
</tr><tr><td colspan=\"2\"><b>Buildings.Fluid</b>
    </td>
</tr>
<tr><td valign=\"top\">Buildings.Fluid.Data.Pipes
    </td>
    <td valign=\"top\">Corrected wrong entries for inner and outer diameter
                       of PEX pipes.
    </td>
    </tr>
<tr><td valign=\"top\">Buildings.Fluid.Geothermal.Boreholes.BaseClasses.singleUTubeResistances
    </td>
    <td valign=\"top\">Corrected error in function that used <code>beta</code>
                       before it was assigned a value.
    </td>
</tr>
<tr><td valign=\"top\">Buildings.Fluid.Storage.Stratified<br/>
                       Buildings.Fluid.Storage.StratifiedEnhanced<br/>
                       Buildings.Fluid.Storage.StratifiedEnhancedInternalHex
    </td>
    <td valign=\"top\">Replaced the use of <code>Medium.lambda_const</code> with
                       <code>Medium.thermalConductivity(sta_default)</code> as
                       <code>lambda_const</code> is not declared for all media.
                       This avoids a translation error if certain media are used.
    </td>
</tr><tr><td valign=\"top\">Buildings.Fluid.Storage.StratifiedEnhancedInternalHex
    </td>
    <td valign=\"top\">Corrected issue
                       <a href=\"https://github.com/lbl-srg/modelica-buildings/issues/271\">#271</a>
                       which led to a compilation error if the heat exchanger
                       and the tank had different media.
    </td>
</tr>

<tr><td colspan=\"2\"><b>Buildings.HeatTransfer</b>
    </td>
</tr>

<tr><td valign=\"top\">Buildings.HeatTransfer.Windows.BaseClasses.GlassLayer
    </td>
    <td valign=\"top\">Corrected issue
                       <a href=\"https://github.com/lbl-srg/modelica-buildings/issues/304\">#304</a>
                       that led to an error in the glass temperatures if the glass conductance
                       is very small.
    </td>
</tr>

<tr><td colspan=\"2\"><b>Buildings.ThermalZones</b>
    </td>
</tr>
<tr><td valign=\"top\">Buildings.ThermalZones.Detailed.MixedAir
    </td>
    <td valign=\"top\">Added propagation of the parameter value <code>linearizeRadiation</code>
                       to the window model. Prior to this change, the radiation
                       was never linearized for computing the glass long-wave radiation.
    </td>
<tr><td valign=\"top\">Buildings.ThermalZones.Detailed.FLEXLAB.Rooms.Examples.X3WithRadiantFloor<br/>
                            Buildings.ThermalZones.Detailed.FLEXLAB.Rooms.Examples.X3AWithRadiantFloor<br/>
                            Buildings.ThermalZones.Detailed.FLEXLAB.Rooms.Examples.X3BWithRadiantFloor
    </td>
    <td valign=\"top\">Corrected wrong entries for inner and outer diameter
                       of PEX pipes.
    </td>
</tr>
</table>
<!-- Uncritical errors -->
<p>
The following <b style=\"color:red\">uncritical errors</b> have been fixed (i.e., errors
that do <b style=\"color:red\">not</b> lead to wrong simulation results, e.g.,
units are wrong or errors in documentation):
</p>
<table class=\"releaseTable\" summary=\"summary\" border=\"1\" cellspacing=\"0\" cellpadding=\"2\" style=\"border-collapse:collapse;\">
<tr><td colspan=\"2\"><b>Buildings.Fluid</b>
    </td>
</tr>
<tr><td valign=\"top\">Buildings.Fluid.FixedResistances.FixedResistanceDpM
    </td>
    <td valign=\"top\">Corrected error in documentation of computation of <code>k</code>.
    </td>
</tr>
<tr><td colspan=\"2\"><b>Buildings.HeatTransfer</b>
    </td>
</tr>
<tr><td valign=\"top\">Buildings.HeatTransfer.Windows.BaseClasses.GlassLayer
    </td>
    <td valign=\"top\">Changed type of <code>tauIR</code> from
                       <code>Modelica.SIunits.Emissivity</code> to
                       <code>Modelica.SIunits.TransmissionCoefficient</code>.
                       This avoids a type error in OpenModelica.
    </td>
</tr>

</table>

<p>
<b>Note:</b>
</p>
<p>
With version 2.0, we start using semantic versioning as described at <a href=\"http://semver.org/\">http://semver.org/</a>.
</p>
</html>"));
    end Version_2_0_0;

    class Version_1_6_build1 "Version 1.6 build 1"
      extends Modelica.Icons.ReleaseNotes;
        annotation (Documentation(info="<html>
<p>
Version 1.6 build 1 updates the <code>Buildings</code> library to the
Modelica Standard Library 3.2.1 and to <code>Modelica_StateGraph2</code> 2.0.2.
</p>
<p>
This is the first version of the <code>Buildings</code> library
that contains models from the
<a href=\"https://github.com/ibpsa/modelica\">
IEA EBC Annex 60 library</a>,
a Modelica library for building and community energy systems that is
collaboratively developed within the project
<a href=\"http://www.iea-annex60.org\">
\"New generation computational tools for building and community energy systems
based on the Modelica and Functional Mockup Interface standards\"</a>,
a project that is conducted under the
Energy in Buildings and Communities Programme (EBC) of the
International Energy Agency (IEA).
</p>
<!-- New libraries -->
<!-- New components for existing libraries -->
<p>
The following <b style=\"color:blue\">new components</b> have been added
to <b style=\"color:blue\">existing</b> libraries:
</p>
<table class=\"releaseTable\" summary=\"summary\" border=\"1\" cellspacing=\"0\" cellpadding=\"2\" style=\"border-collapse:collapse;\">
<tr><td colspan=\"2\"><b>Buildings.Fluid</b>
    </td>
</tr>
<tr><td valign=\"top\">Buildings.Fluid.Actuators.Valves.TwoWayTable
    </td>
    <td valign=\"top\">Two way valve for which the opening characteristics
                       is specified by a table.
    </td>
    </tr>
<tr><td colspan=\"2\"><b>Buildings.Utilities.Math</b>
    </td>
</tr>
<tr><td valign=\"top\">Buildings.Utilities.Math.Examples.Average
                       Buildings.Utilities.Math.Examples.InverseXRegularized
                       Buildings.Utilities.Math.Examples.Polynominal
                       Buildings.Utilities.Math.Examples.PowerLinearized
                       Buildings.Utilities.Math.Examples.QuadraticLinear
                       Buildings.Utilities.Math.Examples.RegNonZeroPower
                       Buildings.Utilities.Math.Examples.SmoothExponential
                       Buildings.Utilities.Math.Functions.average
                       Buildings.Utilities.Math.Functions.booleanReplicator
                       Buildings.Utilities.Math.Functions.Examples.IsMonotonic
                       Buildings.Utilities.Math.Functions.Examples.TrapezoidalIntegration
                       Buildings.Utilities.Math.Functions.integerReplicator
                       Buildings.Utilities.Math.InverseXRegularized
                       Buildings.Utilities.Math.Polynominal
                       Buildings.Utilities.Math.PowerLinearized
                       Buildings.Utilities.Math.QuadraticLinear
                       Buildings.Utilities.Math.RegNonZeroPower
                       Buildings.Utilities.Math.SmoothExponential
                       Buildings.Utilities.Math.TrapezoidalIntegration
    </td>
    <td valign=\"top\">Various functions and blocks for mathematical operations.
    </td>
    </tr>
<tr><td colspan=\"2\"><b>Buildings.Utilities.Psychrometrics</b>
    </td>
</tr>
<tr><td valign=\"top\">Buildings.Utilities.Psychrometrics.Examples.SaturationPressureLiquid
                       Buildings.Utilities.Psychrometrics.Examples.SaturationPressure
                       Buildings.Utilities.Psychrometrics.Examples.SublimationPressureIce
                       Buildings.Utilities.Psychrometrics.Functions.BaseClasses.der_saturationPressureLiquid
                       Buildings.Utilities.Psychrometrics.Functions.BaseClasses.der_sublimationPressureIce
                       Buildings.Utilities.Psychrometrics.Functions.BaseClasses.Examples.SaturationPressureDerivativeCheck
                       Buildings.Utilities.Psychrometrics.Functions.Examples.SaturationPressure
                       Buildings.Utilities.Psychrometrics.Functions.saturationPressureLiquid
                       Buildings.Utilities.Psychrometrics.Functions.saturationPressure
                       Buildings.Utilities.Psychrometrics.Functions.sublimationPressureIce
                       Buildings.Utilities.Psychrometrics.SaturationPressureLiquid
                       Buildings.Utilities.Psychrometrics.SaturationPressure
                       Buildings.Utilities.Psychrometrics.SublimationPressureIce
    </td>
    <td valign=\"top\">Various functions and blocks for psychrometric calculations.
    </td>
    </tr>
</table>
<!-- Backward compatible changes -->
<p>
The following <b style=\"color:blue\">existing components</b>
have been <b style=\"color:blue\">improved</b> in a
<b style=\"color:blue\">backward compatible</b> way:
</p>
<table class=\"releaseTable\" summary=\"summary\" border=\"1\" cellspacing=\"0\" cellpadding=\"2\" style=\"border-collapse:collapse;\">
<tr><td colspan=\"2\"><b>Buildings.Fluid</b>
    </td>
</tr>
<tr><td valign=\"top\">Buildings.Fluid.Interfaces.PartialTwoPortInterface<br/>
                       Buildings.Fluid.Interfaces.PartialFourPortInterface
    </td>
    <td valign=\"top\">Removed call to homotopy function
                       in the computation of the connector variables as
                       these are conditionally enabled variables and
                       therefore must not be used in any equation. They
                       are only for output reporting.
    </td>
</tr>
<tr><td valign=\"top\">Buildings.Fluid.Actuators.Dampers.Exponential
    </td>
    <td valign=\"top\">Improved documentation of the flow resistance.
    </td>
</tr>
<tr><td colspan=\"2\"><b>Buildings.BoundaryConditions</b>
    </td>
</tr>
<tr><td valign=\"top\">Buildings.BoundaryConditions.WeatherData.ReaderTMY3<br/>
    </td>
    <td valign=\"top\">Added the option to use a constant, an input signal or the weather file as the source
                       for the ceiling height, the total sky cover, the opaque sky cover, the dew point temperature,
                       and the infrared horizontal radiation <code>HInfHor</code>.
    </td>
</tr>
</table>
<!-- Non-backward compatible changes to existing components -->
<p>
The following <b style=\"color:blue\">existing components</b>
have been <b style=\"color:blue\">improved</b> in a
<b style=\"color:blue\">non-backward compatible</b> way:
</p>
<table class=\"releaseTable\" summary=\"summary\" border=\"1\" cellspacing=\"0\" cellpadding=\"2\" style=\"border-collapse:collapse;\">

<tr><td colspan=\"2\"><b>Buildings.Fluid</b>
    </td>
</tr>
<tr><td valign=\"top\">Buildings.Fluid.Movers.FlowMachinePolynomial
    </td>
    <td valign=\"top\">Moved the model to the package
                       <code>Buildings.Obsolete</code>,
                       as this model is planned to be removed in future versions.
                       The conversion script should update old instances of
                       this model automatically in Dymola.
                       Users should change their models to use a flow machine from
                       the package <code>Buildings.Fluid.Movers</code>.
    </td>
</tr>
<tr><td valign=\"top\">Buildings.Fluid.Storage.ExpansionVessel
    </td>
    <td valign=\"top\">Simplified the model to have a constant pressure.
                       The following non-backward compatible changes
                       have been made.
                       <ol>
                       <li>The parameter <code>VTot</code> was renamed to <code>V_start</code>.</li>
                       <li>The following parameters were removed: <code>VGas0</code>,
                           <code>pMax</code>, <code>energyDynamics</code> and <code>massDynamics</code>.</li>
                       </ol>
                       The conversion script should update old instances of
                       this model automatically in Dymola.
    </td>
</tr>
<tr><td valign=\"top\">Buildings.Fluid.Storage.StratifiedEnhancedInternalHex
    </td>
    <td valign=\"top\">Revised the model as the old version required the port<sub>a</sub>
                       of the heat exchanger to be located higher than port<sub>b</sub>.
                       This makes sense if the heat exchanger is used to heat up the tank,
                       but not if it is used to cool down a tank, such as in a cooling plant.
                       The following parameters were changed:
                       <ol>
                         <li>Changed <code>hexTopHeight</code> to <code>hHex_a</code>.</li>
                         <li>Changed <code>hexBotHeight</code> to <code>hHex_b</code>.</li>
                         <li>Changed <code>topHexSeg</code> to <code>segHex_a</code>,
                          and made it protected as this is deduced from <code>hHex_a</code>.</li>
                         <li>Changed <code>botHexSeg</code> to <code>segHex_b</code>,
                          and made it protected as this is deduced from <code>hHex_b</code>.</li>
                       </ol>
                       The names of the following ports have been changed:
                       <ol>
                         <li>Changed <code>port_a1</code> to <code>portHex_a</code>.</li>
                         <li>Changed <code>port_b1</code> to <code>portHex_b</code>.</li>
                       </ol>
                       The conversion script should update old instances of
                       this model automatically in Dymola for all of the above changes.
    </td>
</tr>
</table>
<!-- Errors that have been fixed -->
<p>
The following <b style=\"color:red\">critical errors</b> have been fixed (i.e., errors
that can lead to wrong simulation results):
</p>
<table class=\"releaseTable\" summary=\"summary\" border=\"1\" cellspacing=\"0\" cellpadding=\"2\" style=\"border-collapse:collapse;\">
<tr><td colspan=\"2\"><b>Buildings.Fluid</b>
    </td>
</tr>
<tr><td valign=\"top\">Buildings.Fluid.Geothermal.Boreholes.UTube
    </td>
    <td valign=\"top\">Reimplemented the resistor network inside the borehole
                       as the old implementation led to too slow a transient
                       response. This change also led to the removal of the
                       parameters <code>B0</code> and <code>B1</code>
                       as the new implementation does not require them.
    </td>
</tr>
</table>
<!-- Uncritical errors -->
<p>
The following <b style=\"color:red\">uncritical errors</b> have been fixed (i.e., errors
that do <b style=\"color:red\">not</b> lead to wrong simulation results, e.g.,
units are wrong or errors in documentation):
</p>
<table class=\"releaseTable\" summary=\"summary\" border=\"1\" cellspacing=\"0\" cellpadding=\"2\" style=\"border-collapse:collapse;\">
<tr><td colspan=\"2\"><b>Buildings.Fluid</b>
    </td>
</tr>
<tr><td valign=\"top\">Buildings.Fluid.Geothermal.Boreholes.BaseClasses.HexInternalElement
    </td>
    <td valign=\"top\">Corrected error in documentation which stated a wrong default value
                       for the pipe spacing.
    </td>
    </tr>
<tr><td valign=\"top\">Buildings.Fluid.HeatExchangers.BaseClasses.ntu_epsilonZ()
    </td>
    <td valign=\"top\">Added dummy argument to function call of <code>Internal.solve</code>
                       to avoid a warning during model check in Dymola 2015.
    </td>
<tr><td valign=\"top\">Buildings.Fluid.HeatExchangers.DryEffectivenessNTU
    </td>
    <td valign=\"top\">Changed <code>assert</code> statement to avoid comparing
                       enumeration with an integer, which triggers a warning
                       in Dymola 2015.
    </td>

    </tr>    <tr><td valign=\"top\">Buildings.ThermalZones.Detailed.Constructions.Examples.ExteriorWall<br/>
                           Buildings.ThermalZones.Detailed.Constructions.Examples.ExteriorWallWithWindow<br/>
                           Buildings.ThermalZones.Detailed.Constructions.Examples.ExteriorWallTwoWindows
    </td>
    <td valign=\"top\">Corrected wrong assignment of parameter in instance <code>bouConExt(conMod=...)</code>
                       which was set to an interior instead of an exterior convection model.
    </td>
    </tr>
<tr><td valign=\"top\">Buildings.Utilities.Psychrometrics.Functions.TDewPoi_pW()
    </td>
    <td valign=\"top\">Added dummy argument to function call of <code>Internal.solve</code>
                       to avoid a warning during model check in Dymola 2015.
    </td>
</table>
<!-- Github issues -->
<p>
The followings
<a href=\"https://github.com/lbl-srg/modelica-buildings/issues\">issues</a>
have been fixed:
</p>
<table border=\"1\" summary=\"github issues\" cellspacing=\"0\" cellpadding=\"2\" style=\"border-collapse:collapse;\">
<tr><td colspan=\"2\"><b>Buildings.Fluid</b>
    </td>
</tr>
<tr><td valign=\"top\"><a href=\"https://github.com/lbl-srg/modelica-buildings/issues/196\">#196</a>
    </td>
    <td valign=\"top\">Change capacity location in borehole grout.
    </td>
</tr>
</table>
</html>"));
    end Version_1_6_build1;

    class Version_1_5_build3 "Version 1.5 build 3"
      extends Modelica.Icons.ReleaseNotes;
        annotation (preferredView="info",
        Documentation(info="<html>
<p>
Version 1.5 build 3 is a maintenance release that corrects an error in
<code>Buildings.Fluid.MassExchangers.HumidifierPrescribed</code>.
It is fully compatible with version 1.5 build 2.
</p>
<!-- Errors that have been fixed -->
<p>
The following <b style=\"color:red\">critical errors</b> have been fixed (i.e., errors
that can lead to wrong simulation results):
<table summary=\"summary\" border=\"1\" cellspacing=\"0\" cellpadding=\"2\" style=\"border-collapse:collapse;\">
<tr><td colspan=\"2\"><b>Buildings.Fluid</b>
    </td>
</tr>
<tr><td valign=\"top\">Buildings.Fluid.MassExchangers.HumidifierPrescribed
    </td>
    <td valign=\"top\">
           Corrected the enthalpy balance, which caused the latent heat flow rate to be added
           twice to the fluid stream.
           This closes issue <a href=\"https://github.com/lbl-srg/modelica-buildings/issues/197\">#197</a>.
    </td>
</tr>
</table>
<!-- Github issues -->
<p>
The following
<a href=\"https://github.com/lbl-srg/modelica-buildings/issues\">issues</a>
have been fixed:
</p>
<table summary=\"summary\" border=\"1\" cellspacing=\"0\" cellpadding=\"2\" style=\"border-collapse:collapse;\">
<tr><td colspan=\"2\"><b>HumidifierPrescribed accounts twice for latent heat gain</b>
    </td>
</tr>
<tr><td valign=\"top\"><a href=\"https://github.com/lbl-srg/modelica-buildings/issues/197\">#197</a>
    </td>
    <td valign=\"top\">This issue has been addressed by correcting the latent heat added to the
                       fluid stream.
    </td>
</tr>
</table>
</html>"));
    end Version_1_5_build3;

    class Version_1_5_build2 "Version 1.5 build 2"
      extends Modelica.Icons.ReleaseNotes;
        annotation (preferredView="info",
        Documentation(info="<html>
<p>
Version 1.5 build 2 is a maintenance release that corrects an error in
<a href=\"modelica://Buildings.Fluid.HeatExchangers.DryCoilDiscretized\">
Buildings.Fluid.HeatExchangers.DryCoilDiscretized</a> and in
<a href=\"modelica://Buildings.Fluid.HeatExchangers.WetCoilDiscretized\">
Buildings.Fluid.HeatExchangers.WetCoilDiscretized</a>.
It is fully compatible with version 1.5 build 1.
<!-- Errors that have been fixed -->
<p>
The following <b style=\"color:red\">critical errors</b> have been fixed (i.e., errors
that can lead to wrong simulation results):
</p>
<table summary=\"summary\" border=\"1\" cellspacing=\"0\" cellpadding=\"2\" style=\"border-collapse:collapse;\">
<tr><td colspan=\"2\"><b>Buildings.Fluid</b>
    </td>
</tr>
<tr><td valign=\"top\">Buildings.Fluid.HeatExchangers.DryCoilDiscretized<br/>
                       Buildings.Fluid.HeatExchangers.WetCoilDiscretized
    </td>
    <td valign=\"top\">
           Corrected wrong connect statements that caused the last register to have
           no liquid flow.
           This closes issue <a href=\"https://github.com/lbl-srg/modelica-buildings/issues/194\">#194</a>.
    </td>
</tr>
</table>
<!-- Github issues -->
<p>
The following
<a href=\"https://github.com/lbl-srg/modelica-buildings/issues\">issues</a>
have been fixed:
</p>
<table summary=\"summary\" border=\"1\" cellspacing=\"0\" cellpadding=\"2\" style=\"border-collapse:collapse;\">
<tr><td colspan=\"2\"><b>DryCoilDiscretized model not using last register, liquid flow path</b>
    </td>
</tr>
<tr><td valign=\"top\"><a href=\"https://github.com/lbl-srg/modelica-buildings/issues/194\">#194</a>
    </td>
    <td valign=\"top\">This issue has been addressed by correcting the connect statements.
    </td>
</tr>
</table>
</html>"));
    end Version_1_5_build2;

    class Version_1_5_build1 "Version 1.5 build 1"
      extends Modelica.Icons.ReleaseNotes;
        annotation (preferredView="info",
        Documentation(info="<html>
<p>
Version 1.5 build 1 is a major release that contains new packages with models for
solar collectors and for the Facility for Low Energy Experiments (FLEXLAB)
at the Lawrence Berkeley National Laboratory.
</p>
<p>
This release also contains a major revision of all info sections to correct invalid html syntax.
The package <code>Buildings.HeatTransfer.Radiosity</code> has been revised to comply
with the Modelica language specification.
The package <code>Buildings.ThermalZones.Detailed</code> has been revised to aid implementation of
non-uniformly mixed room air models.
This release also contains various corrections that avoid warnings during translation
when used with Modelica 3.2.1.
Various models have been revised to increase compatibility with OpenModelica.
However, currently only a subset of the models work with OpenModelica.
</p>
<!-- New libraries -->
<p>
The following <b style=\"color:blue\">new libraries</b> have been added:
</p>
<table class=\"releaseTable\" summary=\"summary\" border=\"1\" cellspacing=\"0\" cellpadding=\"2\">
<tr><td valign=\"top\">Buildings.Fluid.SolarCollectors
    </td>
    <td valign=\"top\">Library with solar collectors.
    </td>
    </tr>
<tr><td valign=\"top\">Buildings.ThermalZones.Detailed.FLEXLAB
    </td>
    <td valign=\"top\">Package with models for test cells of LBNL's FLEXLAB
                       (Facility for Low Energy Experiments in Buildings).
    </td>
    </tr>
<tr><td valign=\"top\">Buildings.Utilities.IO.FLEXLAB
    </td>
    <td valign=\"top\">Package that demonstrates two-way data exchange
                       between Modelica and LBNL's FLEXLAB (Facility for
                       Low Energy Experiments in Buildings).
    </td>
    </tr>
</table>
<!-- New components for existing libraries -->
<p>
The following <b style=\"color:blue\">new components</b> have been added
to <b style=\"color:blue\">existing</b> libraries:
</p>
<table class=\"releaseTable\" summary=\"summary\" border=\"1\" cellspacing=\"0\" cellpadding=\"2\" style=\"border-collapse:collapse;\">
<tr><td colspan=\"2\"><b>Buildings.Fluid.Storage</b>
    </td>
</tr>
<tr><td valign=\"top\">Buildings.Fluid.Storage.StratifiedEnhancedInternalHex
    </td>
    <td valign=\"top\">Added a model of a tank with built-in heat exchanger.
                       This model may be used together with solar thermal plants.
    </td>
    </tr>
<tr><td colspan=\"2\"><b>Buildings.Resources</b>
    </td>
</tr>
<tr><td valign=\"top\">Buildings.Resources.Include
    </td>
    <td valign=\"top\">Added an <code>Include</code> folder and the <code>bcvtb.h</code>
    header file to it to fix compilation errors in BCVTB example files.
    </td>
    </tr>
</table>
<!-- Backward compatible changes -->
<p>
The following <b style=\"color:blue\">existing components</b>
have been <b style=\"color:blue\">improved</b> in a
<b style=\"color:blue\">backward compatible</b> way:
</p>
<table class=\"releaseTable\" summary=\"summary\" border=\"1\" cellspacing=\"0\" cellpadding=\"2\" style=\"border-collapse:collapse;\">

<tr><td colspan=\"2\"><b>Buildings.BoundaryConditions</b>
    </td>
</tr>
<tr><td valign=\"top\">Buildings.BoundaryConditions.WeatherData.ReaderTMY3<br/>
                       Buildings.BoundaryConditions.WeatherData.BaseClasses.getAbsolutePath
    </td>
    <td valign=\"top\">Improved the algorithm that determines the absolute path of the file.
                       Now weather files are searched in the path specified, and if not found, the urls
                       <code>file://</code>, <code>modelica://</code> and <code>modelica://Buildings</code>
                       are added in this order to search for the weather file.
                       This allows using the data reader without having to specify an absolute path,
                       as long as the <code>Buildings</code> library
                       is on the <code>MODELICAPATH</code>.
    </td>
</tr>


<tr><td colspan=\"2\"><b>Buildings.Fluid</b>
    </td>
</tr>
<tr><td valign=\"top\">Buildings.Fluid.Interfaces.StaticTwoPortConservationEquation
    </td>
    <td valign=\"top\">Reformulated computation of outlet properties to avoid an event at zero mass flow rate.
    </td>
</tr>
<tr><td valign=\"top\">Buildings.Fluid.HeatExchangers.CoolingTowers.YorkCalc
    </td>
    <td valign=\"top\">Simplified the implementation for the situation if
                       <code>allowReverseFlow=false</code>.
                       Avoided the use of the conditionally enabled variables <code>sta_a</code> and
                       <code>sta_b</code> as this was not proper use of the Modelica syntax.
    </td>
</tr>
<tr><td valign=\"top\">Buildings.Fluid.Interfaces.Examples.ReverseFlowHumidifier
    </td>
    <td valign=\"top\">Changed one instance of <code>Modelica.Fluid.Sources.MassFlowSource_T</code>,
                       that was connected to the two fluid streams,
                       to two instances, each having half the mass flow rate.
                       This is required for the model to work with Modelica 3.2.1 due to the
                       change introduced in
                       ticket <a href=\"https://trac.modelica.org/Modelica/ticket/739\">#739</a>.
    </td>
</tr>
<tr><td valign=\"top\">Buildings.Fluid.Sensors.EnthalpyFlowRate<br/>
                       Buildings.Fluid.Sensors.SensibleEnthalpyFlowRate<br/>
                       Buildings.Fluid.Sensors.LatentEnthalpyFlowRate<br/>
                       Buildings.Fluid.Sensors.VolumeFlowRate
    </td>
    <td valign=\"top\">Removed default value <code>tau=0</code> as the base class
                       already sets <code>tau=1</code>.
                       This change was made so that all sensors use the same default value.
    </td>
</tr>
<tr><td valign=\"top\">Buildings.Fluid.Sensors.TraceSubstancesTwoPort
    </td>
    <td valign=\"top\">Added default value <code>C_start=0</code>.
    </td>
</tr>
<tr><td colspan=\"2\"><b>Buildings.HeatTransfer</b>
    </td>
</tr>
<tr><td valign=\"top\">Buildings.HeatTransfer.Data.OpaqueConstructions.Generic
    </td>
    <td valign=\"top\">Changed the annotation of the
                       instance <code>material</code> from
                       <code>Evaluate=true</code> to <code>Evaluate=false</code>.
                       This is required to allow changing the
                       material properties after compilation.
                       Note, however, that the number of state variables in
                       <a href=\"modelica://Buildings.HeatTransfer.Data.BaseClasses.Material\">
                       Buildings.HeatTransfer.Data.BaseClasses.Material</a>
                       are only computed when the model is translated, because
                       the number of state variables is fixed
                       at compilation time.
    </td>
</tr>
<tr><td colspan=\"2\"><b>Buildings.Utilities</b>
    </td>
</tr>
<tr><td valign=\"top\">Buildings.Utilities.Diagnostics.AssertEquality<br/>
                       Buildings.Utilities.Diagnostics.AssertInequality
    </td>
    <td valign=\"top\">Added <code>time</code> in print statement as OpenModelica,
                       in its error message, does not output the time
                       when the assert is triggered.
    </td>
</tr>
</table>
<!-- Non-backward compatible changes to existing components -->
<p>
The following <b style=\"color:blue\">existing components</b>
have been <b style=\"color:blue\">improved</b> in a
<b style=\"color:blue\">non-backward compatible</b> way:
</p>
<table class=\"releaseTable\" summary=\"summary\" border=\"1\" cellspacing=\"0\" cellpadding=\"2\" style=\"border-collapse:collapse;\">

<tr><td colspan=\"2\"><b>Buildings.Airflow</b>
    </td>
</tr>
<tr><td valign=\"top\">Buildings.Airflow.Multizone.Orifice<br/>
                       Buildings.Airflow.Multizone.EffectiveAirLeakageArea<br/>
                       Buildings.Airflow.Multizone.ZonalFlow_ACS
    </td>
    <td valign=\"top\">Changed the parameter <code>useConstantDensity</code> to
                       <code>useDefaultProperties</code> to use consistent names
                       within this package.
                       A conversion script in <code>Resources/Scripts/Dymola</code>
                       can be used to update old models that use this parameter.
    </td>
</tr>

<tr><td colspan=\"2\"><b>Buildings.Fluid</b>
    </td>
</tr>
<tr><td valign=\"top\">Buildings.Fluid.BaseClasses.IndexWater
    </td>
    <td valign=\"top\">Renamed class to
                       <code>Buildings.Fluid.BaseClasses.IndexMassFraction</code>
                       as it is applicable for all mass fraction sensors.
    </td>
</tr>
<tr><td valign=\"top\">
                       Buildings.Fluid.HeatExchangers.ConstantEffectiveness<br/>
                       Buildings.Fluid.HeatExchangers.DryEffectivenessNTU<br/>
                       Buildings.Fluid.Interfaces.ConservationEquation<br/>
                       Buildings.Fluid.Interfaces.StaticFourPortHeatMassExchanger<br/>
                       Buildings.Fluid.Interfaces.StaticTwoPortConservationEquation<br/>
                       Buildings.Fluid.Interfaces.StaticTwoPortHeatMassExchanger<br/>
                       Buildings.Fluid.MassExchangers.ConstantEffectiveness<br/>
                       Buildings.Fluid.MassExchangers.HumidifierPrescribed<br/>
                       Buildings.Fluid.MixingVolumes.BaseClasses.PartialMixingVolumeWaterPort<br/>
                       Buildings.Fluid.MixingVolumes.MixingVolume<br/>
                       Buildings.Fluid.MixingVolumes.MixingVolumeDryAir<br/>
                       Buildings.Fluid.MixingVolumes.MixingVolumeMoistAir<br/>
                       Buildings.Fluid.Storage.ExpansionVessel
    </td>
    <td valign=\"top\">Changed the input connector <code>mXi_flow</code> (or <code>mXi1_flow</code>
                       and <code>mXi2_flow</code>) to <code>mWat_flow</code> (or <code>mWat1_flow</code>
                       and <code>mWat2_flow</code>).
                       This change has been done as declaring <code>mXi_flow</code> is ambiguous
                       because it does not specify what other species are added unless a mass flow rate
                       <code>m_flow</code> is also known. To avoid this confusion, the connector variables
                       have been renamed.
                       The equations that were used were, however, correct.
                       This addresses issue <a href=\"https://github.com/lbl-srg/modelica-buildings/issues/165\">#165</a>.
    </td>
</tr>
<tr><td valign=\"top\">
                       Buildings.Fluid.Storage.BaseClasses.IndirectTankHeatExchanger<br/>
                       Buildings.Fluid.BaseClasses.PartialResistance<br/>
                       Buildings.Fluid.FixedResistances.BaseClasses.Pipe<br/>
                       Buildings.Fluid.FixedResistances.FixedResistanceDpM<br/>
                       Buildings.Fluid.FixedResistances.LosslessPipe<br/>
                       Buildings.Fluid.Geothermal.Boreholes.BaseClasses.BoreholeSegment<br/>
                       Buildings.Fluid.Geothermal.Boreholes.UTube<br/>
                       Buildings.Fluid.HeatExchangers.RadiantSlabs.ParallelCircuitsSlab<br/>
                       Buildings.Fluid.Interfaces.FourPortHeatMassExchanger<br/>
                       Buildings.Fluid.Interfaces.PartialFourPortInterface<br/>
                       Buildings.Fluid.Interfaces.PartialTwoPortInterface<br/>
                       Buildings.Fluid.Interfaces.StaticFourPortHeatMassExchanger<br/>
                       Buildings.Fluid.Interfaces.StaticTwoPortHeatMassExchanger<br/>
                       Buildings.Fluid.Interfaces.TwoPortHeatMassExchanger<br/>
                       Buildings.Fluid.MixingVolumes.BaseClasses.PartialMixingVolume<br/>
                       Buildings.Fluid.Movers.BaseClasses.FlowControlled<br/>
                       Buildings.Fluid.Movers.BaseClasses.IdealSource<br/>
                       Buildings.Fluid.Movers.BaseClasses.PrescribedFlowMachine<br/>
    </td>
    <td valign=\"top\">Removed the computation of <code>V_flow</code> and removed the parameter
                       <code>show_V_flow</code>.
                       The reason is that the computation of <code>V_flow</code> required
                       the use of <code>sta_a</code> (to compute the density),
                       but <code>sta_a</code> is also a variable that is conditionally
                       enabled. However, this was not correct Modelica syntax as conditional variables
                       can only be used in a <code>connect</code>
                       statement, not in an assignment. Dymola 2014 FD01 beta3 is checking
                       for this incorrect syntax. Hence, <code>V_flow</code> was removed as its
                       conditional implementation would require a rather cumbersome implementation
                       that uses a new connector that carries the state of the medium.
    </td>
</tr>
<tr><td valign=\"top\">Buildings.Fluid.MixingVolumes
    </td>
    <td valign=\"top\">Removed <code>Buildings.Fluid.MixingVolumes.MixingVolumeDryAir</code>
                       as this model is no longer used. The model
                       <code>Buildings.Fluid.MixingVolumes.MixingVolume</code>
                       can be used instead of.<br/>
                       Removed base class <code>Buildings.Fluid.MixingVolumes.BaseClasses.PartialMixingVolumeWaterPort</code>
                       as this model is no longer used.
    </td>
</tr>
<tr><td valign=\"top\">Buildings.Fluid.Sensors.Examples.TraceSubstances
    </td>
    <td valign=\"top\">Renamed example from <code>ExtraProperty</code> to
                     <code>TraceSubstances</code> in order to use the same name
                     as the sensor.
    </td>
</tr>
<tr><td valign=\"top\">Buildings.Fluid.Sources.PrescribedExtraPropertyFlowRate
    </td>
    <td valign=\"top\">Renamed model to<code>TraceSubstancesFlowRate</code> to
                     use the same terminology than the Modelica Standard Library.<br/>
                     The conversion script updates existing models that instantiate
                     this model.
    </td>
</tr>
<tr><td valign=\"top\">Buildings.Fluid.Sources.Examples.PrescribedExtraPropertyFlow
    </td>
    <td valign=\"top\">Renamed example to<code>TraceSubstancesFlowRate</code>
                     in order to use the same name as the source model.
    </td>
</tr>
<tr><td valign=\"top\">Buildings.Fluid.MixingVolumes.BaseClasses.PartialMixingVolume<br/>
                       Buildings.Fluid.FixedResistances.Pipe<br/>
                       Buildings.Fluid.HeatExchangers.RadiantSlabs.ParallelCircuitsSlab<br/>
                       Buildings.Fluid.HeatExchangers.RadiantSlabs.SingleCircuitSlab<br/>
                       Buildings.Fluid.Movers.BaseClasses.FlowControlled
    </td>
    <td valign=\"top\">Renamed <code>X_nominal</code> to <code>X_default</code>
                       or <code>X_start</code>, where <code>X</code> may be
                       <code>state</code>, <code>rho</code>, or <code>mu</code>,
                       depending on whether the medium default values or the start values
                       are used in the computation of the state
                       and derived quantities.
    </td>
</tr>

<tr><td colspan=\"2\"><b>Buildings.HeatTransfer<br/>
                         Buildings.ThermalZones</b>
    </td>
</tr>
<tr><td valign=\"top\">Buildings.HeatTransfer.Interfaces.RadiosityInflow<br/>
                       Buildings.HeatTransfer.Interfaces.RadiosityOutflow<br/>
                       Buildings.HeatTransfer.Radiosity.BaseClasses.ParametersTwoSurfaces<br/>
                       Buildings.HeatTransfer.Radiosity.Constant<br/>
                       Buildings.HeatTransfer.Radiosity.Examples.OpaqueSurface<br/>
                       Buildings.HeatTransfer.Radiosity.Examples.OutdoorRadiosity<br/>
                       Buildings.HeatTransfer.Radiosity.IndoorRadiosity<br/>
                       Buildings.HeatTransfer.Radiosity.OpaqueSurface<br/>
                       Buildings.HeatTransfer.Radiosity.OutdoorRadiosity<br/>
                       Buildings.HeatTransfer.Radiosity.RadiositySplitter<br/>
                       Buildings.HeatTransfer.Radiosity.package<br/>
                       Buildings.HeatTransfer.Windows.BaseClasses.Examples.CenterOfGlass<br/>
                       Buildings.HeatTransfer.Windows.BaseClasses.Examples.GlassLayer<br/>
                       Buildings.HeatTransfer.Windows.BaseClasses.Examples.Shade<br/>
                       Buildings.HeatTransfer.Windows.BaseClasses.GlassLayer<br/>
                       Buildings.HeatTransfer.Windows.BaseClasses.Shade<br/>
                       Buildings.HeatTransfer.Windows.Examples.BoundaryHeatTransfer<br/>
                       Buildings.HeatTransfer.Windows.ExteriorHeatTransfer<br/>
                       Buildings.HeatTransfer.Windows.InteriorHeatTransfer<br/>
                       Buildings.ThermalZones.Detailed.BaseClasses.InfraredRadiationExchange<br/>
                       Buildings.ThermalZones.Detailed.BaseClasses.InfraredRadiationGainDistribution<br/>
                       Buildings.ThermalZones.Detailed.BaseClasses.MixedAir<br/>
                       Buildings.ThermalZones.Detailed.BaseClasses.Overhang<br/>
                       Buildings.ThermalZones.Detailed.BaseClasses.SideFins
    </td>
    <td valign=\"top\">Changed the connectors for the radiosity model.
                       The previous implemenation declared the radiosity as a
                       <code>flow</code> variables, but the implementation did not use
                       a potential variable.<br/>
                       Therefore, the radiosity was the only variable in the connector,
                       which is not allowed for <code>flow</code> variables.
                       This change required a reformulation of models because with the new formulation,
                       the incoming and outcoming radiosity are both non-negative values.
                       This addresses issue <a href=\"https://github.com/lbl-srg/modelica-buildings/issues/158\">#158</a>.
    </td>
</tr>
<tr><td colspan=\"2\"><b>Buildings.HeatTransfer<br/>
                         Buildings.ThermalZones</b>
    </td>
</tr>
<tr><td valign=\"top\">Buildings.HeatTransfer.Windows.BaseClasses.PartialConvection<br/>
                       Buildings.HeatTransfer.Windows.BaseClasses.PartialWindowBoundaryCondition<br/>
                       Buildings.HeatTransfer.Windows.BaseClasses.Shade<br/>
                       Buildings.HeatTransfer.Windows.BaseClasses.ShadeConvection<br/>
                       Buildings.HeatTransfer.Windows.BaseClasses.ShadeRadiation<br/>
                       Buildings.HeatTransfer.Windows.InteriorHeatTransfer<br/>
                       Buildings.HeatTransfer.Windows.InteriorHeatTransferConvective<br/>
                       Buildings.ThermalZones.Detailed.ExteriorBoundaryConditionsWithWindow<br/>
                       Buildings.ThermalZones.Detailed.PartialSurfaceInterface<br/>
                       Buildings.ThermalZones.Detailed.InfraredRadiationExchange<br/>
                       Buildings.ThermalZones.Detailed.AirHeatMassBalanceMixed<br/>
                       Buildings.ThermalZones.Detailed.SolarRadiationExchange<br/>
                       Buildings.ThermalZones.Detailed.RadiationTemperature<br/>
                       Buildings.ThermalZones.Detailed.InfraredRadiationGainDistribution
    </td>
    <td valign=\"top\">Redesigned the implementation of the room model and its base classes.
                       This redesign separates convection from radiation, and it provides
                       one composite model for the convection and the heat and mass balance in
                       the room. This change was done to allow an implementation of the room air
                       heat and mass balance that does not assume uniformly mixed room air.
    </td>
</tr>
<tr><td colspan=\"2\"><b>Buildings.HeatTransfer</b>
    </td>
</tr>
<tr><td valign=\"top\">Buildings.HeatTransfer.Convection.Functions.HeatFlux.rayleigh
    </td>
    <td valign=\"top\">Renamed function from <code>raleigh</code> to <code>rayleigh</code>.
    </td>
</tr>


</table>
<!-- Errors that have been fixed -->
<p>
The following <b style=\"color:red\">critical errors</b> have been fixed (i.e., errors
that can lead to wrong simulation results):
</p>
<table class=\"releaseTable\" summary=\"summary\" border=\"1\" cellspacing=\"0\" cellpadding=\"2\" style=\"border-collapse:collapse;\">
<tr><td colspan=\"2\"><b>Buildings.Fluid</b>
    </td>
</tr>
<tr><td valign=\"top\">Buildings.Fluid.Sensors.SpecificEntropyTwoPort
    </td>
    <td valign=\"top\">
           Corrected wrong computation of the dynamics used for the sensor signal.
    </td>
</tr>

<tr><td colspan=\"2\"><b>Buildings.HeatTransfer</b>
    </td>
</tr>
<tr><td valign=\"top\">Buildings.HeatTransfer.Data.GlazingSystems.DoubleClearAir13Clear
    </td>
    <td valign=\"top\">
           Corrected the glass layer thickness, which was <i>5.7</i> mm instead of
           <i>3</i> mm, as the documentation states.
    </td>
</tr>
</table>
<!-- Uncritical errors -->
<p>
The following <b style=\"color:red\">uncritical errors</b> have been fixed (i.e., errors
that do <b style=\"color:red\">not</b> lead to wrong simulation results, e.g.,
units are wrong or errors in documentation):
</p>
<table class=\"releaseTable\" summary=\"summary\" border=\"1\" cellspacing=\"0\" cellpadding=\"2\" style=\"border-collapse:collapse;\">
<tr><td colspan=\"2\"><b>Buildings</b>
    </td>
</tr>
<tr><td valign=\"top\">Buildings.BoundaryConditions.SkyTemperature.BlackBody<br/>
              Buildings.BoundaryConditions.WeatherData.BaseClasses.CheckTemperature<br/>
              Buildings.BoundaryConditions.WeatherData.ReaderTMY3<br/>
              Buildings.Controls.SetPoints.HotWaterTemperatureReset<br/>
              Buildings.Examples.ChillerPlant.BaseClasses.Controls.ChillerSwitch<br/>
              Buildings.Examples.ChillerPlant.BaseClasses.Controls.WSEControl<br/>
              Buildings.Fluid.Boilers.BoilerPolynomial<br/>
              Buildings.Fluid.HeatExchangers.BaseClasses.HexElement<br/>
              Buildings.Fluid.HeatExchangers.BaseClasses.MassExchange<br/>
              Buildings.Fluid.HeatExchangers.BaseClasses.MassExchangeDummy<br/>
              Buildings.Fluid.HeatExchangers.DXCoils.BaseClasses.ApparatusDewPoint<br/>
              Buildings.Fluid.HeatExchangers.DXCoils.BaseClasses.ApparatusDryPoint<br/>
              Buildings.Fluid.HeatExchangers.DXCoils.BaseClasses.CoolingCapacity<br/>
              Buildings.Fluid.HeatExchangers.DXCoils.BaseClasses.DXCooling<br/>
              Buildings.Fluid.HeatExchangers.DXCoils.BaseClasses.DryCoil<br/>
              Buildings.Fluid.HeatExchangers.DXCoils.BaseClasses.DryWetSelector<br/>
              Buildings.Fluid.HeatExchangers.DXCoils.BaseClasses.Evaporation<br/>
              Buildings.Fluid.HeatExchangers.DXCoils.BaseClasses.WetCoil<br/>
              Buildings.Fluid.MixingVolumes.BaseClasses.PartialMixingVolumeWaterPort<br/>
              Buildings.Fluid.Sensors.RelativeTemperature<br/>
              Buildings.Fluid.Sensors.Temperature<br/>
              Buildings.Fluid.Sensors.TemperatureTwoPort<br/>
              Buildings.Fluid.Sensors.TemperatureWetBulbTwoPort<br/>
              Buildings.Fluid.SolarCollectors.BaseClasses.PartialHeatLoss<br/>
              Buildings.Utilities.Comfort.Fanger<br/>
              Buildings.Utilities.IO.BCVTB.From_degC<br/>
              Buildings.Utilities.IO.BCVTB.To_degC<br/>
              Buildings.Utilities.Psychrometrics.TDewPoi_pW<br/>
              Buildings.Utilities.Psychrometrics.TWetBul_TDryBulPhi<br/>
              Buildings.Utilities.Psychrometrics.TWetBul_TDryBulXi<br/>
              Buildings.Utilities.Psychrometrics.WetBul_pTX<br/>
              Buildings.Utilities.Psychrometrics.pW_TDewPoi
    </td>
    <td valign=\"top\">Replaced wrong attribute <code>quantity=\"Temperature\"</code>
                     with <code>quantity=\"ThermodynamicTemperature\"</code>.
    </td>
</tr>

<tr><td colspan=\"2\"><b>Buildings.Fluid</b>
    </td>
</tr>
<tr><td valign=\"top\">Buildings.Fluid.Data.Fuels.Generic
    </td>
    <td valign=\"top\">Corrected wrong type for <code>mCO2</code>.
                       It was declared as <code>Modelica.SIunits.MassFraction</code>,
                       which is incorrect.
    </td>
</tr>
<tr><td valign=\"top\">Buildings.Fluid.HeatExchangers.CoolingTowers.Correlations.BaseClasses.Bounds
    </td>
    <td valign=\"top\">Corrected wrong type for <code>FRWat_min</code>, <code>FRWat_max</code>
                       and <code>liqGasRat_max</code>.
                       They were declared as <code>Modelica.SIunits.MassFraction</code>,
                       which is incorrect as, for example, <code>FRWat_max</code> can be larger than one.
    </td>
</tr>
<tr><td valign=\"top\">Buildings.Fluid.HeatExchangers.ConstantEffectiveness<br/>
                     Buildings.Fluid.MassExchangers.ConstantEffectiveness
    </td>
    <td valign=\"top\">Corrected error in the documentation that was not updated
                     when the implementation of zero flow rate was revised.
    </td>
</tr>
<tr><td valign=\"top\">Buildings.Fluid.Interfaces.ConservationEquation
    </td>
    <td valign=\"top\">Corrected the syntax error
                       <code>Medium.ExtraProperty C[Medium.nC](each nominal=C_nominal)</code>
                       to
                       <code>Medium.ExtraProperty C[Medium.nC](nominal=C_nominal)</code>
                       because <code>C_nominal</code> is a vector.
                       This syntax error caused a compilation error in OpenModelica.
    </td>
</tr>
<tr><td valign=\"top\">Buildings.Fluid.Sensors.SensibleEnthalpyFlowRate<br/>
                       Buildings.Fluid.Sensors.LatentEnthalpyFlowRate<br/>
                       Buildings.Fluid.Sensors.MassFraction<br/>
                       Buildings.Fluid.Sensors.MassFractionTwoPort
    </td>
    <td valign=\"top\">Changed medium declaration in the <code>extends</code> statement
                       to <code>replaceable</code> to avoid a translation error in
                       OpenModelica.
    </td>
</tr>
<tr><td valign=\"top\">Buildings.Fluid.Sensors.TraceSubstances<br/>
                       Buildings.Fluid.Sensors.TraceSubstancesTwoPort
    </td>
    <td valign=\"top\">Corrected syntax errors in setting nominal value for output signal
                       and for state variable.
                       This eliminates a compilation error in OpenModelica.
    </td>
</tr>
<tr><td valign=\"top\">Buildings.Fluid.Sources.TraceSubstancesFlowSource
    </td>
    <td valign=\"top\">Added missing <code>each</code> in declaration of
                       <code>C_in_internal</code>.
                       This eliminates a compilation error in OpenModelica.
    </td>
</tr>
<tr><td colspan=\"2\"><b>Buildings.Utilities.Python27</b>
    </td>
</tr>
<tr><td valign=\"top\">Buildings.Utilities.IO.Python27.Functions.exchange
    </td>
    <td valign=\"top\">Corrected error in C code that lead to message
                       <code>'module' object has no attribute 'argv'</code>
                       when a python module accessed <code>sys.argv</code>.
    </td>
</tr>



</table>
<!-- Github issues -->
<p>
The following
<a href=\"https://github.com/lbl-srg/modelica-buildings/issues\">issues</a>
have been fixed:
</p>
<table summary=\"summary\" border=\"1\" cellspacing=\"0\" cellpadding=\"2\" style=\"border-collapse:collapse;\">
<tr><td colspan=\"2\"><b>Verify mass and species balance</b>
    </td>
</tr>
<tr><td valign=\"top\"><a href=\"https://github.com/lbl-srg/modelica-buildings/issues/165\">#165</a>
    </td>
    <td valign=\"top\">This issue has been addressed by renaming the connectors to avoid an ambiguity
                       in the model equation. The equations were correct.
    </td>
<tr><td colspan=\"2\"><b>Remove flow attribute from radiosity connectors</b>
    </td>
</tr>
<tr><td valign=\"top\"><a href=\"https://github.com/lbl-srg/modelica-buildings/issues/158\">#158</a>
    </td>
    <td valign=\"top\">This issue has been addressed by reformulating the radiosity models.
                       With the new implementation, incoming and outgoing radiosity are non-negative
                       quantities.
    </td>
</tr>
</table>
</html>"));
    end Version_1_5_build1;

  class Version_1_4_build1 "Version 1.4 build 1"
    extends Modelica.Icons.ReleaseNotes;
     annotation (preferredView="info",
     Documentation(info="<html>
<p>
Version 1.4 build 1 contains the new package <code>Buildings.Utilities.IO.Python27</code>
that allows calling Python functions from Modelica.
It also contains in the package <a href=\"modelica://Buildings.HeatTransfer.Conduction.SingleLayer\">
Buildings.HeatTransfer.Conduction.SingleLayer</a>
a new model for heat conduction in phase change material. This model can be used as a layer
of the room heat transfer model.
</p>

<p>
Non-backward compatible changes had to be introduced
in the valve models
<a href=\"modelica://Buildings.Fluid.Actuators.Valves\">
Buildings.Fluid.Actuators.Valves</a> to fully comply with the Modelica language specification,
and in the models in the package
<a href=\"modelica://Buildings.Utilities.Diagnostics\">
Buildings.Utilities.Diagnostics</a>
as they used the <code>cardinality</code> function which is deprecated in the Modelica
Language Specification.
</p>

<p>
See below for details.
<!-- New libraries -->
</p>
<p>
The following <b style=\"color:blue\">new libraries</b> have been added:
</p>
<table class=\"releaseTable\" summary=\"summary\" border=\"1\" cellspacing=\"0\" cellpadding=\"2\">
<tr><td valign=\"top\">Buildings.Utilities.IO.Python27
    </td>
    <td valign=\"top\">
         Package that contains blocks and functions that embed Python 2.7 in Modelica.
         Data can be sent to Python functions and received from Python functions.
         This allows for example data analysis in Python as part of a Modelica model,
         or data exchange as part of a hardware-in-the-loop simulation in which
         Python is used to communicate with hardware.
    </td>
    </tr>
</table>
<!-- New components for existing libraries -->
<p>
The following <b style=\"color:blue\">new components</b> have been added
to <b style=\"color:blue\">existing</b> libraries:
</p>
<table class=\"releaseTable\" summary=\"summary\" border=\"1\" cellspacing=\"0\" cellpadding=\"2\" style=\"border-collapse:collapse;\">
<tr><td colspan=\"2\"><b>Buildings.BoundaryConditions.WeatherData</b>
    </td>
</tr>
<tr><td valign=\"top\">Buildings.BoundaryConditions.WeatherData.BaseClasses.getAbsolutePath
    </td>
    <td valign=\"top\">This function is used by the weather data reader to set
                       the path to the weather file relative to the root directory
                       of the Buildings library.
    </td>
    </tr>
</table>
<!-- Backward compatible changes -->
<p>
The following <b style=\"color:blue\">existing components</b>
have been <b style=\"color:blue\">improved</b> in a
<b style=\"color:blue\">backward compatible</b> way:
</p>
<table class=\"releaseTable\" summary=\"summary\" border=\"1\" cellspacing=\"0\" cellpadding=\"2\" style=\"border-collapse:collapse;\">
<tr><td colspan=\"2\"><b>Buildings.Fluid</b>
    </td>
</tr>
<tr><td valign=\"top\">Buildings.Fluid.MixingVolumes.BaseClasses.PartialMixingVolume
    </td>
    <td valign=\"top\">Removed the check of multiple connections to the same element
                       of a fluid port, as this check required the use of the deprecated
                       <code>cardinality</code> function.
    </td>
</tr><tr><td colspan=\"2\"><b>Buildings.HeatTransfer</b>
    </td>
</tr>
<tr><td valign=\"top\">Buildings.HeatTransfer.Conduction.SingleLayer
    </td>
    <td valign=\"top\">Added option to model layers with phase change material.
    </td>
</tr>
<tr><td colspan=\"2\"><b>Buildings.ThermalZones</b>
    </td>
</tr>
<tr><td valign=\"top\">Buildings.ThermalZones.Detailed.BaseClasses.InfraredRadiationExchange
    </td>
    <td valign=\"top\">Removed the use of the <code>cardinality</code> function
                       as this function is deprecated in the Modelica Language Specification.
    </td>
</tr>
</table>
<!-- Non-backward compatible changes to existing components -->

<p>
The following <b style=\"color:blue\">existing components</b>
have been <b style=\"color:blue\">improved</b> in a
<b style=\"color:blue\">non-backward compatible</b> way:
</p>
<table class=\"releaseTable\" summary=\"summary\" border=\"1\" cellspacing=\"0\" cellpadding=\"2\" style=\"border-collapse:collapse;\">

<tr><td colspan=\"2\"><b>Buildings.Fluid</b>
    </td>
</tr>
<tr><td valign=\"top\">Buildings.Fluid.Actuators.Valves
    </td>
    <td valign=\"top\">All valves now require the declaration of <code>dp_nominal</code>
                       if the parameter assignment is
                       <code>CvData = Buildings.Fluid.Types.CvTypes.OpPoint</code>.
                       This change was needed because in the previous version,
                       <code>dp_nominal</code> had
                       a default value of <i>6000</i> Pascals. However, if
                       <code>CvData &gt;&lt; Buildings.Fluid.Types.CvTypes.OpPoint</code>, then
                       <code>dp_nominal</code> is computed in the initial algorithm section and hence
                       providing a default value is not allowed according to
                       the Modelica Language Specification.
                       Hence, it had to be removed.<br/>
                       As part of this change, we set <code>dp(nominal=6000)</code> for all valves,
                       because the earlier formulation uses a value that is not known during compilation,
                       and hence leads to an error in Dymola 2014.
    </td>
</tr>
<tr><td valign=\"top\">Buildings.Fluid.MixingVolumes.MixingVolumeDryAir<br/>
                       Buildings.Fluid.MixingVolumes.MixingVolumeMoistAir
    </td>
    <td valign=\"top\">Removed the use of the deprecated
                       <code>cardinality</code> function.
                       Therefore, now all input signals must be connected..
    </td>
</tr>
<tr><td colspan=\"2\"><b>Buildings.Utilities</b>
    </td>
</tr>
<tr><td valign=\"top\">Buildings.Utilities.Diagnostics.AssertEquality<br/>
                       Buildings.Utilities.Diagnostics.AssertInequality
    </td>
    <td valign=\"top\">Removed the option to not connect input signals, as this
                       required the use of the <code>cardinality</code> function which
                       is deprecated in the MSL, and not correctly implemented in OpenModelica.
                       Therefore, if using these models, both input signals must be connected.
    </td>
</tr>
<tr><td valign=\"top\">Buildings.Utilities.Math.Functions.splineDerivatives
    </td>
    <td valign=\"top\">Removed the default value
                       <code>input Boolean ensureMonotonicity=isMonotonic(y, strict=false)</code>
                       as the Modelica language specification is not clear whether defaults can be computed
                       or must be constants.
    </td>
</tr></table>
<!-- Errors that have been fixed -->

<p>
The following <b style=\"color:red\">critical errors</b> have been fixed (i.e., errors
that can lead to wrong simulation results):
</p>
<table class=\"releaseTable\" summary=\"summary\" border=\"1\" cellspacing=\"0\" cellpadding=\"2\" style=\"border-collapse:collapse;\">

<tr><td colspan=\"2\"><b>Buildings.Controls</b>
    </td>
</tr>
<tr><td valign=\"top\">Buildings.Controls.SetPoints.HotWaterTemperatureReset
    </td>
    <td valign=\"top\">Corrected error that led to wrong results if the room air temperature is
                     different from its nominal value <code>TRoo_nominal</code>.
                     This fixes <a href=\"https://github.com/lbl-srg/modelica-buildings/issues/74\">issue 74</a>.
    </td>
</tr>

<tr><td colspan=\"2\"><b>Buildings.HeatTransfer</b>
    </td>
</tr>
<tr><td valign=\"top\">Buildings.Fluid.HeatExchangers.RadiantSlabs.SingleCircuitSlab<br/>
                     Buildings.Fluid.HeatExchangers.RadiantSlabs.ParallelCircuitSlab
    </td>
    <td valign=\"top\">Fixed bug in the assignment of the fictitious thermal resistance by replacing
                     <code>RFic[nSeg](each G=A/Rx)</code> with
                     <code>RFic[nSeg](each G=A/nSeg/Rx)</code>.
                     This fixes <a href=\"https://github.com/lbl-srg/modelica-buildings/issues/79\">issue 79</a>.
    </td>
</tr>

<tr><td colspan=\"2\"><b>Buildings.Utilities</b>
    </td>
</tr>
<tr><td valign=\"top\">Buildings.Utilities.Diagnostics.AssertEquality<br/>
                       Buildings.Utilities.Diagnostics.AssertInequality
    </td>
    <td valign=\"top\">Replaced <code>when</code> test with <code>if</code> test as
                       equations within a <code>when</code> section are only evaluated
                       when the condition becomes true.
                       This fixes <a href=\"https://github.com/lbl-srg/modelica-buildings/issues/72\">issue 72</a>.
    </td>
</tr>
</table>
<!-- Uncritical errors -->

<p>
The following <b style=\"color:red\">uncritical errors</b> have been fixed (i.e., errors
that do <b style=\"color:red\">not</b> lead to wrong simulation results, e.g.,
units are wrong or errors in documentation):
</p>
<table class=\"releaseTable\" summary=\"summary\" border=\"1\" cellspacing=\"0\" cellpadding=\"2\" style=\"border-collapse:collapse;\">
<tr><td colspan=\"2\"><b>Buildings.Fluid</b>
    </td>
</tr>
<tr><td valign=\"top\">Buildings.Fluid.Actuators.Valves.ThreeWayEqualPercentageLinear<br/>
                       Buildings.Fluid.Actuators.Valves.ThreeWayLinear
    </td>
    <td valign=\"top\">The documenation was
                       <i>Fraction Kv(port_1 &rarr; port_2)/Kv(port_3 &rarr; port_2)</i> instead of
                       <i>Fraction Kv(port_3 &rarr; port_2)/Kv(port_1 &rarr; port_2)</i>.
                       Because the parameter set correctly its attributes
                       <code>min=0</code> and <code>max=1</code>,
                       instances of these models used the correct value.
    </td>
</tr>
<tr><td valign=\"top\">Buildings.Fluid.Actuators.BaseClasses.ValveParameters
    </td>
    <td valign=\"top\">Removed stray backslash in write statement.
    </td>
</tr>
<tr><td valign=\"top\">Buildings.Fluid.Interfaces.ConservationEquation<br/>
                       Buildings.Fluid.Interfaces.StaticTwoPortConservationEquation<br/>
                       Buildings.Fluid.Interfaces.StaticTwoPortHeatMassExchanger
    </td>
    <td valign=\"top\">Removed wrong unit attribute of <code>COut</code>.
    </td>
</tr>
<tr><td valign=\"top\">Buildings.Fluid.HeatExchangers.BaseClasses.HexElement
    </td>
    <td valign=\"top\">Changed the redeclaration of <code>vol2</code> to be replaceable,
                     as <code>vol2</code> is replaced in some models.
    </td>
</tr>
</table>
<!-- Github issues -->
<p>
The following
<a href=\"https://github.com/lbl-srg/modelica-buildings/issues\">issues</a>
have been fixed:
</p>
<table summary=\"summary\" border=\"1\" cellspacing=\"0\" cellpadding=\"2\" style=\"border-collapse:collapse;\">
<tr><td colspan=\"2\"><b>Add explanation of nStaRef.</b>
    </td>
</tr>
<tr><td valign=\"top\"><a href=\"https://github.com/lbl-srg/modelica-buildings/issues/70\">&#35;70</a>
    </td>
    <td valign=\"top\">
    Described in
    <a href=\"modelica://Buildings.HeatTransfer.Data.Solids\">
    Buildings.HeatTransfer.Data.Solids</a>
    how the parameter <code>nStaRef</code> is used
    to compute the spatial grid that is used for simulating transient heat conduction.
    </td>
</tr>
<tr><td colspan=\"2\"><b>Assert statement does not fire.</b>
    </td>
</tr>
<tr><td valign=\"top\"><a href=\"https://github.com/lbl-srg/modelica-buildings/issues/72\">&#35;72</a>
    </td>
    <td valign=\"top\">
    The blocks <code>Buildings.Utilities.Diagnostics.AssertEquality</code> and
    <code>Buildings.Utilities.Diagnostics.AssertInequality</code> did not fire because
    the test on the time was in a <code>when</code> instead of an <code>if</code> statement.
    This was wrong because <code>when</code> sections are only evaluated
    when the condition becomes true.
    </td>
</tr>
<tr><td colspan=\"2\"><b><code>HotWaterTemperatureReset</code> computes wrong results if room temperature differs from nominal value.</b>
    </td>
</tr>
<tr><td valign=\"top\"><a href=\"https://github.com/lbl-srg/modelica-buildings/issues/74\">&#35;74</a>
    </td>
    <td valign=\"top\">The equation
<pre>TSup = TRoo_in_internal
          + ((TSup_nominal+TRet_nominal)/2-TRoo_in_internal) * qRel^(1/m)
          + (TSup_nominal-TRet_nominal)/2 * qRel;</pre>
should be formulated as
<pre>TSup = TRoo_in_internal
          + ((TSup_nominal+TRet_nominal)/2-TRoo_nominal) * qRel^(1/m)
          + (TSup_nominal-TRet_nominal)/2 * qRel;</pre>
    </td>
</tr>
<tr><td colspan=\"2\"><b>Bug in <code>RadiantSlabs.SingleCircuitSlab</code> fictitious resistance RFic.</b>
    </td>
</tr>
<tr><td valign=\"top\"><a href=\"https://github.com/lbl-srg/modelica-buildings/issues/79\">&#35;79</a>
    </td>
    <td valign=\"top\">This bug has been fixed in the assignment of the fictitious thermal resistance by replacing
                     <code>RFic[nSeg](each G=A/Rx)</code> with
                     <code>RFic[nSeg](each G=A/nSeg/Rx)</code>.
                     The bug also affected <code>RadiantSlabs.ParallelCircuitSlab</code>.
    </td>
</tr>
</table>

<p>
Note:
</p>
<ul>
<li>
This version contains various updates that allow
the syntax of the example models to be checked in the pedantic mode
in Dymola 2014.
</li>
</ul>
</html>"));
  end Version_1_4_build1;

  class Version_1_3_build1 "Version 1.3 build 1"
    extends Modelica.Icons.ReleaseNotes;
     annotation (preferredView="info", Documentation(info="<html>
<p>
In version 1.3 build 1, models for direct evaporative cooling coils with multiple stages or with
a variable speed compressor have been added.
This version also contains improvements to the fan and pump models to better treat zero mass flow rate.
Various other improvements have been made to improve the numerics and to use consistent variable names.
A detailed list of changes is shown below.
<!-- New libraries -->
</p>
<p>
The following <b style=\"color:blue\">new libraries</b> have been added:
</p>
<table class=\"releaseTable\" summary=\"summary\" border=\"1\" cellspacing=\"0\" cellpadding=\"2\">
<tr><td valign=\"top\">Buildings.Fluid.HeatExchangers.DXCoils
    </td>
    <td valign=\"top\">Library with direct evaporative cooling coils.
    </td>
    </tr>
</table>
<!-- New components for existing libraries -->
<p>
The following <b style=\"color:blue\">new components</b> have been added
to <b style=\"color:blue\">existing</b> libraries:
</p>
<table class=\"releaseTable\" summary=\"summary\" border=\"1\" cellspacing=\"0\" cellpadding=\"2\" style=\"border-collapse:collapse;\">
<tr><td colspan=\"2\"><b>Buildings.Examples</b>
    </td>
</tr>
<tr><td valign=\"top\">Buildings.Examples.ChillerPlant.DataCenterContinuousTimeControl
    </td>
    <td valign=\"top\">Added chilled water plant model with continuous time control that
                       replaces the discrete time control in
                       <code>Buildings.Examples.ChillerPlant.DataCenterDiscreteTimeControl</code>.
    </td>
    </tr>
<tr><td colspan=\"2\"><b>Buildings.Utilities</b>
    </td>
</tr>
<tr><td valign=\"top\">Buildings.Utilities.Psychrometrics.Functions.X_pSatpphi
    </td>
    <td valign=\"top\">Function that computes moisture concentration based
                       on saturation pressure, total pressure and relative
                       humidity.
    </td>
    </tr>
<tr><td valign=\"top\">Buildings.Utilities.Psychrometrics.TWetBul_TDryBulPhi
    </td>
    <td valign=\"top\">Block that computes the wet bulb temperature for given
                     dry bulb temperature, relative humidity and atmospheric pressure.
    </td>
    </tr>
<tr><td valign=\"top\">Buildings.Utilities.Psychrometrics.WetBul_pTX
    </td>
    <td valign=\"top\">Block that computes the temperature and mass fraction
                       at the wet bulb state for given dry bulb temperature,
                       species concentration and atmospheric pressure.
    </td>
    </tr>
</table>
<!-- Backward compatbile changes -->
<p>
The following <b style=\"color:blue\">existing components</b>
have been <b style=\"color:blue\">improved</b> in a
<b style=\"color:blue\">backward compatible</b> way:
</p>
<table class=\"releaseTable\" summary=\"summary\" border=\"1\" cellspacing=\"0\" cellpadding=\"2\" style=\"border-collapse:collapse;\">
<tr><td colspan=\"2\"><b>Buildings.BoundaryConditions</b>
    </td>
</tr>
<tr><td valign=\"top\">Buildings.BoundaryConditions.WeatherData.ReaderTMY3
    </td>
    <td valign=\"top\">Added computation of the wet bulb temperature.
                       Computing the wet bulb temperature introduces a nonlinear
                       equation. As we have not observed an increase in computing time
                       because of computing the wet bulb temperature, it is computed
                       by default. By setting the parameter
                       <code>computeWetBulbTemperature=false</code>, the computation of the
                       wet bulb temperature can be removed.
    </td>
</tr>

<tr><td colspan=\"2\"><b>Buildings.Controls</b>
    </td>
</tr>
<tr><td valign=\"top\">Buildings.Controls.SetPoints.OccupancySchedule
    </td>
    <td valign=\"top\">Added <code>pre</code> operator and relaxed tolerance in <code>assert</code> statement.
    </td>
</tr>

<tr><td colspan=\"2\"><b>Buildings.Fluid</b>
    </td>
</tr>
<tr><td valign=\"top\">Buildings.Fluid.Movers.FlowControlled_dp<br/>
                       Buildings.Fluid.Movers.FlowControlled_m_flow<br/>
                       Buildings.Fluid.Movers.SpeedControlled_Nrpm<br/>
                       Buildings.Fluid.Movers.SpeedControlled_y<br/>
    </td>
    <td valign=\"top\">Reformulated implementation of efficiency model
                       to avoid a division by zero at zero mass flow rate
                       for models in which a user specifies
                       a power instead of an efficiency performance curve.
    </td>
    </tr>
<tr><td colspan=\"2\"><b>Buildings.Utilities</b>
    </td>
</tr>
<tr><td valign=\"top\">Buildings.Utilities.Psychrometrics.TWetBul_TDryBulXi
    </td>
    <td valign=\"top\">Added option to approximate the wet bulb temperature using an
                     explicit equation.
                     Reformulated the original model to change the dimension of the
                     nonlinear system of equations from two to one.
    </td>
    </tr>
</table>
<!-- Non-backward compatible changes to existing components -->
<p>
The following <b style=\"color:blue\">existing components</b>
have been <b style=\"color:blue\">improved</b> in a
<b style=\"color:blue\">non-backward compatible</b> way:
</p>
<table class=\"releaseTable\" summary=\"summary\" border=\"1\" cellspacing=\"0\" cellpadding=\"2\" style=\"border-collapse:collapse;\">
<tr><td colspan=\"2\"><b>Buildings.BoundaryConditions</b>
    </td>
</tr>
<tr><td valign=\"top\">Buildings.BoundaryConditions.WeatherData.ReaderTMY3<br/>
                       Buildings.BoundaryConditions.Types
    </td>
    <td valign=\"top\">Improved the optional inputs for the radiation data global horizontal, diffuse horizontal and direct normal radiation.
    If a user specifies two of them, the third will be automatically calculated.
    </td>
</tr>
<tr><td valign=\"top\">Buildings.BoundaryConditions.SkyTemperature.BlackBody
    </td>
    <td valign=\"top\">Renamed <code>radHor</code> to <code>radHorIR</code>
                       to indicate that the radiation is in the infrared
                       spectrum.
    </td>
</tr>

<tr><td colspan=\"2\"><b>Buildings.Fluid</b>
    </td>
</tr>
<tr><td valign=\"top\">Buildings.Airflow.Multizone.BaseClasses.DoorDiscretized<br/>
                     Buildings.Airflow.Multizone.DoorDiscretizedOpen<br/>
                     Buildings.Airflow.Multizone.DoorDiscretizedOperable<br/>
                     Buildings.Airflow.Multizone.Orifice<br/>
                     Buildings.Airflow.Multizone.ZonalFlow_ACS<br/>
                     Buildings.Fluid.Actuators.BaseClasses.PartialDamperExponential<br/>
                     Buildings.Fluid.Actuators.Dampers.MixingBox<br/>
                     Buildings.Fluid.Actuators.Dampers.VAVBoxExponential<br/>
                     Buildings.Fluid.BaseClasses.PartialResistance<br/>
                     Buildings.Fluid.Interfaces.TwoPortHeatMassExchanger<br/>
                     Buildings.Fluid.Movers.BaseClasses.PowerInterface<br/>
                     Buildings.Fluid.Storage.BaseClasses.Buoyancy<br/>
                     Buildings.Fluid.HeatExchangers.BaseClasses.MassExchange
    </td>
    <td valign=\"top\">Renamed protected parameters for consistency with the naming conventions.
                     In previous releases, fluid properties had the suffix <code>0</code>
                     or <code>_nominal</code> instead of <code>_default</code> when they
                     where computed based on the medium default properties.
    </td>
</tr>
<tr><td valign=\"top\">Buildings.Fluid.Sensors.SensibleEnthalpyFlowRate<br/>
                     Buildings.Fluid.Sensors.LatentEnthalpyFlowRate
    </td>
    <td valign=\"top\">Moved computation of parameter <code>i_w</code> to new base class
                     <code>Buildings.Fluid.BaseClasses.IndexWater</code>
                     The value of this parameter is now assigned dynamically and does not require to be specified
                     by the user.
    </td>
</tr>
<tr><td valign=\"top\">Buildings.Fluid.Storage.BaseClasses.ThirdOrderStratifier
    </td>
    <td valign=\"top\">Removed unused protected parameters <code>sta0</code> and <code>cp0</code>.
    </td>
</tr>
<tr><td colspan=\"2\"><b>Buildings.Examples</b>
    </td>
</tr>
<tr><td valign=\"top\">Buildings.Examples.ChillerPlant.DataCenterDiscreteTimeControl<br/>
                       Buildings.Examples.ChillerPlant.BaseClasses.Controls.TrimAndRespond<br/>
                       Buildings.Examples.ChillerPlant.BaseClasses.Controls.ZeroOrderHold
    </td>
    <td valign=\"top\">Re-implemented the controls for setpoint reset.
    Revised the model <code>TrimAndRespond</code> and deleted the model <code>ZeroOrderHold</code>.
    Improved the documentation.
    </td>
</tr>
</table>
<!-- Errors that have been fixed -->
<p>
The following <b style=\"color:red\">critical errors</b> have been fixed (i.e., errors
that can lead to wrong simulation results):
</p>
<table class=\"releaseTable\" summary=\"summary\" border=\"1\" cellspacing=\"0\" cellpadding=\"2\" style=\"border-collapse:collapse;\">
<tr><td colspan=\"2\"><b>Buildings.Examples</b>
    </td>
</tr>
<tr><td valign=\"top\">Buildings.Examples.ChillerPlant.DataCenterDiscreteTimeControl
    </td>
    <td valign=\"top\">Fixed error in wet bulb temperature. The previous version used
                     a model to compute the wet bulb temperature that takes as an
                     input the relative humidity, but required mass fraction as an input.
    </td>
</tr>
</table>
<!-- Uncritical errors -->
<p>
The following <b style=\"color:red\">uncritical errors</b> have been fixed (i.e., errors
that do <b style=\"color:red\">not</b> lead to wrong simulation results, e.g.,
units are wrong or errors in documentation):
</p>
<table class=\"releaseTable\" summary=\"summary\" border=\"1\" cellspacing=\"0\" cellpadding=\"2\" style=\"border-collapse:collapse;\">
<tr><td colspan=\"2\"><b>Buildings.BoundaryConditions</b>
    </td>
</tr>
<tr><td valign=\"top\">Buildings.BoundaryConditions.WeatherData.ReaderTMY3<br/>
                       Buildings.BoundaryConditions.SkyTemperature.BlackBody
    </td>
    <td valign=\"top\">Renamed <code>radHor</code> to <code>radHorIR</code>.
    </td>
</tr>
<tr><td colspan=\"2\"><b>Buildings.Fluid</b>
    </td>
</tr>
<tr><td valign=\"top\">Buildings.Fluid.BaseClasses.FlowModels.Examples.InverseFlowFunction
    </td>
    <td valign=\"top\">Fixed error in the documentation.
    </td>
</tr>
<tr><td valign=\"top\">Buildings.Fluid.Interfaces.TwoPortHeatMassExchanger
    </td>
    <td valign=\"top\">Fixed broken link in the documentation.
    </td>
</tr>
<tr><td valign=\"top\">Buildings.Fluid.Movers.BaseClasses.Characteristics.powerParameters
    </td>
    <td valign=\"top\">Fixed wrong <code>displayUnit</code> and
                       <code>max</code> attribute for power.
    </td>
</tr>
<tr><td valign=\"top\">Buildings.Fluid.MixingVolumes
    </td>
    <td valign=\"top\">In documentation, removed reference to the parameter
                       <code>use_HeatTransfer</code> which no longer exists.
    </td>
</tr>
<tr><td colspan=\"2\"><b>Buildings.HeatTransfer</b>
    </td>
</tr>
<tr><td valign=\"top\">Buildings.HeatTransfer.Windows.Functions.glassPropertyUncoated
    </td>
    <td valign=\"top\">Improved the documentation for implementation and added comments for model limitations.
    </td>
</tr>
</table>
<!-- Github issues -->
<!-- none -->
</html>"));
  end Version_1_3_build1;

  class Version_1_2_build1 "Version 1.2 build 1"
    extends Modelica.Icons.ReleaseNotes;
     annotation (preferredView="info", Documentation(info="<html>
<p>
In version 1.2 build 1, models for radiant slabs and window overhangs and sidefins have been added.
This version also contains various improvements to existing models.
A detailed list of changes is shown below.
<!-- New libraries -->
</p>
<p>
The following <b style=\"color:blue\">new libraries</b> have been added:
</p>
<table class=\"releaseTable\" summary=\"summary\" border=\"1\" cellspacing=\"0\" cellpadding=\"2\">
<tr><td valign=\"top\">Buildings.Fluid.HeatExchangers.RadiantSlabs
    </td>
    <td valign=\"top\">Package with models for radiant slabs
                       with pipes or a capillary heat exchanger
                       embedded in the construction.
    </td>
    </tr>
<tr><td valign=\"top\">Buildings.Fluid.Data.Pipes
    </td>
    <td valign=\"top\">Package with records for pipes.
    </td>
    </tr>
</table>
<!-- New components for existing libraries -->

<p>
The following <b style=\"color:blue\">new components</b> have been added
to <b style=\"color:blue\">existing</b> libraries:
</p>
<table class=\"releaseTable\" summary=\"summary\" border=\"1\" cellspacing=\"0\" cellpadding=\"2\" style=\"border-collapse:collapse;\">
<tr><td colspan=\"2\"><b>Buildings.HeatTransfer</b>
    </td>
</tr>
<tr><td valign=\"top\">Buildings.HeatTransfer.Windows.FixedShade<br/>
                       Buildings.HeatTransfer.Windows.Overhang<br/>
                       Buildings.HeatTransfer.Windows.SideFins
    </td>
    <td valign=\"top\">For windows with either an overhang or side fins,
                       these blocks output the fraction of the area
                       that is sun exposed.
    </td>
    </tr>
<tr><td colspan=\"2\"><b>Buildings.ThermalZones</b>
    </td>
</tr>

<tr><td valign=\"top\">Buildings.ThermalZones.Detailed.Examples.BESTEST
    </td>
    <td valign=\"top\">Added BESTEST validation models for case 610, 620, 630, 640,
                       650FF, 650, 920, 940, 950FF, 950, and 960.
    </td>
    </tr>
</table>
<!-- Backward compatible changes -->
<p>
The following <b style=\"color:blue\">existing components</b>
have been <b style=\"color:blue\">improved</b> in a
<b style=\"color:blue\">backward compatible</b> way:
</p>
<table class=\"releaseTable\" summary=\"summary\" border=\"1\" cellspacing=\"0\" cellpadding=\"2\" style=\"border-collapse:collapse;\">
<tr><td colspan=\"2\"><b>Buildings.BoundaryConditions</b>
    </td>
</tr>
<tr><td valign=\"top\">Buildings.BoundaryConditions.WeatherData.ReaderTMY3
    </td>
    <td valign=\"top\">Removed assignment of <code>HGloHor_in</code> in its declaration,
                       because this gives an overdetermined system if the input connector
                       is used.<br/>
                       Added new sub-bus that contains the solar position.
                       This allows reusing the solar position in various other models.
    </td>
</tr>
<tr><td valign=\"top\">Buildings.BoundaryConditions.SolarIrradiation.DiffuseIsotropic<br/>
                       Buildings.BoundaryConditions.SolarIrradiation.DiffusePerez<br/>
                       Buildings.BoundaryConditions.SolarIrradiation.BaseClasses.DiffuseIsotropic<br/>
                       Buildings.BoundaryConditions.SolarIrradiation.BaseClasses.DiffusePerez<br/>
    </td>
    <td valign=\"top\">Added optional output of diffuse radiation from the sky and ground.
                       This allows reusing the diffuse radiation in solar thermal collector.
    </td>
</tr>
<tr><td valign=\"top\">Buildings.BoundaryConditions.SolarGeometry.BaseClasses.SolarAzimuth
    </td>
    <td valign=\"top\">Changed implementation to avoid an event at solar noon.
    </td>
</tr>
<tr><td colspan=\"2\"><b>Buildings.HeatTransfer</b>
    </td>
</tr>
<tr><td valign=\"top\">Buildings.HeatTransfer.Data.BoreholeFillings
    </td>
    <td valign=\"top\">
                       Renamed class to <code>BoreholeFillings</code>
                       to be consistent with data records being plural.
    </td>
</tr>
<tr><td colspan=\"2\"><b>Buildings.Media</b>
    </td>
</tr>
<tr><td valign=\"top\">Buildings.Media.GasesPTDecoupled.MoistAir<br/>
                       Buildings.Media.Air<br/>
                       Buildings.Media.PerfectGases.MoistAir<br/>
                       Buildings.Media.PerfectGases.MoistAirUnsaturated<br/>
                       Buildings.Media.GasesConstantDensity.MoistAir<br/>
                       Buildings.Media.GasesConstantDensity.MoistAirUnsaturated
    </td>
    <td valign=\"top\">Added redeclaration of <code>ThermodynamicState</code>
                       to avoid a warning
                       during model check and translation.
    </td>
</tr>
<tr><td colspan=\"2\"><b>Buildings.ThermalZones</b>
    </td>
</tr>
<tr><td valign=\"top\">Buildings.ThermalZones.Detailed.MixedAir
    </td>
    <td valign=\"top\">Added a check that ensures that the number of surfaces
                       are equal to the length of the parameter that contains
                       the surface area, and added a check to ensure that no surface area
                       is equal to zero. These checks help detecting erroneous declarations
                       of the room model. The changes were done in
                       <code>Buildings.ThermalZones.Detailed.MixedAir.PartialSurfaceInterface</code>.
    </td>
</tr>
</table>
<!-- Non-backward compatbile changes to existing components -->
<p>
The following <b style=\"color:blue\">existing components</b>
have been <b style=\"color:blue\">improved</b> in a
<b style=\"color:blue\">non-backward compatible</b> way:
</p>
<table class=\"releaseTable\" summary=\"summary\" border=\"1\" cellspacing=\"0\" cellpadding=\"2\" style=\"border-collapse:collapse;\">
<tr><td colspan=\"2\"><b>Buildings.ThermalZones</b>
    </td>
</tr>
<tr><td valign=\"top\">Buildings.ThermalZones.Detailed.MixedAir
    </td>
    <td valign=\"top\">Added optional modeling of window overhangs and side fins.
                       The modeling of window overhangs and side fins required the
                       introduction of the new parameters
                       <code>hWin</code> for the window height and
                       <code>wWin</code> for the window width, in addition to the
                       parameters <code>ove</code> and <code>sidFin</code> which are used
                       to declare the geometry of overhangs and side fins.
                       The parameters <code>hWin</code> and <code>wWin</code>
                       replace the previously used parameter <code>AWin</code> for the
                       window area.
                       Users need to manually replace <code>AWin</code> with <code>hWin</code>
                       and <code>wWin</code> when updating models
                       from a previous version of the library.<br/>
                       See the information section in
                       <a href=\"modelica://Buildings.ThermalZones.Detailed.MixedAir\">
                       Buildings.ThermalZones.Detailed.MixedAir</a> for how to use these models.
    </td>
</tr>
</table>
<!-- Errors that have been fixed -->
<p>
The following <b style=\"color:red\">critical errors</b> have been fixed (i.e., errors
that can lead to wrong simulation results):
</p>
<table class=\"releaseTable\" summary=\"summary\" border=\"1\" cellspacing=\"0\" cellpadding=\"2\" style=\"border-collapse:collapse;\">
<tr><td colspan=\"2\"><b>Buildings.Controls</b>
    </td>
</tr>
<tr><td valign=\"top\">Buildings.Controls.SetPoints.OccupancySchedule
    </td>
    <td valign=\"top\">
                      Fixed a bug that caused an error in the schedule if the simulation start time was negative or equal to the first entry in the schedule.
    </td>
</tr>
<tr><td colspan=\"2\"><b>Buildings.Fluid</b>
    </td>
</tr>
<tr><td valign=\"top\">Buildings.Fluid.Storage.BaseClass.ThirdOrderStratifier
    </td>
    <td valign=\"top\">Revised the implementation to reduce the temperature overshoot.
    </td>
</tr>
<tr><td colspan=\"2\"><b>Buildings.HeatTransfer</b>
    </td>
</tr>
<tr><td valign=\"top\">Buildings.HeatTransfer.Windows.BaseClasses.GlassLayer
    </td>
    <td valign=\"top\">Fixed the bug in the temperature linearization and
                       in the heat flow through the glass layer if the transmissivity of glass
                       in the infrared regime is non-zero.
    </td>
</tr>
<tr><td valign=\"top\">Buildings.HeatTransfer.Windows.BaseClasses.CenterOfGlass
    </td>
    <td valign=\"top\">Fixed a bug in the parameter assignment of the instance <code>glass</code>.
                       Previously, the infrared emissivity of surface a was assigned to the surface b.
    </td>
</tr>
<tr><td colspan=\"2\"><b>Buildings.Utilities</b>
    </td>
</tr>
<tr><td valign=\"top\">Buildings.Utilities.IO.BCVTB
    </td>
    <td valign=\"top\">Added a call to <code>Buildings.Utilities.IO.BCVTB.BaseClasses.exchangeReals</code>
                       in the <code>initial algorithm</code> section.
                       This is needed to propagate the initial condition to the server.
                       It also leads to one more data exchange, which is correct and avoids the
                       warning message in Ptolemy that says that the simulation reached its stop time
                       one time step prior to the final time.
    </td>
</tr>
</table>
<!-- Uncritical errors -->
<p>
The following <b style=\"color:red\">uncritical errors</b> have been fixed (i.e., errors
that do <b style=\"color:red\">not</b> lead to wrong simulation results, e.g.,
units are wrong or errors in documentation):
</p>
<table class=\"releaseTable\" summary=\"summary\" border=\"1\" cellspacing=\"0\" cellpadding=\"2\" style=\"border-collapse:collapse;\">
<tr><td colspan=\"2\"><b>Buildings.BoundaryConditions</b>
    </td>
</tr>
<tr><td valign=\"top\">Buildings.BoundaryConditions.WeatherData.ReaderTMY3
    </td>
    <td valign=\"top\">Corrected the documentation of the unit requirement for
                       input files, parameters and connectors.
    </td>
</tr>
<tr><td colspan=\"2\"><b>Buildings.Fluid</b>
    </td>
</tr>
<tr><td valign=\"top\">Buildings.Fluid.Interfaces.PartialFourPortInterface<br/>
                       Buildings.Fluid.Interfaces.PartialTwoPortInterface
    </td>
    <td valign=\"top\">Replaced the erroneous function call <code>Medium.density</code> with
                       <code>Medium1.density</code> and <code>Medium2.density</code> in
                        <code>PartialFourPortInterface</code>.
                       Changed condition to remove <code>sta_a1</code> and
                       <code>sta_a2</code> in <code>PartialFourPortInterface</code>, and
                       <code>sta_a</code> in <code>PartialTwoPortInterface</code>, to also
                       compute the state at the inlet port if <code>show_V_flow=true</code>.<br/>
                       The previous implementation resulted in a translation error
                       if <code>show_V_flow=true</code>, but worked correctly otherwise
                       because the erroneous function call is removed if  <code>show_V_flow=false</code>.
    </td>
</tr>
<tr><td valign=\"top\">Buildings.Fluid.Chillers.Examples.BaseClasses.PartialElectric
    </td>
    <td valign=\"top\">Corrected the nominal mass flow rate used in the mass flow source.
    </td>
</tr>
</table>
<!-- Github issues -->
<p>
The following
<a href=\"https://github.com/lbl-srg/modelica-buildings/issues\">issues</a>
have been fixed:
</p>
<table summary=\"summary\" border=\"1\" cellspacing=\"0\" cellpadding=\"2\" style=\"border-collapse:collapse;\">
<tr><td colspan=\"2\"><b>Heat transfer in glass layer</b>
    </td>
</tr>
<tr><td valign=\"top\"><a href=\"https://github.com/lbl-srg/modelica-buildings/issues/56\">&#35;56</a>
    </td>
    <td valign=\"top\">Fixed bug in heat flow through the glass layer if the infrared transmissivity is non-zero.
    </td>
</tr>
<tr><td valign=\"top\"><a href=\"https://github.com/lbl-srg/modelica-buildings/issues/57\">&#35;57</a>
    </td>
    <td valign=\"top\">Fixed bug in temperature linearization of window glass.
    </td>
</tr>
<tr><td colspan=\"2\"><b>Overshooting in enhanced stratified tank</b>
    </td>
</tr>
<tr><td valign=\"top\"><a href=\"https://github.com/lbl-srg/modelica-buildings/issues/15\">&#35;15</a>
    </td>
    <td valign=\"top\">Revised the implementation to reduce the temperature over-shoot.
    </td>
</tr>
</table>
</html>"));
  end Version_1_2_build1;

  class Version_1_1_build1 "Version 1.1 build 1"
    extends Modelica.Icons.ReleaseNotes;
     annotation (preferredView="info", Documentation(info="<html>
<p>
Version 1.1 build 1 contains improvements to models that address numerical problems.
In particular, flow machines and actuators now have an optional filter
that converts step changes in the input signal to a smooth change in
speed or actuator position.
Also, (<a href=\"modelica://Buildings.Examples.Tutorial\">
Buildings.Examples.Tutorial</a>)
has been added to provide step-by-step instruction for how to build
system models.
<!-- New libraries -->
</p>
<p>
The following <b style=\"color:blue\">new libraries</b> have been added:
</p>
<table class=\"releaseTable\" summary=\"summary\" border=\"1\" cellspacing=\"0\" cellpadding=\"2\">
<tr><td valign=\"top\">Buildings.Examples.Tutorial
    </td>
    <td valign=\"top\">Tutorial with step by step instructions for how to
                       build system models.
    </td>
    </tr>
</table>
<!-- New components for existing libraries -->
<p>
The following <b style=\"color:blue\">new components</b> have been added
to <b style=\"color:blue\">existing</b> libraries:
</p>
<table class=\"releaseTable\" summary=\"summary\" border=\"1\" cellspacing=\"0\" cellpadding=\"2\" style=\"border-collapse:collapse;\">
<tr><td colspan=\"2\"><b>Buildings.Fluid</b>
    </td>
</tr>
<tr><td valign=\"top\">Buildings.Fluid.FixedResistances.Pipe
    </td>
    <td valign=\"top\">Added a model for a pipe with transport delay and optional heat
                       exchange with the environment.
    </td>
</tr>
<tr><td valign=\"top\">Buildings.Fluid.Actuators.UsersGuide
    </td>
    <td valign=\"top\">Added a user's guide for actuator models.
    </td>
<tr><td valign=\"top\">Buildings.Fluid.Interfaces.ConservationEquation<br/>
                     Buildings.Fluid.Interfaces.StaticConservationEquation
    </td>
    <td valign=\"top\">These base classes have been added to simplify the implementation
                     of dynamic and steady-state thermofluid models.
    </td>
    </tr>
<tr><td valign=\"top\">Buildings.Fluid.Data.Fuels
    </td>
    <td valign=\"top\">Package with physical properties of fuels that are used by the
                     boiler model.
    </td>
    </tr>
</table>
<!-- Backward compatible changes -->

<p>
The following <b style=\"color:blue\">existing components</b>
have been <b style=\"color:blue\">improved</b> in a
<b style=\"color:blue\">backward compatible</b> way:
</p>
<table class=\"releaseTable\" summary=\"summary\" border=\"1\" cellspacing=\"0\" cellpadding=\"2\" style=\"border-collapse:collapse;\">
<tr><td colspan=\"2\"><b>Buildings.Fluid</b>
    </td>
</tr>
<tr><td valign=\"top\">Buildings.Fluid.Actuators.Dampers.Exponential<br/>
                       Buildings.Fluid.Actuators.Dampers.VAVBoxExponential<br/>
                       Buildings.Fluid.Actuators.Dampers.MixingBox<br/>
                       Buildings.Fluid.Actuators.Dampers.MixingBoxMinimumFlow<br/>
                       Buildings.Fluid.Actuators.Valves.ThreeWayEqualPercentageLinear<br/>
                       Buildings.Fluid.Actuators.Valves.ThreeWayLinear<br/>
                       Buildings.Fluid.Actuators.Valves.TwoWayEqualPercentage<br/>
                       Buildings.Fluid.Actuators.Valves.TwoWayLinear<br/>
                       Buildings.Fluid.Actuators.Valves.TwoWayQuickOpening
    </td>
    <td valign=\"top\">Added an optional 2nd order lowpass filter for the input signal.
                       The filter approximates the travel time of the actuators.
                       It also makes the system of equations easier to solve
                       because a step change in the input signal causes a gradual change in the actuator
                       position.<br/>
                       Note that this filter affects the time response of closed loop control.
                       Therefore, enabling the filter may require retuning of control loops.
                       See the user's guide of the Buildings.Fluid.Actuators package.
    </td>
</tr>
<tr><td valign=\"top\">Buildings.Fluid.Boilers.BoilerPolynomial
    </td>
    <td valign=\"top\">Added computation of fuel usage and improved the documentation.
    </td>
</tr>
<tr><td valign=\"top\">Buildings.Fluid.Movers.SpeedControlled_y<br/>
                       Buildings.Fluid.Movers.SpeedControlled_Nrpm<br/>
                       Buildings.Fluid.Movers.FlowControlled_dp<br/>
                       Buildings.Fluid.Movers.FlowControlled_m_flow
    </td>
    <td valign=\"top\">Added a 2nd order lowpass filter to the input signal.
                       The filter approximates the startup and shutdown transients of fans or pumps.
                       It also makes the system of equations easier to solve
                       because a step change in the input signal causes a gradual change in the
                       mass flow rate.<br/>
                       Note that this filter affects the time response of closed loop control.
                       Therefore, enabling the filter may require retuning of control loops.
                       See the user's guide of the Buildings.Fluid.Movers package.
    </td>
</tr>
<tr><td valign=\"top\">Buildings.Fluid.Interfaces.StaticTwoPortHeatMassExchanger
    </td>
    <td valign=\"top\">Changed model to use graphical implementation of models for
                       pressure drop and conservation equations.
    </td>
</tr>
<tr><td valign=\"top\">Buildings.Fluid.BaseClasses.PartialResistance<br/>
                       Buildings.Fluid.FixedResistances.FixedResistanceDpM<br/>
                       Buildings.Fluid.Actuators.BaseClasses.PartialTwoWayValve<br/>
                       Buildings.Fluid.Actuators.BaseClasses.PartialDamperExponential
    </td>
    <td valign=\"top\">Revised base classes and models to simplify object inheritance tree.
                       Set <code>m_flow_small</code> to <code>final</code> in Buildings.Fluid.BaseClasses.PartialResistance,
                       and removed its assignment in the other classes.
    </td>
</tr>
<tr><td valign=\"top\">Buildings.Fluid.FixedResistances.FixedResistanceDpM<br/>
                       Buildings.Fluid.FixedResistances.SplitterFixedResistanceDpM
    </td>
    <td valign=\"top\">Improved documentation.
    </td>
</tr>
<tr><td colspan=\"2\"><b>Buildings.HeatTransfer</b>
    </td>
</tr>
<tr><td valign=\"top\">Buildings.HeatTransfer.Windows.Functions.glassProperty
    </td>
    <td valign=\"top\">Added the function <code>glassPropertyUncoated</code> that calculates the property for uncoated glass.
    </td>
</tr>
<tr><td colspan=\"2\"><b>Buildings.ThermalZones</b>
    </td>
</tr>
<tr><td valign=\"top\">Buildings.ThermalZones.Detailed.MixedAir
    </td>
    <td valign=\"top\">Changed model to use new implementation of
                       Buildings.HeatTransfer.Radiosity.OutdoorRadiosity
                       in its base classes.
                       This change leads to the use of the same equations for the radiative
                       heat transfer between window and ambient as is used for
                       the opaque constructions.
    </td>
</tr>
</table>
<!-- Non-backward compatible changes to existing components -->

<p>
The following <b style=\"color:blue\">existing components</b>
have been <b style=\"color:blue\">improved</b> in a
<b style=\"color:blue\">non-backward compatible</b> way:
</p>
<table class=\"releaseTable\" summary=\"summary\" border=\"1\" cellspacing=\"0\" cellpadding=\"2\" style=\"border-collapse:collapse;\">

<tr><td colspan=\"2\"><b>Buildings.Fluid</b>
    </td>
</tr>
<tr><td valign=\"top\">Buildings.Fluid.Actuators.Valves.ThreeWayEqualPercentageLinear<br/>
                       Buildings.Fluid.Actuators.Valves.ThreeWayLinear<br/>
                       Buildings.Fluid.Actuators.Valves.TwoWayEqualPercentage<br/>
                       Buildings.Fluid.Actuators.Valves.TwoWayLinear<br/>
                       Buildings.Fluid.Actuators.Valves.TwoWayQuickOpening
    </td>
    <td valign=\"top\">Changed models to allow modeling of a fixed resistance that is
                       within the controlled flow leg. This allows in some cases
                       to avoid a nonlinear equation if a flow resistance is
                       in series to the valve.
                       This change required changing the parameter for the valve resistance
                       <code>dp_nominal</code> to <code>dpValve_nominal</code>,
                       and introducing the parameter
                       <code>dpFixed_nominal</code>, with <code>dpFixed_nominal=0</code>
                       as its default value.
                       Previous models that instantiate these components need to change the
                       assignment of <code>dp_nominal</code> to an assignment of
                       <code>dpValve_nominal</code>.
                       See also <a href=\"modelica://Buildings.Fluid.Actuators.UsersGuide\">
                       Buildings.Fluid.Actuators.UsersGuide</a>.
    </td>
</tr>

<tr><td colspan=\"2\"><b>Buildings.HeatTransfer</b>
    </td>
</tr>
<tr><td valign=\"top\">Buildings.HeatTransfer.Radiosity.OutdoorRadiosity<br/>
                       Buildings.HeatTransfer.Windows.ExteriorHeatTransfer
    </td>
    <td valign=\"top\">Changed model to use new implementation of
                       Buildings.HeatTransfer.Radiosity.OutdoorRadiosity.
                       This change leads to the use of the same equations for the radiative
                       heat transfer between window and ambient as is used for
                       the opaque constructions.
    </td>
</tr>
<tr><td colspan=\"2\"><b>Buildings.Controls</b>
    </td>
</tr>
<tr><td valign=\"top\">Buildings.Controls.SetPoints.OccupancySchedule
    </td>
    <td valign=\"top\">Changed model to fix a bug that caused the output of the block
                       to be incorrect when the simulation started
                       at a time different from zero.
                       When fixing this bug, the parameter <code>startTime</code> was removed,
                       and the parameter <code>endTime</code> was renamed to <code>period</code>.
                       The period always starts at <i>t=0</i> seconds.
    </td>
</tr>
</table>
<!-- Errors that have been fixed -->

<p>
The following <b style=\"color:red\">critical errors</b> have been fixed (i.e., errors
that can lead to wrong simulation results):
</p>
<table class=\"releaseTable\" summary=\"summary\" border=\"1\" cellspacing=\"0\" cellpadding=\"2\" style=\"border-collapse:collapse;\">
<tr><td colspan=\"2\"><b>Buildings.Controls</b>
    </td>
</tr>
<tr><td valign=\"top\">Buildings.Controls.SetPoints.OccupancySchedule
    </td>
    <td valign=\"top\">The output of the block was incorrect when the simulation started
                       at a time different from zero.
    </td>
</tr>
<tr><td colspan=\"2\"><b>Buildings.Fluid.HeatExchangers</b>
    </td>
</tr>
<tr><td valign=\"top\">Buildings.Fluid.HeatExchangers.DryCoilCounterFlow<br/>
                       Buildings.Fluid.HeatExchangers.WetCoilCounterFlow
    </td>
    <td valign=\"top\">Corrected error in assignment of <code>dp2_nominal</code>.
                       The previous assignment caused a pressure drop in all except one element,
                       instead of the opposite. This caused too high a flow resistance
                       of the heat exchanger.
    </td>
</tr>
</table>
<!-- Uncritical errors -->

<p>
The following <b style=\"color:red\">uncritical errors</b> have been fixed (i.e., errors
that do <b style=\"color:red\">not</b> lead to wrong simulation results, e.g.,
units are wrong or errors in documentation):
</p>
<table class=\"releaseTable\" summary=\"summary\" border=\"1\" cellspacing=\"0\" cellpadding=\"2\" style=\"border-collapse:collapse;\">
<tr><td colspan=\"2\"><b>Buildings.BoundaryConditions</b>
    </td>
</tr>
<tr><td valign=\"top\">Buildings.BoundaryConditions.SkyTemperature.BlackBody
    </td>
    <td valign=\"top\">Fixed error in BlackBody model that was causing a translation error when <code>calTSky</code> was set to <code>Buildings.BoundaryConditions.Types.SkyTemperatureCalculation.HorizontalRadiation</code>.
    </td>
</tr>
<tr><td colspan=\"2\"><b>Buildings.Fluid</b>
    </td>
</tr>
<tr><td valign=\"top\">Buildings.Fluid.Interfaces.TwoPortHeatMassExchanger
    </td>
    <td valign=\"top\">Fixed wrong class reference in information section.
    </td>
</tr>
<tr><td colspan=\"2\"><b>Buildings.Utilities</b>
    </td>
</tr>
<tr><td valign=\"top\">Buildings.Utilities.IO.BCVTB.Examples.MoistAir
    </td>
    <td valign=\"top\">Updated fan parameters, which were still for
                       version 0.12 of the Buildings library and hence caused
                       a translation error with version 1.0 or higher.
    </td>
</tr>
</table>
<!-- Github issues -->

<p>
The following
<a href=\"https://github.com/lbl-srg/modelica-buildings/issues\">issues</a>
have been fixed:
</p>
<table class=\"releaseTable\" summary=\"summary\" border=\"1\" cellspacing=\"0\" cellpadding=\"2\" style=\"border-collapse:collapse;\">
<tr><td colspan=\"2\"><b>Exterior longwave radiation exchange in window model</b>
    </td>
</tr>
<tr><td valign=\"top\"><a href=\"https://github.com/lbl-srg/modelica-buildings/issues/51\">&#35;51</a>
    </td>
    <td valign=\"top\">Changed model to use new implementation of
                       Buildings.HeatTransfer.Radiosity.OutdoorRadiosity.
                       This change leads to the use of the same equations for the radiative
                       heat transfer between window and ambient as is used for
                       the opaque constructions.
    </td>
</tr>
<tr><td valign=\"top\"><a href=\"https://github.com/lbl-srg/modelica-buildings/issues/53\">&#35;53</a>
    </td>
    <td valign=\"top\">Fixed bug in Buildings.Controls.SetPoints.OccupancySchedule that
                       led to wrong results when the simulation started at a time different from zero.
    </td>
</tr>
</table>

<p>
Note:
</p>
<ul>
<li>
The use of filters for actuator and flow machine input
signals changes the dynamic response of feedback control loops.
Therefore, control gains may need to be retuned.
See <a href=\"modelica://Buildings.Fluid.Actuators.UsersGuide\">
Buildings.Fluid.Actuators.UsersGuide</a>
and
<a href=\"modelica://Buildings.Fluid.Movers.UsersGuide\">
Buildings.Fluid.Movers.UsersGuide</a> for recommended control
gains and further details.
</li>
</ul>
</html>"));
  end Version_1_1_build1;

  class Version_1_0_build2 "Version 1.0 build 2"
    extends Modelica.Icons.ReleaseNotes;
     annotation (preferredView="info", Documentation(info="<html>
<p>
Version 1.0 build 2 has been released to correct model errors that
were present in version 1.0 build 1. Both versions are compatible.
In addition, version 1.0 build 2 contains improved documentation
of various example models.
<!-- New libraries -->
<!-- New components for existing libraries -->
<!-- Backward compatible changes -->
</p>

<p>
The following <b style=\"color:blue\">existing components</b>
have been <b style=\"color:blue\">improved</b> in a
<b style=\"color:blue\">backward compatible</b> way:
</p>
<table class=\"releaseTable\" summary=\"summary\" border=\"1\" cellspacing=\"0\" cellpadding=\"2\" style=\"border-collapse:collapse;\">
<tr><td colspan=\"2\"><b>Buildings.Controls</b>
    </td>
</tr>
<tr><td valign=\"top\">Buildings.Controls.Continuous<br/>
                       Buildings.Controls.Discrete<br/>
                       Buildings.Controls.SetPoints
    </td>
    <td valign=\"top\">Improved documentation of models and of examples.
    </td>
</tr>
<tr><td colspan=\"2\"><b>Buildings.Airflow.Multizone</b>
    </td>
</tr>
<tr><td valign=\"top\">Buildings.Airflow.Multizone.DoorDiscretizedOpen<br/>
                     Buildings.Airflow.Multizone.DoorDiscretizedOperable
    </td>
    <td valign=\"top\">Changed the computation of the discharge coefficient to use the
       nominal density instead of the actual density.
       Computing <code>sqrt(2/rho)</code> sometimes causes warnings from the solver,
       as it seems to try negative values for the density during iterative solutions.
    </td>
</tr>
<tr><td valign=\"top\">Buildings.Airflow.Multizone.Examples
    </td>
    <td valign=\"top\">Improved documentation of examples.
    </td>
</tr>
<tr><td colspan=\"2\"><b>Buildings.Examples.DualFanDualDuct</b>
    </td>
</tr>
<tr><td valign=\"top\">Buildings.Examples.DualFanDualDuct.Controls.RoomMixingBox
    </td>
    <td valign=\"top\">Improved control of minimum air flow rate to avoid overheating.
    </td>
</tr>
</table>

<!-- Non-backward compatbile changes to existing components -->
<!-- Errors that have been fixed -->
<p>
The following <b style=\"color:red\">critical errors</b> have been fixed (i.e., errors
that can lead to wrong simulation results):
</p>
<table class=\"releaseTable\" summary=\"summary\" border=\"1\" cellspacing=\"0\" cellpadding=\"2\" style=\"border-collapse:collapse;\">

<tr><td colspan=\"2\"><b>Buildings.HeatTransfer</b>
    </td>
</tr>
<tr><td valign=\"top\">Buildings.HeatTransfer.Convection.Exterior
    </td>
    <td valign=\"top\">Fixed error in assignment of wind-based convection coefficient.
                     The old implementation did not take into account the surface roughness.
    </td>
</tr>

<tr><td colspan=\"2\"><b>Buildings.ThermalZones</b>
    </td>
</tr>
<tr><td valign=\"top\">Buildings.ThermalZones.Detailed.BaseClasses.SolarRadiationExchange
    </td>
    <td valign=\"top\">In the previous version, the radiative properties
     of the long-wave spectrum instead of the solar spectrum have been used
     to compute the distribution of the solar radiation among the surfaces
     inside the room.
    </td>
</tr>
<tr><td valign=\"top\">Buildings.ThermalZones.Detailed.BaseClasses.MixedAir
    </td>
    <td valign=\"top\">Added missing connect statement between window frame
     surface and window frame convection model. Prior to this bug fix,
     no convective heat transfer was computed between window frame and
     room air.
    </td>
</tr>
<tr><td valign=\"top\">Buildings.ThermalZones.Detailed.BaseClasses.HeatGain
    </td>
    <td valign=\"top\">Fixed bug that caused convective heat gains
     to be removed from the room instead of added to the room.
    </td>
</tr>
</table>
<!-- Uncritical errors -->
<!-- Github issues -->

<p>
The following
<a href=\"https://github.com/lbl-srg/modelica-buildings/issues\">issues</a>
have been fixed:
</p>
<table class=\"releaseTable\" summary=\"summary\" border=\"1\" cellspacing=\"0\" cellpadding=\"2\" style=\"border-collapse:collapse;\">
<tr><td colspan=\"2\"><b>Buildings.Fluid.Geothermal.Boreholes</b>
    </td>
</tr>
<tr><td valign=\"top\"><a href=\"https://github.com/lbl-srg/modelica-buildings/issues/45\">&#35;45</a>
    </td>
    <td valign=\"top\">Dymola 2012 FD01 hangs when simulating a borehole heat exchanger.
    This was caused by a wrong release of memory in <code>freeArray.c</code>.
    </td>
</tr>
<tr><td colspan=\"2\"><b>Buildings.ThermalZones</b>
    </td>
</tr>
<tr><td valign=\"top\"><a href=\"https://github.com/lbl-srg/modelica-buildings/issues/46\">&#35;46</a>
    </td>
    <td valign=\"top\">The convective internal heat gain has the wrong sign.
    </td>
</tr>

</table>
</html>"));
  end Version_1_0_build2;

  class Version_1_0_build1 "Version 1.0 build 1"
    extends Modelica.Icons.ReleaseNotes;
     annotation (preferredView="info", Documentation(info="<html>
<p>
Version 1.0 is the first official release of the <code>Buildings</code>
library.
Compared to the last pre-release, which is version 0.12, this version contains
new models as well as significant improvements to the model formulation
that leads to faster and more robust simulation. A detailed list of changes is shown below.
</p>
<p>
Version 1.0 is not backward compatible to version 0.12, i.e., models developed with
versions 0.12 will require some changes in their parameters to
work with version 1.0.
The conversion script
<a href=\"modelica://Buildings/Resources/Scripts/Dymola/ConvertBuildings_from_0.12_to_1.0.mos\">
Buildings/Resources/Scripts/Dymola/ConvertBuildings_from_0.12_to_1.0.mos</a> can help
in converting old models to this version of the library.
</p>
<p>
The following <b style=\"color:blue\">new libraries</b> have been added:
</p>
<table class=\"releaseTable\" summary=\"summary\" border=\"1\" cellspacing=\"0\" cellpadding=\"2\">
<tr><td valign=\"top\">Buildings.Fluid.Geothermal.Boreholes</td>
    <td valign=\"top\">
    This is a library with a model for a borehole heat exchanger.
    </td></tr>
</table>
<p>
The following <b style=\"color:blue\">new components</b> have been added
to <b style=\"color:blue\">existing</b> libraries:
</p>
<table class=\"releaseTable\" summary=\"summary\" border=\"1\" cellspacing=\"0\" cellpadding=\"2\" style=\"border-collapse:collapse;\">
<tr><td colspan=\"2\"><b>Buildings.Airflow.Multizone</b></td></tr>
<tr><td valign=\"top\">Buildings.Airflow.Multizone.BaseClasses.windPressureLowRise
                      </td>
    <td valign=\"top\">Added a function that computes wind pressure on the facade of low-rise buildings.
    </td> </tr>
<tr><td colspan=\"2\"><b>Buildings.Examples</b></td></tr>
<tr><td valign=\"top\">Buildings.Examples.ChillerPlant
                      </td>
    <td valign=\"top\">Added an example for a chilled water plant model.
    </td> </tr>
<tr><td colspan=\"2\"><b>Buildings.Fluid.Interfaces</b></td></tr>
<tr><td valign=\"top\">Buildings.Fluid.Interfaces.UsersGuide
                      </td>
    <td valign=\"top\">Added a user's guide that describes
                       the main functionality of all base classes.
    </td> </tr>
<tr><td colspan=\"2\"><b>Buildings.Fluid.Sources</b></td></tr>
<tr><td valign=\"top\">Buildings.Fluid.Sources.Outside_Cp<br/>
                       Buildings.Fluid.Sources.Outside_CpLowRise
                      </td>
    <td valign=\"top\">Added models to compute wind pressure on building
                       facades.
    </td> </tr>
<tr><td colspan=\"2\"><b>Buildings.HeatTransfer</b></td></tr>
<tr><td valign=\"top\">Buildings.HeatTransfer.Conductor
                      </td>
    <td valign=\"top\">Added a model for heat conduction in circular coordinates.
    </td> </tr>
<tr><td colspan=\"2\"><b>Buildings.ThermalZones.Detailed.Examples</b></td></tr>
<tr><td valign=\"top\">Buildings.ThermalZones.Detailed.Examples.BESTEST
                      </td>
    <td valign=\"top\">Added BESTEST validation models.
    </td> </tr>
<tr><td colspan=\"2\"><b>Buildings.Utilities.Math</b></td></tr>
<tr><td valign=\"top\">Buildings.Utilities.Math.Functions.cubicHermiteLinearExtrapolation<br/>
                       Buildings.Utilities.Math.Functions.splineDerivatives.
                      </td>
    <td valign=\"top\">Added functions for cubic hermite spline interpolation, with
                       option for monotone increasing (or decreasing) spline.
    </td> </tr>
</table>

<p>
The following <b style=\"color:blue\">existing components</b>
have been <b style=\"color:blue\">improved</b> in a
<b style=\"color:blue\">backward compatible</b> way:
</p>
<table class=\"releaseTable\" summary=\"summary\" border=\"1\" cellspacing=\"0\" cellpadding=\"2\" style=\"border-collapse:collapse;\">

<tr><td colspan=\"2\"><b>Buildings.Airflow.Multizone</b></td></tr>
<tr><td valign=\"top\">Buildings.Airflow.Multizone.BaseClasses.powerLaw</td>
    <td valign=\"top\">This function has been reimplemented to handle zero flow rate
                     in a more robust and more efficient way.
                     This change improves all components that model flow resistance in
                     the package Buildings.Airflow.Multizone.</td>
</tr>

<tr><td colspan=\"2\"><b>Buildings.BoundaryConditions.WeatherData</b></td></tr>
<tr><td valign=\"top\">Buildings.BoundaryConditions.WeatherData.ReaderTMY3</td>
    <td valign=\"top\">This model has now the option of using a constant value,
                     using the data from the weather file, or from an input connector for 7 variables,
                     including atmospheric pressure, relative humidity, dry bulb temperature,
                     global horizontal radiation, diffuse horizontal radiation,
                     wind direction and wind speed.</td>
</tr>

<tr><td colspan=\"2\"><b>Buildings.Fluid</b></td></tr>
<tr><td valign=\"top\">
                      Buildings.Fluid.Actuators.BaseClasses.PartialActuator<br/>
                      Buildings.Fluid.Actuators.BaseClasses.PartialDamperExponential<br/>
                      Buildings.Fluid.Actuators.BaseClasses.PartialTwoWayValve<br/>
                      Buildings.Fluid.BaseClasses.PartialResistance<br/>
                      Buildings.Fluid.BaseClasses.FlowModels.basicFlowFunction_dp<br/>
                      Buildings.Fluid.BaseClasses.FlowModels.basicFlowFunction_m_flow<br/>
                      Buildings.Fluid.Interfaces.StaticTwoPortHeatMassExchanger</td>
    <td valign=\"top\">The computation of the linearized flow resistance has been moved from
                     the functions to the model, i.e., into an equation section.
                     If the linear implementation is in a function body, then a symbolic processor
                     may not invert the equation. This can lead to systems of coupled equations in
                     cases where an explicit solution is possible.
                     In addition, the handling of zero flow rate has been improved for the nonlinear
                     pressure drop model.
                     These improvements affect all models in <code>Buildings.Fluid</code> that compute
                     flow resistance.</td>
</tr>

<tr><td colspan=\"2\"><b>Buildings.Fluid.HeatExchangers</b></td></tr>
<tr><td valign=\"top\">Buildings.Fluid.HeatExchangers.HeaterCoolerPrescribed</td>
    <td valign=\"top\">This model can now be configured as a steady-state or dynamic model.</td>
</tr>
<tr><td valign=\"top\">Buildings.Fluid.HeatExchangers.DryCoilCounterFlow<br/>
                     Buildings.Fluid.HeatExchangers.WetCoilCounterFlow<br/>
                     Buildings.Fluid.HeatExchangers.DryCoilDiscretized<br/>
                     Buildings.Fluid.HeatExchangers.WetCoilDiscretized</td>
    <td valign=\"top\">The implementation for handling zero flow rate, if the models
are used as steady-state models, have been improved.</td>
</tr>
<tr><td valign=\"top\">Buildings.Fluid.HeatExchangers.BaseClasses.ntu_epsilonZ</td>
    <td valign=\"top\">Changed implementation to use
                     <code>Modelica.Media.Common.OneNonLinearEquation</code> instead of
                     <code>Buildings.Utilities.Math.BaseClasses.OneNonLinearEquation</code>,
                     which was removed for this version of the library.
                     </td>
</tr>


<tr><td colspan=\"2\"><b>Buildings.Fluid.HeatExchangers.CoolingTowers</b></td></tr>
<tr><td valign=\"top\">Buildings.Fluid.HeatExchangers.CoolingTowers.YorkCalc<br/>
                     Buildings.Fluid.HeatExchangers.CoolingTowers.FixedApproach</td>
    <td valign=\"top\">
       These models are now based on a new base class <code>Buildings.Fluid.HeatExchangers.CoolingTowers.BaseClasses.CoolingTower</code>.
       This allows using the models as replaceable models without warning when checking the model.
    </td></tr>
<tr><td valign=\"top\">Buildings.Fluid.HeatExchangers.CoolingTowers.YorkCalc</td>
    <td valign=\"top\">
       Changed implementation of performance curve to avoid division by zero.
    </td></tr>

<tr><td colspan=\"2\"><b>Buildings.Fluid.MassExchangers</b></td></tr>
<tr><td valign=\"top\">Buildings.Fluid.MassExchangers.HumidifierPrescribed</td>
    <td valign=\"top\">This model can now be configured as a steady-state or dynamic model.</td>
</tr>

<tr><td colspan=\"2\"><b>Buildings.Fluid.Sensors</b></td></tr>
<tr><td valign=\"top\">Buildings.Fluid.Sensors.*TwoPort</td>
    <td valign=\"top\">All sensors with two ports, except for the mass flow rate sensor,
                     have been revised to add sensor dynamics.
                     Adding sensor dynamics avoids numerical problems when mass flow
                     rates are close to zero and the sensor is configured to allow
                     flow reversal. See
                     <a href=\"modelica://Buildings.Fluid.Sensors.UsersGuide\">
                     Buildings.Fluid.Sensors.UsersGuide</a> for details.</td>
</tr>

<tr><td colspan=\"2\"><b>Buildings.Fluid.Storage</b></td></tr>
<tr><td valign=\"top\">Buildings.Fluid.Storage.Stratified<br/>
                     Buildings.Fluid.Storage.StratifiedEnhanced</td>
    <td valign=\"top\">Changed the implementation of the model <code>Buoyancy</code>
                     to make it differentiable in the temperatures.</td>
</tr>

<tr><td colspan=\"2\"><b>Buildings.Media</b></td></tr>
<tr><td valign=\"top\">Buildings.Media.Interfaces.PartialSimpleMedium<br/>
                     Buildings.Media.Interfaces.PartialSimpleIdealGasMedium</td>
    <td valign=\"top\">Moved the assignment of the <code>stateSelect</code> attribute for
                     the <code>BaseProperties</code> to the model
                     <code>Buildings.Fluid.MixingVolumes.MixingVolume</code>. This allows
                     to handle it differently for steady-state and dynamic models.</td>
</tr>

<tr><td colspan=\"2\"><b>Buildings.Utilities.Psychrometrics</b></td></tr>
<tr><td valign=\"top\">Buildings.Utilities.Psychrometrics.Functions.TDewPoi_pW</td>
    <td valign=\"top\">Changed implementation to use
                     <code>Modelica.Media.Common.OneNonLinearEquation</code> instead of
                     <code>Buildings.Utilities.Math.BaseClasses.OneNonLinearEquation</code>,
                     which was removed for this version of the library.
                     </td>
</tr>

</table>

<p>
The following <b style=\"color:blue\">existing components</b>
have been <b style=\"color:blue\">improved</b> in a
<b style=\"color:blue\">non-backward compatible</b> way:
</p>
<table class=\"releaseTable\" summary=\"summary\" border=\"1\" cellspacing=\"0\" cellpadding=\"2\" style=\"border-collapse:collapse;\">

<tr><td colspan=\"2\"><b>Buildings.Airflow.Multizone</b></td></tr>
<tr><td valign=\"top\">Buildings.Airflow.Multizone.MediumColumnDynamic</td>
    <td valign=\"top\">The implementation has been changed to better handle mass flow rates
near zero flow.
This required the introduction of a new parameter <code>m_flow_nominal</code>
that is used for the regularization near zero mass flow rate.</td></tr>

<tr><td colspan=\"2\"><b>Buildings.Fluid</b></td></tr>
<tr><td valign=\"top\">Buildings.Fluid.Storage.Examples.Stratified<br/>
                     Buildings.Fluid.MixingVolumes</td>
    <td valign=\"top\">
                     Removed the parameters <code>use_T_start</code> and <code>h_start</code>,
                     as <code>T_start</code> is more convenient to use than <code>h_start</code>
                     for building simulation.
                     </td>
</tr>

<tr><td colspan=\"2\"><b>Buildings.Fluid.Boilers</b></td></tr>
<tr><td valign=\"top\">Buildings.Fluid.Boilers.BoilerPolynomial</td>
    <td valign=\"top\">The parameter <code>dT_nominal</code> has been removed
as it can be computed from the parameter <code>m_flow_nominal</code>.
This change was needed to avoid a non-literal value for the nominal
attribute for the mass flow rate in the pressure drop model.</td>
</tr>

<tr><td colspan=\"2\"><b>Buildings.Fluid.MixingVolumes</b></td></tr>
<tr><td valign=\"top\">Buildings.Fluid.MixingVolumes.MixingVolume<br/>
                     Buildings.Fluid.MixingVolumes.MixingVolumeDryAir<br/>
                     Buildings.Fluid.MixingVolumes.MixingVolumeMoistAir</td>
    <td valign=\"top\">The implementation has been changed to better handle mass flow rates
near zero flow if the components have exactly two fluid ports connected.
This required the introduction of a new parameter <code>m_flow_nominal</code>
that is used for the regularization near zero mass flow rate.</td>
</tr>

<tr><td colspan=\"2\"><b>Buildings.Fluid.Movers</b></td></tr>
<tr><td valign=\"top\">Buildings.Fluid.Movers.SpeedControlled_y<br/>
                     Buildings.Fluid.Movers.SpeedControlled_Nrpm<br/>
                     Buildings.Fluid.Movers.FlowControlled_dp<br/>
                     Buildings.Fluid.Movers.FlowControlled_m_flow</td>
    <td valign=\"top\">
                     The performance data are now defined through records and not
                     through replaceable functions. The performance data now needs to be
                     declared in the form<pre>
 pressure(V_flow_nominal={0,V_flow_nominal,2*V_flow_nominal},
          dp_nominal={2*dp_nominal,dp_nominal,0})</pre>
                     where <code>pressure</code> is an instance of a record. A similar declaration is
                     used for power and efficiency.
                     <br/>
                     The parameter m_flow_nominal has been removed from
                     FlowMachine_y and FlowMachine_Nrpm.
                                <br/>
                     The parameter m_flow_max has been replaced by m_flow_nominal in
                     FlowMachine_m_flow.
                                <br/>
                     The implementation of the pressure drop computation as a function
                     of speed and volume flow rate has been revised to avoid a singularity
                     near zero volume flow rate and zero speed.<br/>
                     The implementation has also been simplified to avoid using two different flow paths
                     if the models are configured for steady-state or dynamic simulation.</td></tr>



<tr><td colspan=\"2\"><b>Buildings.Fluid.Interfaces</b></td></tr>
<tr><td valign=\"top\">Buildings.Fluid.Interfaces.FourPortHeatMassExchanger<br/>
                     Buildings.Fluid.Interfaces.PartialDynamicStaticFourPortHeatMassExchanger<br/>
                     Buildings.Fluid.Interfaces.TwoPortHeatMassExchanger<br/>
                     Buildings.Fluid.Interfaces.PartialDynamicStaticTwoPortHeatMassExchanger<br/>
                     Buildings.Fluid.Interfaces.ConservationEquation</td>
    <td valign=\"top\">The implementation has been changed to better handle mass flow rates
near zero flow if the components have exactly two fluid ports connected.</td>
</tr>


<tr><td colspan=\"2\"><b>Buildings.Fluid.Sensors</b></td></tr>
<tr><td valign=\"top\">Buildings.Fluid.Sensors.TemperatureTwoPortDynamic</td>
    <td valign=\"top\">This model has been deleted since the sensor
                     <a href=\"modelica://Buildings.Fluid.Sensors.TemperatureTwoPort\">
                     Buildings.Fluid.Sensors.TemperatureTwoPort</a> has been revised
                     and can now also be used as a dynamic model of a sensor.</td>
</tr>

<tr><td colspan=\"2\"><b>Buildings.Fluid.Interfaces</b></td></tr>
<tr><td valign=\"top\">Buildings.Fluid.Interfaces.PartialStaticTwoPortInterface</td>
    <td valign=\"top\">Renamed to Buildings.Fluid.Interfaces.PartialTwoPortInterface</td>
<tr><td valign=\"top\">Buildings.Fluid.Interfaces.PartialStaticStaticTwoPortHeatMassExchanger</td>
    <td valign=\"top\">Renamed to Buildings.Fluid.Interfaces.StaticTwoPortHeatMassExchanger</td>
<tr><td valign=\"top\">Buildings.Fluid.Interfaces.PartialTwoPortHeatMassExchanger</td>
    <td valign=\"top\">Renamed to Buildings.Fluid.Interfaces.TwoPortHeatMassExchanger</td>
<tr><td valign=\"top\">Buildings.Fluid.Interfaces.PartialFourPort</td>
    <td valign=\"top\">Renamed to Buildings.Fluid.Interfaces.FourPort</td>
<tr><td valign=\"top\">Buildings.Fluid.Interfaces.PartialStaticStaticFourPortHeatMassExchanger</td>
    <td valign=\"top\">Renamed to Buildings.Fluid.Interfaces.StaticFourPortHeatMassExchanger</td>
<tr><td valign=\"top\">Buildings.Fluid.Interfaces.PartialStaticFourPortInterface</td>
    <td valign=\"top\">Renamed to Buildings.Fluid.Interfaces.PartialFourPortInterface</td>
<tr><td valign=\"top\">Buildings.Fluid.Interfaces.PartialFourPortHeatMassExchanger</td>
    <td valign=\"top\">Renamed to Buildings.Fluid.Interfaces.FourPortHeatMassExchanger</td>
</tr>

<tr><td colspan=\"2\"><b>Buildings.Utilities.Math</b></td></tr>
<tr><td valign=\"top\">Buildings.Utilities.Math.BaseClasses.OneNonLinearEquation</td>
    <td valign=\"top\">This package has been removed, and all functions have been
                       revised to use Modelica.Media.Common.OneNonLinearEquation.</td>
</tr>

<tr><td colspan=\"2\"><b>Buildings.Utilities.Reports</b></td></tr>
<tr><td valign=\"top\">Buildings.Utilities.IO.Files.Printer<br/>
                     Buildings.Utilities.IO.Files.BaseClasses.printRealArray</td>
    <td valign=\"top\">Changed parameter <code>precision</code> to <code>significantDigits</code> and
                     <code>minimumWidth</code> to <code>minimumLength</code>
                     to use the same terminology as the Modelica Standard Library.</td>
</tr>

</table>

<p>
The following <b style=\"color:red\">critical errors</b> have been fixed (i.e., errors
that can lead to wrong simulation results):
</p>
<table class=\"releaseTable\" summary=\"summary\" border=\"1\" cellspacing=\"0\" cellpadding=\"2\" style=\"border-collapse:collapse;\">


<tr><td colspan=\"2\"><b>Buildings.BoundaryConditions</b></td></tr>
<tr><td valign=\"top\">Buildings.BoundaryConditions.SkyTemperature.BlackBody</td>
    <td valign=\"top\">Fixed error in <code>if-then</code> statement that led to
                       a selection of the wrong branch to compute the sky temperature.</td></tr>
<tr><td colspan=\"2\"><b>Buildings.Media</b></td></tr>
<tr><td valign=\"top\">Buildings.Media.PartialSimpleMedium<br/>
                       Buildings.Media.GasesConstantDensity.SimpleAir</td>
    <td valign=\"top\">Fixed error in assignment of <code>singleState</code> parameter.
                       This change can lead to different initial conditions if the density of
                       water is modeled as a function of pressure, or if the
                       medium model Buildings.Media.GasesConstantDensity.SimpleAir is used.</td></tr>

<tr><td valign=\"top\">Buildings.Media.GasesConstantDensity<br/>
                       Buildings.Media.GasesConstantDensity.MoistAir<br/>
                       Buildings.Media.GasesConstantDensity.MoistAirUnsaturated<br/>
                       Buildings.Media.GasesConstantDensity.SimpleAir</td>
    <td valign=\"top\">Fixed error in the function <code>density</code> which returned a non-constant density,
                     and added a call to <code>ModelicaError(...)</code> in <code>setState_dTX</code> since this
                     function cannot assign the medium pressure based on the density (as density is a constant
                     in this model).
</td></tr>

<tr><td valign=\"top\">Buildings.Media.Interfaces.PartialSimpleIdealGasMedium</td>
    <td valign=\"top\">Updated package with a new copy from the Modelica Standard Library, since
                     the Modelica Standard Library fixed a bug in computing the internal energy of the medium.
                     This bug led to very fast temperature transients at the start of the simulation.
</td></tr>

<tr><td valign=\"top\">Buildings.Media.Interfaces.PartialSimpleMedium</td>
    <td valign=\"top\">Fixed bug in function density, which always returned <code>d_const</code>,
                       regardless of the value of <code>constantDensity</code>.
</td></tr>

<tr><td valign=\"top\">Buildings.Media.GasesPTDecoupled</td>
    <td valign=\"top\">Fixed bug in <code>u=h-R*T</code>, which is only valid for ideal gases.
                       For this medium, the function is <code>u=h-pStd/dStp</code>.
</td></tr>

<tr><td valign=\"top\">Buildings.Media.GasesConstantDensity</td>
    <td valign=\"top\">Fixed bug in <code>u=h-R*T</code>, which is only valid for ideal gases.
                       For this medium, the function is <code>u=h-p/dStp</code>.
</td></tr>

<tr><td colspan=\"2\"><b>Buildings.ThermalZones</b></td></tr>
<tr><td valign=\"top\">Buildings.ThermalZones.Detailed.MixedAir<br/>
                     Buildings.ThermalZones.Detailed.BaseClasses.ExteriorBoundaryConditions</td>
    <td valign=\"top\">Fixed bug (<a href=\"https://github.com/lbl-srg/modelica-buildings/issues/35\">issue 35</a>)
                     that leads to the wrong solar heat gain for
                     roofs and for floors. Prior to this bug fix, the outside facing surface
                     of a ceiling received solar irradiation as if it were a floor
                     and vice versa.</td></tr>
<tr><td valign=\"top\">Buildings.ThermalZones.Detailed.MixedAir<br/>
                     Buildings.ThermalZones.Detailed.BaseClasses.ExteriorBoundaryConditionsWithWindow</td>
    <td valign=\"top\">Fixed bug (<a href=\"https://github.com/lbl-srg/modelica-buildings/issues/36\">issue 36</a>)
                     that leads to too high a surface temperature of the window frame when
                     it receives solar radiation. The previous version did not compute
                     the infrared radiation exchange between the
                     window frame and the sky.</td></tr>

</table>

<p>
The following <b style=\"color:red\">uncritical errors</b> have been fixed (i.e., errors
that do <b style=\"color:red\">not</b> lead to wrong simulation results, but, e.g.,
units are wrong or errors in documentation):
</p>
<table class=\"releaseTable\" summary=\"summary\" border=\"1\" cellspacing=\"0\" cellpadding=\"2\" style=\"border-collapse:collapse;\">
<tr><td colspan=\"2\"><b>Buildings.BoundaryConditions</b></td></tr>
<tr><td valign=\"top\">Buildings.BoundaryConditions.WeatherData.BaseClasses.ConvertRadiation</td>
    <td>Corrected wrong unit label.
    </td>
</tr>
</table>

<p>
The following
<a href=\"https://github.com/lbl-srg/modelica-buildings/issues\">issues</a>
have been fixed:
</p>
<table summary=\"summary\" border=\"1\" cellspacing=\"0\" cellpadding=\"2\" style=\"border-collapse:collapse;\">
<tr><td colspan=\"2\"><b>Buildings.BoundaryConditions</b></td></tr>
<tr><td valign=\"top\">
    <a href=\"https://github.com/lbl-srg/modelica-buildings/issues/8\">&#35;8</a></td>
    <td valign=\"top\">
         Add switches for new data.
    </td>
</tr>
<tr><td valign=\"top\">
    <a href=\"https://github.com/lbl-srg/modelica-buildings/issues/19\">&#35;19</a></td>
    <td valign=\"top\">
         Shift the time for the radiation data 30 min forth and output the local civil time in the data reader.
    </td>
</tr>
<tr><td valign=\"top\">
    <a href=\"https://github.com/lbl-srg/modelica-buildings/issues/41\">&#35;41</a></td>
    <td valign=\"top\">
       Using when-then sentences to reduce CPU time.
    </td>
</tr>
<tr><td valign=\"top\">
    <a href=\"https://github.com/lbl-srg/modelica-buildings/issues/43\">&#35;43</a></td>
    <td valign=\"top\">
         Add a ConvertRadiation to convert the unit of radiation from TMY3.
    </td>
</tr>
<tr><td colspan=\"2\"><b>Buildings.Fluid</b></td></tr>
<tr><td valign=\"top\">
    <a href=\"https://github.com/lbl-srg/modelica-buildings/issues/28\">&#35;28</a></td>
    <td valign=\"top\">
         Move scripts to Buildings\\Resources\\Scripts\\Dymola.
    </td>
</tr>

<tr><td colspan=\"2\"><b>Buildings.HeatTransfer</b></td></tr>
<tr><td valign=\"top\">
    <a href=\"https://github.com/lbl-srg/modelica-buildings/issues/18\">&#35;18</a></td>
    <td valign=\"top\">
         Add a smooth interpolation function to avoid the event.
    </td>
</tr>

<tr><td colspan=\"2\"><b>Buildings.Media</b></td></tr>
<tr><td valign=\"top\">
    <a href=\"https://github.com/lbl-srg/modelica-buildings/issues/30\">&#35;30</a></td>
    <td valign=\"top\">
         Removed non-required structurally incomplete annotation.
    </td>
</tr>

<tr><td colspan=\"2\"><b>Buildings.ThermalZones</b></td></tr>
<tr><td valign=\"top\">
    <a href=\"https://github.com/lbl-srg/modelica-buildings/issues/35\">&#35;35</a></td>
    <td valign=\"top\">
         Wrong surface tilt for radiation at exterior surfaces of floors and ceilings.
    </td>
</tr>
<tr><td valign=\"top\">
    <a href=\"https://github.com/lbl-srg/modelica-buildings/issues/36\">&#35;36</a></td>
    <td valign=\"top\">
         High window frame temperatures.
    </td>
</tr>
</table>

<p>
Note:
</p>
<ul>
<li>
The version number scheme has been changed. It is now identical to the one used by the Modelica Standard Library.
Versions are identified with two numbers <code>x.y</code> and a build number. The first official
release of each version has the build number <code>1</code>. For each released bug fix,
the build number is incremented.
See
<a href=\"modelica://Modelica.UsersGuide.ReleaseNotes.VersionManagement\">
Modelica.UsersGuide.ReleaseNotes.VersionManagement</a> for details.
</li>
<li>
To allow adding scripts for multiple simulation environments,
all scripts have been moved to the directory <code>Buildings/Resources/Scripts/Dymola</code> and the annotation that
generates the entry in the <code>Command</code> pull down menu has been changed to
<code>__Dymola_Commands(file=...)</code>
</li>
</ul>
</html>"));
  end Version_1_0_build1;

  class Version_0_12_0 "Version 0.12.0"
    extends Modelica.Icons.ReleaseNotes;
  annotation (preferredView="info", Documentation(info="<html>
<p>
<b>Note:</b> The packages whose name ends with <code>Beta</code>
are still being validated.
</p>
<p>
The following <b style=\"color:red\">critical error</b> has been fixed (i.e. error
that can lead to wrong simulation results):
</p>

<table class=\"releaseTable\" summary=\"summary\" border=\"1\" cellspacing=\"0\" cellpadding=\"2\" style=\"border-collapse:collapse;\">
  <tr><td colspan=\"2\"><b>Buildings.ThermalZones</b></td></tr>
  <tr><td valign=\"top\"><a href=\"modelica://Buildings.ThermalZones.Detailed.BaseClasses.InfraredRadiationExchange\">
  Buildings.ThermalZones.Detailed.BaseClasses.InfraredRadiationExchange</a></td>
      <td valign=\"top\">The model <code>Buildings.ThermalZones.Detailed.BaseClasses.InfraredRadiationExchange</code>
      had an error in the view factor approximation.
      The error caused too much radiosity to flow from large to small surfaces because the law of reciprocity
      for view factors was not satisfied. This led to low surface temperatures if a surface had a large area
      compared to other surfaces.
      The bug has been fixed by rewriting the view factor calculation.
      </td>
  </tr>
</table>

<p>
The following improvements and additions have been made:
</p>
<ul>
<li>
Updated library to Modelica 3.2.
</li>
<li>
Added <code>homotopy</code> operator.
</li>
<li>
Restructured package <a href=\"modelica://Buildings.HeatTransfer\">
Buildings.HeatTransfer</a>.
</li>
<li>
Rewrote the models in <a href=\"modelica://Buildings.Fluid.Actuators\">
Buildings.Fluid.Actuators</a> to avoid having the flow coefficient
<code>k</code> as an algebraic variable.
This increases robustness.
</li>
<li>
Rewrote energy, species and trace substance balance in
<a href=\"modelica://Buildings.Fluid.Interfaces.StaticTwoPortHeatMassExchanger\">
Buildings.Fluid.Interfaces.StaticTwoPortHeatMassExchanger</a>
to better handle zero mass flow rate.
</li>
<li>
Implemented functions <code>enthalpyOfCondensingGas</code> and <code>saturationPressure</code>
in single substance media
to allow use of the room model with media that do not contain water vapor.
</li>
<li>
Revised <a href=\"modelica://Buildings.Fluid.Sources.Outside\">
Buildings.Fluid.Sources.Outside</a>
to allow use of the room model with media that do not contain water vapor.
</li>
</ul>
</html>"));
  end Version_0_12_0;

  class Version_0_11_0 "Version 0.11.0"
    extends Modelica.Icons.ReleaseNotes;
  annotation (preferredView="info", Documentation(info="<html>
<p>
<b>Note:</b> The packages whose name ends with <code>Beta</code>
are still being validated.
</p>

<ul>
<li>
Added the package
<a href=\"modelica://Buildings.ThermalZones.Detailed\">
Buildings.ThermalZones.Detailed</a> to compute heat transfer in rooms
and through the building envelope.
Multiple instances of these models can be connected to create
a multi-zone building model.
</li>
<li>
Added the package
<a href=\"modelica://Buildings.HeatTransfer.Windows\">
Buildings.HeatTransfer.Windows</a>
to compute heat transfer (solar radiation, infrared radiation,
convection and conduction) through glazing systems.
</li>
<li>
In package
<a href=\"modelica://Buildings.Fluid.Chillers\">
Buildings.Fluid.Chillers</a>, added the chiller models
<a href=\"modelica://Buildings.Fluid.Chillers.ElectricReformulatedEIR\">
Buildings.Fluid.Chillers.ElectricReformulatedEIR</a>
and
<a href=\"modelica://Buildings.Fluid.Chillers.ElectricEIR\">
Buildings.Fluid.Cphillers.ElectricEIR</a>, and added
the package
<a href=\"modelica://Buildings.Fluid.Chillers.Data\">
Buildings.Fluid.Chillers.Data</a>
that contains data sets of chiller performance data.
</li>
<li>
Added package
<a href=\"modelica://Buildings.BoundaryConditions\">
Buildings.BoundaryConditions</a>
with models to compute boundary conditions, such as
solar irradiation and sky temperature.
</li>
<li>
Added package
<code>Buildings.Utilities.IO.WeatherData</code>
with models to read weather data in the TMY3 format.
</li>
<li>
Revised the package
<a href=\"modelica://Buildings.Fluid.Sensors\">Buildings.Fluid.Sensors</a>.
</li>
<li>
Revised the package
<a href=\"modelica://Buildings.Fluid.HeatExchangers.CoolingTowers\">
Buildings.Fluid.HeatExchangers.CoolingTowers</a>.
</li>
<li>
In
<a href=\"modelica://Buildings.Fluid.Interfaces.StaticTwoPortHeatMassExchanger\">
Buildings.Fluid.Interfaces.StaticFourPortHeatMassExchanger</a>
and
<a href=\"modelica://Buildings.Fluid.Interfaces.StaticTwoPortHeatMassExchanger\">
Buildings.Fluid.Interfaces.StaticFourPortHeatMassExchanger</a>,
fixed bug in energy and moisture balance that affected results if a component
adds or removes moisture to the air stream.
In the old implementation, the enthalpy and species
outflow at <code>port_b</code> was multiplied with the mass flow rate at
<code>port_a</code>. The old implementation led to small errors that were proportional
to the amount of moisture change. For example, if the moisture added by the component
was <code>0.005 kg/kg</code>, then the error was <code>0.5%</code>.
Also, the results for forward flow and reverse flow differed by this amount.
With the new implementation, the energy and moisture balance is exact.
</li>
<li>
In
<a href=\"modelica://Buildings.Fluid.Interfaces.ConservationEquation\">
Buildings.Fluid.Interfaces.ConservationEquation</a> and in
<code>Buildings.Media.Interfaces.PartialSimpleMedium</code>, set
nominal attribute for medium to provide consistent normalization.
Without this change, Dymola 7.4 uses different values for the nominal attribute
based on the value of <code>Advanced.OutputModelicaCodeWithJacobians=true/false;</code>
in the model
<a href=\"modelica://Buildings.Examples.HydronicHeating\">
Buildings.Examples.HydronicHeating</a>.
</li>
<li>
Fixed bug in energy balance of
<code>Buildings.Fluid.Chillers.Carnot</code>.
</li>
<li>
Fixed bug in efficiency curves in package
<a href=\"modelica://Buildings.Fluid.Movers.BaseClasses.Characteristics\">
Buildings.Fluid.Movers.BaseClasses.Characteristics</a>.
</li>
</ul>
</html>"));
  end Version_0_11_0;

  class Version_0_10_0 "Version 0.10.0"
    extends Modelica.Icons.ReleaseNotes;
  annotation (preferredView="info", Documentation(info=
                   "<html>
<ul>
<li>
Added package
<a href=\"modelica://Buildings.Airflow.Multizone\">
Buildings.Airflow.Multizone</a>
with models for multizone airflow and contaminant transport.
</li>
<li>
Added the model
<a href=\"modelica://Buildings.Utilities.Comfort.Fanger\">
Buildings.Utilities.Comfort.Fanger</a>
for thermal comfort calculations.
</li>
<li>
Rewrote
<a href=\"modelica://Buildings.Fluid.Storage.BaseClasses.ThirdOrderStratifier\">
Buildings.Fluid.Storage.BaseClasses.ThirdOrderStratifier</a>, which is used in
<a href=\"modelica://Buildings.Fluid.Storage.StratifiedEnhanced\">
Buildings.Fluid.Storage.StratifiedEnhanced</a>,
to avoid state events when the flow reverses.
This leads to faster and more robust simulation.
</li>
<li>
In models of package
<a href=\"modelica://Buildings.Fluid.MixingVolumes\">
Buildings.Fluid.MixingVolumes</a>,
added nominal value for <code>mC</code> to avoid wrong trajectory
when concentration is around 1E-7.
See also <a href=\"https://trac.modelica.org/Modelica/ticket/393\">
https://trac.modelica.org/Modelica/ticket/393</a>.
</li>
<li>
Fixed bug in fan and pump models that led to too small an enthalpy
increase across the flow device.
</li>
<li>
In model <a href=\"modelica://Buildings.Fluid.Movers.FlowControlled_dp\">
Buildings.Fluid.Movers.FlowControlled_dp</a>,
changed <code>assert(dp_in &ge; 0, ...)</code> to <code>assert(dp_in &ge; -0.1, ...)</code>.
The former implementation triggered the assert if <code>dp_in</code> was solved for
in a nonlinear equation since the solution can be slightly negative while still being
within the solver tolerance.
</li>
<li>
Added model
<a href=\"modelica://Buildings.Controls.SetPoints.Table\">
Buildings.Controls.SetPoints.Table</a>
that allows the specification of a floating setpoint using a table of values.
</li>
<li>
Revised model
<a href=\"modelica://Buildings.Fluid.HeatExchangers.Radiators.RadiatorEN442_2\">
Buildings.Fluid.HeatExchangers.Radiators.RadiatorEN442_2</a>.
The new version has exactly the same nominal power during the simulation as specified
by the parameters. This also required a change in the parameters.
</li>
</ul>
</html>"));
  end Version_0_10_0;

  class Version_0_9_1 "Version 0.9.1"
    extends Modelica.Icons.ReleaseNotes;
  annotation (preferredView="info", Documentation(info="<html>
<p>
The following <b style=\"color:red\">critical error</b> has been fixed (i.e. error
that can lead to wrong simulation results):
</p>

<table class=\"releaseTable\" summary=\"summary\" border=\"1\" cellspacing=\"0\" cellpadding=\"2\" style=\"border-collapse:collapse;\">
  <tr><td colspan=\"2\"><b>Buildings.Fluid.Storage.</b></td></tr>
  <tr><td valign=\"top\"><a href=\"modelica://Buildings.Fluid.Storage.StratifiedEnhanced\">
  Buildings.Fluid.Storage.StratifiedEnhanced</a></td>
      <td valign=\"top\">The model <code>Buildings.Fluid.Storage.BaseClasses.Stratifier</code>
      had a sign error that lead to a wrong energy balance.
      The model that was affected by this error is
      <a href=\"modelica://Buildings.Fluid.Storage.StratifiedEnhanced\">
      Buildings.Fluid.Storage.StratifiedEnhanced</a>.
      The model
      <a href=\"modelica://Buildings.Fluid.Storage.Stratified\">
      Buildings.Fluid.Storage.Stratified</a> was not affected.<br/>
      The bug has been fixed by using the newly introduced model
      <a href=\"modelica://Buildings.Fluid.Storage.BaseClasses.ThirdOrderStratifier\">
        Buildings.Fluid.Storage.BaseClasses.ThirdOrderStratifier</a>. This model
      uses a third-order upwind scheme to reduce the numerical dissipation instead of the
      correction term that was used in <code>Buildings.Fluid.Storage.BaseClasses.Stratifier</code>.
      The model <code>Buildings.Fluid.Storage.BaseClasses.Stratifier</code> has been removed since it
      also led to significant overshoot in temperatures when the stratification was pronounced.
      </td>
  </tr>
</table>
</html>"));
  end Version_0_9_1;

  class Version_0_9_0 "Version 0.9.0"
    extends Modelica.Icons.ReleaseNotes;
  annotation (preferredView="info", Documentation(info=
                   "<html>
<ul>
<li>
Added the following heat exchanger models
<ul>
<li>
<code>Buildings.Fluid.HeatExchangers.DryEffectivenessNTU</code>
for a sensible heat exchanger that uses the <code>epsilon-NTU</code>
relations to compute the heat transfer.
</li>
<li>
<a href=\"modelica://Buildings.Fluid.HeatExchangers.DryCoilCounterFlow\">
Buildings.Fluid.HeatExchangers.DryCoilCounterFlow</a> and
<a href=\"modelica://Buildings.Fluid.HeatExchangers.WetCoilCounterFlow\">
Buildings.Fluid.HeatExchangers.WetCoilCounterFlow</a>
to model a coil without and with water vapor condensation. These models
approximate the coil as a counterflow heat exchanger.
</li>
</ul>
<li>
Revised air damper
<a href=\"modelica://Buildings.Fluid.Actuators.BaseClasses.exponentialDamper\">
Buildings.Fluid.Actuators.BaseClasses.exponentialDamper</a>.
The new implementation avoids warnings and leads to faster convergence
since the solver does not attempt anymore to solve for a variable that
needs to be strictly positive.
</li>
<li>
Revised package
<a href=\"modelica://Buildings.Fluid.Movers\">
Buildings.Fluid.Movers</a>
to allow zero flow for some pump or fan models.
If the input to the model is the control signal <code>y</code>, then
the flow is equal to zero if <code>y=0</code>. This change required rewriting
the package to avoid division by the rotational speed.
</li>
<li>
Revised package
<a href=\"modelica://Buildings.HeatTransfer\">
Buildings.HeatTransfer</a>
to include a model for a multi-layer construction, and to
allow individual material layers to be computed steady-state or
transient.
</li>
<li>
In package  <a href=\"modelica://Buildings.Fluid\">
Buildings.Fluid</a>, changed models so that
if the parameter <code>dp_nominal</code> is set to zero,
then the pressure drop equation is removed. This allows, for example,
to model a heating and a cooling coil in series, and lump there pressure drops
into a single element, thereby reducing the dimension of the nonlinear system
of equations.
</li>
<li>
Added model <a href=\"modelica://Buildings.Controls.Continuous.LimPID\">
Buildings.Controls.Continuous.LimPID</a>, which is identical to
<a href=\"modelica://Modelica.Blocks.Continuous.LimPID\">
Modelica.Blocks.Continuous.LimPID</a>, except that it
allows reverse control action. This simplifies use of the controller
for cooling applications.
</li>
<li>
Added model <a href=\"modelica://Buildings.Fluid.Actuators.Dampers.MixingBox\">
Buildings.Fluid.Actuators.Dampers.MixingBox</a> for an outside air
mixing box with air dampers.
</li>
<li>
Changed implementation of flow resistance in
<a href=\"modelica://Buildings.Fluid.Actuators.Dampers.MixingBoxMinimumFlow\">
Buildings.Fluid.Actuators.Dampers.MixingBoxMinimumFlow</a>. Instead of using a
fixed resistance and a damper model in series, only one model is used
that internally adds these two resistances. This leads to smaller systems
of nonlinear equations.
</li>
<li>
Changed
<code>Buildings.Media.PerfectGases.MoistAir.T_phX</code> (and by inheritance all
other moist air medium models) to first compute <code>T</code>
in closed form assuming no saturation. Then, a check is done to determine
whether the state is in the fog region. If the state is in the fog region,
then <code>Internal.solve</code> is called. This new implementation
can lead to significantly shorter computing
time in models that frequently call <code>T_phX</code>.
</li>
<li>
Added package
<code>Buildings.Media.GasesConstantDensity</code> which contains medium models
for dry air and moist air.
The use of a constant density avoids having pressure as a state variable in mixing volumes. Hence, fast transients
introduced by a change in pressure are avoided.
The drawback is that the dimensionality of the coupled
nonlinear equation system is typically larger for flow
networks.
</li>
<li>
In
<a href=\"modelica://Buildings.Fluid.Actuators.BaseClasses.PartialDamperExponential\">
Buildings.Fluid.Actuators.BaseClasses.PartialDamperExponential</a>,
added default value for parameter <code>A</code> to avoid compilation error
if the parameter is disabled but not specified.
</li>
<li>
Simplified the mixing volumes in
<a href=\"modelica://Buildings.Fluid.MixingVolumes\">
Buildings.Fluid.MixingVolumes</a> by removing the port velocity,
pressure drop and height.
</li>
</ul>
</html>"));
  end Version_0_9_0;

  class Version_0_8_0 "Version 0.8.0"
    extends Modelica.Icons.ReleaseNotes;
              annotation (preferredView="info", Documentation(info=
                   "<html>
<ul>
<li>
In
<a href=\"modelica://Buildings.Fluid.Interfaces.ConservationEquation\">
Buildings.Fluid.Interfaces.ConservationEquation</a>,
added to <code>Medium.BaseProperties</code> the initialization
<code>X(start=X_start[1:Medium.nX])</code>. Previously, the initialization
was only done for <code>Xi</code> but not for <code>X</code>, which caused the
medium to be initialized to <code>reference_X</code>, ignoring the value of <code>X_start</code>.
</li>
<li>
Renamed <code>Buildings.Media.PerfectGases.MoistAirNonSaturated</code>
to <code>Buildings.Media.PerfectGases.MoistAirUnsaturated</code>
and <code>Buildings.Media.GasesPTDecoupled.MoistAirNoLiquid</code>
to
<a href=\"modelica://Buildings.Media.Air\">
Buildings.Media.Air</a>,
and added <code>assert</code> statements if saturation occurs.
</li>
<li>
Added regularizaation near zero flow to
<a href=\"modelica://Buildings.Fluid.HeatExchangers.ConstantEffectiveness\">
Buildings.Fluid.HeatExchangers.ConstantEffectiveness</a>
and
<a href=\"modelica://Buildings.Fluid.MassExchangers.ConstantEffectiveness\">
Buildings.Fluid.MassExchangers.ConstantEffectiveness</a>.
</li>
<li>
Fixed bug regarding temperature offset in
<code>Buildings.Media.PerfectGases.MoistAirUnsaturated.T_phX</code>.
</li>
<li>
Added implementation of function
<a href=\"modelica://Buildings.Media.Air.enthalpyOfNonCondensingGas\">
Buildings.Media.Air.enthalpyOfNonCondensingGas</a> and its derivative.
</li>
<li>
In <code>Buildings.Media.PerfectGases.MoistAir</code>, fixed
bug in implementation of <code>Buildings.Media.PerfectGases.MoistAir.T_phX</code>.
In the previous version, it computed the inverse of its parent class,
which gave slightly different results.
</li>
<li>
In <a href=\"modelica://Buildings.Utilities.IO.BCVTB.BCVTB\">
Buildings.Utilities.IO.BCVTB.BCVTB</a>, added parameter to specify
the value to be sent to the BCVTB at the first data exchange,
and added parameter that deactivates the interface. Deactivating
the interface is sometimes useful during debugging.
</li>
<li>
In <code>Buildings.Media.GasesPTDecoupled.MoistAir</code> and in
<code>Buildings.Media.PerfectGases.MoistAir</code>, added function
<code>enthalpyOfNonCondensingGas</code> and its derivative.
<li>
In <a href=\"modelica://Buildings.Media\">
Buildings.Media</a>,
fixed bug in implementations of derivatives.
</li>
<li>
Added model
<a href=\"modelica://Buildings.Fluid.Storage.ExpansionVessel\">
Buildings.Fluid.Storage.ExpansionVessel</a>.
</li>
<li>
Added Wrapper function <code>Buildings.Fluid.Movers.BaseClasses.Characteristics.solve</code>
for <a href=\"modelica://Modelica.Math.Matrices.solve\">
Modelica.Math.Matrices.solve</a>. This is currently needed since
<a href=\"modelica://Modelica.Math.Matrices.solve\">
Modelica.Math.Matrices.solve</a> does not specify a
derivative.
</li>
<li>
Fixed bug in
<a href=\"Buildings.Fluid.Storage.Stratified\">
Buildings.Fluid.Storage.Stratified</a>.
In the previous version,
for computing the heat conduction between the top (or bottom) segment and
the outside,
the whole thickness of the water volume was used
instead of only half the thickness.
<li>
In <code>Buildings.Media.ConstantPropertyLiquidWater</code>, added the option to specify
a compressibility. This can help reducing the size of the coupled nonlinear system of
equations, at the expense of introducing stiffness. This change required to change
the inheritance tree of the medium. Its base class is now
<code>Buildings.Media.Interfaces.PartialSimpleMedium</code>,
which contains the equation for the compressibility. The default setting will model
the flow as incompressible.
</li>
<li>
In <a href=\"modelica://Buildings.Controls.Continuous.Examples.PIDHysteresis\">
Buildings.Controls.Continuous.Examples.PIDHysteresis</a>
and <a href=\"modelica://Buildings.Controls.Continuous.Examples.PIDHysteresisTimer\">
Buildings.Controls.Continuous.Examples.PIDHysteresisTimer</a>,
fixed error in default parameter <code>eOn</code>.
Fixed error by introducing parameter <code>Td</code>,
which used to be hard-wired in the PID controller.
</li>
<li>
Added more models for fans and pumps to the package
<a href=\"modelica://Buildings.Fluid.Movers\">
Buildings.Fluid.Movers</a>.
The models are similar to the ones in
<a href=\"modelica://Modelica.Fluid.Machines\">
Modelica.Fluid.Machines</a> but have been adapted for
air-based systems, and to include more characteristic curves
in
<a href=\"modelica://Buildings.Fluid.Movers.BaseClasses.Characteristics\">
Buildings.Fluid.Movers.BaseClasses.Characteristics</a>.
The new models are better suited than the existing fan model
<code>Buildings.Fluid.Movers.FlowMachinePolynomial</code> for zero flow rate.
</li>
<li>
Added an optional mixing volume to <a href=\"modelica://Buildings.Fluid.BaseClasses.PartialThreeWayResistance\">
Buildings.Fluid.BaseClasses.PartialThreeWayResistance</a>
and hence to the flow splitter and to the three-way valves. This often breaks algebraic loops and provides a state for the temperature if the mass flow rate goes to zero.
</li>
</ul>
</html>"));
  end Version_0_8_0;

  class Version_0_7_0 "Version 0.7.0"
    extends Modelica.Icons.ReleaseNotes;
              annotation (preferredView="info", Documentation(info=
                   "<html>
<ul>
<li>
Updated library from Modelica_Fluid to Modelica.Fluid 1.0
</li>
<li>
Merged sensor and source models from Modelica.Fluid to Buildings.Fluid.
</li>
<li> Added sensor for sensible and latent enthalpy flow rate,
<a href=\"modelica://Buildings.Fluid.Sensors.SensibleEnthalpyFlowRate\">
Buildings.Fluid.Sensors.SensibleEnthalpyFlowRate</a> and
<a href=\"modelica://Buildings.Fluid.Sensors.LatentEnthalpyFlowRate\">
Buildings.Fluid.Sensors.LatentEnthalpyFlowRate</a>.
These sensors are needed, for example, to interface air-conditioning
systems that are modeled with Modelica with the Building Controls
Virtual Test Bed.
</li>
</ul>
</html>"));
  end Version_0_7_0;

  class Version_0_6_0 "Version 0.6.0"
    extends Modelica.Icons.ReleaseNotes;
      annotation (preferredView="info", Documentation(info=
                   "<html>
<ul>
<li>
Added the package
<a href=\"modelica://Buildings.Utilities.IO.BCVTB\">
Buildings.Utilities.IO.BCVTB</a>
which contains an interface to the
<a href=\"http://simulationresearch.lbl.gov/bcvtb\">Building Controls Virtual Test Bed.</a>
<li>
Updated license to Modelica License 2.
</li>
<li>
Replaced
<code>Buildings.Utilities.Psychrometrics.HumidityRatioPressure</code>
by
<code>Buildings.Utilities.Psychrometrics.HumidityRatio_pWat</code>
and
<code>Buildings.Utilities.Psychrometrics.VaporPressure_X</code>
because the old model used <code>RealInput</code> ports, which are obsolete
in Modelica 3.0.
</li>
<li>
Changed the base class
<a href=\"modelica://Buildings.Fluid.Interfaces.StaticTwoPortHeatMassExchanger\">
Buildings.Fluid.Interfaces.StaticTwoPortHeatMassExchanger</a>
to enable computation of pressure drop of mechanical equipment.
</li>
<li>
Introduced package
<a href=\"modelica://Buildings.Fluid.BaseClasses.FlowModels\">
Buildings.Fluid.BaseClasses.FlowModels</a> to model pressure drop,
and rewrote
<a href=\"modelica://Buildings.Fluid.BaseClasses.PartialResistance\">
Buildings.Fluid.BaseClasses.PartialResistance</a>.
</li>
<li>
Redesigned package
<a href=\"modelica://Buildings.Utilities.Math\">
Buildings.Utilities.Math</a> to allow having blocks and functions
with the same name. Functions are now in
<a href=\"modelica://Buildings.Utilities.Math.Functions\">
Buildings.Utilities.Math.Functions</a>.
</li>
<li>
Fixed sign error in
<code>Buildings.Fluid.Storage.BaseClasses.Stratifier</code>
which caused a wrong energy balance in
<a href=\"modelica://Buildings.Fluid.Storage.StratifiedEnhanced\">
Buildings.Fluid.Storage.StratifiedEnhanced</a>.
</li>
<li>
Renamed
<code>Buildings.Fluid.HeatExchangers.HeaterCoolerIdeal</code> to
<code>Buildings.Fluid.HeatExchangers.HeaterCoolerPrescribed</code>
to have the same nomenclatures as is used for
<code>Buildings.Fluid.MassExchangers.HumidifierPrescribed</code>
</li>
<li>
In
<a href=\"modelica://Buildings.Fluid/Actuators/BaseClasses/PartialDamperExponential\">
Buildings.Fluid/Actuators/BaseClasses/PartialDamperExponential</a>,
added option to compute linearization near zero based on
the fraction of nominal flow instead of the Reynolds number.
This was set as the default, as it leads most reliably to a model
parametrization that leads to a derivative <code>d m_flow/d p</code>
near the origin that is not too steep for a Newton-based solver.
</li>
<li>
In damper and VAV box models, added optional parameters
to allow specifying the nominal face velocity instead of the area.
</li>
<li>
Set nominal attribute for pressure drop <code>dp</code> in
<a href=\"modelica://Buildings.Fluid.BaseClasses.PartialResistance\">
Buildings.Fluid.BaseClasses.PartialResistance</a> and in its
child classes.
</li>
<li>
Added models for chiller
(<code>Buildings.Fluid.Chillers.Carnot</code>),
for occupancy
(<a href=\"modelica://Buildings.Controls.SetPoints.OccupancySchedule\">
Buildings.Controls.SetPoints.OccupancySchedule</a>) and for
blocks that take a vector as an argument
(<a href=\"modelica://Buildings.Utilities.Math.Min\">
Buildings.Utilities.Math.Min</a>,
<a href=\"modelica://Buildings.Utilities.Math.Max\">
Buildings.Utilities.Math.Max</a>, and
<a href=\"modelica://Buildings.Utilities.Math.Average\">
Buildings.Utilities.Math.Average</a>).
</li>
<li>
Changed various variable names to be consistent with naming
convention used in Modelica.Fluid 1.0.
</li>
</ul>
</html>"));
  end Version_0_6_0;

  class Version_0_5_0 "Version 0.5.0"
    extends Modelica.Icons.ReleaseNotes;
      annotation (preferredView="info", Documentation(info=
                   "<html>
<ul>
<li>
Updated library to Modelica.Fluid 1.0.
</li>
<li>
Moved most examples from package <a href=\"modelica://Buildings.Fluid.Examples\">
Buildings.Fluid.Examples</a> to the example directory in the package of the
individual model.
</li>
<li>
Renamed package <code>Buildings.Utilites.Controls</code> to
<code>Buildings.Utilites.Diagnostics</code>.
</li>
<li>
Introduced packages
<a href=\"modelica://Buildings.Controls\">Buildings.Controls</a>,
<a href=\"modelica://Buildings.HeatTransfer\">Buildings.HeatTransfer</a>
(which contains models for heat transfer that generally does not involve
modeling of the fluid flow),
<a href=\"modelica://Buildings.Fluid.Boilers\">Buildings.Fluid.Boilers</a> and
<a href=\"modelica://Buildings.Fluid.HeatExchangers.Radiators\">
Buildings.Fluid.HeatExchangers.Radiators</a>.
</li>
<li>
Changed valve models in <a href=\"modelica://Buildings.Fluid.Actuators.Valves\">
Buildings.Fluid.Actuators.Valves</a> so that <code>Kv</code> or <code>Cv</code> can
be used as the flow coefficient (in [m3/h] or [USG/min]).
</li>
</ul>
</html>"));
  end Version_0_5_0;

  class Version_0_4_0 "Version 0.4.0"
    extends Modelica.Icons.ReleaseNotes;
      annotation (preferredView="info", Documentation(info=
                   "<html>
<ul>
<li>
Added package <a href=\"modelica://Buildings.Fluid.Storage\">
Buildings.Fluid.Storage</a>
with models for thermal energy storage.
<li>
Added a steady-state model for a heat and moisture exchanger with
constant effectiveness.
See <a href=\"modelica://Buildings.Fluid.MassExchangers.ConstantEffectiveness\">
Buildings.Fluid.MassExchangers.ConstantEffectiveness</a>
</li>
<li>
Added package <code>Buildings.Utilities.Reports</code>.
The package contains models that facilitate reporting.
</li>
</ul>
</html>"));
  end Version_0_4_0;

  class Version_0_3_0 "Version 0.3.0"
    extends Modelica.Icons.ReleaseNotes;
      annotation (preferredView="info", Documentation(info=
                   "<html>
<ul>
<li>
Added package <a href=\"modelica://Buildings.Fluid.Sources\">Buildings.Fluid.Sources</a>.
The package contains models for modeling species that
do not affect the medium balance of volumes. This can be used to track
for example carbon dioxide or other species that have a small concentration.
</li>
<li>
The package <a href=\"modelica://Buildings.Fluid.Actuators.Motors\">Buildings.Fluid.Actuators.Motors</a> has been added.
The package contains a motor model for valves and dampers.
</li>
<li>
The package <a href=\"modelica://Buildings.Media\">Buildings.Media</a> has been reorganized and
the new medium model
<code>Buildings.Media.GasesPTDecoupled.MoistAir</code>
has been added.
<br/>
In addition, this package now contains a bug fix that is needed for Modelica 2.2.1 and 2.2.2.
The bugs are fixed by using a new
base class
<code>Buildings.Media.Interfaces.PartialSimpleIdealGasMedium</code>
 (that fixes the bugs) instead of
<a href=\"modelica://Modelica.Media.Interfaces.PartialSimpleIdealGasMedium\">
Modelica.Media.Interfaces.PartialSimpleIdealGasMedium</a>.
In the original implementation, initial states of fluid volumes can be far away from
the steady-state value because of an inconsistent implementation of the enthalpy
and internal energy.
When the <code>Buildings</code> library is upgraded to
to Modelica 3.0.0, it should be safe to remove this bug fix.
</li>
<li>
The package <a href=\"modelica://Buildings.Fluid.HeatExchangers\">Buildings.Fluid.HeatExchangers</a>
has been revised and several models have been renamed.
The heat exchanger models have been revised to allow computing the fluid volumes either
dynamically, or in steady-state.
</li>
<li>
The damper with exponential opening characteristic has been revised to allow control signals
over the whole range between <code>0</code> and <code>1</code>. This was in earlier versions restricted.
In the same model, a bug was fixed that caused the flow to be largest for <code>y=0</code>, i.e., when the damper is closed.
</li>
<li>
Additional models for psychrometric equations have been added. The new models contain equations
that convert dew point temperature and water vapor pressure, as well
as water vapor concentration and water vapor pressure.
</li>
<li>
A new mixing volume has been added that allows latent heat exchange with the volume.
This model can be used to model a volume of moist air with water vapor condensation
inside the volume. The condensate is removed from the volume in its liquid phase.
</li>
</ul>
</html>"));
  end Version_0_3_0;

  class Version_0_2_0 "Version 0.2.0"
    extends Modelica.Icons.ReleaseNotes;
      annotation (preferredView="info", Documentation(info=
                   "<html>
<p>
New in this version are models for two and three way valves.
In addition, the <code>Fluids</code> package has been slightly revised.
The package <code>Fluid.BaseClasses</code> has been added because in
the previous version, partial models for fixed resistances
where part of the <code>Actuator</code> package.
</p>
</html>"));
  end Version_0_2_0;

  class Version_0_1_0 "Version 0.1.0"
    extends Modelica.Icons.ReleaseNotes;
      annotation (preferredView="info", Documentation(info="<html>
<p>
First release of the library.
</p>
<p>
This version contains basic models for modeling building HVAC systems.
It also contains new medium models in the package
<a href=\"modelica://Buildings.Media\">Buildings.Media</a>. These medium models
have simpler property functions than the ones from
<a href=\"modelica://Modelica.Media\">Modelica.Media</a>. For example,
there is medium model with constant heat capacity which is often sufficiently
accurate for building HVAC simulation, in contrast to the more detailed models
from <a href=\"modelica://Modelica.Media\">Modelica.Media</a> that are valid in
a larger temperature range, at the expense of introducing non-linearities due
to the medium properties.
</p>
</html>"));
  end Version_0_1_0;

    annotation (preferredView="info",
    Documentation(info="<html>
<p>
This section summarizes the changes that have been performed
on the Buildings library.
</p>
<ul>
<li>
<a href=\"modelica://Buildings.UsersGuide.ReleaseNotes.Version_7_0_1\">Version 7.0.1</a>
</li>
<li>
<a href=\"modelica://Buildings.UsersGuide.ReleaseNotes.Version_7_0_0\">Version 7.0.0</a> (May 28, 2020)
</li>
<li>
<a href=\"modelica://Buildings.UsersGuide.ReleaseNotes.Version_6_0_0\">Version 6.0.0</a> (July 15, 2019)
</li>
<li>
<a href=\"modelica://Buildings.UsersGuide.ReleaseNotes.Version_5_1_0\">Version 5.1.0</a> (June 14, 2018)
</li>
<li>
<a href=\"modelica://Buildings.UsersGuide.ReleaseNotes.Version_5_0_1\">Version 5.0.1</a> (November 22, 2017)
</li>
<li>
<a href=\"modelica://Buildings.UsersGuide.ReleaseNotes.Version_5_0_0\">Version 5.0.0</a> (November 17, 2017)
</li>
<li>
<a href=\"modelica://Buildings.UsersGuide.ReleaseNotes.Version_4_0_0\">Version 4.0.0</a> (March 29, 2017)
</li>
<li>
<a href=\"modelica://Buildings.UsersGuide.ReleaseNotes.Version_3_0_0\">Version 3.0.0</a> (March 29, 2016)
</li>
<li>
<a href=\"modelica://Buildings.UsersGuide.ReleaseNotes.Version_2_1_0\">Version 2.1.0</a> (July 13, 2015)
</li>
<li>
<a href=\"modelica://Buildings.UsersGuide.ReleaseNotes.Version_2_0_0\">Version 2.0.0</a> (May 4, 2015)
</li>
<li>
<a href=\"modelica://Buildings.UsersGuide.ReleaseNotes.Version_1_6_build1\">Version 1.6 build1</a> (June 19, 2014)
</li>
<li>
<a href=\"modelica://Buildings.UsersGuide.ReleaseNotes.Version_1_5_build3\">Version 1.5 build3</a> (February 12, 2014)
</li>
<li>
<a href=\"modelica://Buildings.UsersGuide.ReleaseNotes.Version_1_5_build2\">Version 1.5 build2</a> (December 13, 2013)
</li>
<li>
<a href=\"modelica://Buildings.UsersGuide.ReleaseNotes.Version_1_5_build1\">Version 1.5 build1</a> (October 24, 2013)
</li>
<li>
<a href=\"modelica://Buildings.UsersGuide.ReleaseNotes.Version_1_4_build1\">Version 1.4 build1</a> (May 15, 2013)
</li>
<li>
<a href=\"modelica://Buildings.UsersGuide.ReleaseNotes.Version_1_3_build1\">Version 1.3 build1</a> (January 8, 2013)
</li>
<li>
<a href=\"modelica://Buildings.UsersGuide.ReleaseNotes.Version_1_2_build1\">Version 1.2 build1</a> (July 26, 2012)
</li>
<li>
<a href=\"modelica://Buildings.UsersGuide.ReleaseNotes.Version_1_1_build1\">Version 1.1 build1</a> (February 29, 2012)
</li>
<li>
<a href=\"modelica://Buildings.UsersGuide.ReleaseNotes.Version_1_0_build2\">Version 1.0 build2</a> (December 8, 2011)
</li>
<li>
<a href=\"modelica://Buildings.UsersGuide.ReleaseNotes.Version_1_0_build1\">Version 1.0 build1</a> (November 4, 2011)
</li>
<li>
<a href=\"modelica://Buildings.UsersGuide.ReleaseNotes.Version_0_12_0\">Version 0.12.0 </a> (May 6, 2011)
<li>
<a href=\"modelica://Buildings.UsersGuide.ReleaseNotes.Version_0_11_0\">Version 0.11.0 </a> (March 17, 2011)
<li>
<a href=\"modelica://Buildings.UsersGuide.ReleaseNotes.Version_0_10_0\">Version 0.10.0 </a> (July 30, 2010)
<li>
<a href=\"modelica://Buildings.UsersGuide.ReleaseNotes.Version_0_9_1\">Version 0.9.1 </a> (June 24, 2010)
<li>
<a href=\"modelica://Buildings.UsersGuide.ReleaseNotes.Version_0_9_0\">Version 0.9.0 </a> (June 11, 2010)
<li>
<a href=\"modelica://Buildings.UsersGuide.ReleaseNotes.Version_0_8_0\">Version 0.8.0 </a> (February 6, 2010)
<li>
<a href=\"modelica://Buildings.UsersGuide.ReleaseNotes.Version_0_7_0\">Version 0.7.0 </a> (September 29, 2009)
<li>
<a href=\"modelica://Buildings.UsersGuide.ReleaseNotes.Version_0_6_0\">Version 0.6.0 </a> (May 15, 2009)
<li>
<a href=\"modelica://Buildings.UsersGuide.ReleaseNotes.Version_0_5_0\">Version 0.5.0 </a> (February 19, 2009)
<li>
<a href=\"modelica://Buildings.UsersGuide.ReleaseNotes.Version_0_4_0\">Version 0.4.0 </a> (October 31, 2008)
<li>
<a href=\"modelica://Buildings.UsersGuide.ReleaseNotes.Version_0_3_0\">Version 0.3.0 </a> (September 30, 2008)
<li>
<a href=\"modelica://Buildings.UsersGuide.ReleaseNotes.Version_0_2_0\">Version 0.2.0 </a> (June 17, 2008)
<li>
<a href=\"modelica://Buildings.UsersGuide.ReleaseNotes.Version_0_1_0\">Version 0.1.0 </a> (May 27, 2008)
</li>
</ul>

</html>"));
  end ReleaseNotes;

  class Contact "Contact"
    extends Modelica.Icons.Contact;
    annotation (preferredView="info",
    Documentation(info="<html>
<h4><font color=\"#008000\" size=\"5\">Contact</font></h4>
<p>
The development of the Buildings library is organized by<br/>
<a href=\"http://simulationresearch.lbl.gov/wetter\">Michael Wetter</a><br/>
    Lawrence Berkeley National Laboratory (LBNL)<br/>
    One Cyclotron Road<br/>
    Bldg. 90-3147<br/>
    Berkeley, CA 94720<br/>
    USA<br/>
    email: <a href=\"mailto:MWetter@lbl.gov\">MWetter@lbl.gov</a><br/>
</p>
</html>"));
  end Contact;

  class Acknowledgements "Acknowledgements"
    extends Modelica.Icons.Information;
    annotation (preferredView="info",
    Documentation(info="<html>
<h4><font color=\"#008000\" size=\"5\">Acknowledgements</font></h4>
<p>
 The development of this library was supported
</p>
 <ul>
 <li>by the Assistant Secretary for
  Energy Efficiency and Renewable Energy, Office of Building
  Technologies of the U.S. Department of Energy, under
  contracts No. DE-AC02-05CH11231 and DE-EE0007688, and
 </li>
 <li>
  by the California Energy Commission, Public Interest Energy Research Program, Buildings End Use Energy Efficiency Program, award number 500-10-052.
 </li>
 </ul>
<p>
The core of this library is the Modelica IBPSA library,
a free open-source library with basic models that codify best practices for
the implementation of models for building and community energy and control systems.
The development of the IBPSA library is organized through the
<a href=\"https://ibpsa.github.io/project1\">IBPSA Project 1</a>
of the International Building Performance Simulation Association (IBPSA).
From 2012 to 2017, the development was organized through the
<a href=\"http://www.iea-annex60.org\">Annex 60 project</a>
of the Energy in Buildings and Communities Programme of the International Energy Agency (IEA EBC).
</p>
 <p>
  The <a href=\"modelica://Buildings.Airflow.Multizone\">package for multizone airflow modeling</a>
  and the <a href=\"modelica://Buildings.Utilities.Comfort.Fanger\">model for thermal comfort</a>
  was contributed by the United Technologies Research Center, which also contributed to the
  validation of the <a href=\"modelica://Buildings.ThermalZones.Detailed.MixedAir\">room heat transfer model</a>.
</p>
<p>
We thank Dietmar Winkler from Telemark University College for the various feedback that
helped improve the organization and structure of the library.
</p>
<p>
The following people have directly contributed to the implementation of the Buildings library
(many others have contributed by other means than model implementation):
</p>
<ul>
<li>David Blum, Lawrence Berkeley National Laboratory, USA
</li>
<li>Marco Bonvini, Lawrence Berkeley National Laboratory, USA
</li>
<li>Felix B&uuml;nning, RWTH Aachen, Germany
</li>
<li>Massimo Cimmino, Polytechnique Montr&eacute;al, Canada
</li>
<li>Rainer Czetina, University of Applied Sciences Technikum Wien, Austria
</li>
<li>Hagar Elarga, Lawrence Berkeley National Laboratory, USA
</li>
<li>Yangyang Fu, University of Colorado Boulder, Colorado, USA
</li>
<li>Antoine Gautier, Lawrence Berkeley National Laboratory, USA
</li>
<li>Sebastian Giglmayr, University of Applied Sciences Technikum Wien, Austria
</li>
<li>Milica Grahovac, Lawrence Berkeley National Laboratory, USA
</li>
<li>Peter Grant, Lawrence Berkeley National Laboratory, USA
</li>
<li>Brandon M. Hencey, Cornell University, USA
</li>
<li>Kathryn Hinkelman, University of Colorado Boulder, Colorado, USA
</li>
<li>Jianjun Hu, Lawrence Berkeley National Laboratory, USA
</li>
<li>Roman Ilk, University of Applied Sciences Technikum Wien, Austria
</li>
<li>Dan Li, University of Miami, Florida, USA
</li>
<li>Filip Jorissen, KU Leuven, Belgium
</li>
<li>Thierry S. Nouidui, Lawrence Berkeley National Laboratory, USA
</li>
<li>Markus Nurschinger, University of Applied Sciences Technikum Wien, Austria
</li>
<li>Xiufeng Pang, Lawrence Berkeley National Laboratory, USA
</li>
<li>Damien Picard, KU Leuven, Belgium
</li>
<li>Kaustubh Phalak, Lawrence Berkeley National Laboratory, USA
</li>
<li>Thomas Sevilla, University of Miami, Florida, USA
</li>
<li>Martin Sj&ouml;lund, Link&ouml;ping University, Sweden
</li>
<li>Matthis Thorade, Berlin University of the Arts, Germany
</li>
<li>Wei Tian, University of Miami, Florida, USA
</li>
<li>Armin Teskeredzic, Mechanical Engineering Faculty Sarajevo and GIZ, Bosnia and Herzegovina
</li>
<li>Rafael Velazquez, University of Seville, Spain
</li>
<li>Pierre Vigouroux, Institut National des Sciences Appliquees, France
</li>
<li>Sebastian Vock, University of Applied Sciences Technikum Wien, Austria
</li>
<li>Vladimir Vukovic, Austrian Institute of Technology, Austria
</li>
<li>Michael Wetter, Lawrence Berkeley National Laboratory, USA
</li>
<li>Tea Zakula, University of Zagreb, Croatia
</li>
<li>Ettore Zanetti, Politecnico di Milano, Italy
</li>
<li>Rebecca Zarin Pass, Lawrence Berkeley National Laboratory, USA
</li>
<li>Kun Zhang, Lawrence Berkeley National Laboratory, USA
</li>
<li>Wangda Zuo, University of Colorado Boulder, Colorado, USA
</li>
</ul>
</html>"));
  end Acknowledgements;

  class License "License"
    extends Modelica.Icons.Information;
    annotation (preferredView="info",
    Documentation(info="<html>
<h4>License</h4>
<p>
Modelica Buildings Library. Copyright (c) 1998-2020
Modelica Association,
International Building Performance Simulation Association (IBPSA),
The Regents of the University of California, through Lawrence Berkeley National Laboratory
(subject to receipt of any required approvals from the U.S. Dept. of Energy) and
contributors.
All rights reserved.
</p>
<p>
NOTICE.  This Software was developed under funding from the U.S. Department of Energy and
the U.S. Government consequently retains certain rights.
As such, the U.S. Government has been granted for itself and others acting on its behalf
a paid-up, nonexclusive, irrevocable, worldwide license in the Software
to reproduce, distribute copies to the public, prepare derivative works, and
perform publicly and display publicly, and to permit other to do so.
</p>
<p>
Redistribution and use in source and binary forms, with or without modification,
are permitted provided that the following conditions are met:
</p>
<ol>
<li>
Redistributions of source code must retain the above copyright notice,
this list of conditions and the following disclaimer.
</li>
<li>
Redistributions in binary form must reproduce the above copyright notice,
this list of conditions and the following disclaimer
in the documentation and/or other materials provided with the distribution.
</li>
<li>
Neither the names of the Modelica Association,
International Building Performance Simulation Association (IBPSA),
the University of California,
Lawrence Berkeley National Laboratory,
U.S. Dept. of Energy,
nor the names of its contributors
may be used to endorse or promote products derived from this software
without specific prior written permission.
</li>
</ol>
<p>
THIS SOFTWARE IS PROVIDED BY THE COPYRIGHT HOLDERS AND CONTRIBUTORS \"AS IS\" AND
ANY EXPRESS OR IMPLIED WARRANTIES, INCLUDING, BUT NOT LIMITED TO,
THE IMPLIED WARRANTIES OF MERCHANTABILITY AND FITNESS FOR A PARTICULAR PURPOSE ARE DISCLAIMED.
IN NO EVENT SHALL THE COPYRIGHT HOLDER OR CONTRIBUTORS
BE LIABLE FOR ANY DIRECT, INDIRECT, INCIDENTAL, SPECIAL, EXEMPLARY, OR CONSEQUENTIAL DAMAGES
(INCLUDING, BUT NOT LIMITED TO, PROCUREMENT OF SUBSTITUTE GOODS OR SERVICES;
LOSS OF USE, DATA, OR PROFITS; OR BUSINESS INTERRUPTION)
HOWEVER CAUSED AND ON ANY THEORY OF LIABILITY, WHETHER IN CONTRACT,
STRICT LIABILITY, OR TORT (INCLUDING NEGLIGENCE OR OTHERWISE) ARISING
IN ANY WAY OUT OF THE USE OF THIS SOFTWARE, EVEN IF ADVISED OF THE POSSIBILITY OF SUCH DAMAGE.
</p>
<p>
You are under no obligation whatsoever to provide any bug fixes, patches,
or upgrades to the features, functionality or performance of the source code
(\"Enhancements\") to anyone; however, if you choose to make your Enhancements
available either publicly, or directly to Lawrence Berkeley National
Laboratory, without imposing a separate written license agreement for such
Enhancements, then you hereby grant the following license: a non-exclusive,
royalty-free perpetual license to install, use, modify, prepare derivative
works, incorporate into other computer software, distribute, and sublicense
such enhancements or derivative works thereof, in binary and source code form.
</p>
<p>
Note: The license is a revised 3 clause BSD license with an ADDED paragraph
at the end that makes it easy to accept improvements.
</p>
<h4>Third Party License</h4>
<p>
To parse weather file, the function <code>getTimeSpan.c</code> uses
third party code that uses the following license:
</p>
<p>
Copyright (c) 2011 The NetBSD Foundation, Inc.<br/>
All rights reserved.
</p>
<p>
This code is derived from software contributed to The NetBSD Foundation
by Christos Zoulas.
</p>
<p>
Redistribution and use in source and binary forms, with or without
modification, are permitted provided that the following conditions
are met:
</p>
<ol>
<li>
  Redistributions of source code must retain the above copyright
  notice, this list of conditions and the following disclaimer.
</li>
<li>
  Redistributions in binary form must reproduce the above copyright
  notice, this list of conditions and the following disclaimer in the
  documentation and/or other materials provided with the distribution.
</li>
</ol>
<p>
THIS SOFTWARE IS PROVIDED BY THE NETBSD FOUNDATION, INC. AND CONTRIBUTORS
''AS IS'' AND ANY EXPRESS OR IMPLIED WARRANTIES, INCLUDING, BUT NOT LIMITED
TO, THE IMPLIED WARRANTIES OF MERCHANTABILITY AND FITNESS FOR A PARTICULAR
PURPOSE ARE DISCLAIMED.  IN NO EVENT SHALL THE FOUNDATION OR CONTRIBUTORS
BE LIABLE FOR ANY DIRECT, INDIRECT, INCIDENTAL, SPECIAL, EXEMPLARY, OR
CONSEQUENTIAL DAMAGES (INCLUDING, BUT NOT LIMITED TO, PROCUREMENT OF
SUBSTITUTE GOODS OR SERVICES; LOSS OF USE, DATA, OR PROFITS; OR BUSINESS
INTERRUPTION) HOWEVER CAUSED AND ON ANY THEORY OF LIABILITY, WHETHER IN
CONTRACT, STRICT LIABILITY, OR TORT (INCLUDING NEGLIGENCE OR OTHERWISE)
ARISING IN ANY WAY OUT OF THE USE OF THIS SOFTWARE, EVEN IF ADVISED OF THE
POSSIBILITY OF SUCH DAMAGE.
</p>
</html>"));
  end License;

  annotation (preferredView="info",
  Documentation(info="<html>
<p>
The <code>Buildings</code> library is a free open-source library for modeling of building energy and control systems.
Many models are based on models from the package
<a href=\"modelica://Modelica.Fluid\">Modelica.Fluid</a> and use
the same ports to ensure compatibility with models from that library.
</p>
<p>
The web page for this library is
<a href=\"http://simulationresearch.lbl.gov/modelica\">http://simulationresearch.lbl.gov/modelica</a>.
We welcome contributions from different users to further advance this library,
whether it is through collaborative model development, through model use and testing
or through requirements definition or by providing feedback regarding the model applicability
to solve specific problems.
</p>
<p>
The library has the following <i>User's Guides</i>:
</p>
<ol>
<li>
General information about the use of the <code>Buildings</code> library
is available at
<a href=\"http://simulationresearch.lbl.gov/modelica/userGuide\">
http://simulationresearch.lbl.gov/modelica/userGuide</a>.
This web site covers general information that is not specific to the
use of individual packages or models.
Discussed topics include
how to get started, best practices, how to post-process results using Python,
work-around for problems and how to develop models.<br/>
</li>
<li>
Some of packages have their own
User's Guides that can be accessed by the links below.
These User's Guides are explaining items that are specific to the
particular package.<br/>
<table summary=\"summary\" border=\"1\" cellspacing=\"0\" cellpadding=\"2\">
<tr><td valign=\"top\"><a href=\"modelica://Buildings.Airflow.Multizone.UsersGuide\">Airflow.Multizone</a>
   </td>
   <td valign=\"top\">Package for multizone airflow and contaminant transport.</td>
</tr>
<tr><td valign=\"top\"><a href=\"modelica://Buildings.BoundaryConditions.UsersGuide\">BoundaryConditions</a>
   </td>
   <td valign=\"top\">Package for computing boundary conditions, such as solar irradiation.</td>
</tr>
<tr><td valign=\"top\"><a href=\"modelica://Buildings.Fluid.UsersGuide\">Fluid</a>
   </td>
   <td valign=\"top\">Package for one-dimensional fluid in piping networks with heat exchangers, valves, etc.</td>
</tr>
<tr><td valign=\"top\"><a href=\"modelica://Buildings.Fluid.Actuators.UsersGuide\">Fluid.Actuators</a>
   </td>
   <td valign=\"top\">Package with valves and air dampers.</td>
</tr>
<tr><td valign=\"top\"><a href=\"modelica://Buildings.Fluid.FMI.UsersGuide\">Fluid.FMI</a>
   </td>
   <td valign=\"top\">Package with blocks to export thermofluid flow models as Functional Mockup Units.</td>
</tr>
<tr><td valign=\"top\"><a href=\"modelica://Buildings.Fluid.HeatExchangers.ActiveBeams.UsersGuide\">Fluid.HeatExchangers.ActiveBeams</a>
   </td>
   <td valign=\"top\">Package with active beams.</td>
</tr>
<tr><td valign=\"top\"><a href=\"modelica://Buildings.Fluid.HeatExchangers.DXCoils.UsersGuide\">Fluid.HeatExchangers.DXCoils</a>
   </td>
   <td valign=\"top\">Package with direct evaporative cooling coils.</td>
</tr>
<tr><td valign=\"top\"><a href=\"modelica://Buildings.Fluid.HeatExchangers.RadiantSlabs.UsersGuide\">Fluid.HeatExchangers.RadiantSlabs</a>
   </td>
   <td valign=\"top\">Package with radiant slabs.</td>
</tr>
<tr><td valign=\"top\"><a href=\"modelica://Buildings.Fluid.Movers.UsersGuide\">Fluid.Movers</a>
   </td>
   <td valign=\"top\">Package with fans and pumps.</td>
</tr>
<tr><td valign=\"top\"><a href=\"modelica://Buildings.Fluid.Sensors.UsersGuide\">Fluid.Sensors</a>
   </td>
   <td valign=\"top\">Package with sensors.</td>
<tr><td valign=\"top\"><a href=\"modelica://Buildings.Fluid.Storage.UsersGuide\">Fluid.Storage</a>
   </td>
   <td valign=\"top\">Package with storage tanks and an expansion vessel.</td>
<tr><td valign=\"top\"><a href=\"modelica://Buildings.Fluid.SolarCollectors.UsersGuide\">Fluid.SolarCollectors</a>
   </td>
   <td valign=\"top\">Package with solar collectors.</td>
</tr>
<tr><td valign=\"top\"><a href=\"modelica://Buildings.Fluid.Interfaces.UsersGuide\">Fluid.Interfaces</a>
   </td>
   <td valign=\"top\">Base models that can be used by developers to implement new models.</td>
</tr>
<tr><td valign=\"top\"><a href=\"modelica://Buildings.HeatTransfer.UsersGuide\">HeatTransfer</a>
   </td>
   <td valign=\"top\">Package for heat transfer in building constructions.</td>
</tr>
<tr><td valign=\"top\"><a href=\"modelica://Buildings.ThermalZones.Detailed.UsersGuide.MixedAir\">Rooms.MixedAir</a>
   </td>
   <td valign=\"top\">Package for heat transfer in rooms and through the building envelope with the
                      room air being modeled using the mixed air assumption.</td>
</tr>
<tr><td valign=\"top\"><a href=\"modelica://Buildings.ThermalZones.Detailed.UsersGuide.MixedAir\">Rooms.CFD</a>
   </td>
   <td valign=\"top\">Package for heat transfer in rooms and through the building envelope with the
                      room air being modeled using computational fluid dynamics.</td>
</tr>

<tr><td valign=\"top\"><a href=\"modelica://Buildings.ThermalZones.Detailed.Examples.FFD.UsersGuide\">Rooms.Examples.FFD</a>
   </td>
   <td valign=\"top\">Package with examples that use the Fast Fluid Dynamics program for
                      the computational fluid dynamics.</td>
</tr>

<tr><td valign=\"top\"><a href=\"modelica://Buildings.Utilities.IO.Python36.UsersGuide\">Utilities.IO.Python36</a>
   </td>
   <td valign=\"top\">Package to call Python functions from Modelica.</td>
</tr>

<tr><td valign=\"top\"><a href=\"modelica://Buildings.Utilities.Plotters.UsersGuide\">Utilities.Plotters</a>
   </td>
   <td valign=\"top\">Package that allow writing time series and scatter plots to an html output file.</td>
</tr>

</table><br/>
</li>
<li>
There are also tutorials available at
<a href=\"modelica://Buildings.Examples.Tutorial\">
Buildings.Examples.Tutorial</a>.
These tutorials contain step by step instructions for how to build system models.
</li>
</ol>
</html>"));
end UsersGuide;


annotation (
preferredView="info",
version="8.0.0",
versionDate="2020-05-28",
dateModified="2020-05-28",
uses(Modelica(version="3.2.3")),
conversion(
  from(version={"7.0.0"},
      script="modelica://Buildings/Resources/Scripts/Dymola/ConvertBuildings_from_7_to_8.0.0.mos")),
preferredView="info",
Documentation(info="<html>
<p>
The <code>Buildings</code> library is a free library
for modeling building energy and control systems.
Many models are based on models from the package
<code>Modelica.Fluid</code> and use
the same ports to ensure compatibility with the Modelica Standard
Library.
</p>
<p>
The figure below shows a section of the schematic view of the model
<a href=\"modelica://Buildings.Examples.HydronicHeating\">
Buildings.Examples.HydronicHeating</a>.
In the lower part of the figure, there is a dynamic model of a boiler, a pump and a stratified energy storage tank. Based on the temperatures of the storage tank, a finite state machine switches the boiler and its pump on and off.
The heat distribution is done using a hydronic heating system with a three way valve and a pump with variable revolutions. The upper right hand corner shows a room model that is connected to a radiator whose flow is controlled by a thermostatic valve.
</p>
<p align=\"center\">
<img alt=\"image\" src=\"modelica://Buildings/Resources/Images/UsersGuide/HydronicHeating.png\" border=\"1\"/>
</p>
<p>
The web page for this library is
<a href=\"http://simulationresearch.lbl.gov/modelica\">http://simulationresearch.lbl.gov/modelica</a>,
and the development page is
<a href=\"https://github.com/lbl-srg/modelica-buildings\">https://github.com/lbl-srg/modelica-buildings</a>.
Contributions to further advance the library are welcomed.
Contributions may not only be in the form of model development, but also
through model use, model testing,
requirements definition or providing feedback regarding the model applicability
to solve specific problems.
</p>
</html>"));
end Buildings;<|MERGE_RESOLUTION|>--- conflicted
+++ resolved
@@ -224,7 +224,7 @@
 <table class=\"releaseTable\" summary=\"summary\" border=\"1\" cellspacing=0 cellpadding=2 style=\"border-collapse:collapse;\">
 <tr><td colspan=\"2\"><b>Buildings.Controls.OBC</b>
     </td>
-</tr>                   
+</tr>
 <tr><td valign=\"top\">Buildings.Controls.OBC.ASHRAE.G36_PR1.Generic.SetPoints.GroupStatus
     </td>
     <td valign=\"top\">Find minimum and maximum values regarding the status of zones in one group. This is needed
@@ -250,7 +250,17 @@
 <b style=\"color:blue\">backward compatible</b> way:
 </p>
 <table class=\"releaseTable\" summary=\"summary\" border=\"1\" cellspacing=0 cellpadding=2 style=\"border-collapse:collapse;\">
-<<<<<<< HEAD
+<tr><td colspan=\"2\"><b>Buildings.Air</b>
+    </td>
+</tr>
+<tr><td valign=\"top\">Buildings.Air.Systems.SingleZone.VAV.Examples.Guideline36
+    </td>
+    <td valign=\"top\">Updated AHU controller which applies the sequence of specifying operating mode
+                       according to G36 official release.<br/>
+                       This is for
+                       <a href=\"https://github.com/lbl-srg/modelica-buildings/issues/1893\">issue 1893</a>.
+    </td>
+</tr>
 <tr><td colspan=\"2\"><b>Buildings.Controls.OBC.CDL.Continuous</b>
     </td>
 </tr>
@@ -260,19 +270,6 @@
                        Buildings.Controls.OBC.CDL.Continuous.LessThreshold
     </td>
     <td valign=\"top\">Added option to specify a hysteresis, which by default is set to <i>0</i>.
-=======
-<tr><td colspan=\"2\"><b>Buildings.Air</b>
-    </td>
-</tr>
-<tr><td valign=\"top\">Buildings.Air.Systems.SingleZone.VAV.Examples.Guideline36
-    </td>
-    <td valign=\"top\">Updated AHU controller which applies the sequence of specifying operating mode
-                       according to G36 official release.<br/>
-                       This is for
-                       <a href=\"https://github.com/lbl-srg/modelica-buildings/issues/1893\">issue 1893</a>.
->>>>>>> 7d61ada1
-    </td>
-</tr>
 <tr><td colspan=\"2\"><b>Buildings.Fluid.HeatExchangers.RadiantSlabs</b>
     </td>
 </tr>
@@ -284,8 +281,6 @@
                        <a href=\"https://github.com/lbl-srg/modelica-buildings/issues/2009\">issue 2009</a>.
     </td>
 </tr>
-<<<<<<< HEAD
-=======
 <tr><td colspan=\"2\"><b>Buildings.Examples</b>
     </td>
 </tr>
@@ -304,7 +299,6 @@
     <td valign=\"top\">xxx.
     </td>
 </tr>
->>>>>>> 7d61ada1
 </table>
 <!-- Non-backward compatible changes to existing components -->
 <p>
@@ -389,7 +383,7 @@
                        This is for
                        <a href=\"https://github.com/lbl-srg/modelica-buildings/issues/1893\">issue 1893</a>.
     </td>
-</tr>                
+</tr>
 <tr><td valign=\"top\">Buildings.Controls.OBC.ASHRAE.G36_PR1.Generic.SetPoints.OperationMode
     </td>
     <td valign=\"top\">Upgraded the sequence according to ASHRAE Guideline 36, May 2020 version.<br/>
