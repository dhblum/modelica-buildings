--- conflicted
+++ resolved
@@ -169,16 +169,15 @@
     <tr><td colspan=\"2\"><b>Buildings.Fluid</b>
         </td>
     </tr>
-<<<<<<< HEAD
     <tr><td valign=\"top\">Buildings.Fluid.Chillers.AbsorptionIndirectSteam
         </td>
         <td valign=\"top\">Indirect heated absorption chiller based on performance curves.
-=======
+        </td>
+    </tr>
     <tr><td valign=\"top\">Buildings.Fluid.FixedResistances.CheckValve
         </td>
         <td valign=\"top\">Check valve that prevents backflow, except for a small leakage flow rate.<br/>
                            This is for <a href=\"https://github.com/ibpsa/modelica-ibpsa/issues/1198\">IBPSA, #1198</a>
->>>>>>> 2d61a12a
         </td>
     </tr>
     <tr><td valign=\"top\">Buildings.Fluid.HeatPumps.EquationFitReversible
