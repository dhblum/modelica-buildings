within ;
package Buildings "Library with models for building energy and control systems"
package UsersGuide "User's Guide"
  extends Modelica.Icons.Information;
  class Conventions "Conventions"
    extends Modelica.Icons.Information;
    annotation (preferredView="info",
    Documentation(info="<html>
<p>
This library follows the conventions of the 
<a href=\"modelica://Modelica.UsersGuide.Conventions\">Modelica Standard Library</a>, which are as follows:
</p>
<p>
Note, in the html documentation of any Modelica library,
the headings \"h1, h2, h3\" should not be used,
because they are utilized from the automatically generated documentation/headings.
Additional headings in the html documentation should start with \"h4\".
</p>
<p>
In the Modelica package the following conventions are used:
</p>
<p>
<ol>
<li> Class and instance names are written in upper and lower case
  letters, e.g., \"ElectricCurrent\". An underscore is only used
  at the end of a name to characterize a lower or upper index,
  e.g., \"pin_a\".</li>

<li> <b>Class names</b> start always with an upper case letter.</li>

<li> <b>Instance names</b>, i.e., names of component instances and
  of variables (with the exception of constants),
  start usually with a lower case letter with only
  a few exceptions if this is common sense
  (such as \"T\" for a temperature variable).</li>

<li> <b>Constant names</b>, i.e., names of variables declared with the
  \"constant\" prefix, follow the usual naming conventions
  (= upper and lower case letters) and start usually with an
  upper case letter, e.g. UniformGravity, SteadyState.</li>
<li> The two connectors of a domain that have identical declarations
  and different icons are usually distinguished by \"_a\", \"_b\"
  or \"_p\", \"_n\", e.g., Flange_a/Flange_b, HeatPort_a, HeatPort_b.</li>

<li> The <b>instance name</b> of a component is always displayed in its icon
  (= text string \"%name\") in <b>blue color</b>. A connector class has the instance
  name definition in the diagram layer and not in the icon layer.
  <b>Parameter</b> values, e.g., resistance, mass, gear ratio, are displayed
  in the icon in <b>black color</b> in a smaller font size as the instance name.
 </li>

<li> A main package has usually the following subpackages:
  <ul>
  <li><b>UsersGuide</b> containing an overall description of the library
   and how to use it.</li>
  <li><b>Examples</b> containing models demonstrating the
   usage of the library.</li>
  <li><b>Interfaces</b> containing connectors and partial
   models.</li>
  <li><b>Types</b> containing type, enumeration and choice
   definitions.</li>
  </ul>
  </li>
</ol>
</p>
<p>
The <code>Buildings</code> library uses the following conventions
in addition to the ones of the Modelica Standard Library:
</p>
<ol>
<li>
The nomenclature used in the package
<a href=\"modelica://Buildings.Utilities.Psychrometrics\">
Buildings.Utilities.Psychrometrics</a>
 is as follows, 
<ul>
<li>
Uppercase <code>X</code> denotes mass fraction per total mass.
</li>
<li>
Lowercase <code>x</code> denotes mass fraction per mass of dry air.
</li>
<li>
The notation <code>z_xy</code> denotes that the function or block has output
<code>z</code> and inputs <code>x</code> and <code>y</code>.
</li>
<li>
The symbol <code>pW</code> denotes water vapor pressure, <code>TDewPoi</code> 
denotes dew point temperature, <code>TWetBul</code> denotes wet bulb temperature,
and <code>TDryBul</code> (or simply <code>T</code>) denotes dry bulb temperature.
</li>
</ul>
<li>
Names of models, blocks and packages should start with an upper-case letter and be a
noun or a noun with a combination of adjectives and nouns.
Use camel-case notation to combine multiple words, such as <code>HeatTransfer</code>.
</li>
<li>
Parameter and variables names are usually a character, such as <code>T</code>
for temperature and <code>p</code> for pressure, or a combination of the first three
characters of a word, such as <code>higPreSetPoi</code> for high pressure set point.
</li>
<li>
Comments should be added to each class (package, model, function etc.).
The first character should be upper case.
For one-line comments of parameters, variables and classes, no period should be used at the end of the comment.
</li>
<li>
Where applicable, all variable must have units, also if the variable is protected.
</li>
<li>
To indicate that a class (i.e., a package, model, block etc.) has not been extensively tested or validated,
its class name ends with the string <code>Beta</code>.
</li>
</ol>
</p>
</html>
"));
  end Conventions;

  package ReleaseNotes "Release notes"
    extends Modelica.Icons.ReleaseNotes;

  class Version_1_4_build1 "Version 1.4 build 1"
    extends Modelica.Icons.ReleaseNotes;
     annotation (preferredView="info",
     Documentation(info="<html>
<p>
Version 1.4 build 1 contains the new package <a href=\"modelica://Buildings.Utilities.IO.Python27\">
Buildings.Utilities.IO.Python27</a> that allows calling Python functions from Modelica.
It also contains in the package <a href=\"modelica://Buildings.HeatTransfer.Conduction.SingleLayer\">
Buildings.HeatTransfer.Conduction.SingleLayer</a>
a new model for heat conduction in phase change material. This model can be used as a layer
of the room heat transfer model.
</p>
<p>
Non-backward compatible changes had to be introduced
in the valve models
<a href=\"modelica://Buildings.Fluid.Actuators.Valves\">
Buildings.Fluid.Actuators.Valves</a> to fully comply with the Modelica language specification,
and in the models in the package 
<a href=\"modelica://Buildings.Utilities.Diagnostics\">
Buildings.Utilities.Diagnostics</a>
as they used the <code>cardinality</code> function which is deprecated in the Modelica
Language Specification.
</p>
<p>
See below for details.
</p>
<!-- New libraries -->
<p>
The following <b style=\"color:blue\">new libraries</b> have been added:
</p>
<table border=\"1\" cellspacing=0 cellpadding=2>
<tr><td valign=\"top\">Buildings.Fluid.SolarCollectors
    </td>
    <td valign=\"top\">
         Package that contains models for flat plate, concentrating and tubular 
         solar collectors.
    </td>
    </tr>
<tr><td valign=\"top\">Buildings.Utilities.IO.Python27
    </td>
    <td valign=\"top\">
         Package that contains blocks and functions that embed Python 2.7 in Modelica.
         Data can be sent to Python functions and received from Python functions.
         This allows for example data analysis in Python as part of a Modelica model,
         or data exchange as part of a hardware-in-the-loop simulation in which
         Python is used to communicate with hardware.
    </td>
    </tr>
</table>
</p>
<!-- New components for existing libraries -->
<p>
The following <b style=\"color:blue\">new components</b> have been added
to <b style=\"color:blue\">existing</b> libraries:
</p>
<table border=\"1\" cellspacing=0 cellpadding=2 style=\"border-collapse:collapse;\">
<<<<<<< HEAD

<tr><td colspan=\"2\"><b>Buildings.Fluid.HeatExchangers</b>
    </td>
</tr>
<tr><td valign=\"top\">Buildings.Fluid.HeatExchangers.IndirectTankHeatExchanger
    </td>
    <td valign=\"top\">Coil heat exchanger that can be inserted into a storage tank.
    </td> 
    </tr>

<tr><td colspan=\"2\"><b>Buildings.Fluid.Storage</b>
    </td>
</tr>
<tr><td valign=\"top\">Buildings.Fluid.Storage.StratifiedEnhancedInternalHX
    </td>
    <td valign=\"top\">Storage tank with built-in coil heat exchanger for a secondary loop.
    </td> 
    </tr>

<tr><td colspan=\"2\"><b>xxx</b>
=======
<tr><td colspan=\"2\"><b>Buildings.BoundaryConditions.WeatherData</b>
>>>>>>> 9bae7cdb
    </td>
</tr>
<tr><td valign=\"top\">Buildings.BoundaryConditions.WeatherData.BaseClasses.getAbsolutePath
    </td>
    <td valign=\"top\">This function is used by the weather data reader to set
                       the path to the weather file relative to the root directory
                       of the Buildings library.
    </td> 
    </tr>
</table>
</p>
<!-- Backward compatible changes -->
<p>
The following <b style=\"color:blue\">existing components</b>
have been <b style=\"color:blue\">improved</b> in a
<b style=\"color:blue\">backward compatible</b> way:
</p>
<table border=\"1\" cellspacing=0 cellpadding=2 style=\"border-collapse:collapse;\">
<tr><td colspan=\"2\"><b>Buildings.Fluid</b>
    </td>
</tr>
<tr><td valign=\"top\">Buildings.Fluid.MixingVolumes.BaseClasses.PartialMixingVolume
    </td>
    <td valign=\"top\">Removed the check of multiple connections to the same element
                       of a fluid port, as this check required the use of the deprecated
                       <code>cardinality</code> function.
    </td>
</tr><tr><td colspan=\"2\"><b>Buildings.HeatTransfer</b>
    </td>
</tr>
<tr><td valign=\"top\">Buildings.HeatTransfer.Conduction.SingleLayer
    </td>
    <td valign=\"top\">Added option to model layers with phase change material.
    </td>
</tr>
<tr><td colspan=\"2\"><b>Buildings.Rooms</b>
    </td>
</tr>
<tr><td valign=\"top\">Buildings.Rooms.BaseClasses.InfraredRadiationExchange
    </td>
    <td valign=\"top\">Removed the use of the <code>cardinality</code> function
                       as this function is deprecated in the Modelica Language Specification.
    </td>
</tr>
</table>
</p>
<!-- Non-backward compatible changes to existing components -->
<p>
The following <b style=\"color:blue\">existing components</b>
have been <b style=\"color:blue\">improved</b> in a
<b style=\"color:blue\">non-backward compatible</b> way:
</p>
<table border=\"1\" cellspacing=0 cellpadding=2 style=\"border-collapse:collapse;\">

<tr><td colspan=\"2\"><b>Buildings.Fluid</b>
    </td>
</tr>
<tr><td valign=\"top\">Buildings.Fluid.Actuators.Valves
    </td>
    <td valign=\"top\">All valves now require the declaration of <code>dp_nominal</code>
                       if the parameter assignment is
                       <code>CvData = Buildings.Fluid.Types.CvTypes.OpPoint</code>.
                       This change was needed because in the previous version, 
                       <code>dp_nominal</code> had
                       a default value of <i>6000</i> Pascals. However, if 
                       <code>CvData &gt;&lt; Buildings.Fluid.Types.CvTypes.OpPoint</code>, then 
                       <code>dp_nominal</code> is computed in the initial algorithm section and hence
                       providing a default value is not allowed according to 
                       the Modelica Language Specification.
                       Hence, it had to be removed.<br/>
                       As part of this change, we set <code>dp(nominal=6000)</code> for all valves,
                       because the earlier formulation uses a value that is not known during compilation,
                       and hence leads to an error in Dymola 2014.
    </td>
</tr>
<tr><td valign=\"top\">Buildings.Fluid.MixingVolumes.MixingVolumeDryAir<br/>
                       Buildings.Fluid.MixingVolumes.MixingVolumeMoistAir
    </td>
    <td valign=\"top\">Removed the use of the deprecated
                       <code>cardinality</code> function.
                       Therefore, now all input signals must be connected..
    </td>
</tr>      
<tr><td colspan=\"2\"><b>Buildings.Utilities</b>
    </td>
</tr>
<tr><td valign=\"top\">Buildings.Utilities.Diagnostics.AssertEquality<br>
                       Buildings.Utilities.Diagnostics.AssertInequality
    </td>
    <td valign=\"top\">Removed the option to not connect input signals, as this
                       required the use of the <code>cardinality</code> function which
                       is deprecated in the MSL, and not correctly implemented in OpenModelica.
                       Therefore, if using these models, both input signals must be connected.
    </td>
</tr>
<tr><td valign=\"top\">Buildings.Utilities.Math.Functions.splineDerivatives
    </td>
    <td valign=\"top\">Removed the default value
                       <code>input Boolean ensureMonotonicity=isMonotonic(y, strict=false)</code>
                       as the Modelica language specification is not clear whether defaults can be computed
                       or must be constants.
    </td>
</tr></table>
</p>
<!-- Errors that have been fixed -->
<p>
The following <b style=\"color:red\">critical errors</b> have been fixed (i.e., errors
that can lead to wrong simulation results):
</p>
<table border=\"1\" cellspacing=0 cellpadding=2 style=\"border-collapse:collapse;\">

<tr><td colspan=\"2\"><b>Buildings.Controls</b>
    </td>
</tr>
<tr><td valign=\"top\">Buildings.Controls.SetPoints.HotWaterTemperatureReset
    </td>
    <td valign=\"top\">Corrected error that led to wrong results if the room air temperature is
                     different from its nominal value <code>TRoo_nominal</code>.
                     This fixes <a href=\"https://github.com/lbl-srg/modelica-buildings/issues/74\">issue 74</a>.
    </td>
</tr>

<tr><td colspan=\"2\"><b>Buildings.HeatTransfer</b>
    </td>
</tr>
<tr><td valign=\"top\">Buildings.Fluid.HeatExchangers.RadiantSlabs.SingleCircuitSlab<br>
                     Buildings.Fluid.HeatExchangers.RadiantSlabs.ParallelCircuitSlab
    </td>
    <td valign=\"top\">Fixed bug in the assignment of the fictitious thermal resistance by replacing
                     <code>RFic[nSeg](each G=A/Rx)</code> with
                     <code>RFic[nSeg](each G=A/nSeg/Rx)</code>.
                     This fixes <a href=\"https://github.com/lbl-srg/modelica-buildings/issues/79\">issue 79</a>.
    </td>
</tr>

<tr><td colspan=\"2\"><b>Buildings.Utilities</b>
    </td>
</tr>
<tr><td valign=\"top\">Buildings.Utilities.Diagnostics.AssertEquality<br>
                       Buildings.Utilities.Diagnostics.AssertInequality
    </td>
    <td valign=\"top\">Replaced <code>when</code> test with <code>if</code> test as
                       equations within a <code>when</code> section are only evaluated
                       when the condition becomes true.
                       This fixes <a href=\"https://github.com/lbl-srg/modelica-buildings/issues/72\">issue 72</a>.
    </td>
</tr>
</table>
</p>
<!-- Uncritical errors -->
<p>
The following <b style=\"color:red\">uncritical errors</b> have been fixed (i.e., errors
that do <b style=\"color:red\">not</b> lead to wrong simulation results, e.g.,
units are wrong or errors in documentation):
</p>
<table border=\"1\" cellspacing=0 cellpadding=2 style=\"border-collapse:collapse;\">
<tr><td colspan=\"2\"><b>Buildings.Fluid</b>
    </td>
</tr>
<tr><td valign=\"top\">Buildings.Fluid.Actuators.Valves.ThreeWayEqualPercentageLinear<br/>
                       Buildings.Fluid.Actuators.Valves.ThreeWayLinear
    </td>
    <td valign=\"top\">The documenation was
                       <i>Fraction Kv(port_1->port_2)/Kv(port_3->port_2)</i> instead of
                       <i>Fraction Kv(port_3->port_2)/Kv(port_1->port_2)</i>.
                       Because the parameter set correctly its attributes 
                       <code>min=0</code> and <code>max=1</code>,
                       instances of these models used the correct value.
    </td>
</tr>
<tr><td valign=\"top\">Buildings.Fluid.Actuators.BaseClasses.ValveParameters
    </td>
    <td valign=\"top\">Removed stray backslash in write statement.
    </td>
</tr>
<tr><td valign=\"top\">Buildings.Fluid.Interfaces.ConservationEquation<br/>
                       Buildings.Fluid.Interfaces.StaticTwoPortConservationEquation<br/>
                       Buildings.Fluid.Interfaces.StaticTwoPortHeatMassExchanger
    </td>
    <td valign=\"top\">Removed wrong unit attribute of <code>COut</code>.
    </td>
</tr>
<tr><td valign=\"top\">Buildings.Fluid.HeatExchangers.BaseClasses.HexElement
    </td>
    <td valign=\"top\">Changed the redeclaration of <code>vol2</code> to be replaceable,
                     as <code>vol2</code> is replaced in some models.
    </td>
</tr>
</table>
</p>
<!-- Github issues -->
<p>
The following
<a href=\"https://github.com/lbl-srg/modelica-buildings/issues\">issues</a>
have been fixed:
</p>
<table border=\"1\" cellspacing=0 cellpadding=2 style=\"border-collapse:collapse;\">
<tr><td colspan=\"2\"><b>Add explanation of nStaRef.</b>
    </td>
</tr>
<tr><td valign=\"top\"><a href=\"https://github.com/lbl-srg/modelica-buildings/issues/70\">&#35;70</a>
    </td>
    <td valign=\"top\">
    Described in
    <a href=\"modelica://Buildings.HeatTransfer.Data.Solids\">
    Buildings.HeatTransfer.Data.Solids</a>
    how the parameter <code>nStaRef</code> is used
    to compute the spatial grid that is used for simulating transient heat conduction.
    </td>
</tr>
<tr><td colspan=\"2\"><b>Assert statement does not fire.</b>
    </td>
</tr>
<tr><td valign=\"top\"><a href=\"https://github.com/lbl-srg/modelica-buildings/issues/72\">&#35;72</a>
    </td>
    <td valign=\"top\">
    The blocks <code>Buildings.Utilities.Diagnostics.AssertEquality</code> and
    <code>Buildings.Utilities.Diagnostics.AssertInequality</code> did not fire because
    the test on the time was in a <code>when</code> instead of an <code>if</code> statement.
    This was wrong because <code>when</code> sections are only evaluated
    when the condition becomes true.
    </td>
</tr>
<tr><td colspan=\"2\"><b><code>HotWaterTemperatureReset</code> computes wrong results if room temperature differs from nominal value.</b>
    </td>
</tr>
<tr><td valign=\"top\"><a href=\"https://github.com/lbl-srg/modelica-buildings/issues/74\">&#35;74</a>
    </td>
    <td valign=\"top\">The equation
<pre>TSup = TRoo_in_internal
          + ((TSup_nominal+TRet_nominal)/2-TRoo_in_internal) * qRel^(1/m)
          + (TSup_nominal-TRet_nominal)/2 * qRel;</pre>
should be formulated as
<pre>TSup = TRoo_in_internal
          + ((TSup_nominal+TRet_nominal)/2-TRoo_nominal) * qRel^(1/m)
          + (TSup_nominal-TRet_nominal)/2 * qRel;</pre>
    </td>
</tr>
<tr><td colspan=\"2\"><b>Bug in <code>RadiantSlabs.SingleCircuitSlab</code> fictitious resistance RFic.</b>
    </td>
</tr>
<tr><td valign=\"top\"><a href=\"https://github.com/lbl-srg/modelica-buildings/issues/79\">&#35;79</a>
    </td>
    <td valign=\"top\">This bug has been fixed in the assignment of the fictitious thermal resistance by replacing
                     <code>RFic[nSeg](each G=A/Rx)</code> with
                     <code>RFic[nSeg](each G=A/nSeg/Rx)</code>.
                     The bug also affected <code>RadiantSlabs.ParallelCircuitSlab</code>.
    </td>
</tr>
</table>
<p>
Note:
</p>
<ul>
<li> 
This version contains various updates that allow
the syntax of the example models to be checked in the pedantic mode
in Dymola 2014.
</li>
</ul>
</p>
</html>"));
  end Version_1_4_build1;

  class Version_1_3_build1 "Version 1.3 build 1"
    extends Modelica.Icons.ReleaseNotes;
     annotation (preferredView="info", Documentation(info=
                   "<html>
<p>
In version 1.3 build 1, models for direct evaporative cooling coils with multiple stages or with
a variable speed compressor have been added.
This version also contains improvements to the fan and pump models to better treat zero mass flow rate.
Various other improvements have been made to improve the numerics and to use consistent variable names.
A detailed list of changes is shown below.
</p>
<!-- New libraries -->
<p>
The following <b style=\"color:blue\">new libraries</b> have been added:
</p>
<table border=\"1\" cellspacing=0 cellpadding=2>
<tr><td valign=\"top\">Buildings.Fluid.HeatExchangers.DXCoils
    </td>
    <td valign=\"top\">Library with direct evaporative cooling coils.
    </td>
    </tr>
</table>
</p>
<!-- New components for existing libraries -->
<p>
The following <b style=\"color:blue\">new components</b> have been added
to <b style=\"color:blue\">existing</b> libraries:
</p>
<table border=\"1\" cellspacing=0 cellpadding=2 style=\"border-collapse:collapse;\">
<tr><td colspan=\"2\"><b>Buildings.Examples</b>
    </td>
</tr>
<tr><td valign=\"top\">Buildings.Examples.ChillerPlant.DataCenterContinuousTimeControl
    </td>
    <td valign=\"top\">Added chilled water plant model with continuous time control that
                       replaces the discrete time control in 
                       <code>Buildings.Examples.ChillerPlant.DataCenterDiscreteTimeControl</code>.
    </td> 
    </tr>
<tr><td colspan=\"2\"><b>Buildings.Utilities</b>
    </td>
</tr>
<tr><td valign=\"top\">Buildings.Utilities.Psychrometrics.Functions.X_pSatpphi
    </td>
    <td valign=\"top\">Function that computes moisture concentration based
                       on saturation pressure, total pressure and relative
                       humidity.
    </td> 
    </tr>
<tr><td valign=\"top\">Buildings.Utilities.Psychrometrics.TWetBul_TDryBulPhi
    </td>
    <td valign=\"top\">Block that computes the wet bulb temperature for given
                     dry bulb temperature, relative humidity and atmospheric pressure.
    </td> 
    </tr>
<tr><td valign=\"top\">Buildings.Utilities.Psychrometrics.WetBul_pTX
    </td>
    <td valign=\"top\">Block that computes the temperature and mass fraction 
                       at the wet bulb state for given dry bulb temperature, 
                       species concentration and atmospheric pressure.
    </td> 
    </tr>
</table>
</p>
<!-- Backward compatbile changes -->
<p>
The following <b style=\"color:blue\">existing components</b>
have been <b style=\"color:blue\">improved</b> in a
<b style=\"color:blue\">backward compatible</b> way:
</p>
<table border=\"1\" cellspacing=0 cellpadding=2 style=\"border-collapse:collapse;\">




<tr><td colspan=\"2\"><b>Buildings.BoundaryConditions</b>
    </td>
</tr>
<tr><td valign=\"top\">Buildings.BoundaryConditions.WeatherData.ReaderTMY3
    </td>
    <td valign=\"top\">Added computation of the wet bulb temperature.
                       Computing the wet bulb temperature introduces a nonlinear
                       equation. As we have not observed an increase in computing time
                       because of computing the wet bulb temperature, it is computed
                       by default. By setting the parameter 
                       <code>computeWetBulbTemperature=false</code>, the computation of the
                       wet bulb temperature can be removed.
    </td>
</tr>

<tr><td colspan=\"2\"><b>Buildings.Controls</b>
    </td>
</tr>
<tr><td valign=\"top\">Buildings.Controls.SetPoints.OccupancySchedule
    </td>
    <td valign=\"top\">Added <code>pre</code> operator and relaxed tolerance in <code>assert</code> statement.
    </td>
</tr>

<tr><td colspan=\"2\"><b>Buildings.Fluid</b>
    </td>
</tr>
<tr><td valign=\"top\">Buildings.Fluid.Movers.FlowMachine_dp<br>
                       Buildings.Fluid.Movers.FlowMachine_m_flow<br>
                       Buildings.Fluid.Movers.FlowMachine_Nrpm<br>
                       Buildings.Fluid.Movers.FlowMachine_y<br>
    </td>
    <td valign=\"top\">Reformulated implementation of efficiency model
                       to avoid a division by zero at zero mass flow rate 
                       for models in which a user specifies
                       a power instead of an efficiency performance curve.
    </td> 
    </tr>
<tr><td colspan=\"2\"><b>Buildings.Utilities</b>
    </td>
</tr>
<tr><td valign=\"top\">Buildings.Utilities.Psychrometrics.TWetBul_TDryBulXi
    </td>
    <td valign=\"top\">Added option to approximate the wet bulb temperature using an
                     explicit equation.
                     Reformulated the original model to change the dimension of the
                     nonlinear system of equations from two to one.
    </td> 
    </tr>
</table>
</p>
<!-- Non-backward compatible changes to existing components -->
<p>
The following <b style=\"color:blue\">existing components</b>
have been <b style=\"color:blue\">improved</b> in a
<b style=\"color:blue\">non-backward compatible</b> way:
</p>
<table border=\"1\" cellspacing=0 cellpadding=2 style=\"border-collapse:collapse;\">
<tr><td colspan=\"2\"><b>Buildings.BoundaryConditions</b>
    </td>
</tr>
<tr><td valign=\"top\">Buildings.BoundaryConditions.WeatherData.ReaderTMY3<br> 
                       Buildings.BoundaryConditions.Types
    </td>
    <td valign=\"top\">Improved the optional inputs for the radiation data global horizontal, diffuse horizontal and direct normal radiation. 
    If a user specifies two of them, the third will be automatically calculated.
    </td>
</tr>    
<tr><td valign=\"top\">Buildings.BoundaryConditions.SkyTemperature.BlackBody
    </td>
    <td valign=\"top\">Renamed <code>radHor</code> to <code>radHorIR</code>
                       to indicate that the radiation is in the infrared
                       spectrum.
</tr>

<tr><td colspan=\"2\"><b>Buildings.Fluid</b>
    </td>
</tr>
<tr><td valign=\"top\">Buildings.Airflow.Multizone.BaseClasses.DoorDiscretized<br>
                     Buildings.Airflow.Multizone.DoorDiscretizedOpen<br>
                     Buildings.Airflow.Multizone.DoorDiscretizedOperable<br>
                     Buildings.Airflow.Multizone.Orifice<br>
                     Buildings.Airflow.Multizone.ZonalFlow_ACS<br>
                     Buildings.Fluid.Actuators.BaseClasses.PartialDamperExponential<br>
                     Buildings.Fluid.Actuators.Dampers.MixingBox<br>
                     Buildings.Fluid.Actuators.Dampers.VAVBoxExponential<br>
                     Buildings.Fluid.BaseClasses.PartialResistance<br>
                     Buildings.Fluid.Interfaces.TwoPortHeatMassExchanger<br>
                     Buildings.Fluid.Movers.BaseClasses.PowerInterface<br>
                     Buildings.Fluid.Storage.BaseClasses.Buoyancy<br>
                     Buildings.Fluid.HeatExchangers.BaseClasses.MassExchange
    </td>
    <td valign=\"top\">Renamed protected parameters for consistency with the naming conventions.
                     In previous releases, fluid properties had the suffix <code>0</code>
                     or <code>_nominal</code> instead of <code>_default</code> when they
                     where computed based on the medium default properties.
    </td>
</tr>    
<tr><td valign=\"top\">Buildings.Fluid.Sensors.SensibleEnthalpyFlowRate<br>
                     Buildings.Fluid.Sensors.LatentEnthalpyFlowRate
    </td>
    <td valign=\"top\">Moved computation of parameter <code>i_w</code> to new base class
                     <code>Buildings.Fluid.BaseClasses.IndexWater</code>
                     The value of this parameter is now assigned dynamically and does not require to be specified
                     by the user.
    </td>
</tr> 
<tr><td valign=\"top\">Buildings.Fluid.Storage.BaseClasses.ThirdOrderStratifier
    </td>
    <td valign=\"top\">Removed unused protected parameters <code>sta0</code> and <code>cp0</code>.
    </td>
</tr> 
<tr><td colspan=\"2\"><b>Buildings.Examples</b>
    </td>
</tr>
<tr><td valign=\"top\">Buildings.Examples.ChillerPlant.DataCenterDiscreteTimeControl<br> 
                       Buildings.Examples.ChillerPlant.BaseClasses.Controls.TrimAndRespond<br>
                       Buildings.Examples.ChillerPlant.BaseClasses.Controls.ZeroOrderHold
    </td>
    <td valign=\"top\">Re-implemented the controls for setpoint reset. 
    Revised the model <code>TrimAndRespond</code> and deleted the model <code>ZeroOrderHold</code>.
    Improved the documentation.
    </td>
</tr>
</table>
</p>
<!-- Errors that have been fixed -->
<p>
The following <b style=\"color:red\">critical errors</b> have been fixed (i.e., errors
that can lead to wrong simulation results):
</p>
<table border=\"1\" cellspacing=0 cellpadding=2 style=\"border-collapse:collapse;\">
<tr><td colspan=\"2\"><b>Buildings.Examples</b>
    </td>
</tr>
<tr><td valign=\"top\">Buildings.Examples.ChillerPlant.DataCenterDiscreteTimeControl
    </td>
    <td valign=\"top\">Fixed error in wet bulb temperature. The previous version used
                     a model to compute the wet bulb temperature that takes as an
                     input the relative humidity, but required mass fraction as an input.
    </td>
</tr>
</table>
</p>
<!-- Uncritical errors -->
<p>
The following <b style=\"color:red\">uncritical errors</b> have been fixed (i.e., errors
that do <b style=\"color:red\">not</b> lead to wrong simulation results, e.g.,
units are wrong or errors in documentation):
</p>
<table border=\"1\" cellspacing=0 cellpadding=2 style=\"border-collapse:collapse;\">
<tr><td colspan=\"2\"><b>Buildings.BoundaryConditions</b>
    </td>
</tr>
<tr><td valign=\"top\">Buildings.BoundaryConditions.WeatherData.ReaderTMY3<br>
                       Buildings.BoundaryConditions.SkyTemperature.BlackBody
    </td>
    <td valign=\"top\">Renamed <code>radHor</code> to <code>radHorIR</code>.
    </td>
</tr>
<tr><td colspan=\"2\"><b>Buildings.Fluid</b>
    </td>
</tr>
<tr><td valign=\"top\">Buildings.Fluid.BaseClasses.FlowModels.Examples.InverseFlowFunction
    </td>
    <td valign=\"top\">Fixed error in the documentation.
    </td>
</tr>
<tr><td valign=\"top\">Buildings.Fluid.Interfaces.TwoPortHeatMassExchanger
    </td>
    <td valign=\"top\">Fixed broken link in the documentation.
    </td>
</tr>
<tr><td valign=\"top\">Buildings.Fluid.Movers.BaseClasses.Characteristics.powerParameters
    </td>
    <td valign=\"top\">Fixed wrong <code>displayUnit</code> and 
                       <code>max</code> attribute for power.
    </td>
</tr>
<tr><td valign=\"top\">Buildings.Fluid.MixingVolumes
    </td>
    <td valign=\"top\">In documentation, removed reference to the parameter
                       <code>use_HeatTransfer</code> which no longer exists.
    </td>
</tr>
<tr><td colspan=\"2\"><b>Buildings.HeatTransfer</b>
    </td>
</tr>
<tr><td valign=\"top\">Buildings.HeatTransfer.Windows.Functions.glassPropertyUncoated
    </td>
    <td valign=\"top\">Improved the documentation for implementation and added comments for model limitations.
    </td>
</tr>
</table>
</p>
<!-- Github issues -->
<!-- none -->
</html>"));
  end Version_1_3_build1;

  class Version_1_2_build1 "Version 1.2 build 1"
    extends Modelica.Icons.ReleaseNotes;
     annotation (preferredView="info", Documentation(info=
                   "<html>
<p>
In version 1.2 build 1, models for radiant slabs and window overhangs and sidefins have been added.
This version also contains various improvements to existing models.
A detailed list of changes is shown below. 
</p>
<!-- New libraries -->
<p>
The following <b style=\"color:blue\">new libraries</b> have been added:
</p>
<table border=\"1\" cellspacing=0 cellpadding=2>
<tr><td valign=\"top\">Buildings.Fluid.HeatExchangers.RadiantSlabs
    </td>
    <td valign=\"top\">Package with models for radiant slabs
                       with pipes or a capillary heat exchanger 
                       embedded in the construction.
    </td>
    </tr>
<tr><td valign=\"top\">Buildings.Fluid.Data.Pipes
    </td>
    <td valign=\"top\">Package with records for pipes.
    </td>
    </tr>
</table>
</p>
<!-- New components for existing libraries -->
<p>
The following <b style=\"color:blue\">new components</b> have been added
to <b style=\"color:blue\">existing</b> libraries:
</p>
<table border=\"1\" cellspacing=0 cellpadding=2 style=\"border-collapse:collapse;\">
<tr><td colspan=\"2\"><b>Buildings.HeatTransfer</b>
    </td>
</tr>
<tr><td valign=\"top\">Buildings.HeatTransfer.Windows.FixedShade<br>
                       Buildings.HeatTransfer.Windows.Overhang<br>
                       Buildings.HeatTransfer.Windows.SideFins
    </td>
    <td valign=\"top\">For windows with either an overhang or side fins,
                       these blocks output the fraction of the area
                       that is sun exposed.
    </td> 
    </tr>
<tr><td colspan=\"2\"><b>Buildings.Rooms</b>
    </td>
</tr>

<tr><td valign=\"top\">Buildings.Rooms.Examples.BESTEST
    </td>
    <td valign=\"top\">Added BESTEST validation models for case 610, 620, 630, 640,
                       650FF, 650, 920, 940, 950FF, 950, and 960.
    </td> 
    </tr>
</table>
</p>
<!-- Backward compatible changes -->
<p>
The following <b style=\"color:blue\">existing components</b>
have been <b style=\"color:blue\">improved</b> in a
<b style=\"color:blue\">backward compatible</b> way:
</p>
<table border=\"1\" cellspacing=0 cellpadding=2 style=\"border-collapse:collapse;\">
<tr><td colspan=\"2\"><b>Buildings.BoundaryConditions</b>
    </td>
</tr>
<tr><td valign=\"top\">Buildings.BoundaryConditions.WeatherData.ReaderTMY3
    </td>
    <td valign=\"top\">Removed assignment of <code>HGloHor_in</code> in its declaration,
                       because this gives an overdetermined system if the input connector
                       is used.<br/>
                       Added new sub-bus that contains the solar position. 
                       This allows reusing the solar position in various other models.
    </td>
</tr>
<tr><td valign=\"top\">Buildings.BoundaryConditions.SolarIrradiation.DiffuseIsotropic<br/>
                       Buildings.BoundaryConditions.SolarIrradiation.DiffusePerez<br/>
                       Buildings.BoundaryConditions.SolarIrradiation.BaseClasses.DiffuseIsotropic<br/>
                       Buildings.BoundaryConditions.SolarIrradiation.BaseClasses.DiffusePerez<br/>
    </td>
    <td valign=\"top\">Added optional output of diffuse radiation from the sky and ground. 
                       This allows reusing the diffuse radiation in solar thermal collector.
    </td>
</tr>
<tr><td valign=\"top\">Buildings.BoundaryConditions.SolarGeometry.BaseClasses.SolarAzimuth
    </td>
    <td valign=\"top\">Changed implementation to avoid an event at solar noon.
    </td>
</tr>
<tr><td colspan=\"2\"><b>Buildings.HeatTransfer</b>
    </td>
</tr>
<tr><td valign=\"top\">Buildings.HeatTransfer.Data.BoreholeFillings
    </td>
    <td valign=\"top\">
                       Renamed class to <code>BoreholeFillings</code> 
                       to be consistent with data records being plural.
    </td>
</tr>
<tr><td colspan=\"2\"><b>Buildings.Media</b>
    </td>
</tr>
<tr><td valign=\"top\">Buildings.Media.GasesPTDecoupled.MoistAir<br/>
                       Buildings.Media.GasesPTDecoupled.MoistAirUnsaturated<br/>
                       Buildings.Media.PerfectGases.MoistAir<br/>
                       Buildings.Media.PerfectGases.MoistAirUnsaturated<br/>
                       Buildings.Media.GasesConstantDensity.MoistAir<br/>
                       Buildings.Media.GasesConstantDensity.MoistAirUnsaturated
    </td>
    <td valign=\"top\">Added redeclaration of <code>ThermodynamicState</code> 
                       to avoid a warning
                       during model check and translation.
    </td>
</tr>
<tr><td colspan=\"2\"><b>Buildings.Rooms</b>
    </td>
</tr>
<tr><td valign=\"top\">Buildings.Rooms.MixedAir
    </td>
    <td valign=\"top\">Added a check that ensures that the number of surfaces
                       are equal to the length of the parameter that contains
                       the surface area, and added a check to ensure that no surface area
                       is equal to zero. These checks help detecting erroneous declarations
                       of the room model. The changes were done in 
                       <code>Buildings.Rooms.MixedAir.PartialSurfaceInterface</code>.
    </td>
</tr>
</table>
</p>
<!-- Non-backward compatbile changes to existing components -->
<p>
The following <b style=\"color:blue\">existing components</b>
have been <b style=\"color:blue\">improved</b> in a
<b style=\"color:blue\">non-backward compatible</b> way:
</p>
<table border=\"1\" cellspacing=0 cellpadding=2 style=\"border-collapse:collapse;\">
<tr><td colspan=\"2\"><b>Buildings.Rooms</b>
    </td>
</tr>
<tr><td valign=\"top\">Buildings.Rooms.MixedAir
    </td>
    <td valign=\"top\">Added optional modeling of window overhangs and side fins.
                       The modeling of window overhangs and side fins required the 
                       introduction of the new parameters 
                       <code>hWin</code> for the window height and
                       <code>wWin</code> for the window width, in addition to the
                       parameters <code>ove</code> and <code>sidFin</code> which are used
                       to declare the geometry of overhangs and side fins.
                       The parameters <code>hWin</code> and <code>wWin</code>
                       replace the previously used parameter <code>AWin</code> for the
                       window area.
                       Users need to manually replace <code>AWin</code> with <code>hWin</code>
                       and <code>wWin</code> when updating models
                       from a previous version of the library.<br/>
                       See the information section in
                       <a href=\"modelica://Buildings.Rooms.MixedAir\">
                       Buildings.Rooms.MixedAir</a> for how to use these models.
    </td>
</tr>
</table>
</p>
<!-- Errors that have been fixed -->
<p>
The following <b style=\"color:red\">critical errors</b> have been fixed (i.e., errors
that can lead to wrong simulation results):
</p>
<table border=\"1\" cellspacing=0 cellpadding=2 style=\"border-collapse:collapse;\">
<tr><td colspan=\"2\"><b>Buildings.Controls</b>
    </td>
</tr>
<tr><td valign=\"top\">Buildings.Controls.SetPoints.OccupancySchedule
    </td>
    <td valign=\"top\">
                      Fixed a bug that caused an error in the schedule if the simulation start time was negative or equal to the first entry in the schedule.
    </td>
</tr>
<tr><td colspan=\"2\"><b>Buildings.Fluid</b>
    </td>
</tr>
<tr><td valign=\"top\">Buildings.Fluid.Storage.BaseClass.ThirdOrderStratifier
    </td>
    <td valign=\"top\">Revised the implementation to reduce the temperature overshoot.
    </td>
</tr>
<tr><td colspan=\"2\"><b>Buildings.HeatTransfer</b>
    </td>
</tr>
<tr><td valign=\"top\">Buildings.HeatTransfer.Windows.BaseClasses.GlassLayer
    </td>
    <td valign=\"top\">Fixed the bug in the temperature linearization and 
                       in the heat flow through the glass layer if the transmissivity of glass
                       in the infrared regime is non-zero.
    </td>
</tr>
<tr><td valign=\"top\">Buildings.HeatTransfer.Windows.BaseClasses.CenterOfGlass
    </td>
    <td valign=\"top\">Fixed a bug in the parameter assignment of the instance <code>glass</code>.
                       Previously, the infrared emissivity of surface a was assigned to the surface b.
    </td>
</tr>
<tr><td colspan=\"2\"><b>Buildings.Utilities</b>
    </td>
</tr>
<tr><td valign=\"top\">Buildings.Utilities.IO.BCVTB
    </td>
    <td valign=\"top\">Added a call to <code>Buildings.Utilities.IO.BCVTB.BaseClasses.exchangeReals</code>
                       in the <code>initial algorithm</code> section.
                       This is needed to propagate the initial condition to the server.
                       It also leads to one more data exchange, which is correct and avoids the
                       warning message in Ptolemy that says that the simulation reached its stop time
                       one time step prior to the final time.
    </td>
</tr>
</table>
</p>
<!-- Uncritical errors -->
<p>
The following <b style=\"color:red\">uncritical errors</b> have been fixed (i.e., errors
that do <b style=\"color:red\">not</b> lead to wrong simulation results, e.g.,
units are wrong or errors in documentation):
</p>
<table border=\"1\" cellspacing=0 cellpadding=2 style=\"border-collapse:collapse;\">
<tr><td colspan=\"2\"><b>Buildings.BoundaryConditions</b>
    </td>
</tr>
<tr><td valign=\"top\">Buildings.BoundaryConditions.WeatherData.ReaderTMY3
    </td>
    <td valign=\"top\">Corrected the documentation of the unit requirement for 
                       input files, parameters and connectors.
    </td>
</tr>
<tr><td colspan=\"2\"><b>Buildings.Fluid</b>
    </td>
</tr>
<tr><td valign=\"top\">Buildings.Fluid.Interfaces.PartialFourPortInterface<br/>
                       Buildings.Fluid.Interfaces.PartialTwoPortInterface
    </td>
    <td valign=\"top\">Replaced the erroneous function call <code>Medium.density</code> with 
                       <code>Medium1.density</code> and <code>Medium2.density</code> in
                        <code>PartialFourPortInterface</code>.
                       Changed condition to remove <code>sta_a1</code> and
                       <code>sta_a2</code> in <code>PartialFourPortInterface</code>, and
                       <code>sta_a</code> in <code>PartialTwoPortInterface</code>, to also
                       compute the state at the inlet port if <code>show_V_flow=true</code>.<br/>
                       The previous implementation resulted in a translation error
                       if <code>show_V_flow=true</code>, but worked correctly otherwise
                       because the erroneous function call is removed if  <code>show_V_flow=false</code>.
    </td>
</tr>
<tr><td valign=\"top\">Buildings.Fluid.Chillers.Examples.BaseClasses.PartialElectric
    </td>
    <td valign=\"top\">Corrected the nominal mass flow rate used in the mass flow source.
    </td>
</tr>
</table>
</p>
<!-- Github issues -->
<p>
The following
<a href=\"https://github.com/lbl-srg/modelica-buildings/issues\">issues</a>
have been fixed:
</p>
<table border=\"1\" cellspacing=0 cellpadding=2 style=\"border-collapse:collapse;\">
<tr><td colspan=\"2\"><b>Heat transfer in glass layer</b>
    </td>
</tr>
<tr><td valign=\"top\"><a href=\"https://github.com/lbl-srg/modelica-buildings/issues/56\">&#35;56</a>
    </td>
    <td valign=\"top\">Fixed bug in heat flow through the glass layer if the infrared transmissivity is non-zero.
    </td>
</tr>
<tr><td valign=\"top\"><a href=\"https://github.com/lbl-srg/modelica-buildings/issues/57\">&#35;57</a>
    </td>
    <td valign=\"top\">Fixed bug in temperature linearization of window glass.
    </td>
</tr>
<tr><td colspan=\"2\"><b>Overshooting in enhanced stratified tank</b>
    </td>
</tr>
<tr><td valign=\"top\"><a href=\"https://github.com/lbl-srg/modelica-buildings/issues/15\">&#35;15</a>
    </td>
    <td valign=\"top\">Revised the implementation to reduce the temperature over-shoot.
    </td>
</tr>
</table>
</html>"));
  end Version_1_2_build1;

  class Version_1_1_build1 "Version 1.1 build 1"
    extends Modelica.Icons.ReleaseNotes;
     annotation (preferredView="info", Documentation(info=
                   "<html>
<p>
Version 1.1 build 1 contains improvements to models that address numerical problems.
In particular, flow machines and actuators now have an optional filter
that converts step changes in the input signal to a smooth change in 
speed or actuator position.
Also, (<a href=\"modelica://Buildings.Examples.Tutorial\">
Buildings.Examples.Tutorial</a>)
has been added to provide step-by-step instruction for how to build
system models.
</p>
<!-- New libraries -->
<p>
The following <b style=\"color:blue\">new libraries</b> have been added:
</p>
<table border=\"1\" cellspacing=0 cellpadding=2>
<tr><td valign=\"top\">Buildings.Examples.Tutorial
    </td>
    <td valign=\"top\">Tutorial with step by step instructions for how to
                       build system models.
    </td>
    </tr>
</table>
</p>
<!-- New components for existing libraries -->
<p>
The following <b style=\"color:blue\">new components</b> have been added
to <b style=\"color:blue\">existing</b> libraries:
</p>
<table border=\"1\" cellspacing=0 cellpadding=2 style=\"border-collapse:collapse;\">
<tr><td colspan=\"2\"><b>Buildings.Fluid</b>
    </td>
</tr>
<tr><td valign=\"top\">Buildings.Fluid.FixedResistances.Pipe
    </td>
    <td valign=\"top\">Added a model for a pipe with transport delay and optional heat
                       exchange with the environment.
    </td> 
</tr>
<tr><td valign=\"top\">Buildings.Fluid.Actuators.UsersGuide
    </td>
    <td valign=\"top\">Added a user's guide for actuator models.
    </td> 
<tr><td valign=\"top\">Buildings.Fluid.Interfaces.ConservationEquation<br/>
                     Buildings.Fluid.Interfaces.StaticConservationEquation
    </td>
    <td valign=\"top\">These base classes have been added to simplify the implementation
                     of dynamic and steady-state thermofluid models.
    </td> 
    </tr>
<tr><td valign=\"top\">Buildings.Fluid.Data.Fuels
    </td>
    <td valign=\"top\">Package with physical properties of fuels that are used by the
                     boiler model.
    </td> 
    </tr>
</table>
</p>
<!-- Backward compatible changes -->
<p>
The following <b style=\"color:blue\">existing components</b>
have been <b style=\"color:blue\">improved</b> in a
<b style=\"color:blue\">backward compatible</b> way:
</p>
<table border=\"1\" cellspacing=0 cellpadding=2 style=\"border-collapse:collapse;\">
<tr><td colspan=\"2\"><b>Buildings.Fluid</b>
    </td>
</tr>
<tr><td valign=\"top\">Buildings.Fluid.Actuators.Dampers.Exponential<br>
                       Buildings.Fluid.Actuators.Dampers.VAVBoxExponential<br>
                       Buildings.Fluid.Actuators.Dampers.MixingBox<br>
                       Buildings.Fluid.Actuators.Dampers.MixingBoxMinimumFlow<br>
                       Buildings.Fluid.Actuators.Valves.ThreeWayEqualPercentageLinear<br>
                       Buildings.Fluid.Actuators.Valves.ThreeWayLinear<br>
                       Buildings.Fluid.Actuators.Valves.TwoWayEqualPercentage<br>
                       Buildings.Fluid.Actuators.Valves.TwoWayLinear<br>
                       Buildings.Fluid.Actuators.Valves.TwoWayQuickOpening
    </td>
    <td valign=\"top\">Added an optional 2nd order lowpass filter for the input signal. 
                       The filter approximates the travel time of the actuators. 
                       It also makes the system of equations easier to solve
                       because a step change in the input signal causes a gradual change in the actuator
                       position.<br>
                       Note that this filter affects the time response of closed loop control.
                       Therefore, enabling the filter may require retuning of control loops.
                       See the user's guide of the Buildings.Fluid.Actuators package.
    </td>
</tr>
<tr><td valign=\"top\">Buildings.Fluid.Boilers.BoilerPolynomial
    </td>
    <td valign=\"top\">Added computation of fuel usage and improved the documentation.
    </td>
</tr>
<tr><td valign=\"top\">Buildings.Fluid.Movers.FlowMachine_y<br>
                       Buildings.Fluid.Movers.FlowMachine_Nrpm<br>
                       Buildings.Fluid.Movers.FlowMachine_dp<br>
                       Buildings.Fluid.Movers.FlowMachine_m_flow
    </td>
    <td valign=\"top\">Added a 2nd order lowpass filter to the input signal. 
                       The filter approximates the startup and shutdown transients of fans or pumps.
                       It also makes the system of equations easier to solve
                       because a step change in the input signal causes a gradual change in the
                       mass flow rate.<br>
                       Note that this filter affects the time response of closed loop control.
                       Therefore, enabling the filter may require retuning of control loops.
                       See the user's guide of the Buildings.Fluid.Movers package.
    </td>
</tr>
<tr><td valign=\"top\">Buildings.Fluid.Interfaces.StaticTwoPortHeatMassExchanger
    </td>
    <td valign=\"top\">Changed model to use graphical implementation of models for
                       pressure drop and conservation equations.
    </td>
</tr>
<tr><td valign=\"top\">Buildings.Fluid.BaseClasses.PartialResistance<br/>
                       Buildings.Fluid.FixedResistances.FixedResistanceDpM<br/>
                       Buildings.Fluid.Actuators.BaseClasses.PartialTwoWayValve<br/>
                       Buildings.Fluid.Actuators.BaseClasses.PartialDamperExponential
    </td>
    <td valign=\"top\">Revised base classes and models to simplify object inheritance tree.
                       Set <code>m_flow_small</code> to <code>final</code> in Buildings.Fluid.BaseClasses.PartialResistance,
                       and removed its assignment in the other classes.
    </td>
</tr>
<tr><td valign=\"top\">Buildings.Fluid.FixedResistances.FixedResistanceDpM<br/>
                       Buildings.Fluid.FixedResistances.SplitterFixedResistanceDpM
    </td>
    <td valign=\"top\">Improved documentation.
    </td>
</tr>
<tr><td colspan=\"2\"><b>Buildings.HeatTransfer</b>
    </td>
</tr>
<tr><td valign=\"top\">Buildings.HeatTransfer.Windows.Functions.glassProperty
    </td>
    <td valign=\"top\">Added the function <code>glassPropertyUncoated</code> that calculates the property for uncoated glass.
    </td>
</tr>
<tr><td colspan=\"2\"><b>Buildings.Rooms</b>
    </td>
</tr>
<tr><td valign=\"top\">Buildings.Rooms.MixedAir
    </td>
    <td valign=\"top\">Changed model to use new implementation of
                       Buildings.HeatTransfer.Radiosity.OutdoorRadiosity
                       in its base classes.
                       This change leads to the use of the same equations for the radiative
                       heat transfer between window and ambient as is used for 
                       the opaque constructions.
    </td>
</tr>
</table>
</p>
<!-- Non-backward compatible changes to existing components -->
<p>
The following <b style=\"color:blue\">existing components</b>
have been <b style=\"color:blue\">improved</b> in a
<b style=\"color:blue\">non-backward compatible</b> way:
</p>
<table border=\"1\" cellspacing=0 cellpadding=2 style=\"border-collapse:collapse;\">

<tr><td colspan=\"2\"><b>Buildings.Fluid</b>
    </td>
</tr>
<tr><td valign=\"top\">Buildings.Fluid.Actuators.Valves.ThreeWayEqualPercentageLinear<br>
                       Buildings.Fluid.Actuators.Valves.ThreeWayLinear<br>
                       Buildings.Fluid.Actuators.Valves.TwoWayEqualPercentage<br>
                       Buildings.Fluid.Actuators.Valves.TwoWayLinear<br>
                       Buildings.Fluid.Actuators.Valves.TwoWayQuickOpening
    </td>
    <td valign=\"top\">Changed models to allow modeling of a fixed resistance that is 
                       within the controlled flow leg. This allows in some cases
                       to avoid a nonlinear equation if a flow resistance is
                       in series to the valve.
                       This change required changing the parameter for the valve resistance
                       <code>dp_nominal</code> to <code>dpValve_nominal</code>, 
                       and introducing the parameter
                       <code>dpFixed_nominal</code>, with <code>dpFixed_nominal=0</code>
                       as its default value.
                       Previous models that instantiate these components need to change the
                       assignment of <code>dp_nominal</code> to an assignment of
                       <code>dpValve_nominal</code>.
                       See also <a href=\"modelica://Buildings.Fluid.Actuators.UsersGuide\">
                       Buildings.Fluid.Actuators.UsersGuide</a>.
    </td>
</tr>

<tr><td colspan=\"2\"><b>Buildings.HeatTransfer</b>
    </td>
</tr>
<tr><td valign=\"top\">Buildings.HeatTransfer.Radiosity.OutdoorRadiosity<br>
                       Buildings.HeatTransfer.Windows.ExteriorHeatTransfer
    </td>
    <td valign=\"top\">Changed model to use new implementation of
                       Buildings.HeatTransfer.Radiosity.OutdoorRadiosity.
                       This change leads to the use of the same equations for the radiative
                       heat transfer between window and ambient as is used for 
                       the opaque constructions.
    </td>
</tr>
<tr><td colspan=\"2\"><b>Buildings.Controls</b>
    </td>
</tr>
<tr><td valign=\"top\">Buildings.Controls.SetPoints.OccupancySchedule
    </td>
    <td valign=\"top\">Changed model to fix a bug that caused the output of the block 
                       to be incorrect when the simulation started
                       at a time different from zero.
                       When fixing this bug, the parameter <code>startTime</code> was removed,
                       and the parameter <code>endTime</code> was renamed to <code>period</code>.
                       The period always starts at <i>t=0</i> seconds.
    </td>
</tr>
</table>
</p>
<!-- Errors that have been fixed -->
<p>
The following <b style=\"color:red\">critical errors</b> have been fixed (i.e., errors
that can lead to wrong simulation results):
</p>
<table border=\"1\" cellspacing=0 cellpadding=2 style=\"border-collapse:collapse;\">
<tr><td colspan=\"2\"><b>Buildings.Controls</b>
    </td>
</tr>
<tr><td valign=\"top\">Buildings.Controls.SetPoints.OccupancySchedule
    </td>
    <td valign=\"top\">The output of the block was incorrect when the simulation started
                       at a time different from zero.
    </td>
</tr>
<tr><td colspan=\"2\"><b>Buildings.Fluid.HeatExchangers</b>
    </td>
</tr>
<tr><td valign=\"top\">Buildings.Fluid.HeatExchangers.DryCoilCounterFlow<br>
                       Buildings.Fluid.HeatExchangers.WetCoilCounterFlow
    </td>
    <td valign=\"top\">Corrected error in assignment of <code>dp2_nominal</code>.
                       The previous assignment caused a pressure drop in all except one element,
                       instead of the opposite. This caused too high a flow resistance
                       of the heat exchanger.
    </td>
</tr>
</table>
</p>
<!-- Uncritical errors -->
<p>
The following <b style=\"color:red\">uncritical errors</b> have been fixed (i.e., errors
that do <b style=\"color:red\">not</b> lead to wrong simulation results, e.g.,
units are wrong or errors in documentation):
</p>
<table border=\"1\" cellspacing=0 cellpadding=2 style=\"border-collapse:collapse;\">
<tr><td colspan=\"2\"><b>Buildings.BoundaryConditions</b>
    </td>
</tr>
<tr><td valign=\"top\">Buildings.BoundaryConditions.SkyTemperature.BlackBody
    </td>
    <td valign=\"top\">Fixed error in BlackBody model that was causing a translation error when <code>calTSky</code> was set to <code>Buildings.BoundaryConditions.Types.SkyTemperatureCalculation.HorizontalRadiation</code>.
    </td>
</tr>
<tr><td colspan=\"2\"><b>Buildings.Fluid</b>
    </td>
</tr>
<tr><td valign=\"top\">Buildings.Fluid.Interfaces.TwoPortHeatMassExchanger
    </td>
    <td valign=\"top\">Fixed wrong class reference in information section.
    </td>
</tr>
<tr><td colspan=\"2\"><b>Buildings.Utilities</b>
    </td>
</tr>
<tr><td valign=\"top\">Buildings.Utilities.IO.BCVTB.Examples.MoistAir
    </td>
    <td valign=\"top\">Updated fan parameters, which were still for 
                       version 0.12 of the Buildings library and hence caused 
                       a translation error with version 1.0 or higher.
    </td>
</tr>
</table>
</p>
<!-- Github issues -->
<p>
The following
<a href=\"https://github.com/lbl-srg/modelica-buildings/issues\">issues</a>
have been fixed:
</p>
<table border=\"1\" cellspacing=0 cellpadding=2 style=\"border-collapse:collapse;\">
<tr><td colspan=\"2\"><b>Exterior longwave radiation exchange in window model</b>
    </td>
</tr>
<tr><td valign=\"top\"><a href=\"https://github.com/lbl-srg/modelica-buildings/issues/51\">&#35;51</a>
    </td>
    <td valign=\"top\">Changed model to use new implementation of
                       Buildings.HeatTransfer.Radiosity.OutdoorRadiosity.
                       This change leads to the use of the same equations for the radiative
                       heat transfer between window and ambient as is used for 
                       the opaque constructions.
    </td>
</tr>
<tr><td valign=\"top\"><a href=\"https://github.com/lbl-srg/modelica-buildings/issues/53\">&#35;53</a>
    </td>
    <td valign=\"top\">Fixed bug in Buildings.Controls.SetPoints.OccupancySchedule that 
                       led to wrong results when the simulation started at a time different from zero.
    </td>
</tr>
</table>
<p>
Note:
</p>
<ul>
<li> 
The use of filters for actuator and flow machine input
signals changes the dynamic response of feedback control loops.
Therefore, control gains may need to be retuned.
See <a href=\"modelica://Buildings.Fluid.Actuators.UsersGuide\">
Buildings.Fluid.Actuators.UsersGuide</a>
and
<a href=\"modelica://Buildings.Fluid.Movers.UsersGuide\">
Buildings.Fluid.Movers.UsersGuide</a> for recommended control
gains and further details.
</li>
</ul>
</p>
</html>"));
  end Version_1_1_build1;

  class Version_1_0_build2 "Version 1.0 build 2"
    extends Modelica.Icons.ReleaseNotes;
     annotation (preferredView="info", Documentation(info=
                   "<html>
<p>
Version 1.0 build 2 has been released to correct model errors that
were present in version 1.0 build 1. Both versions are compatible.
In addition, version 1.0 build 2 contains improved documentation
of various example models.
</p>
<!-- New libraries -->
<!-- New components for existing libraries -->
<!-- Backward compatible changes -->
<p>
The following <b style=\"color:blue\">existing components</b>
have been <b style=\"color:blue\">improved</b> in a
<b style=\"color:blue\">backward compatible</b> way:
</p>
<table border=\"1\" cellspacing=0 cellpadding=2 style=\"border-collapse:collapse;\">
<tr><td colspan=\"2\"><b>Buildings.Controls</b>
    </td>
</tr>
<tr><td valign=\"top\">Buildings.Controls.Continuous<br/>
                       Buildings.Controls.Discrete<br/>
                       Buildings.Controls.SetPoints
    </td>
    <td valign=\"top\">Improved documentation of models and of examples.
    </td>
</tr>
<tr><td colspan=\"2\"><b>Buildings.Airflow.Multizone</b>
    </td>
</tr>
<tr><td valign=\"top\">Buildings.Airflow.Multizone.DoorDiscretizedOpen<br/>
                     Buildings.Airflow.Multizone.DoorDiscretizedOperable
    </td>
    <td valign=\"top\">Changed the computation of the discharge coefficient to use the 
       nominal density instead of the actual density. 
       Computing <code>sqrt(2/rho)</code> sometimes causes warnings from the solver,
       as it seems to try negative values for the density during iterative solutions.
    </td>
</tr>
<tr><td valign=\"top\">Buildings.Airflow.Multizone.Examples
    </td>
    <td valign=\"top\">Improved documentation of examples.
    </td>
</tr>
<tr><td colspan=\"2\"><b>Buildings.Examples.DualFanDualDuct</b>
    </td>
</tr>
<tr><td valign=\"top\">Buildings.Examples.DualFanDualDuct.Controls.RoomMixingBox
    </td>
    <td valign=\"top\">Improved control of minimum air flow rate to avoid overheating.
    </td>
</tr>
</table>
</p>
<!-- Non-backward compatbile changes to existing components -->
<!-- Errors that have been fixed -->
<p>
The following <b style=\"color:red\">critical errors</b> have been fixed (i.e., errors
that can lead to wrong simulation results):
</p>
<table border=\"1\" cellspacing=0 cellpadding=2 style=\"border-collapse:collapse;\">

<tr><td colspan=\"2\"><b>Buildings.HeatTransfer</b>
    </td>
</tr>
<tr><td valign=\"top\">Buildings.HeatTransfer.Convection.Exterior
    </td>
    <td valign=\"top\">Fixed error in assignment of wind-based convection coefficient. 
                     The old implementation did not take into account the surface roughness.
    </td>
</tr>

<tr><td colspan=\"2\"><b>Buildings.Rooms</b>
    </td>
</tr>
<tr><td valign=\"top\">Buildings.Rooms.BaseClasses.SolarRadiationExchange
    </td>
    <td valign=\"top\">In the previous version, the radiative properties 
     of the long-wave spectrum instead of the solar spectrum have been used 
     to compute the distribution of the solar radiation among the surfaces 
     inside the room.
    </td>
<tr><td valign=\"top\">Buildings.Rooms.BaseClasses.MixedAir
    </td>
    <td valign=\"top\">Added missing connect statement between window frame
     surface and window frame convection model. Prior to this bug fix,
     no convective heat transfer was computed between window frame and
     room air.
    </td>
<tr><td valign=\"top\">Buildings.Rooms.BaseClasses.HeatGain
    </td>
    <td valign=\"top\">Fixed bug that caused convective heat gains 
     to be removed from the room instead of added to the room.
    </td>
</tr>
</table>
</p>
<!-- Uncritical errors -->
<!-- Github issues -->
<p>
The following
<a href=\"https://github.com/lbl-srg/modelica-buildings/issues\">issues</a>
have been fixed:
</p>
<table border=\"1\" cellspacing=0 cellpadding=2 style=\"border-collapse:collapse;\">
<tr><td colspan=\"2\"><b>Buildings.Fluid.HeatExchangers.Boreholes</b>
    </td>
</tr>
<tr><td valign=\"top\"><a href=\"https://github.com/lbl-srg/modelica-buildings/issues/45\">&#35;45</a>
    </td>
    <td valign=\"top\">Dymola 2012 FD01 hangs when simulating a borehole heat exchanger.
    This was caused by a wrong release of memory in <code>freeArray.c</code>.
    </td>
</tr>
<tr><td colspan=\"2\"><b>Buildings.Rooms</b>
    </td>
</tr>
<tr><td valign=\"top\"><a href=\"https://github.com/lbl-srg/modelica-buildings/issues/46\">&#35;46</a>
    </td>
    <td valign=\"top\">The convective internal heat gain has the wrong sign.
    </td>
</tr>

</table>
</p>
</html>"));
  end Version_1_0_build2;

  class Version_1_0_build1 "Version 1.0 build 1"
    extends Modelica.Icons.ReleaseNotes;
     annotation (preferredView="info", Documentation(info=
                   "<html>
<p>
Version 1.0 is the first official release of the <code>Buildings</code>
library.
Compared to the last pre-release, which is version 0.12, this version contains
new models as well as significant improvements to the model formulation 
that leads to faster and more robust simulation. A detailed list of changes is shown below.
</p>
<p>
Version 1.0 is not backward compatible to version 0.12, i.e., models developed with
versions 0.12 will require some changes in their parameters to
work with version 1.0.
The conversion script
<a href=\"modelica://Buildings/Resources/Scripts/Dymola/ConvertBuildings_from_0.12_to_1.0.mos\">
Buildings/Resources/Scripts/Dymola/ConvertBuildings_from_0.12_to_1.0.mos</a> can help
in converting old models to this version of the library.
</p>
<p>
The following <b style=\"color:blue\">new libraries</b> have been added:
</p>
<table border=\"1\" cellspacing=0 cellpadding=2>
<tr><td valign=\"top\">Buildings.Fluid.HeatExchangers.Boreholes</td>
    <td valign=\"top\">
    This is a library with a model for a borehole heat exchanger.
    </td></tr>
</table>
</p>
<p>
The following <b style=\"color:blue\">new components</b> have been added
to <b style=\"color:blue\">existing</b> libraries:
</p>
<table border=\"1\" cellspacing=0 cellpadding=2 style=\"border-collapse:collapse;\">
<tr><td colspan=\"2\"><b>Buildings.Airflow.Multizone</b></td></tr>
<tr><td valign=\"top\">Buildings.Airflow.Multizone.BaseClasses.windPressureLowRise
                      </td>
    <td valign=\"top\">Added a function that computes wind pressure on the facade of low-rise buildings.
    </td> </tr>
<tr><td colspan=\"2\"><b>Buildings.Examples</b></td></tr>
<tr><td valign=\"top\">Buildings.Examples.ChillerPlant
                      </td>
    <td valign=\"top\">Added an example for a chilled water plant model.
    </td> </tr>
<tr><td colspan=\"2\"><b>Buildings.Fluid.Interfaces</b></td></tr>
<tr><td valign=\"top\">Buildings.Fluid.Interfaces.UsersGuide
                      </td>
    <td valign=\"top\">Added a user's guide that describes
                       the main functionality of all base classes.
    </td> </tr>
<tr><td colspan=\"2\"><b>Buildings.Fluid.Sources</b></td></tr>
<tr><td valign=\"top\">Buildings.Fluid.Sources.Outside_Cp<br/>
                       Buildings.Fluid.Sources.Outside_CpLowRise
                      </td>
    <td valign=\"top\">Added models to compute wind pressure on building
                       facades.
    </td> </tr>
<tr><td colspan=\"2\"><b>Buildings.HeatTransfer</b></td></tr>
<tr><td valign=\"top\">Buildings.HeatTransfer.Conductor
                      </td>
    <td valign=\"top\">Added a model for heat conduction in circular coordinates.
    </td> </tr>
<tr><td colspan=\"2\"><b>Buildings.Rooms.Examples</b></td></tr>
<tr><td valign=\"top\">Buildings.Rooms.Examples.BESTEST
                      </td>
    <td valign=\"top\">Added BESTEST validation models.
    </td> </tr>
<tr><td colspan=\"2\"><b>Buildings.Utilities.Math</b></td></tr>
<tr><td valign=\"top\">Buildings.Utilities.Math.Functions.cubicHermiteLinearExtrapolation<br/>
                       Buildings.Utilities.Math.Functions.splineDerivatives.
                      </td>
    <td valign=\"top\">Added functions for cubic hermite spline interpolation, with
                       option for monotone increasing (or decreasing) spline.
    </td> </tr>
</table>
</p>
<p>
The following <b style=\"color:blue\">existing components</b>
have been <b style=\"color:blue\">improved</b> in a
<b style=\"color:blue\">backward compatible</b> way:
</p>
<table border=\"1\" cellspacing=0 cellpadding=2 style=\"border-collapse:collapse;\">

<tr><td colspan=\"2\"><b>Buildings.Airflow.Multizone</b></td></tr>
<tr><td valign=\"top\">Buildings.Airflow.Multizone.BaseClasses.powerLaw</td>
    <td valign=\"top\">This function has been reimplemented to handle zero flow rate
                     in a more robust and more efficient way.
                     This change improves all components that model flow resistance in
                     the package Buildings.Airflow.Multizone.</td>
</tr>

<tr><td colspan=\"2\"><b>Buildings.BoundaryConditions.WeatherData</b></td></tr>
<tr><td valign=\"top\">Buildings.BoundaryConditions.WeatherData.ReaderTMY3</td>
    <td valign=\"top\">This model has now the option of using a constant value,
                     using the data from the weather file, or from an input connector for 7 variables, 
                     including atmospheric pressure, relative humidity, dry bulb temperature, 
                     global horizontal radiation, diffuse horizontal radiation,
                     wind direction and wind speed.</td>
</tr>

<tr><td colspan=\"2\"><b>Buildings.Fluid</b></td></tr>
<tr><td valign=\"top\">
                      Buildings.Fluid.Actuators.BaseClasses.PartialActuator<br/>
                      Buildings.Fluid.Actuators.BaseClasses.PartialDamperExponential<br/>
                      Buildings.Fluid.Actuators.BaseClasses.PartialTwoWayValve</br>
                      Buildings.Fluid.BaseClasses.PartialResistance<br/>
                      Buildings.Fluid.BaseClasses.FlowModels.basicFlowFunction_dp<br/>
                      Buildings.Fluid.BaseClasses.FlowModels.basicFlowFunction_m_flow<br/>
                      Buildings.Fluid.Interfaces.StaticTwoPortHeatMassExchanger</td>
    <td valign=\"top\">The computation of the linearized flow resistance has been moved from
                     the functions to the model, i.e., into an equation section.
                     If the linear implementation is in a function body, then a symbolic processor
                     may not invert the equation. This can lead to systems of coupled equations in 
                     cases where an explicit solution is possible.
                     In addition, the handling of zero flow rate has been improved for the nonlinear
                     pressure drop model.
                     These improvements affect all models in <code>Buildings.Fluid</code> that compute 
                     flow resistance.</td>
</tr>

<tr><td colspan=\"2\"><b>Buildings.Fluid.HeatExchangers</b></td></tr>
<tr><td valign=\"top\">Buildings.Fluid.HeatExchangers.HeaterCoolerPrescribed</td>
    <td valign=\"top\">This model can now be configured as a steady-state or dynamic model.</td>
</tr>
<tr><td valign=\"top\">Buildings.Fluid.HeatExchangers.DryCoilCounterFlow<br>
                     Buildings.Fluid.HeatExchangers.WetCoilCounterFlow<br>
                     Buildings.Fluid.HeatExchangers.DryCoilDiscretized<br>
                     Buildings.Fluid.HeatExchangers.WetCoilDiscretized</td>
    <td valign=\"top\">The implementation for handling zero flow rate, if the models
are used as steady-state models, have been improved.</td>
</tr>
<tr><td valign=\"top\">Buildings.Fluid.HeatExchangers.BaseClasses.ntu_epsilonZ</td>
    <td valign=\"top\">Changed implementation to use 
                     <code>Modelica.Media.Common.OneNonLinearEquation</code> instead of
                     <code>Buildings.Utilities.Math.BaseClasses.OneNonLinearEquation</code>,
                     which was removed for this version of the library.
                     </td>
</tr>


<tr><td colspan=\"2\"><b>Buildings.Fluid.HeatExchangers.CoolingTowers</b></td></tr>
<tr><td valign=\"top\">Buildings.Fluid.HeatExchangers.CoolingTowers.YorkCalc<br>
                     Buildings.Fluid.HeatExchangers.CoolingTowers.FixedApproach</td>
    <td valign=\"top\">
       These models are now based on a new base class <code>Buildings.Fluid.HeatExchangers.CoolingTowers.BaseClasses.CoolingTower</code>.
       This allows using the models as replaceable models without warning when checking the model.
    </td>
<tr><td valign=\"top\">Buildings.Fluid.HeatExchangers.CoolingTowers.YorkCalc</td>
    <td valign=\"top\">
       Changed implementation of performance curve to avoid division by zero.
    </td></tr>

<tr><td colspan=\"2\"><b>Buildings.Fluid.MassExchangers</b></td></tr>
<tr><td valign=\"top\">Buildings.Fluid.MassExchangers.HumidifierPrescribed</td>
    <td valign=\"top\">This model can now be configured as a steady-state or dynamic model.</td>
</tr>

<tr><td colspan=\"2\"><b>Buildings.Fluid.Sensors</b></td></tr>
<tr><td valign=\"top\">Buildings.Fluid.Sensors.*TwoPort</td>
    <td valign=\"top\">All sensors with two ports, except for the mass flow rate sensor,
                     have been revised to add sensor dynamics. 
                     Adding sensor dynamics avoids numerical problems when mass flow
                     rates are close to zero and the sensor is configured to allow
                     flow reversal. See                  
                     <a href=\"modelica://Buildings.Fluid.Sensors.UsersGuide\">
                     Buildings.Fluid.Sensors.UsersGuide</a> for details.</td>
</tr>

<tr><td colspan=\"2\"><b>Buildings.Fluid.Storage</b></td></tr>
<tr><td valign=\"top\">Buildings.Fluid.Storage.Stratified<br/>
                     Buildings.Fluid.Storage.StratifiedEnhanced</td>
    <td valign=\"top\">Changed the implementation of the model <code>Buoyancy</code>
                     to make it differentiable in the temperatures.</td>
</tr>

<tr><td colspan=\"2\"><b>Buildings.Media</b></td></tr>
<tr><td valign=\"top\">Buildings.Media.Interfaces.PartialSimpleMedium<br/>
                     Buildings.Media.Interfaces.PartialSimpleIdealGasMedium</td>
    <td valign=\"top\">Moved the assignment of the <code>stateSelect</code> attribute for
                     the <code>BaseProperties</code> to the model 
                     <code>Buildings.Fluid.MixingVolumes.MixingVolume</code>. This allows
                     to handle it differently for steady-state and dynamic models.</td>
</tr>

<tr><td colspan=\"2\"><b>Buildings.Utilities.Psychrometrics</b></td></tr>
<tr><td valign=\"top\">Buildings.Utilities.Psychrometrics.Functions.TDewPoi_pW</td>
    <td valign=\"top\">Changed implementation to use 
                     <code>Modelica.Media.Common.OneNonLinearEquation</code> instead of
                     <code>Buildings.Utilities.Math.BaseClasses.OneNonLinearEquation</code>,
                     which was removed for this version of the library.
                     </td>
</tr>

</table>
<p>
The following <b style=\"color:blue\">existing components</b>
have been <b style=\"color:blue\">improved</b> in a
<b style=\"color:blue\">non-backward compatible</b> way:
</p>
<table border=\"1\" cellspacing=0 cellpadding=2 style=\"border-collapse:collapse;\">

<tr><td colspan=\"2\"><b>Buildings.Airflow.Multizone</b></td></tr>
<tr><td valign=\"top\">Buildings.Airflow.Multizone.MediumColumnDynamic</td>
    <td valign=\"top\">The implementation has been changed to better handle mass flow rates
near zero flow.
This required the introduction of a new parameter <code>m_flow_nominal</code>
that is used for the regularization near zero mass flow rate.</td></tr>

<tr><td colspan=\"2\"><b>Buildings.Fluid</b></td></tr>
<tr><td valign=\"top\">Buildings.Fluid.Storage.Examples.Stratified<br>
                     Buildings.Fluid.MixingVolumes</td>
    <td valign=\"top\">
                     Removed the parameters <code>use_T_start</code> and <code>h_start</code>,
                     as <code>T_start</code> is more convenient to use than <code>h_start</code> 
                     for building simulation.
                     </td>
</tr>

<tr><td colspan=\"2\"><b>Buildings.Fluid.Boilers</b></td></tr>
<tr><td valign=\"top\">Buildings.Fluid.Boilers.BoilerPolynomial</td>
    <td valign=\"top\">The parameter <code>dT_nominal</code> has been removed
as it can be computed from the parameter <code>m_flow_nominal</code>.
This change was needed to avoid a non-literal value for the nominal
attribute for the mass flow rate in the pressure drop model.</td>
</tr>

<tr><td colspan=\"2\"><b>Buildings.Fluid.MixingVolumes</b></td></tr>
<tr><td valign=\"top\">Buildings.Fluid.MixingVolumes.MixingVolume<br>
                     Buildings.Fluid.MixingVolumes.MixingVolumeDryAir<br>
                     Buildings.Fluid.MixingVolumes.MixingVolumeMoistAir</td>
    <td valign=\"top\">The implementation has been changed to better handle mass flow rates
near zero flow if the components have exactly two fluid ports connected.
This required the introduction of a new parameter <code>m_flow_nominal</code>
that is used for the regularization near zero mass flow rate.</td>
</tr>

<tr><td colspan=\"2\"><b>Buildings.Fluid.Movers</b></td></tr>
<tr><td valign=\"top\">Buildings.Fluid.Movers.FlowMachine_y<br>
                     Buildings.Fluid.Movers.FlowMachine_Nrpm<br>
                     Buildings.Fluid.Movers.FlowMachine_dp<br>
                     Buildings.Fluid.Movers.FlowMachine_m_flow</td>
    <td valign=\"top\">
                     The performance data are now defined through records and not
                     through replaceable functions. The performance data now needs to be
                     declared in the form<pre>
 pressure(V_flow_nominal={0,V_flow_nominal,2*V_flow_nominal},
          dp_nominal={2*dp_nominal,dp_nominal,0})</pre>
                     where <code>pressure</code> is an instance of a record. A similar declaration is
                     used for power and efficiency.
                     <br/>
                     The parameter m_flow_nominal has been removed from 
                     FlowMachine_y and FlowMachine_Nrpm.
                                <br/>
                     The parameter m_flow_max has been replaced by m_flow_nominal in
                     FlowMachine_m_flow.
                                <br/>
                     The implementation of the pressure drop computation as a function
                     of speed and volume flow rate has been revised to avoid a singularity 
                     near zero volume flow rate and zero speed.<br/>
                     The implementation has also been simplified to avoid using two different flow paths
                     if the models are configured for steady-state or dynamic simulation.</td></tr>



<tr><td colspan=\"2\"><b>Buildings.Fluid.Interfaces</b></td></tr>
<tr><td valign=\"top\">Buildings.Fluid.Interfaces.FourPortHeatMassExchanger<br>
                     Buildings.Fluid.Interfaces.PartialDynamicStaticFourPortHeatMassExchanger<br>
                     Buildings.Fluid.Interfaces.TwoPortHeatMassExchanger<br>
                     Buildings.Fluid.Interfaces.PartialDynamicStaticTwoPortHeatMassExchanger<br>
                     Buildings.Fluid.Interfaces.ConservationEquation</td>
    <td valign=\"top\">The implementation has been changed to better handle mass flow rates
near zero flow if the components have exactly two fluid ports connected.</td>
</tr>


<tr><td colspan=\"2\"><b>Buildings.Fluid.Sensors</b></td></tr>
<tr><td valign=\"top\">Buildings.Fluid.Sensors.TemperatureTwoPortDynamic</td>
    <td valign=\"top\">This model has been deleted since the sensor                  
                     <a href=\"modelica://Buildings.Fluid.Sensors.TemperatureTwoPort\">
                     Buildings.Fluid.Sensors.TemperatureTwoPort</a> has been revised
                     and can now also be used as a dynamic model of a sensor.</td>
</tr>

<tr><td colspan=\"2\"><b>Buildings.Fluid.Interfaces</b></td></tr>
<tr><td valign=\"top\">Buildings.Fluid.Interfaces.PartialStaticTwoPortInterface</td>
    <td valign=\"top\">Renamed to Buildings.Fluid.Interfaces.PartialTwoPortInterface</td>
<tr><td valign=\"top\">Buildings.Fluid.Interfaces.PartialStaticStaticTwoPortHeatMassExchanger</td>
    <td valign=\"top\">Renamed to Buildings.Fluid.Interfaces.StaticTwoPortHeatMassExchanger</td>
<tr><td valign=\"top\">Buildings.Fluid.Interfaces.PartialTwoPortHeatMassExchanger</td>
    <td valign=\"top\">Renamed to Buildings.Fluid.Interfaces.TwoPortHeatMassExchanger</td>
<tr><td valign=\"top\">Buildings.Fluid.Interfaces.PartialFourPort</td>
    <td valign=\"top\">Renamed to Buildings.Fluid.Interfaces.FourPort</td>
<tr><td valign=\"top\">Buildings.Fluid.Interfaces.PartialStaticStaticFourPortHeatMassExchanger</td>
    <td valign=\"top\">Renamed to Buildings.Fluid.Interfaces.StaticFourPortHeatMassExchanger</td>
<tr><td valign=\"top\">Buildings.Fluid.Interfaces.PartialStaticFourPortInterface</td>
    <td valign=\"top\">Renamed to Buildings.Fluid.Interfaces.PartialFourPortInterface</td>
<tr><td valign=\"top\">Buildings.Fluid.Interfaces.PartialFourPortHeatMassExchanger</td>
    <td valign=\"top\">Renamed to Buildings.Fluid.Interfaces.FourPortHeatMassExchanger</td>
</tr>

<tr><td colspan=\"2\"><b>Buildings.Utilities.Math</b></td></tr>
<tr><td valign=\"top\">Buildings.Utilities.Math.BaseClasses.OneNonLinearEquation</td>
    <td valign=\"top\">This package has been removed, and all functions have been 
                       revised to use Modelica.Media.Common.OneNonLinearEquation.</td>
</tr>

<tr><td colspan=\"2\"><b>Buildings.Utilities.Reports</b></td></tr>
<tr><td valign=\"top\">Buildings.Utilities.Reports.Printer<br>
                     Buildings.Utilities.Reports.printRealArray</td>
    <td valign=\"top\">Changed parameter <code>precision</code> to <code>significantDigits</code> and 
                     <code>minimumWidth</code> to <code>minimumLength</code> 
                     to use the same terminology as the Modelica Standard Library.</td>
</tr>

</table>
<p>
The following <b style=\"color:red\">critical errors</b> have been fixed (i.e., errors
that can lead to wrong simulation results):
</p>
<table border=\"1\" cellspacing=0 cellpadding=2 style=\"border-collapse:collapse;\">


<tr><td colspan=\"2\"><b>Buildings.BoundaryConditions</b></td></tr>
<tr><td valign=\"top\">Buildings.BoundaryConditions.SkyTemperature.BlackBody</td>
    <td valign=\"top\">Fixed error in <code>if-then</code> statement that led to
                       a selection of the wrong branch to compute the sky temperature.</td></tr>
<tr><td colspan=\"2\"><b>Buildings.Media</b></td></tr>
<tr><td valign=\"top\">Buildings.Media.PartialSimpleMedium</br>
                       Buildings.Media.GasesConstantDensity.SimpleAir</td>
    <td valign=\"top\">Fixed error in assignment of <code>singleState</code> parameter. 
                       This change can lead to different initial conditions if the density of 
                       water is modeled as a function of pressure, or if the
                       medium model Buildings.Media.GasesConstantDensity.SimpleAir is used.</td></tr>

<tr><td valign=\"top\">Buildings.Media.GasesConstantDensity</br>
                       Buildings.Media.GasesConstantDensity.MoistAir<br/>
                       Buildings.Media.GasesConstantDensity.MoistAirUnsaturated<br/>
                       Buildings.Media.GasesConstantDensity.SimpleAir</td>
    <td valign=\"top\">Fixed error in the function <code>density</code> which returned a non-constant density,
                     and added a call to <code>ModelicaError(...)</code> in <code>setState_dTX</code> since this
                     function cannot assign the medium pressure based on the density (as density is a constant
                     in this model).
</td></tr>

<tr><td valign=\"top\">Buildings.Media.Interfaces.PartialSimpleIdealGasMedium</td>
    <td valign=\"top\">Updated package with a new copy from the Modelica Standard Library, since
                     the Modelica Standard Library fixed a bug in computing the internal energy of the medium.
                     This bug led to very fast temperature transients at the start of the simulation.
</td></tr>

<tr><td valign=\"top\">Buildings.Media.Interfaces.PartialSimpleMedium</td>
    <td valign=\"top\">Fixed bug in function density, which always returned <code>d_const</code>, 
                       regardless of the value of <code>constantDensity</code>.
</td></tr>

<tr><td valign=\"top\">Buildings.Media.GasesPTDecoupled</td>
    <td valign=\"top\">Fixed bug in <code>u=h-R*T</code>, which is only valid for ideal gases. 
                       For this medium, the function is <code>u=h-pStd/dStp</code>.
</td></tr>

<tr><td valign=\"top\">Buildings.Media.GasesConstantDensity</td>
    <td valign=\"top\">Fixed bug in <code>u=h-R*T</code>, which is only valid for ideal gases. 
                       For this medium, the function is <code>u=h-p/dStp</code>.
</td></tr>

<tr><td colspan=\"2\"><b>Buildings.Rooms</b></td></tr>
<tr><td valign=\"top\">Buildings.Rooms.MixedAir</br>
                     Buildings.Rooms.BaseClasses.ExteriorBoundaryConditions</td>
    <td valign=\"top\">Fixed bug (<a href=\"https://github.com/lbl-srg/modelica-buildings/issues/35\">issue 35</a>) 
                     that leads to the wrong solar heat gain for
                     roofs and for floors. Prior to this bug fix, the outside facing surface
                     of a ceiling received solar irradiation as if it were a floor 
                     and vice versa.</td></tr>
<tr><td valign=\"top\">Buildings.Rooms.MixedAir</br>
                     Buildings.Rooms.BaseClasses.ExteriorBoundaryConditionsWithWindow</td>
    <td valign=\"top\">Fixed bug (<a href=\"https://github.com/lbl-srg/modelica-buildings/issues/36\">issue 36</a>) 
                     that leads to too high a surface temperature of the window frame when
                     it receives solar radiation. The previous version did not compute 
                     the infrared radiation exchange between the
                     window frame and the sky.</td></tr>

</table>
<p>
The following <b style=\"color:red\">uncritical errors</b> have been fixed (i.e., errors
that do <b style=\"color:red\">not</b> lead to wrong simulation results, but, e.g.,
units are wrong or errors in documentation):
</p>
<table border=\"1\" cellspacing=0 cellpadding=2 style=\"border-collapse:collapse;\">
<tr><td colspan=\"2\"><b>Buildings.BoundaryConditions</b></td></tr>
<tr><td valign=\"top\">Buildings.BoundaryConditions.WeatherData.BaseClasses.ConvertRadiation</td>
    <td>Corrected wrong unit label.
    </td>
</tr>
</table>
<p>
The following
<a href=\"https://github.com/lbl-srg/modelica-buildings/issues\">issues</a>
have been fixed:
</p>
<table border=\"1\" cellspacing=0 cellpadding=2 style=\"border-collapse:collapse;\">
<tr><td colspan=\"2\"><b>Buildings.BoundaryConditions</b></td></tr>
<tr><td valign=\"top\">
    <a href=\"https://github.com/lbl-srg/modelica-buildings/issues/8\">&#35;8</a></td>
    <td valign=\"top\">
         Add switches for new data.
    </td>
</tr>
<tr><td valign=\"top\">
    <a href=\"https://github.com/lbl-srg/modelica-buildings/issues/19\">&#35;19</a></td>
    <td valign=\"top\">
         Shift the time for the radiation data 30 min forth and output the local civil time in the data reader. 
    </td>
</tr>
<tr><td valign=\"top\">
    <a href=\"https://github.com/lbl-srg/modelica-buildings/issues/41\">&#35;41</a></td>
    <td valign=\"top\">
       Using when-then sentences to reduce CPU time.
    </td>
</tr>
<tr><td valign=\"top\">
    <a href=\"https://github.com/lbl-srg/modelica-buildings/issues/43\">&#35;43</a></td>
    <td valign=\"top\">
         Add a ConvertRadiation to convert the unit of radiation from TMY3.
    </td>
</tr>
<tr><td colspan=\"2\"><b>Buildings.Fluid</b></td></tr>
<tr><td valign=\"top\">
    <a href=\"https://github.com/lbl-srg/modelica-buildings/issues/28\">&#35;28</a></td>
    <td valign=\"top\">
         Move scripts to Buildings\\Resources\\Scripts\\Dymola.
    </td>
</tr>

<tr><td colspan=\"2\"><b>Buildings.HeatTransfer</b></td></tr>
<tr><td valign=\"top\">
    <a href=\"https://github.com/lbl-srg/modelica-buildings/issues/18\">&#35;18</a></td>
    <td valign=\"top\">
         Add a smooth interpolation function to avoid the event.
    </td>
</tr>

<tr><td colspan=\"2\"><b>Buildings.Media</b></td></tr>
<tr><td valign=\"top\">
    <a href=\"https://github.com/lbl-srg/modelica-buildings/issues/30\">&#35;30</a></td>
    <td valign=\"top\">
         Removed non-required structurally incomplete annotation.
    </td>
</tr>

<tr><td colspan=\"2\"><b>Buildings.Rooms</b></td></tr>
<tr><td valign=\"top\">
    <a href=\"https://github.com/lbl-srg/modelica-buildings/issues/35\">&#35;35</a></td>
    <td valign=\"top\">
         Wrong surface tilt for radiation at exterior surfaces of floors and ceilings.
    </td>
</tr>
<tr><td valign=\"top\">
    <a href=\"https://github.com/lbl-srg/modelica-buildings/issues/36\">&#35;36</a></td>
    <td valign=\"top\">
         High window frame temperatures.
    </td>
</tr>

</table>
<p>
Note:
</p>
<ul>
<li> 
The version number scheme has been changed. It is now identical to the one used by the Modelica Standard Library.
Versions are identified with two numbers <code>x.y</code> and a build number. The first official
release of each version has the build number <code>1</code>. For each released bug fix, 
the build number is incremented.
See 
<a href=\"modelica://Modelica.UsersGuide.ReleaseNotes.VersionManagement\">
Modelica.UsersGuide.ReleaseNotes.VersionManagement</a> for details. 
</li>
<li>
To allow adding scripts for multiple simulation environments,
all scripts have been moved to the directory <code>Buildings/Resources/Scripts/Dymola</code> and the annotation that
generates the entry in the <code>Command</code> pull down menu has been changed to 
<code>__Dymola_Commands(file=...</code>
</li>
</ul>
</p>
</html>"));
  end Version_1_0_build1;

  class Version_0_12_0 "Version 0.12.0"
    extends Modelica.Icons.ReleaseNotes;
  annotation (preferredView="info", Documentation(info=
                   "<html>
<p>
<b>Note:</b> The packages whose name ends with <code>Beta</code>
are still being validated.
</p>
The following <b style=\"color:red\">critical error</b> has been fixed (i.e. error
that can lead to wrong simulation results):
</p>
<p>
<table border=\"1\" cellspacing=0 cellpadding=2 style=\"border-collapse:collapse;\">
  <tr><td colspan=\"2\"><b>Buildings.Rooms</b></td></tr>
  <tr><td valign=\"top\"><a href=\"modelica://Buildings.Rooms.BaseClasses.InfraredRadiationExchange\">
  Buildings.Rooms.BaseClasses.InfraredRadiationExchange</a></td>
      <td valign=\"top\">The model <code>Buildings.Rooms.BaseClasses.InfraredRadiationExchange</code>
      had an error in the view factor approximation. 
      The error caused too much radiosity to flow from large to small surfaces because the law of reciprocity 
      for view factors was not satisfied. This led to low surface temperatures if a surface had a large area 
      compared to other surfaces.
      The bug has been fixed by rewriting the view factor calculation.
      </td>
  </tr>
</table>
</p>
<p>
The following improvements and additions have been made:
</p>
<ul>
<li>
Updated library to Modelica 3.2.
</li>
<li>
Added <code>homotopy</code> operator.
</li>
<li>
Restructured package <a href=\"modelica://Buildings.HeatTransfer\">
Buildings.HeatTransfer</a>.
</li>
<li>
Rewrote the models in <a href=\"modelica://Buildings.Fluid.Actuators\">
Buildings.Fluid.Actuators</a> to avoid having the flow coefficient
<code>k</code> as an algebraic variable.
This increases robustness.
</li>
<li>
Rewrote energy, species and trace substance balance in 
<a href=\"modelica://Buildings.Fluid.Interfaces.StaticTwoPortHeatMassExchanger\">
Buildings.Fluid.Interfaces.StaticTwoPortHeatMassExchanger</a>
to better handle zero mass flow rate.
</li>
<li>
Implemented functions <code>enthalpyOfCondensingGas</code> and <code>saturationPressure</code>
in single substance media 
to allow use of the room model with media that do not contain water vapor.
</li>
<li>
Revised <a href=\"modelica://Buildings.Fluid.Sources.Outside\">
Buildings.Fluid.Sources.Outside</a>
to allow use of the room model with media that do not contain water vapor.
</li>
</ul>
</p>
</html>
"));
  end Version_0_12_0;

  class Version_0_11_0 "Version 0.11.0"
    extends Modelica.Icons.ReleaseNotes;
  annotation (preferredView="info", Documentation(info=
                   "<html>
<p>
<b>Note:</b> The packages whose name ends with <code>Beta</code>
are still being validated.
</p>
<ul>
<li>
Added the package 
<a href=\"modelica://Buildings.Rooms\">
Buildings.Rooms</a> to compute heat transfer in rooms
and through the building envelope. 
Multiple instances of these models can be connected to create
a multi-zone building model.
</li>
<li>
Added the package
<a href=\"modelica://Buildings.HeatTransfer.Windows\">
Buildings.HeatTransfer.Windows</a>
to compute heat transfer (solar radiation, infrared radiation,
convection and conduction) through glazing systems.
</li>
<li>
In package
<a href=\"modelica://Buildings.Fluid.Chillers\">
Buildings.Fluid.Chillers</a>, added the chiller models
<a href=\"modelica://Buildings.Fluid.Chillers.ElectricReformulatedEIR\">
Buildings.Fluid.Chillers.ElectricReformulatedEIR</a>
and
<a href=\"modelica://Buildings.Fluid.Chillers.ElectricEIR\">
Buildings.Fluid.Cphillers.ElectricEIR</a>, and added
the package 
<a href=\"modelica://Buildings.Fluid.Chillers.Data\">
Buildings.Fluid.Chillers.Data</a>
that contains data sets of chiller performance data.
</li>
<li>
Added package 
<a href=\"modelica://Buildings.BoundaryConditions\">
Buildings.BoundaryConditions</a>
with models to compute boundary conditions, such as
solar irradiation and sky temperature.
</li>
<li>
Added package 
<a href=\"modelica://Buildings.Utilities.IO.WeatherData\">
Buildings.Utilities.IO.WeatherData</a>
with models to read weather data in the TMY3 format.
</li>
<li>
Revised the package 
<a href=\"modelica://Buildings.Fluid.Sensors\">Buildings.Fluid.Sensors</a>.
</li>
<li>
Revised the package 
<a href=\"modelica://Buildings.Fluid.HeatExchangers.CoolingTowers\">
Buildings.Fluid.HeatExchangers.CoolingTowers</a>.
</li>
<li>
In 
<a href=\"modelica://Buildings.Fluid.Interfaces.StaticTwoPortHeatMassExchanger\">
Buildings.Fluid.Interfaces.StaticFourPortHeatMassExchanger</a>
and
<a href=\"modelica://Buildings.Fluid.Interfaces.StaticTwoPortHeatMassExchanger\">
Buildings.Fluid.Interfaces.StaticFourPortHeatMassExchanger</a>,
fixed bug in energy and moisture balance that affected results if a component
adds or removes moisture to the air stream. 
In the old implementation, the enthalpy and species
outflow at <code>port_b</code> was multiplied with the mass flow rate at 
<code>port_a</code>. The old implementation led to small errors that were proportional
to the amount of moisture change. For example, if the moisture added by the component
was <code>0.005 kg/kg</code>, then the error was <code>0.5%</code>.
Also, the results for forward flow and reverse flow differed by this amount.
With the new implementation, the energy and moisture balance is exact.
</li>
<li>
In 
<a href=\"modelica://Buildings.Fluid.Interfaces.ConservationEquation\">
Buildings.Fluid.Interfaces.ConservationEquation</a> and in
<a href=\"modelica://Buildings.Media.Interfaces.PartialSimpleMedium\">
Buildings.Media.Interfaces.PartialSimpleMedium</a>, set
nominal attribute for medium to provide consistent normalization.
Without this change, Dymola 7.4 uses different values for the nominal attribute
based on the value of <code>Advanced.OutputModelicaCodeWithJacobians=true/false;</code>
in the model 
<a href=\"modelica://Buildings.Examples.HydronicHeating\">
Buildings.Examples.HydronicHeating</a>.
</li>
<li>
Fixed bug in energy balance of 
<a href=\"modelica://Buildings.Fluid.Chillers.Carnot\">
Buildings.Fluid.Chillers.Carnot</a>.
</li>
<li>
Fixed bug in efficiency curves in package 
<a href=\"modelica://Buildings.Fluid.Movers.BaseClasses.Characteristics\">
Buildings.Fluid.Movers.BaseClasses.Characteristics</a>.
</li>
</ul>
</p>
</html>
"));
  end Version_0_11_0;

  class Version_0_10_0 "Version 0.10.0"
    extends Modelica.Icons.ReleaseNotes;
  annotation (preferredView="info", Documentation(info=
                   "<html>
<p>
<ul>
<li>
Added package 
<a href=\"modelica://Buildings.Airflow.Multizone\">
Buildings.Airflow.Multizone</a>
with models for multizone airflow and contaminant transport.
</li>
<li>
Added the model
<a href=\"modelica://Buildings.Utilities.Comfort.Fanger\">
Buildings.Utilities.Comfort.Fanger</a>
for thermal comfort calculations.
</li>
<li>
Rewrote 
<a href=\"modelica://Buildings.Fluid.Storage.BaseClasses.ThirdOrderStratifier\">
Buildings.Fluid.Storage.BaseClasses.ThirdOrderStratifier</a>, which is used in 
<a href=\"modelica://Buildings.Fluid.Storage.StratifiedEnhanced\">
Buildings.Fluid.Storage.StratifiedEnhanced</a>,
to avoid state events when the flow reverses.
This leads to faster and more robust simulation.
</li>
<li>
In models of package 
<a href=\"modelica://Buildings.Fluid.MixingVolumes\">
Buildings.Fluid.MixingVolumes</a>,
added nominal value for <code>mC</code> to avoid wrong trajectory 
when concentration is around 1E-7.
See also <a href=\"https://trac.modelica.org/Modelica/ticket/393\">
https://trac.modelica.org/Modelica/ticket/393</a>.
</li>
<li>
Fixed bug in fan and pump models that led to too small an enthalpy
increase across the flow device.
</li>
<li>
In model <a href=\"modelica://Buildings.Fluid.Movers.FlowMachine_dp\">
Buildings.Fluid.Movers.FlowMachine_dp</a>, 
changed <code>assert(dp_in >= 0, ...)</code> to <code>assert(dp_in >= -0.1, ...)</code>.
The former implementation triggered the assert if <code>dp_in</code> was solved for
in a nonlinear equation since the solution can be slightly negative while still being
within the solver tolerance.
</li>
<li>
Added model
<a href=\"modelica://Buildings.Controls.SetPoints.Table\">
Buildings.Controls.SetPoints.Table</a>
that allows the specification of a floating setpoint using a table of values.
</li>
<li>
Revised model
<a href=\"modelica://Buildings.Fluid.HeatExchangers.Radiators.RadiatorEN442_2\">
Buildings.Fluid.HeatExchangers.Radiators.RadiatorEN442_2</a>.
The new version has exactly the same nominal power during the simulation as specified 
by the parameters. This also required a change in the parameters.
</li>
</ul>
</p>
</html>
"));
  end Version_0_10_0;

  class Version_0_9_1 "Version 0.9.1"
    extends Modelica.Icons.ReleaseNotes;
  annotation (preferredView="info", Documentation(info=
                   "<html>
<p>
The following <b style=\"color:red\">critical error</b> has been fixed (i.e. error
that can lead to wrong simulation results):
</p>
<p>
<table border=\"1\" cellspacing=0 cellpadding=2 style=\"border-collapse:collapse;\">
  <tr><td colspan=\"2\"><b>Buildings.Fluid.Storage.</b></td></tr>
  <tr><td valign=\"top\"><a href=\"modelica://Buildings.Fluid.Storage.StratifiedEnhanced\">
  Buildings.Fluid.Storage.StratifiedEnhanced</a></td>
      <td valign=\"top\">The model <code>Buildings.Fluid.Storage.BaseClasses.Stratifier</code>
      had a sign error that lead to a wrong energy balance.
      The model that was affected by this error is
      <a href=\"modelica://Buildings.Fluid.Storage.StratifiedEnhanced\">
      Buildings.Fluid.Storage.StratifiedEnhanced</a>.
      The model 
      <a href=\"modelica://Buildings.Fluid.Storage.Stratified\">
      Buildings.Fluid.Storage.Stratified</a> was not affected.<br>
      The bug has been fixed by using the newly introduced model
      <a href=\"modelica://Buildings.Fluid.Storage.BaseClasses.ThirdOrderStratifier\">
        Buildings.Fluid.Storage.BaseClasses.ThirdOrderStratifier</a>. This model
      uses a third-order upwind scheme to reduce the numerical dissipation instead of the
      correction term that was used in <code>Buildings.Fluid.Storage.BaseClasses.Stratifier</code>.
      The model <code>Buildings.Fluid.Storage.BaseClasses.Stratifier</code> has been removed since it
      also led to significant overshoot in temperatures when the stratification was pronounced.
      </td>
  </tr>
</table>
</p>
</html>
"));
  end Version_0_9_1;

  class Version_0_9_0 "Version 0.9.0"
    extends Modelica.Icons.ReleaseNotes;
  annotation (preferredView="info", Documentation(info=
                   "<html>
<p>
<ul>
<li>
Added the following heat exchanger models
<ul>
<li> 
<a href=\"modelica://Buildings.Fluid.HeatExchangers.DryEffectivenessNTU\">
Buildings.Fluid.HeatExchangers.DryEffectivenessNTU</a>
for a sensible heat exchanger that uses the <code>epsilon-NTU</code>
relations to compute the heat transfer.
</li>
<li>
<a href=\"modelica://Buildings.Fluid.HeatExchangers.DryCoilCounterFlow\">
Buildings.Fluid.HeatExchangers.DryCoilCounterFlow</a> and
<a href=\"modelica://Buildings.Fluid.HeatExchangers.WetCoilCounterFlow\">
Buildings.Fluid.HeatExchangers.WetCoilCounterFlow</a>
to model a coil without and with water vapor condensation. These models
approximate the coil as a counterflow heat exchanger.
</li>
</ul>
<li>
Revised air damper 
<a href=\"modelica://Buildings.Fluid.Actuators.BaseClasses.exponentialDamper\">
Buildings.Fluid.Actuators.BaseClasses.exponentialDamper</a>.
The new implementation avoids warnings and leads to faster convergence
since the solver does not attempt anymore to solve for a variable that
needs to be strictly positive.
</li>
<li>
Revised package
<a href=\"modelica://Buildings.Fluid.Movers\">
Buildings.Fluid.Movers</a>
to allow zero flow for some pump or fan models.
If the input to the model is the control signal <code>y</code>, then
the flow is equal to zero if <code>y=0</code>. This change required rewriting
the package to avoid division by the rotational speed.
</li>
<li>
Revised package
<a href=\"modelica://Buildings.HeatTransfer\">
Buildings.HeatTransfer</a>
to include a model for a multi-layer construction, and to
allow individual material layers to be computed steady-state or
transient.
</li>
<li>
In package  <a href=\"modelica://Buildings.Fluid\">
Buildings.Fluid</a>, changed models so that
if the parameter <code>dp_nominal</code> is set to zero,
then the pressure drop equation is removed. This allows, for example, 
to model a heating and a cooling coil in series, and lump there pressure drops
into a single element, thereby reducing the dimension of the nonlinear system
of equations.
</li>
<li>
Added model <a href=\"modelica://Buildings.Controls.Continuous.LimPID\">
Buildings.Controls.Continuous.LimPID</a>, which is identical to 
<a href=\"Modelica:Modelica.Blocks.Continuous.LimPID\">
Modelica.Blocks.Continuous.LimPID</a>, except that it 
allows reverse control action. This simplifies use of the controller
for cooling applications.
</li>
<li>
Added model <a href=\"modelica://Buildings.Fluid.Actuators.Dampers.MixingBox\">
Buildings.Fluid.Actuators.Dampers.MixingBox</a> for an outside air
mixing box with air dampers.
</li>
<li>
Changed implementation of flow resistance in
<a href=\"modelica://Buildings.Fluid.Actuators.Dampers.MixingBoxMinimumFlow\">
Buildings.Fluid.Actuators.Dampers.MixingBoxMinimumFlow</a>. Instead of using a
fixed resistance and a damper model in series, only one model is used
that internally adds these two resistances. This leads to smaller systems
of nonlinear equations.
</li>
<li>
Changed 
<a href=\"modelica://Buildings.Media.PerfectGases.MoistAir.T_phX\">
Buildings.Media.PerfectGases.MoistAir.T_phX</a> (and by inheritance all
other moist air medium models) to first compute <code>T</code> 
in closed form assuming no saturation. Then, a check is done to determine
whether the state is in the fog region. If the state is in the fog region,
then <code>Internal.solve</code> is called. This new implementation
can lead to significantly shorter computing
time in models that frequently call <code>T_phX</code>.
<li>
Added package
<a href=\"modelica://Buildings.Media.GasesConstantDensity\">
Buildings.Media.GasesConstantDensity</a> which contains medium models
for dry air and moist air.
The use of a constant density avoids having pressure as a state variable in mixing volumes. Hence, fast transients
introduced by a change in pressure are avoided. 
The drawback is that the dimensionality of the coupled
nonlinear equation system is typically larger for flow
networks.
</li>
<li>
In 
<a href=\"modelica://Buildings.Fluid.Actuators.BaseClasses.PartialDamperExponential\">
Buildings.Fluid.Actuators.BaseClasses.PartialDamperExponential</a>,
added default value for parameter <code>A</code> to avoid compilation error
if the parameter is disabled but not specified.
</li>
<li>
Simplified the mixing volumes in 
<a href=\"modelica://Buildings.Fluid.MixingVolumes\">
Buildings.Fluid.MixingVolumes</a> by removing the port velocity, 
pressure drop and height.
</li>
</ul>
</p>
</html>
"));
  end Version_0_9_0;

  class Version_0_8_0 "Version 0.8.0"
    extends Modelica.Icons.ReleaseNotes;
              annotation (preferredView="info", Documentation(info=
                   "<html>
<p>
<ul>
<li>
In 
<a href=\"modelica://Buildings.Fluid.Interfaces.ConservationEquation\">
Buildings.Fluid.Interfaces.ConservationEquation</a>,
added to <code>Medium.BaseProperties</code> the initialization 
<code>X(start=X_start[1:Medium.nX])</code>. Previously, the initialization
was only done for <code>Xi</code> but not for <code>X</code>, which caused the
medium to be initialized to <code>reference_X</code>, ignoring the value of <code>X_start</code>.
</li>
<li>
Renamed <code>Buildings.Media.PerfectGases.MoistAirNonSaturated</code>
to 
<a href=\"modelica://Buildings.Media.PerfectGases.MoistAirUnsaturated\">
Buildings.Media.PerfectGases.MoistAirUnsaturated</a>
and <code>Buildings.Media.GasesPTDecoupled.MoistAirNoLiquid</code>
to 
<a href=\"modelica://Buildings.Media.GasesPTDecoupled.MoistAirUnsaturated\">
Buildings.Media.GasesPTDecoupled.MoistAirUnsaturated</a>,
and added <code>assert</code> statements if saturation occurs.
</li>
<li>
Added regularizaation near zero flow to
<a href=\"modelica://Buildings.Fluid.HeatExchangers.ConstantEffectiveness\">
Buildings.Fluid.HeatExchangers.ConstantEffectiveness</a>
and
<a href=\"modelica://Buildings.Fluid.MassExchangers.ConstantEffectiveness\">
Buildings.Fluid.MassExchangers.ConstantEffectiveness</a>.
</li>
<li>
Fixed bug regarding temperature offset in 
<a href=\"modelica://Buildings.Media.PerfectGases.MoistAirUnsaturated.T_phX\">
Buildings.Media.PerfectGases.MoistAirUnsaturated.T_phX</a>.
</li>
<li>
Added implementation of function
<a href=\"modelica://Buildings.Media.GasesPTDecoupled.MoistAirUnsaturated.enthalpyOfNonCondensingGas\">
Buildings.Media.GasesPTDecoupled.MoistAirUnsaturated.enthalpyOfNonCondensingGas</a> and its derivative.
</li>
<li>
In <a href=\"modelica://Buildings.Media.PerfectGases.MoistAir\">
Buildings.Media.PerfectGases.MoistAir</a>, fixed
bug in implementation of <a href=\"modelica://Buildings.Media.PerfectGases.MoistAir.T_phX\">
Buildings.Media.PerfectGases.MoistAir.T_phX</a>. In the 
previous version, it computed the inverse of its parent class,
which gave slightly different results.
</li>
<li>
In <a href=\"modelica://Buildings.Utilities.IO.BCVTB.BCVTB\">
Buildings.Utilities.IO.BCVTB.BCVTB</a>, added parameter to specify
the value to be sent to the BCVTB at the first data exchange,
and added parameter that deactivates the interface. Deactivating 
the interface is sometimes useful during debugging. 
</li>
<li>
In <a href=\"modelica://Buildings.Media.GasesPTDecoupled.MoistAir\">
Buildings.Media.GasesPTDecoupled.MoistAir</a> and in
<a href=\"modelica://Buildings.Media.PerfectGases.MoistAir\">
Buildings.Media.PerfectGases.MoistAir</a>, added function
<code>enthalpyOfNonCondensingGas</code> and its derivative.
<li>
In <a href=\"modelica://Buildings.Media\">
Buildings.Media</a>, 
fixed bug in implementations of derivatives.
</li>
<li>
Added model 
<a href=\"modelica://Buildings.Fluid.Storage.ExpansionVessel\">
Buildings.Fluid.Storage.ExpansionVessel</a>.
</li>
<li>
Added Wrapper function <a href=\"modelica://Buildings.Fluid.Movers.BaseClasses.Characteristics.solve\">
Buildings.Fluid.Movers.BaseClasses.Characteristics.solve</a> for 
<a href=\"Modelica:Modelica.Math.Matrices.solve\">
Modelica.Math.Matrices.solve</a>. This is currently needed since 
<a href=\"Modelica:Modelica.Math.Matrices.solve\">
Modelica.Math.Matrices.solve</a> does not specify a 
derivative.
</li>
<li>
Fixed bug in 
<a href=\"Buildings.Fluid.Storage.Stratified\">
Buildings.Fluid.Storage.Stratified</a>. 
In the previous version, 
for computing the heat conduction between the top (or bottom) segment and
the outside, 
the whole thickness of the water volume was used
instead of only half the thickness.
<li>
In <a href=\"Buildings.Media.ConstantPropertyLiquidWater\">
Buildings.Media.ConstantPropertyLiquidWater</a>, added the option to specify a compressibility.
This can help reducing the size of the coupled nonlinear system of equations, at
the expense of introducing stiffness. This change required to change the inheritance 
tree of the medium. Its base class is now
<a href=\"Buildings.Media.Interfaces.PartialSimpleMedium\">
Buildings.Media.Interfaces.PartialSimpleMedium</a>,
which contains the equation for the compressibility. The default setting will model 
the flow as incompressible.
</li>
<li>
In <a href=\"modelica://Buildings.Controls.Continuous.Examples.PIDHysteresis\">
Buildings.Controls.Continuous.Examples.PIDHysteresis</a>
and <a href=\"modelica://Buildings.Controls.Continuous.Examples.PIDHysteresisTimer\">
Buildings.Controls.Continuous.Examples.PIDHysteresisTimer</a>,
fixed error in default parameter <code>eOn</code>.
Fixed error by introducing parameter <code>Td</code>, 
which used to be hard-wired in the PID controller.
</li>
<li>
Added more models for fans and pumps to the package 
<a href=\"modelica://Buildings.Fluid.Movers\">
Buildings.Fluid.Movers</a>.
The models are similar to the ones in
<a href=\"modelica://Modelica.Fluid.Machines\">
Modelica.Fluid.Machines</a> but have been adapted for 
air-based systems, and to include more characteristic curves
in 
<a href=\"modelica://Buildings.Fluid.Movers.BaseClasses.Characteristics\">
Buildings.Fluid.Movers.BaseClasses.Characteristics</a>.
The new models are better suited than the existing fan model
<a href=\"modelica://Buildings.Fluid.Movers.FlowMachinePolynomial\">
Buildings.Fluid.Movers.FlowMachinePolynomial</a> for zero flow rate.
</li>
<li>
Added an optional mixing volume to <a href=\"modelica://Buildings.Fluid.BaseClasses.PartialThreeWayResistance\">
Buildings.Fluid.BaseClasses.PartialThreeWayResistance</a>
and hence to the flow splitter and to the three-way valves. This often breaks algebraic loops and provides a state for the temperature if the mass flow rate goes to zero.
</li>
</ul>
</p>
</html>
"));
  end Version_0_8_0;

  class Version_0_7_0 "Version 0.7.0"
    extends Modelica.Icons.ReleaseNotes;
              annotation (preferredView="info", Documentation(info=
                   "<html>
<p>
<ul>
<li>
Updated library from Modelica_Fluid to Modelica.Fluid 1.0
<li>
Merged sensor and source models from Modelica.Fluid to Buildings.Fluid.
</li>
<li> Added sensor for sensible and latent enthalpy flow rate,
<a href=\"modelica://Buildings.Fluid.Sensors.SensibleEnthalpyFlowRate\">
Buildings.Fluid.Sensors.SensibleEnthalpyFlowRate</a> and
<a href=\"modelica://Buildings.Fluid.Sensors.LatentEnthalpyFlowRate\">
Buildings.Fluid.Sensors.LatentEnthalpyFlowRate</a>.
These sensors are needed, for example, to interface air-conditioning
systems that are modeled with Modelica with the Building Controls
Virtual Test Bed.
</li>
</ul>
</p>
</html>
"));
  end Version_0_7_0;

  class Version_0_6_0 "Version 0.6.0"
    extends Modelica.Icons.ReleaseNotes;
      annotation (preferredView="info", Documentation(info=
                   "<html>
<p>
<ul>
<li>
Added the package
<a href=\"modelica://Buildings.Utilities.IO.BCVTB\">
Buildings.Utilities.IO.BCVTB</a>
which contains an interface to the 
<a href=\"http://simulationresearch.lbl.gov/bcvtb\">Building Controls Virtual Test Bed.</a>
<li> 
Updated license to Modelica License 2.
<li>
Replaced 
<a href=\"modelica://Buildings.Utilities.Psychrometrics.HumidityRatioPressure.mo\">
Buildings.Utilities.Psychrometrics.HumidityRatioPressure.mo</a>
by
<a href=\"modelica://Buildings.Utilities.Psychrometrics.HumidityRatio_pWat.mo\">
Buildings.Utilities.Psychrometrics.HumidityRatio_pWat.mo</a>
and
<a href=\"modelica://Buildings.Utilities.Psychrometrics.VaporPressure_X.mo\">
Buildings.Utilities.Psychrometrics.VaporPressure_X.mo</a>
because the old model used <code>RealInput</code> ports, which are obsolete
in Modelica 3.0.
</li>
<li>
Changed the base class 
<a href=\"modelica://Buildings.Fluid.Interfaces.StaticTwoPortHeatMassExchanger\">
Buildings.Fluid.Interfaces.StaticTwoPortHeatMassExchanger</a>
to enable computation of pressure drop of mechanical equipment.
</li>
<li>
Introduced package
<a href=\"modelica://Buildings.Fluid.BaseClasses.FlowModels\">
Buildings.Fluid.BaseClasses.FlowModels</a> to model pressure drop,
and rewrote 
<a href=\"modelica://Buildings.Fluid.BaseClasses.PartialResistance\">
Buildings.Fluid.BaseClasses.PartialResistance</a>.
</li>
<li>
Redesigned package
<a href=\"modelica://Buildings.Utilities.Math\">
Buildings.Utilities.Math</a> to allow having blocks and functions
with the same name. Functions are now in 
<a href=\"modelica://Buildings.Utilities.Math.Functions\">
Buildings.Utilities.Math.Functions</a>.
</li>
<li>
Fixed sign error in
<a href=\"modelica://Buildings.Fluid.Storage.BaseClasses.Stratifier\">
Buildings.Fluid.Storage.BaseClasses.Stratifier</a>
which caused a wrong energy balance in
<a href=\"modelica://Buildings.Fluid.Storage.StratifiedEnhanced\">
Buildings.Fluid.Storage.StratifiedEnhanced</a>.
</li>
<li>
Renamed 
<code>Buildings.Fluid.HeatExchangers.HeaterCoolerIdeal</code> to
<a href=\"modelica://Buildings.Fluid.HeatExchangers.HeaterCoolerPrescribed\">
Buildings.Fluid.HeatExchangers.HeaterCoolerPrescribed</a>
to have the same nomenclatures as is used for
<a href=\"modelica://Buildings.Fluid.MassExchangers.HumidifierPrescribed\">
Buildings.Fluid.MassExchangers.HumidifierPrescribed</a>
</li>
<li>
In 
<a href=\"modelica://Buildings.Fluid/Actuators/BaseClasses/PartialDamperExponential\">
Buildings.Fluid/Actuators/BaseClasses/PartialDamperExponential</a>,
added option to compute linearization near zero based on 
the fraction of nominal flow instead of the Reynolds number.
This was set as the default, as it leads most reliably to a model 
parametrization that leads to a derivative <code>d m_flow/d p</code> 
near the origin that is not too steep for a Newton-based solver.
</li>
<li>
In damper and VAV box models, added optional parameters
to allow specifying the nominal face velocity instead of the area.
</li>
<li>
Set nominal attribute for pressure drop <code>dp</code> in 
<a href=\"modelica://Buildings.Fluid.BaseClasses.PartialResistance\">
Buildings.Fluid.BaseClasses.PartialResistance</a> and in its
child classes.
</li>
<li>
Added models for chiller
(<a href=\"modelica://Buildings.Fluid.Chillers.Carnot\">
Buildings.Fluid.Chillers.Carnot</a>),
for occupancy
(<a href=\"modelica://Buildings.Controls.SetPoints.OccupancySchedule\">
Buildings.Controls.SetPoints.OccupancySchedule</a>) and for
blocks that take a vector as an argument
(<a href=\"modelica://Buildings.Utilities.Math.Min\">
Buildings.Utilities.Math.Min</a>,
<a href=\"modelica://Buildings.Utilities.Math.Max\">
Buildings.Utilities.Math.Max</a>, and
<a href=\"modelica://Buildings.Utilities.Math.Average\">
Buildings.Utilities.Math.Average</a>).
</li>
<li>
Changed various variable names to be consistent with naming
convention used in Modelica.Fluid 1.0.
</li>
</ul>
</p>
</html>
"));
  end Version_0_6_0;

  class Version_0_5_0 "Version 0.5.0"
    extends Modelica.Icons.ReleaseNotes;
      annotation (preferredView="info", Documentation(info=
                   "<html>
<p>
<ul>
<li>
Updated library to Modelica.Fluid 1.0.
</li>
<li>
Moved most examples from package <a href=\"modelica://Buildings.Fluid.Examples\">
Buildings.Fluid.Examples</a> to the example directory in the package of the
individual model.
</li>
<li>
Renamed package <a href=\"modelica://Buildings.Utilites.Controls\">
Buildings.Utilites.Controls</a> to 
<a href=\"modelica://Buildings.Utilites.Diagnostics\">
Buildings.Utilites.Diagnostics</a>.
</li>
<li>
Introduced packages 
<a href=\"modelica://Buildings.Controls\">Buildings.Controls</a>,
<a href=\"modelica://Buildings.HeatTransfer\">Buildings.HeatTransfer</a>
(which contains models for heat transfer that generally does not involve 
modeling of the fluid flow),
<a href=\"modelica://Buildings.Fluid.Boilers\">Buildings.Fluid.Boilers</a> and
<a href=\"modelica://Buildings.Fluid.HeatExchangers.Radiators\">
Buildings.Fluid.HeatExchangers.Radiators</a>.
</li>
<li>
Changed valve models in <a href=\"modelica://Buildings.Fluid.Actuators.Valves\">
Buildings.Fluid.Actuators.Valves</a> so that <code>Kv</code> or <code>Cv</code> can
be used as the flow coefficient (in [m3/h] or [USG/min]).
</li>
</ul>
</p>
</html>
"));
  end Version_0_5_0;

  class Version_0_4_0 "Version 0.4.0"
    extends Modelica.Icons.ReleaseNotes;
      annotation (preferredView="info", Documentation(info=
                   "<html>
<p>
<ul>
<li>
Added package <a href=\"modelica://Buildings.Fluid.Storage\">
Buildings.Fluid.Storage</a>
with models for thermal energy storage.
<li>
Added a steady-state model for a heat and moisture exchanger with
constant effectiveness. 
See <a href=\"modelica://Buildings.Fluid.MassExchangers.ConstantEffectiveness\">
Buildings.Fluid.MassExchangers.ConstantEffectiveness</a>
<li>
Added package <a href=\"modelica://Buildings.Utilities.Reports\">Buildings.Utilities.Reports</a>.
The package contains models that facilitate reporting.
</li>
</ul>
</p>
</html>
"));
  end Version_0_4_0;

  class Version_0_3_0 "Version 0.3.0"
    extends Modelica.Icons.ReleaseNotes;
      annotation (preferredView="info", Documentation(info=
                   "<html>
<p>
<ul>
<li>
Added package <a href=\"modelica://Buildings.Fluid.Sources\">Buildings.Fluid.Sources</a>.
The package contains models for modeling species that
do not affect the medium balance of volumes. This can be used to track
for example carbon dioxide or other species that have a small concentration.
</li>
<li>
The package <a href=\"modelica://Buildings.Fluid.Actuators.Motors\">Buildings.Fluid.Actuators.Motors</a> has been added.
The package contains a motor model for valves and dampers.
</li>
<li>
The package <a href=\"modelica://Buildings.Media\">Buildings.Media</a> has been reorganized and
the new medium model 
<a href=\"modelica://Buildings.Media.GasesPTDecoupled.MoistAir\">
Buildings.Media.GasesPTDecoupled.MoistAir</a>
has been added.
<br>
In addition, this package now contains a bug fix that is needed for Modelica 2.2.1 and 2.2.2.
The bugs are fixed by using a new
base class
<a href=\"modelica://Buildings.Media.Interfaces.PartialSimpleIdealGasMedium\">
Buildings.Media.Interfaces.PartialSimpleIdealGasMedium</a>
 (that fixes the bugs) instead of
<a href=\"Modelica:Modelica.Media.Interfaces.PartialSimpleIdealGasMedium\">
Modelica.Media.Interfaces.PartialSimpleIdealGasMedium</a>.
In the original implementation, initial states of fluid volumes can be far away from
the steady-state value because of an inconsistent implementation of the the enthalpy
and internal energy.
When the <code>Buildings</code> library is upgraded to
to Modelica 3.0.0, it should be safe to remove this bug fix.
</li>
<li>
The package <a href=\"modelica://Buildings.Fluid.HeatExchangers\">Buildings.Fluid.HeatExchangers</a> 
has been revised and several models have been renamed.
The heat exchanger models have been revised to allow computing the fluid volumes either
dynamically, or in steady-state.
</li>
<li>
The damper with exponential opening characteristic has been revised to allow control signals
over the whole range between <code>0</code> and <code>1</code>. This was in earlier versions restricted.
In the same model, a bug was fixed that caused the flow to be largest for <code>y=0</code>, i.e., when the damper is closed.
</li>
<li>
Additional models for psychrometric equations have been added. The new models contain equations
that convert dew point temperature and water vapor pressure, as well
as water vapor concentration and water vapor pressure.
</li>
<li>
A new mixing volume has been added that allows latent heat exchange with the volume.
This model can be used to model a volume of moist air with water vapor condensation 
inside the volume. The condensate is removed from the volume in its liquid phase.
</li>
</ul>
</p>
</html>
"));
  end Version_0_3_0;

  class Version_0_2_0 "Version 0.2.0"
    extends Modelica.Icons.ReleaseNotes;
      annotation (preferredView="info", Documentation(info=
                   "<html>
<p>
New in this version are models for two and three way valves.
In addition, the <code>Fluids</code> package has been slightly revised.
The package <code>Fluid.BaseClasses</code> has been added because in
the previous version, partial models for fixed resistances 
where part of the <code>Actuator</code> package.
</p>
</html>
"));
  end Version_0_2_0;

  class Version_0_1_0 "Version 0.1.0"
    extends Modelica.Icons.ReleaseNotes;
      annotation (preferredView="info", Documentation(info=
                   "<html>
<p>
First release of the library.
</p>
<p>This version contains basic models for modeling building HVAC systems.
It also contains new medium models in the package
<a href=\"modelica://Buildings.Media\">Buildings.Media</a>. These medium models
have simpler property functions than the ones from
<a href=\"modelica://Modelica.Media\">Modelica.Media</a>. For example,
there is medium model with constant heat capacity which is often sufficiently 
accurate for building HVAC simulation, in contrast to the more detailed models
from <a href=\"modelica://Modelica.Media\">Modelica.Media</a> that are valid in 
a larger temperature range, at the expense of introducing non-linearities due
to the medium properties.
</html>
"));
  end Version_0_1_0;

    annotation (preferredView="info",
    Documentation(info="<html>
<p>
This section summarizes the changes that have been performed
on the Buildings library.
</p>
<p>
<ul>
<li> 
<a href=\"modelica://Buildings.UsersGuide.ReleaseNotes.Version_1_4_build1\">
Version 1.4 build1</a>(xxx, 2013)</a>
</li>
<li> 
<a href=\"modelica://Buildings.UsersGuide.ReleaseNotes.Version_1_3_build1\">
Version 1.3 build1</a>(January 8, 2013)</a>
</li>
<li> 
<a href=\"modelica://Buildings.UsersGuide.ReleaseNotes.Version_1_2_build1\">
Version 1.2 build1</a>(July 26, 2012)</a>
</li>
<li> 
<a href=\"modelica://Buildings.UsersGuide.ReleaseNotes.Version_1_1_build1\">
Version 1.1 build1</a>(February 29, 2012)</a>
</li>
<li> 
<a href=\"modelica://Buildings.UsersGuide.ReleaseNotes.Version_1_0_build2\">
Version 1.0 build2</a>(December 8, 2011)</a>
</li>
<li> 
<a href=\"modelica://Buildings.UsersGuide.ReleaseNotes.Version_1_0_build1\">
Version 1.0 build1</a>(November 4, 2011)</a>
</li>
<li> 
<a href=\"modelica://Buildings.UsersGuide.ReleaseNotes.Version_0_12_0\">
Version 0.12.0 </a>(May 6, 2011)</a>
<li> 
<a href=\"modelica://Buildings.UsersGuide.ReleaseNotes.Version_0_11_0\">
Version 0.11.0 </a>(March 17, 2011)</a>
<li> 
<a href=\"modelica://Buildings.UsersGuide.ReleaseNotes.Version_0_10_0\">
Version 0.10.0 </a>(July 30, 2010)</a>
<li> 
<a href=\"modelica://Buildings.UsersGuide.ReleaseNotes.Version_0_9_1\">
Version 0.9.1 </a>(June 24, 2010)</a>
<li> 
<a href=\"modelica://Buildings.UsersGuide.ReleaseNotes.Version_0_9_0\">
Version 0.9.0 </a>(June 11, 2010)</a>
<li> 
<a href=\"modelica://Buildings.UsersGuide.ReleaseNotes.Version_0_8_0\">
Version 0.8.0 </a>(February 6, 2010)</a>
<li> 
<a href=\"modelica://Buildings.UsersGuide.ReleaseNotes.Version_0_7_0\">
Version 0.7.0 </a>(September 29, 2009)</a>
<li> 
<a href=\"modelica://Buildings.UsersGuide.ReleaseNotes.Version_0_6_0\">
Version 0.6.0 </a>(May 15, 2009)</a>
<li> 
<a href=\"modelica://Buildings.UsersGuide.ReleaseNotes.Version_0_5_0\">
Version 0.5.0 </a>(February 19, 2009)</a>
<li> 
<a href=\"modelica://Buildings.UsersGuide.ReleaseNotes.Version_0_4_0\">
Version 0.4.0 </a>(October 31, 2008)</a>
<li> 
<a href=\"modelica://Buildings.UsersGuide.ReleaseNotes.Version_0_3_0\">
Version 0.3.0 </a>(September 30, 2008)</a>
<li> 
<a href=\"modelica://Buildings.UsersGuide.ReleaseNotes.Version_0_2_0\">
Version 0.2.0 </a>(June 17, 2008)</a>
<li> 
<a href=\"modelica://Buildings.UsersGuide.ReleaseNotes.Version_0_1_0\">
Version 0.1.0 </a>(May 27, 2008)</a>
</li>
</ul>
</p>
<p>
</p>
</html>
"));
  end ReleaseNotes;

  class Contact "Contact"
    extends Modelica.Icons.Contact;
    annotation (preferredView="info",
    Documentation(info="<html>
<h4><font color=\"#008000\" size=5>Contact</font></h4>
<p>
The development of the Buildings library is organized by<br>
<a href=\"http://simulationresearch.lbl.gov/wetter\">Michael Wetter</a><br>
    Lawrence Berkeley National Laboratory (LBNL)<br>
    One Cyclotron Road<br> 
    Bldg. 90-3147<br>
    Berkeley, CA 94720<br>
    USA<br>
    email: <A HREF=\"mailto:MWetter@lbl.gov\">MWetter@lbl.gov</A><br>
</p>
</html>
"));
  end Contact;

  class Acknowledgements "Acknowledgements"
    extends Modelica.Icons.Information;
    annotation (preferredView="info",
    Documentation(info="<html>
<h4><font color=\"#008000\" size=5>Acknowledgements</font></h4>
<p>
 The development of this library was supported
 <ul>
 <li>by the Assistant Secretary for
  Energy Efficiency and Renewable Energy, Office of Building
  Technologies of the U.S. Department of Energy, under
  contract No. DE-AC02-05CH11231, and
 </li>
 <li>
  by the California Energy Commission, Public Interest Energy Research Program, Buildings End Use Energy Efficiency Program, award number 500-10-052.
 </li>
 </ul>
</p>
<p>
  The <a href=\"modelica://Buildings.Airflow.Multizone\">package for multizone airflow modeling</a>
  and the <a href=\"modelica://Buildings.Utilities.Comfort.Fanger\">model for thermal comfort</a>
  was contributed by the United Technologies Research Center, which also contributed to the
  validation of the <a href=\"modelica://Buildings.Rooms.MixedAir\">room heat transfer model</a>.
</p>
<p>
We thank Dietmar Winkler from Telemark University College for the various feedback that 
helped improve the organization and structure of the library.
</p>
<p>
The following people have directly contributed to the implementation of the Buildings library
(many others have contributed by other means than model implementation):
<ul>
<li>Marco Bonvini, Lawrence Berkeley National Laboratory, USA
</li>
<li>Rainer Czetina, University of Applied Sciences Technikum Wien, Austria
</li>
<li>Sebastian Giglmayr, University of Applied Sciences Technikum Wien, Austria
</li>
<li>Peter Grant, Lawrence Berkeley National Laboratory, USA
</li>
<li>Brandon M. Hencey, Cornell University, USA
</li>
<li>Roman Ilk, University of Applied Sciences Technikum Wien, Austria
</li>
<li>Thierry S. Nouidui, Lawrence Berkeley National Laboratory, USA
</li>
<li>Markus Nurschinger, University of Applied Sciences Technikum Wien, Austria
</li>
<li>Xiufeng Pang, Lawrence Berkeley National Laboratory, USA
</li>
<li>Kaustubh Phalak, Lawrence Berkeley National Laboratory, USA
</li>
<li>Martin Sj&ouml;lund, Link&ouml;ping University, Sweden
</li>
<li>Armin Teskeredzic, Mechanical Engineering Faculty Sarajevo and GIZ, Bosnia and Herzegovina
</li>
<li>Rafael Velazquez, University of Seville, Spain
</li>
<li>Pierre Vigouroux, Institut National des Sciences Appliquees, France
</li>
<li>Sebastian Vock, University of Applied Sciences Technikum Wien, Austria
</li>
<li>Vladimir Vukovic, Austrian Institute of Technology, Austria
</li>
<li>Michael Wetter, Lawrence Berkeley National Laboratory, USA
</li>
<li>Wangda Zuo, Lawrence Berkeley National Laboratory, USA
</li>
</ul>
</p>
</html>
"));
  end Acknowledgements;

  class License "Modelica License 2"
    extends Modelica.Icons.Information;
    annotation (preferredView="info",
    Documentation(info="<html>
<h4><font color=\"#008000\" size=5>The Modelica License 2</font></h4>
<p>
<strong>Preamble.</strong> The goal of this license is that Modelica related model libraries, software, images, documents, data files etc. can be used freely in the original or a modified form, in open source and in commercial environments (as long as the license conditions below are fulfilled, in particular sections 2c) and 2d). The Original Work is provided free of charge and the use is completely at your own risk. Developers of free Modelica packages are encouraged to utilize this license for their work. 
<p>
The Modelica License applies to any Original Work that contains the following licensing notice adjacent to the copyright notice(s) for this Original Work: 
<p>
<strong>Note.</strong> This is the standard Modelica License 2, except for the following changes: the parenthetical in paragraph 7., paragraph 5., and the addition of paragraph 15.d). 
<p>
<strong>Licensed by The Regents of the University of California, through Lawrence Berkeley National Laboratory under the Modelica License 2 </strong> 
 
<h4>1. Definitions</h4>
<ol type=\"a\"><li>
\"License\" is this Modelica License.
</li><li>
\"Original Work\" is any work of authorship, including software, images, documents, data files, that contains the above licensing notice or that is packed together with a licensing notice referencing it. 
</li><li>
\"Licensor\" is the provider of the Original Work who has placed this licensing notice adjacent to the copyright notice(s) for the Original Work. The Original Work is either directly provided by the owner of the Original Work, or by a licensee of the owner. 
</li><li>
\"Derivative Work\" is any modification of the Original Work which represents, as a whole, an original work of authorship. For the matter of clarity and as examples:
<ol type=\"A\">
<li>
Derivative Work shall not include work that remains separable from the Original Work, as well as merely extracting a part of the Original Work without modifying it. 
</li><li>
Derivative Work shall not include (a) fixing of errors and/or (b) adding vendor specific Modelica annotations and/or (c) using a subset of the classes of a Modelica package, and/or (d) using a different representation, e.g., a binary representation. 
</li><li>
Derivative Work shall include classes that are copied from the Original Work where declarations, equations or the documentation are modified. 
</li><li>
Derivative Work shall include executables to simulate the models that are generated by a Modelica translator based on the Original Work (of a Modelica package). </li>
</ol>
</li>
<li>
\"Modified Work\" is any modification of the Original Work with the following exceptions: (a) fixing of errors and/or (b) adding vendor specific Modelica annotations and/or (c) using a subset of the classes of a Modelica package, and/or (d) using a different representation, e.g., a binary representation. 
</li><li>
\"Source Code\" means the preferred form of the Original Work for making modifications to it and all available documentation describing how to modify the Original Work. 
</li><li>
\"You\" means an individual or a legal entity exercising rights under, and complying with all of the terms of, this License. 
</li><li>
\"Modelica package\" means any Modelica library that is defined with the
 <b>package</b> &lt;Name&gt; ... <b>end</b> &lt;Name&gt;<b>;</b> Modelica language element.
</li>
</ol>
 
<h4>2. Grant of Copyright License</h4>
<p>
Licensor grants You a worldwide, royalty-free, non-exclusive, sublicensable license, for the duration of the copyright, to do the following: 
<ol type=\"a\">
<li>
To reproduce the Original Work in copies, either alone or as part of a collection. 
</li><li>
To create Derivative Works according to Section 1d) of this License. 
</li><li>
To distribute or communicate to the public copies of the <u>Original Work</u> or a <u>Derivative Work</u> under <u>this License</u>. No fee, neither as a copyright-license fee, nor as a selling fee for the copy as such may be charged under this License. Furthermore, a verbatim copy of this License must be included in any copy of the Original Work or a Derivative Work under this License. 
<br>
For the matter of clarity, it is permitted A) to distribute or communicate such copies as part of a (possible commercial) collection where other parts are provided under different licenses and a license fee is charged for the other parts only and B) to charge for mere printing and shipping costs. 
</li><li>
To distribute or communicate to the public copies of a <u>Derivative Work</u>, alternatively to Section 2c), under <u>any other license</u> of your choice, especially also under a license for commercial/proprietary software, as long as You comply with Sections 3, 4 and 8 below. 
<br>
For the matter of clarity, no restrictions regarding fees, either as to a copyright-license fee or as to a selling fee for the copy as such apply. 
</li><li>
To perform the Original Work publicly. 
</li><li>
To display the Original Work publicly. 
</li></ol><p>
<h4>3. Acceptance</h4>
<p>
Any use of the Original Work or a Derivative Work, or any action according to either Section 2a) to 2f) above constitutes Your acceptance of this License. 
<p>
<h4>4. Designation of Derivative Works and of Modified Works</h4>
 
<p>
The identifying designation of Derivative Work and of Modified Work must be different to the corresponding identifying designation of the Original Work. This means especially that the (root-level) name of a Modelica package under this license must be changed if the package is modified (besides fixing of errors, adding vendor specific Modelica annotations, using a subset of the classes of a Modelica package, or using another representation, e.g. a binary representation). <p>
 
<h4>5. [reserved]</h4>
<p>
<h4>6. Provision of Source Code</h4>
<p>Licensor agrees to provide You with a copy of the Source Code of the Original Work but reserves the right to decide freely on the manner of how the Original Work is provided. For the matter of clarity, Licensor might provide only a binary representation of the Original Work. In that case, You may (a) either reproduce the Source Code from the binary representation if this is possible (e.g., by performing a copy of an encrypted Modelica package, if encryption allows the copy operation) or (b) request the Source Code from the Licensor who will provide it to You. 
<p>
<h4>7. Exclusions from License Grant</h4>
<p>
Neither the names of Licensor (including, but not limited to, University of California, Lawrence Berkeley National Laboratory, U.S. Dept. of Energy, UC, LBNL, LBL, and DOE), nor the names of any contributors to the Original Work, nor any of their trademarks or service marks, may be used to endorse or promote products derived from this Original Work without express prior permission of the Licensor. Except as otherwise expressly stated in this License and in particular in Sections 2 and 5, nothing in this License grants any license to Licensor's trademarks, copyrights, patents, trade secrets or any other intellectual property, and no patent license is granted to make, use, sell, offer for sale, have made, or import embodiments of any patent claims. 
<p>
No license is granted to the trademarks of Licensor even if such trademarks are included in the Original Work, except as expressly stated in this License. Nothing in this License shall be interpreted to prohibit Licensor from licensing under terms different from this License any Original Work that Licensor otherwise would have a right to license. 
<p>
<h4>8. Attribution Rights</h4>
<p>
You must retain in the Source Code of the Original Work and of any Derivative Works that You create, all author, copyright, patent, or trademark notices, as well as any descriptive text identified therein as an \"Attribution Notice\". The same applies to the licensing notice of this License in the Original Work. For the matter of clarity, \"author notice\" means the notice that identifies the original author(s). 
<p>
You must cause the Source Code for any Derivative Works that You create to carry a prominent Attribution Notice reasonably calculated to inform recipients that You have modified the Original Work. 
<p>In case the Original Work or Derivative Work is not provided in Source Code, the Attribution Notices shall be appropriately displayed, e.g., in the documentation of the Derivative Work. <p>
 
<h4>9. Disclaimer of Warranty</h4>
<p><u><strong>The Original Work is provided under this License on an \"as is\" basis and without warranty, either express or implied, including, without limitation, the warranties of non-infringement, merchantability or fitness for a particular purpose. The entire risk as to the quality of the Original Work is with You.</strong></u> This disclaimer of warranty constitutes an essential part of this License. No license to the Original Work is granted by this License except under this disclaimer. 
<p>
<h4>10. Limitation of Liability</h4>
<p>Under no circumstances and under no legal theory, whether in tort (including negligence), contract, or otherwise, shall the Licensor, the owner or a licensee of the Original Work be liable to anyone for any direct, indirect, general, special, incidental, or consequential damages of any character arising as a result of this License or the use of the Original Work including, without limitation, damages for loss of goodwill, work stoppage, computer failure or malfunction, or any and all other commercial damages or losses. This limitation of liability shall not apply to the extent applicable law prohibits such limitation. 
<p>
<h4>11. Termination</h4>
<p>
This License conditions your rights to undertake the activities listed in Section 2 and 5, including your right to create Derivative Works based upon the Original Work, and doing so without observing these terms and conditions is prohibited by copyright law and international treaty. Nothing in this License is intended to affect copyright exceptions and limitations. This License shall terminate immediately and You may no longer exercise any of the rights granted to You by this License upon your failure to observe the conditions of this license. 
<p>
<h4>12. Termination for Patent Action</h4>
<p>
This License shall terminate automatically and You may no longer exercise any of the rights granted to You by this License as of the date You commence an action, including a cross-claim or counterclaim, against Licensor, any owners of the Original Work or any licensee alleging that the Original Work infringes a patent. This termination provision shall not apply for an action alleging patent infringement through combinations of the Original Work under combination with other software or hardware.
<p>
<h4>13. Jurisdiction</h4>
<p>
Any action or suit relating to this License may be brought only in the courts of a jurisdiction wherein the Licensor resides and under the laws of that jurisdiction excluding its conflict-of-law provisions. The application of the United Nations Convention on Contracts for the International Sale of Goods is expressly excluded. Any use of the Original Work outside the scope of this License or after its termination shall be subject to the requirements and penalties of copyright or patent law in the appropriate jurisdiction. This section shall survive the termination of this License. 
<p>
<h4>14. Attorneys' Fees</h4>
<p>
In any action to enforce the terms of this License or seeking damages relating thereto, the prevailing party shall be entitled to recover its costs and expenses, including, without limitation, reasonable attorneys' fees and costs incurred in connection with such action, including any appeal of such action. This section shall survive the termination of this License. 
<p>
<h4>15. Miscellaneous</h4>
<ol type=\"a\">
<li>If any provision of this License is held to be unenforceable, such provision shall be reformed only to the extent necessary to make it enforceable. 
</li><li>
No verbal ancillary agreements have been made. Changes and additions to this License must appear in writing to be valid. This also applies to changing the clause pertaining to written form. 
</li><li>
You may use the Original Work in all ways not otherwise restricted or conditioned by this License or by law, and Licensor promises not to interfere with or be responsible for such uses by You. 
</li><li>
You are under no obligation whatsoever to provide any bug fixes, patches, or upgrades to the features, functionality or performance of the source code (\"Enhancements\") to anyone; however, if you choose to make your Enhancements available either publicly, or directly to Lawrence Berkeley National Laboratory, without imposing a separate written license agreement for such Enhancements, then you hereby grant the following license: a non-exclusive, royalty-free perpetual license to install, use, modify, prepare derivative works, incorporate into other computer software, distribute, and sublicense such enhancements or derivative works thereof, in binary and source code form. 
</li></ol>
<p>
<h4>How to Apply the Modelica License 2</h4>
<p>
At the top level of your Modelica package and at every important subpackage, add the following notices in the info layer of the package: 
<ul><li style=\"list-style-type:none\">
Licensed by The Regents of the University of California, through Lawrence Berkeley National Laboratory under the Modelica License 2 Copyright (c) 2009-2013, The Regents of the University of California, through Lawrence Berkeley National Laboratory. 
</li>
<li style=\"list-style-type:none\"><i>
This Modelica package is <u>free</u> software and the use is completely at <u>your own risk</u>; it can be redistributed and/or modified under the terms of the Modelica license 2, see the license conditions (including the disclaimer of warranty) here or at <a href=\"http://www.modelica.org/modelica-legal-documents/ModelicaLicense2.html\">http://www.modelica.org/modelica-legal-documents/ModelicaLicense2.html</a>. 
</i></li></ul>
<p>
Include a copy of the Modelica License 2 under <strong>&lt;library&gt;.UsersGuide.ModelicaLicense2</strong> 
(use <a href=\"http://www.modelica.org/modelica-legal-documents/ModelicaLicense2.mo\">
http://www.modelica.org/modelica-legal-documents/ModelicaLicense2.mo</a>) 
Furthermore, add the list of authors and contributors under 
<strong>&lt;library&gt;.UsersGuide.Contributors</strong> or <strong>&lt;library&gt;.UsersGuide.Contact</strong> 
<p>
For example, sublibrary Modelica.Blocks of the Modelica Standard Library may have the following notices: 
<p>
<ul><li style=\"list-style-type:none\">
Licensed by Modelica Association under the Modelica License 2 Copyright (c) 1998-2008, Modelica Association. 
<p>
<li style=\"list-style-type:none\"><i>
This Modelica package is <u>free</u> software and the use is completely at <u>your own risk</u>; it can be redistributed and/or modified under the terms of the Modelica license 2, see the license conditions (including the disclaimer of warranty) here or at 
<a href=\"http://www.modelica.org/modelica-legal-documents/ModelicaLicense2.html\">http://www.modelica.org/modelica-legal-documents/ModelicaLicense2.html</a>. 
</i>
</li></ul>
<p>For C-source code and documents, add similar notices in the corresponding file.
<p>
For images, add a \"readme.txt\" file to the directories where the images are stored and include a similar notice in this file. 
<p>
In these cases, save a copy of the Modelica License 2 in one directory of the distribution, e.g., 
<a href=\"http://www.modelica.org/modelica-legal-documents/ModelicaLicense2-standalone.html\">http://www.modelica.org/modelica-legal-documents/ModelicaLicense2-standalone.html</a> in directory <strong>&lt;library&gt;/help/documentation/ModelicaLicense2.html</strong>. 
</p>
</html>
"));
  end License;

  class Copyright "Copyright"
    extends Modelica.Icons.Information;
    annotation (preferredView="info",
    Documentation(info="<html>
<h4><font color=\"#008000\" size=5>Copyright</font></h4>
<p>
Copyright (c) 2009-2013, The Regents of the University of California, through Lawrence Berkeley National Laboratory (subject to receipt of any required approvals from the U.S. Dept. of Energy). All rights reserved.
</p><p>
If you have questions about your rights to use or distribute this software, please contact Berkeley Lab's Technology Transfer Department at 
<A HREF=\"mailto:TTD@lbl.gov\">TTD@lbl.gov</A>
</p><p>
NOTICE. This software was developed under partial funding from the U.S. Department of Energy. As such, the U.S. Government has been granted for itself and others acting on its behalf a paid-up, nonexclusive, irrevocable, worldwide license in the Software to reproduce, prepare derivative works, and perform publicly and display publicly. Beginning five (5) years after the date permission to assert copyright is obtained from the U.S. Department of Energy, and subject to any subsequent five (5) year renewals, the U.S. Government is granted for itself and others acting on its behalf a paid-up, nonexclusive, irrevocable, worldwide license in the Software to reproduce, prepare derivative works, distribute copies to the public, perform publicly and display publicly, and to permit others to do so. 
</p>
</html>
"));
  end Copyright;
  annotation (preferredView="info",
  Documentation(info="<html>
<p>
The <code>Buildings</code> library is a free open-source library for modeling of building energy and control systems. 
Many models are based on models from the package
<a href=\"modelica://Modelica.Fluid\">Modelica.Fluid</a> and use
the same ports to ensure compatibility with models from that library.
</p><p>
The web page for this library is
<a href=\"http://simulationresearch.lbl.gov/modelica\">http://simulationresearch.lbl.gov/modelica</a>. 
We welcome contributions from different users to further advance this library, 
whether it is through collaborative model development, through model use and testing
or through requirements definition or by providing feedback regarding the model applicability
to solve specific problems.
</p>
<p>
The library has the following <i>User's Guides</i>:
</p>
<ol>
<li>
<p>
General information about the use of the <code>Buildings</code> library
is available at
<a href=\"http://simulationresearch.lbl.gov/modelica/userGuide\">
http://simulationresearch.lbl.gov/modelica/userGuide</a>.
This web site covers general information that is not specific to the 
use of individual sublibraries or models.
Discussed topics include 
how to get started, best practices, how to post-process results using Python,
work-around for problems and how to develop models.
</p>
</li>
<li>
<p>
Some of the main sublibraries have their own
User's Guides that can be accessed by the links below.
These User's Guides are discussing items that are specific to the
individual libraries.
</p>
<p>
<table border=1 cellspacing=0 cellpadding=2>
<tr><td valign=\"top\"><a href=\"modelica://Buildings.Airflow.Multizone.UsersGuide\">Airflow.Multizone</a>
   </td>
   <td valign=\"top\">Package for multizone airflow and contaminant transport.</td>
</tr>
<tr><td valign=\"top\"><a href=\"modelica://Buildings.BoundaryConditions.UsersGuide\">BoundaryConditions</a>
   </td>
   <td valign=\"top\">Package for computing boundary conditions, such as solar irradiation.</td>
</tr>
<tr><td valign=\"top\"><a href=\"modelica://Buildings.BoundaryConditions.WeatherData.UsersGuide\">BoundaryConditions.WeatherData</a>
   </td>
   <td valign=\"top\">Package for reading weather data.</td>
</tr>
<tr><td valign=\"top\"><a href=\"modelica://Buildings.Fluid.UsersGuide\">Fluid</a>
   </td>
   <td valign=\"top\">Package for one-dimensional fluid in piping networks with heat exchangers, valves, etc.</td>
</tr>
<tr><td valign=\"top\"><a href=\"modelica://Buildings.Fluid.Actuators.UsersGuide\">Fluid.Actuators</a>
   </td>
   <td valign=\"top\">Package with valves and air dampers.</td>
</tr>
<tr><td valign=\"top\"><a href=\"modelica://Buildings.Fluid.HeatExchangers.DXCoils.UsersGuide\">Fluid.HeatExchangers.DXCoils</a>
   </td>
   <td valign=\"top\">Package with direct evaporative cooling coils.</td>
</tr>
<tr><td valign=\"top\"><a href=\"modelica://Buildings.Fluid.Movers.UsersGuide\">Fluid.Movers</a>
   </td>
   <td valign=\"top\">Package with fans and pumps.</td>
</tr>
<tr><td valign=\"top\"><a href=\"modelica://Buildings.Fluid.Sensors.UsersGuide\">Fluid.Sensors</a>
   </td>
   <td valign=\"top\">Package with sensors.</td>
</tr>
<tr><td valign=\"top\"><a href=\"modelica://Buildings.Fluid.Interfaces.UsersGuide\">Fluid.Interfaces</a>
   </td>
   <td valign=\"top\">Base models that can be used by developers to implement new models.</td>
</tr>
<tr><td valign=\"top\"><a href=\"modelica://Buildings.HeatTransfer.UsersGuide\">HeatTransfer</a>
   </td>
   <td valign=\"top\">Package for heat transfer in building constructions.</td>
</tr>
<tr><td valign=\"top\"><a href=\"modelica://Buildings.Utilities.IO.Python27.UsersGuide\">Utilities.IO.Python27</a>
   </td>
   <td valign=\"top\">Package to call Python functions from Modelica.</td>
</tr></table>
</p>
</li>
<li>
<p>
There is also a tutorial available at 
<a href=\"modelica://Buildings.Examples.Tutorial\">
Buildings.Examples.Tutorial</a>.
The tutorial contains step by step instructions for how to build system models.
</p>
</li>
</ol>
</p>
</html>"));
end UsersGuide;


annotation (
preferredView="info",
version="1.4",
versionBuild=0,
versionDate="2013-04-04",
dateModified = "2013-04-04",
uses(Modelica(version="3.2")),
uses(Modelica_StateGraph2(version="2.0.1")),
conversion(
 noneFromVersion="1.3",
 noneFromVersion="1.2",
 from(version="1.1",
      script="modelica://Buildings/Resources/Scripts/Dymola/ConvertBuildings_from_1.1_to_1.2.mos"),
 from(version="1.0",
      script="modelica://Buildings/Resources/Scripts/Dymola/ConvertBuildings_from_1.0_to_1.1.mos"),
 from(version="0.12",
      script="modelica://Buildings/Resources/Scripts/Dymola/ConvertBuildings_from_0.12_to_1.0.mos")),
revisionId="$Id$",
preferredView="info",
Documentation(info="<html>
<p>
The <code>Buildings</code> library is a free library
for modeling building energy and control systems. 
Many models are based on models from the package
<code>Modelica.Fluid</code> and use
the same ports to ensure compatibility with the Modelica Standard
Library.
</p>
<p>
The figure below shows a section of the schematic view of the model 
<a href=\"modelica://Buildings.Examples.HydronicHeating\">
Buildings.Examples.HydronicHeating</a>.
In the lower part of the figure, there is a dynamic model of a boiler, a pump and a stratified energy storage tank. Based on the temperatures of the storage tank, a finite state machine switches the boiler and its pump on and off. 
The heat distribution is done using a hydronic heating system with a three way valve and a pump with variable revolutions. The upper right hand corner shows a room model that is connected to a radiator whose flow is controlled by a thermostatic valve.
</p>
<p align=\"center\">
<img src=\"modelica://Buildings/Resources/Images/UsersGuide/HydronicHeating.png\" border=\"1\">
</p>
<p>
The web page for this library is
<a href=\"http://simulationresearch.lbl.gov/modelica\">http://simulationresearch.lbl.gov/modelica</a>,
and the development page is
<a href=\"https://github.com/lbl-srg/modelica-buildings\">https://github.com/lbl-srg/modelica-buildings</a>.
Contributions to further advance the library are welcomed.
Contributions may not only be in the form of model development, but also
through model use, model testing,
requirements definition or providing feedback regarding the model applicability
to solve specific problems.
</p>
</html>"));
end Buildings;<|MERGE_RESOLUTION|>--- conflicted
+++ resolved
@@ -152,13 +152,6 @@
 The following <b style=\"color:blue\">new libraries</b> have been added:
 </p>
 <table border=\"1\" cellspacing=0 cellpadding=2>
-<tr><td valign=\"top\">Buildings.Fluid.SolarCollectors
-    </td>
-    <td valign=\"top\">
-         Package that contains models for flat plate, concentrating and tubular 
-         solar collectors.
-    </td>
-    </tr>
 <tr><td valign=\"top\">Buildings.Utilities.IO.Python27
     </td>
     <td valign=\"top\">
@@ -177,30 +170,7 @@
 to <b style=\"color:blue\">existing</b> libraries:
 </p>
 <table border=\"1\" cellspacing=0 cellpadding=2 style=\"border-collapse:collapse;\">
-<<<<<<< HEAD
-
-<tr><td colspan=\"2\"><b>Buildings.Fluid.HeatExchangers</b>
-    </td>
-</tr>
-<tr><td valign=\"top\">Buildings.Fluid.HeatExchangers.IndirectTankHeatExchanger
-    </td>
-    <td valign=\"top\">Coil heat exchanger that can be inserted into a storage tank.
-    </td> 
-    </tr>
-
-<tr><td colspan=\"2\"><b>Buildings.Fluid.Storage</b>
-    </td>
-</tr>
-<tr><td valign=\"top\">Buildings.Fluid.Storage.StratifiedEnhancedInternalHX
-    </td>
-    <td valign=\"top\">Storage tank with built-in coil heat exchanger for a secondary loop.
-    </td> 
-    </tr>
-
-<tr><td colspan=\"2\"><b>xxx</b>
-=======
 <tr><td colspan=\"2\"><b>Buildings.BoundaryConditions.WeatherData</b>
->>>>>>> 9bae7cdb
     </td>
 </tr>
 <tr><td valign=\"top\">Buildings.BoundaryConditions.WeatherData.BaseClasses.getAbsolutePath
