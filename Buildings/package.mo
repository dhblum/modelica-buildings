--- conflicted
+++ resolved
@@ -139,16 +139,15 @@
     The following <b style=\"color:blue\">new libraries</b> have been added:
     </p>
     <table class=\"releaseTable\" summary=\"summary\" border=\"1\" cellspacing=0 cellpadding=2>
-<<<<<<< HEAD
     <tr><td valign=\"top\">Buildings.Controls.OBC.Utilities
         </td>
         <td valign=\"top\">Package with utility blocks, base classes and validation
                            models for the OpenBuildingControl (OBC) library.
-=======
+        </td>
+        </tr>
     <tr><td valign=\"top\">Buildings.Media.Steam
         </td>
         <td valign=\"top\">Package with steam medium model for modeling steam heating systems.
->>>>>>> b7dfa5ad
         </td>
         </tr>
     <tr><td valign=\"top\">Buildings.Utilities.IO.SignalExchange
@@ -185,7 +184,6 @@
                            has been moved to <code>Buildings.Obsolete</code>.<br/>
                            This is for <a href=\"https://github.com/lbl-srg/modelica-buildings/issues/1588\">issue #1588</a>.
         </td>
-<<<<<<< HEAD
         </tr>
     <tr><td valign=\"top\">Buildings.Controls.OBC.Utilities.OptimalStart
         </td>
@@ -193,9 +191,6 @@
                            This is for <a href=\"https://github.com/lbl-srg/modelica-buildings/issues/1589\">issue #1589</a>.
         </td>
         </tr>
-=======
-    </tr>
->>>>>>> b7dfa5ad
     <tr><td colspan=\"2\"><b>Buildings.Fluid</b>
         </td>
     </tr>
