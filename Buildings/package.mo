--- conflicted
+++ resolved
@@ -196,7 +196,6 @@
     <b style=\"color:blue\">non-backward compatible</b> way:
     </p>
     <table class=\"releaseTable\" summary=\"summary\" border=\"1\" cellspacing=0 cellpadding=2 style=\"border-collapse:collapse;\">
-<<<<<<< HEAD
      <tr><td colspan=\"2\"><b>Buildings.Controls.OBC.ASHRAE.G36_PR1</b>
         </td>
     </tr>
@@ -224,7 +223,6 @@
     <tr><td valign=\"top\">Buildings.Controls.OBC.ASHRAE.G36_PR1.AHUs.SingleZone.VAV.ZoneState
         </td>
         <td valign=\"top\">Improved the implementation.
-=======
      <tr><td colspan=\"2\"><b>Buildings.ThermalZones.ReducedOrder</b>
         </td>
     </tr>
@@ -248,7 +246,6 @@
         <td valign=\"top\">Renamed convection coefficient from <code>alpha*</code> to <code>hCon*</code>.<br/>
                            For Dymola, a conversion script makes this change.<br/>
                            This is for <a href=\"https://github.com/ibpsa/modelica-ibpsa/issues/1168\">IBPSA, #1168</a>.
->>>>>>> 8ade3413
         </td>
     </tr>
     </table>
