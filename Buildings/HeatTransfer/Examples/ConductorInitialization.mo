within Buildings.HeatTransfer.Examples;
model ConductorInitialization "Test model for heat conductor initialization"
  extends Modelica.Icons.Example;
  Buildings.HeatTransfer.Sources.FixedTemperature TB(T=303.15)
    annotation (Placement(transformation(extent={{80,20},{60,40}})));
  Buildings.HeatTransfer.Sources.PrescribedTemperature TA
    annotation (Placement(transformation(extent={{-60,20},{-40,40}})));

  parameter Buildings.HeatTransfer.Data.Solids.Brick brick(x=0.18, nStaRef=3,
    nSta=5)
    annotation (Placement(transformation(extent={{18,72},{38,92}})));
  parameter Buildings.HeatTransfer.Data.Solids.InsulationBoard insulation(x=0.05, nStaRef=2,
    nSta=5)
    annotation (Placement(transformation(extent={{-20,72},{0,92}})));
  parameter Buildings.HeatTransfer.Data.OpaqueConstructions.Generic compositeWall(
      material={insulation,brick}, nLay=2)
    "Composite wall consisting of insulation and material"
    annotation (Placement(transformation(extent={{60,72},{80,92}})));

  Buildings.HeatTransfer.Conduction.MultiLayer conS1(
    A=2,
    steadyStateInitial=true,
    layers=compositeWall,
    stateAtSurface_a=false,
    stateAtSurface_b=false)
    annotation (Placement(transformation(extent={{0,20},{20,40}})));

  Modelica.Blocks.Sources.Step step(
    height=10,
    offset=283.15,
    startTime=43200)
    annotation (Placement(transformation(extent={{-100,20},{-80,40}})));

equation
  connect(step.y, TA.T) annotation (Line(
      points={{-79,30},{-62,30}},
      color={0,0,127},
      smooth=Smooth.None));
  connect(conS1.port_b, TB.port)
                               annotation (Line(
      points={{20,30},{60,30}},
      color={191,0,0},
      smooth=Smooth.None));
  connect(TA.port, conS1.port_a)
                               annotation (Line(
      points={{-40,30},{-5.55112e-16,30}},
      color={191,0,0},
      smooth=Smooth.None));
  annotation (Diagram(coordinateSystem(preserveAspectRatio=true, extent={{-100,
            -100},{100,100}}), graphics={Text(
          extent={{-60,50},{58,58}},
          lineColor={0,0,0},
<<<<<<< HEAD
          textString="Steady state initialization (dT(0)/dt=0)"), Text(
          extent={{-86,-32},{32,-24}},
          lineColor={0,0,0},
          textString="Fixed initial state T(0)")}),
experiment(Tolerance=1e-6, StartTime=0.0, StopTime=86400),
=======
          textString="Steady state initialization (dT(0)/dt=0)")}),
experiment(StopTime=86400),
>>>>>>> c4eb93a7
__Dymola_Commands(file="modelica://Buildings/Resources/Scripts/Dymola/HeatTransfer/Examples/ConductorInitialization.mos"
        "Simulate and plot"),
    Documentation(info="<html>
<p>
This example illustrates how to initialize heat conductors in steady state and with
predefined temperatures.
</p>
</html>", revisions="<html>
<ul>
<li>
September 9, 2014, by Michael Wetter:<br/>
Moved declaration of <code>compositeWall</code> due to a bug
in Dymola 2015 FD01 beta1.
</li>
<li>
March 6 2010, by Michael Wetter:<br/>
First implementation.
</li>
</ul>
</html>"));
end ConductorInitialization;<|MERGE_RESOLUTION|>--- conflicted
+++ resolved
@@ -50,16 +50,8 @@
             -100},{100,100}}), graphics={Text(
           extent={{-60,50},{58,58}},
           lineColor={0,0,0},
-<<<<<<< HEAD
-          textString="Steady state initialization (dT(0)/dt=0)"), Text(
-          extent={{-86,-32},{32,-24}},
-          lineColor={0,0,0},
-          textString="Fixed initial state T(0)")}),
-experiment(Tolerance=1e-6, StartTime=0.0, StopTime=86400),
-=======
           textString="Steady state initialization (dT(0)/dt=0)")}),
 experiment(StopTime=86400),
->>>>>>> c4eb93a7
 __Dymola_Commands(file="modelica://Buildings/Resources/Scripts/Dymola/HeatTransfer/Examples/ConductorInitialization.mos"
         "Simulate and plot"),
     Documentation(info="<html>
