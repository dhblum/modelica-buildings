within Buildings.HeatTransfer.Data;
package Solids
  "Package with solid material, characterized by thermal conductance, density and specific heat capacity"
    extends Modelica.Icons.MaterialPropertiesPackage;

  record Generic "Thermal properties of solids with heat storage"
      extends Buildings.HeatTransfer.Data.BaseClasses.Material(final R=x/k,
                                                               final TSol=293.15,
                                                               final TLiq=293.15,
                                                               final LHea=0,
                                                               final phasechange=false);
    annotation (
defaultComponentPrefixes="parameter",
defaultComponentName="datSol",
Documentation(info=
"<html>
<p>
Generic record for solid materials.
The material is characterized by its
thermal conductivity, mass density and specific
heat capacity.
</p>
</html>", revisions=
"<html>
<ul>
<li>
September 9, 2010, by Michael Wetter:<br/>
First implementation.
</li>
</ul>
</html>"));
  end Generic;

  record Brick = Buildings.HeatTransfer.Data.Solids.Generic (
      k=0.89,
      d=1920,
      c=790) "Brick (k=0.89)"
    annotation(
      defaultComponentPrefixes="parameter",
      defaultComponentName="datSol");

  record Concrete = Buildings.HeatTransfer.Data.Solids.Generic (
      k=1.4,
      d=2240,
      c=840) "Concrete (k=1.4)"
    annotation(
      defaultComponentPrefixes="parameter",
      defaultComponentName="datSol");

  record InsulationBoard = Buildings.HeatTransfer.Data.Solids.Generic (
      k=0.03,
      d=40,
      c=1200) "Insulation board (k=0.03)"
    annotation(
      defaultComponentPrefixes="parameter",
      defaultComponentName="datSol");

  record GypsumBoard = Buildings.HeatTransfer.Data.Solids.Generic (
      k=0.16,
      d=800,
      c=1090) "Gypsum board (k=0.58)"
    annotation(
      defaultComponentPrefixes="parameter",
      defaultComponentName="datSol");

  record Plywood = Buildings.HeatTransfer.Data.Solids.Generic (
      k=0.12,
      d=540,
<<<<<<< HEAD
      c=1210) "Plywood (k=0.12)";
  record Steel = Buildings.HeatTransfer.Data.Solids.Generic (
      k=50.2,
      d=7850,
      c=450,
      steadyState=true) "Steel (k=50.2)";
  annotation (
=======
      c=1210) "Plywood (k=0.12)"
    annotation(
      defaultComponentPrefixes="parameter",
      defaultComponentName="datSol");

annotation (
>>>>>>> 46535325
Documentation(
info="<html>
<p>
Package with records for solid materials.
The material is characterized by its
thermal conductivity, mass density and specific
heat capacity.
</p>
<p>
These material records automatically compute the spatial grid
that is used to compute transient heat conduction.
In building materials, the thermal diffusivity of adjacent layer materials can differ by an order of magnitude. If the spatial grid generation were not to account for the material properties, then the time rate of change of the different temperature nodes would be significantly different from each other.
Therefore, records in the packages
<a href=\"Buildings.HeatTransfer.Data.Solids\">
Buildings.HeatTransfer.Data.Solids</a>
and
<a href=\"Buildings.HeatTransfer.Data.SolidsPCM\">
Buildings.HeatTransfer.Data.SolidsPCM</a>
generate the spatial grid so that under the assumption of equal heat transfer, each node temperature has a similar time rate of change.
</p>
<p>
The computation is as follows:
</p>
<p>
From dimensionless analysis, one can obtain a characteristic time, called the <em>Fourier</em> number, as
</p>
<p align=\"center\" style=\"font-style:italic;\">
Fo = &alpha; t &frasl; L<sup>2</sup>
</p>
<p>
where <i>&alpha;</i> denotes the thermal diffusivity, <i>t</i> denotes time and <i>L</i> denotes the characteristic length.
We like to generate the spatial grid so that the ratio
<i>t &frasl; Fo</i>
is equal to an arbitrary constant
<i>&Pi;</i>, which we define as
</p>
<p align=\"center\" style=\"font-style:italic;\">
&Pi; = ( t &frasl; Fo )<sup>1/2</sup>
</p>

<p>and hence</p>

<p align=\"center\" style=\"font-style:italic;\">
&Pi; = L &frasl; &radic; &alpha;.
</p>

<p>
Now, let <i>x</i>
denote the thickness of the material layer.
Then, we compute the time constant of the material layer as
</p>
<p align=\"center\" style=\"font-style:italic;\">
&Pi;<sub>x</sub> = x &frasl; &radic; &alpha;,
</p>
<p>
and we compute the estimated number of elements <i>N' &isin; &#8477;</i>
for the material layer as</p>

<p align=\"center\" style=\"font-style:italic;\">
N' = N<sub>ref</sub> &Pi;<sub>x</sub> &frasl; &Pi;<sub>ref</sub>
</p>

<p>
where <i>&Pi;<sub>ref</sub> &isin; &#8469;</i> is a user-specified number of elements
for a reference material, which is equal to the parameter
<code>nStaRef</code>, and defined as a concrete construction with thickness
<i>L<sub>ref</sub> = 0.20</i> meter and thermal diffusivity
<i>&alpha;<sub>ref</sub> = 3.64E-7</i> m<sup>2</sup>/s.
Hence,
<i>&Pi;<sub>ref</sub> = L<sub>ref</sub>/ &radic; &alpha;<sub>ref</sub> = 331.4</i>
&radic;s.
</p>

<p>
Next, we define the number of elements for the material layer as
<p align=\"center\" style=\"font-style:italic;\">
<i>N<sub>x</sub> = &lceil;  N' &rceil;</i>
</p>

<p>
where the notation <i>&lceil; &#8901; &rceil;</i> is defined, for
<i>s &isin; &#8477;</i>, as
<p align=\"center\" style=\"font-style:italic;\">
&lceil; s &rceil; = min{ k &isin; &#8484; | k &ge; s }.
</p>
<p>
Finally, we divide the material layer in compartments of length
<i>&Delta; = x &frasl; N<sub>x</sub></i>.
</p>

</html>",
revisions="<html>
<ul>
<li>
September 9, 2010, by Michael Wetter:<br/>
First implementation.
</li>
</ul>
</html>"));
end Solids;<|MERGE_RESOLUTION|>--- conflicted
+++ resolved
@@ -66,22 +66,21 @@
   record Plywood = Buildings.HeatTransfer.Data.Solids.Generic (
       k=0.12,
       d=540,
-<<<<<<< HEAD
-      c=1210) "Plywood (k=0.12)";
-  record Steel = Buildings.HeatTransfer.Data.Solids.Generic (
-      k=50.2,
-      d=7850,
-      c=450,
-      steadyState=true) "Steel (k=50.2)";
-  annotation (
-=======
       c=1210) "Plywood (k=0.12)"
     annotation(
       defaultComponentPrefixes="parameter",
       defaultComponentName="datSol");
 
+  record Steel = Buildings.HeatTransfer.Data.Solids.Generic (
+      k=50.2,
+      d=7850,
+      c=450,
+      steadyState=true) "Steel (k=50.2)"
+    annotation(
+      defaultComponentPrefixes="parameter",
+      defaultComponentName="datSol");
+
 annotation (
->>>>>>> 46535325
 Documentation(
 info="<html>
 <p>
