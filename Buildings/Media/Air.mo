--- conflicted
+++ resolved
@@ -967,11 +967,7 @@
 <code>p(stateSelect=if preferredMediumStates then StateSelect.prefer else StateSelect.default)</code>
 in declaration of <code>BaseProperties</code>.
 Otherwise, when models that contain a fluid volume
-<<<<<<< HEAD
-are exported as an FMU, their pressure would be 
-=======
 are exported as an FMU, their pressure would be
->>>>>>> 63c39858
 differentiated with respect to time. This would require
 the time derivative of the inlet pressure, which is not available,
 causing the translation to stop with an error.
