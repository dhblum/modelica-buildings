--- conflicted
+++ resolved
@@ -4,13 +4,8 @@
 
   package Medium = Modelica.Media.Air.SimpleAir;
 
-<<<<<<< HEAD
-  Buildings.Airflow.Multizone.DoorDiscretizedOpen dooOpe(redeclare package Medium =
-        Medium) "Discretized door"
-=======
   Buildings.Airflow.Multizone.DoorDiscretizedOpen dooOpe(
     redeclare package Medium = Medium) "Discretized door"
->>>>>>> 3c2d2970
     annotation (Placement(transformation(extent={{10,-8},{30,12}})));
 
   Buildings.Fluid.MixingVolumes.MixingVolume volA(
