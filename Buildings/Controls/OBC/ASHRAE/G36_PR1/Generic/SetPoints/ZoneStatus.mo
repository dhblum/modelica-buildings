within Buildings.Controls.OBC.ASHRAE.G36_PR1.Generic.SetPoints;
block ZoneStatus "Block that outputs zone temperature status"

  parameter Real THeaSetOcc(
    final unit="K",
<<<<<<< HEAD
    final displayUnit="degC",
=======
    displayUnit="degC",
>>>>>>> 2e239d95
    final quantity="ThermodynamicTemperature")=293.15
    "Occupied heating setpoint";
  parameter Real THeaSetUno(
    final unit="K",
<<<<<<< HEAD
    final displayUnit="degC",
=======
    displayUnit="degC",
>>>>>>> 2e239d95
    final quantity="ThermodynamicTemperature")=285.15
    "Unoccupied heating setpoint";
  parameter Real TCooSetOcc(
    final unit="K",
<<<<<<< HEAD
    final displayUnit="degC",
=======
    displayUnit="degC",
>>>>>>> 2e239d95
    final quantity="ThermodynamicTemperature")=297.15
    "Occupied cooling setpoint";
  parameter Real TCooSetUno(
    final unit="K",
<<<<<<< HEAD
    final displayUnit="degC",
=======
    displayUnit="degC",
>>>>>>> 2e239d95
    final quantity="ThermodynamicTemperature")=303.15
    "Unoccupied cooling setpoint";
  parameter Real bouLim(
    final unit="K",
    displayUnit="K",
    final quantity="TemperatureDifference",
    final min=0.5) = 1
    "Threshold of temperature difference for indicating the end of setback or setup mode";
  parameter Boolean have_winSen=false
    "Check if the zone has window status sensor";
  parameter Real uLow=-0.1
    "Low limit of the hysteresis for checking temperature difference"
    annotation (Dialog(tab="Advanced"));
  parameter Real uHigh=0.1
    "High limit of the hysteresis for checking temperature difference"
    annotation (Dialog(tab="Advanced"));

  Buildings.Controls.OBC.CDL.Interfaces.RealInput cooDowTim(
    final unit="s",
    final quantity="Time")
    "Cool-down time retrieved from optimal cool-down block"
    annotation (Placement(transformation(extent={{-200,200},{-160,240}}),
        iconTransformation(extent={{-140,60},{-100,100}})));
  Buildings.Controls.OBC.CDL.Interfaces.RealInput warUpTim(
    final unit="s",
    final quantity="Time")
    "Warm-up time retrieved from optimal warm-up block"
    annotation (Placement(transformation(extent={{-200,160},{-160,200}}),
        iconTransformation(extent={{-140,20},{-100,60}})));
  Buildings.Controls.OBC.CDL.Interfaces.BooleanInput uWin if have_winSen
    "Window status: true=open, false=close"
    annotation (Placement(transformation(extent={{-200,130},{-160,170}}),
      iconTransformation(extent={{-140,-60},{-100,-20}})));
  Buildings.Controls.OBC.CDL.Interfaces.RealInput TZon(
    final unit="K",
<<<<<<< HEAD
    final displayUnit="degC",
=======
    displayUnit="degC",
>>>>>>> 2e239d95
    final quantity="ThermodynamicTemperature") "Single zone temperature"
    annotation (Placement(transformation(extent={{-200,-70},{-160,-30}}),
        iconTransformation(extent={{-140,-100},{-100,-60}})));
  Buildings.Controls.OBC.CDL.Interfaces.RealOutput yCooTim(
    final unit="s",
    final quantity="Time") "Cool-down time"
    annotation (Placement(transformation(extent={{160,200},{200,240}}),
        iconTransformation(extent={{100,110},{140,150}})));
  Buildings.Controls.OBC.CDL.Interfaces.RealOutput yWarTim(
    final unit="s",
    final quantity="Time") "Warm-up time"
    annotation (Placement(transformation(extent={{160,160},{200,200}}),
        iconTransformation(extent={{100,90},{140,130}})));
  Buildings.Controls.OBC.CDL.Interfaces.RealOutput THeaSetOn(
    final unit="K",
<<<<<<< HEAD
    final displayUnit="degC",
=======
    displayUnit="degC",
>>>>>>> 2e239d95
    final quantity="ThermodynamicTemperature") "Occupied heating setpoint"
    annotation (Placement(transformation(extent={{160,110},{200,150}}),
        iconTransformation(extent={{100,60},{140,100}})));
  Buildings.Controls.OBC.CDL.Interfaces.BooleanOutput yOccHeaHig
    "True when the zone temperature is lower than the occupied heating setpoint"
    annotation (Placement(transformation(extent={{160,70},{200,110}}),
        iconTransformation(extent={{100,40},{140,80}})));
  Buildings.Controls.OBC.CDL.Interfaces.RealOutput TCooSetOn(
    final unit="K",
<<<<<<< HEAD
    final displayUnit="degC",
=======
    displayUnit="degC",
>>>>>>> 2e239d95
    final quantity="ThermodynamicTemperature")
    "Occupied cooling setpoint temperature"
    annotation (Placement(transformation(extent={{160,30},{200,70}}),
        iconTransformation(extent={{100,10},{140,50}})));
  Buildings.Controls.OBC.CDL.Interfaces.BooleanOutput yHigOccCoo
    "True when the zone temperature is higher than the occupied cooling setpoint"
    annotation (Placement(transformation(extent={{160,-10},{200,30}}),
        iconTransformation(extent={{100,-10},{140,30}})));
  Buildings.Controls.OBC.CDL.Interfaces.RealOutput THeaSetOff(
    final unit="K",
<<<<<<< HEAD
    final displayUnit="degC",
=======
    displayUnit="degC",
>>>>>>> 2e239d95
    final quantity="ThermodynamicTemperature") "Unoccupied heating setpoint"
    annotation (Placement(transformation(extent={{160,-60},{200,-20}}),
        iconTransformation(extent={{100,-40},{140,0}})));
  Buildings.Controls.OBC.CDL.Interfaces.BooleanOutput yUnoHeaHig
    "True when the zone temperature is lower than the unoccupied heating setpoint"
    annotation (Placement(transformation(extent={{160,-100},{200,-60}}),
        iconTransformation(extent={{100,-60},{140,-20}})));
  Buildings.Controls.OBC.CDL.Interfaces.BooleanOutput yEndSetBac
    "True when the zone could end setback mode"
    annotation (Placement(transformation(extent={{160,-140},{200,-100}}),
        iconTransformation(extent={{100,-80},{140,-40}})));
  Buildings.Controls.OBC.CDL.Interfaces.RealOutput TCooSetOff(
    final unit="K",
<<<<<<< HEAD
    final displayUnit="degC",
=======
    displayUnit="degC",
>>>>>>> 2e239d95
    final quantity="ThermodynamicTemperature") "Unoccupied cooling setpoint"
    annotation (Placement(transformation(extent={{160,-180},{200,-140}}),
        iconTransformation(extent={{100,-110},{140,-70}})));
  Buildings.Controls.OBC.CDL.Interfaces.BooleanOutput yHigUnoCoo
    "True when the zone temperature is higher than the unoccupied cooling setpoint"
    annotation (Placement(transformation(extent={{160,-220},{200,-180}}),
        iconTransformation(extent={{100,-130},{140,-90}})));
  Buildings.Controls.OBC.CDL.Interfaces.BooleanOutput yEndSetUp
    "True when the zone could end setup mode"
    annotation (Placement(transformation(extent={{160,-260},{200,-220}}),
        iconTransformation(extent={{100,-150},{140,-110}})));

protected
  Buildings.Controls.OBC.CDL.Continuous.Product pro
    "Decide if the cool down time of one zone should be ignored: if window is open, 
    then output zero, otherwise, output cool-down time from optimal cool-down block"
    annotation (Placement(transformation(extent={{120,210},{140,230}})));
  Buildings.Controls.OBC.CDL.Continuous.Product pro1
    "Decide if the warm-up time of one zone should be ignored: if window is open, 
    then output zero, otherwise, output warm-up time from optimal warm-up block"
    annotation (Placement(transformation(extent={{120,170},{140,190}})));
  Buildings.Controls.OBC.CDL.Continuous.Add add(
    final k2=-1)
    "Calculate difference between zone temperature and the occupied heating setpoint"
    annotation (Placement(transformation(extent={{-40,80},{-20,100}})));
  Buildings.Controls.OBC.CDL.Continuous.Hysteresis hys(
    final uLow=uLow,
    final uHigh=uHigh)
    "Hysteresis that outputs if the system should run in warm-up mode"
    annotation (Placement(transformation(extent={{0,80},{20,100}})));
  Buildings.Controls.OBC.CDL.Continuous.Add add1(
    final k1=-1)
    "Calculate difference between zone temperature and the occupied cooling setpoint"
    annotation (Placement(transformation(extent={{-40,0},{-20,20}})));
  Buildings.Controls.OBC.CDL.Continuous.Hysteresis hys1(
    final uLow=uLow,
    final uHigh=uHigh)
    "Hysteresis that outputs if the system should run in cool-down mode"
    annotation (Placement(transformation(extent={{0,0},{20,20}})));
  Buildings.Controls.OBC.CDL.Continuous.Add add2(
    final k2=-1)
    "Calculate zone temperature difference to unoccupied heating setpoint"
    annotation (Placement(transformation(extent={{-40,-80},{-20,-60}})));
  Buildings.Controls.OBC.CDL.Continuous.Hysteresis hys2(
    final uLow=uLow,
    final uHigh=uHigh)
    "Hysteresis that outputs if the zone temperature is lower than unoccupied heating setpoint"
    annotation (Placement(transformation(extent={{0,-80},{20,-60}})));
  Buildings.Controls.OBC.CDL.Continuous.Add add5(
    final k1=-1)
    "Calculate zone temperature difference to unoccupied cooling setpoint"
    annotation (Placement(transformation(extent={{-40,-200},{-20,-180}})));
  Buildings.Controls.OBC.CDL.Continuous.Hysteresis hys5(
    final uLow=uLow,
    final uHigh=uHigh)
    "Hysteresis that outputs if the zone temperature is higher than unoccupied cooling setpoint"
    annotation (Placement(transformation(extent={{0,-200},{20,-180}})));
  Buildings.Controls.OBC.CDL.Logical.Not not1 "Logical not"
    annotation (Placement(transformation(extent={{-40,140},{-20,160}})));
  Buildings.Controls.OBC.CDL.Conversions.BooleanToReal booToRea "Convert Boolean to Real number"
    annotation (Placement(transformation(extent={{60,140},{80,160}})));
  Buildings.Controls.OBC.CDL.Logical.Sources.Constant con(
    final k=false) if not have_winSen
    "Constant false"
    annotation (Placement(transformation(extent={{-140,190},{-120,210}})));
  Buildings.Controls.OBC.CDL.Continuous.Sources.Constant occHeaSet(
    final k=THeaSetOcc)
    "Occupied heating setpoint"
    annotation (Placement(transformation(extent={{-120,120},{-100,140}})));
  Buildings.Controls.OBC.CDL.Continuous.Sources.Constant unoHeaSet(
    final k=THeaSetUno)
    "Unoccupied heating setpoint"
    annotation (Placement(transformation(extent={{-120,-50},{-100,-30}})));
  Buildings.Controls.OBC.CDL.Continuous.Sources.Constant occCooSet(
    final k=TCooSetOcc)
    "Occupied cooling setpoint"
    annotation (Placement(transformation(extent={{-120,40},{-100,60}})));
  Buildings.Controls.OBC.CDL.Continuous.Sources.Constant unoCooSet(
    final k=TCooSetUno)
    "Unoccupied cooling setpoint"
    annotation (Placement(transformation(extent={{-120,-170},{-100,-150}})));
  Buildings.Controls.OBC.CDL.Continuous.Add add3(
    final k2=-1)
    "Calculate zone temperature difference to unoccupied heating setpoint"
    annotation (Placement(transformation(extent={{-40,-120},{-20,-100}})));
  Buildings.Controls.OBC.CDL.Continuous.Hysteresis hys3(
    final uLow=0,
    final uHigh=bouLim)
    "Hysteresis that outputs if the zone temperature is higher than its unoccupied heating setpoint by a given limit"
    annotation (Placement(transformation(extent={{0,-120},{20,-100}})));
  Buildings.Controls.OBC.CDL.Continuous.Add add4(
    final k1=-1)
    "Calculate zone temperature difference to unoccupied cooling setpoint"
    annotation (Placement(transformation(extent={{-40,-240},{-20,-220}})));
  Buildings.Controls.OBC.CDL.Continuous.Hysteresis hys4(
    final uLow=0,
    final uHigh=bouLim)
    "Hysteresis that outputs if the zone temperature is lower than its unoccupied cooling setpoint by a given limit"
    annotation (Placement(transformation(extent={{0,-240},{20,-220}})));
  Buildings.Controls.OBC.CDL.Logical.And and2
    "When window is open, it should output false"
    annotation (Placement(transformation(extent={{120,80},{140,100}})));
  Buildings.Controls.OBC.CDL.Logical.And and1
    "When window is open, it should output false"
    annotation (Placement(transformation(extent={{120,0},{140,20}})));
  Buildings.Controls.OBC.CDL.Logical.And and3
    "When window is open, it should output false"
    annotation (Placement(transformation(extent={{120,-90},{140,-70}})));
  Buildings.Controls.OBC.CDL.Logical.Or or2
    "When window is open, it should output true"
    annotation (Placement(transformation(extent={{120,-130},{140,-110}})));
  Buildings.Controls.OBC.CDL.Logical.And and5
    "When window is open, it should output false"
    annotation (Placement(transformation(extent={{120,-210},{140,-190}})));
  Buildings.Controls.OBC.CDL.Logical.Or or1
    "When window is open, it should output true"
    annotation (Placement(transformation(extent={{120,-250},{140,-230}})));

equation
  connect(cooDowTim, pro.u1) annotation (Line(points={{-180,220},{60,220},{60,226},
          {118,226}},     color={0,0,127}));
  connect(warUpTim, pro1.u1) annotation (Line(points={{-180,180},{60,180},{60,186},
          {118,186}},     color={0,0,127}));
  connect(booToRea.y, pro.u2) annotation (Line(points={{82,150},{100,150},{100,214},
          {118,214}},color={0,0,127}));
  connect(booToRea.y, pro1.u2) annotation (Line(points={{82,150},{100,150},{100,
          174},{118,174}}, color={0,0,127}));
  connect(add.y, hys.u)
    annotation (Line(points={{-18,90},{-2,90}},color={0,0,127}));
  connect(add1.y, hys1.u)
    annotation (Line(points={{-18,10},{-2,10}}, color={0,0,127}));
  connect(uWin, not1.u)
    annotation (Line(points={{-180,150},{-42,150}},color={255,0,255}));
  connect(add2.y, hys2.u)
    annotation (Line(points={{-18,-70},{-2,-70}},  color={0,0,127}));
  connect(add5.y, hys5.u)
    annotation (Line(points={{-18,-190},{-2,-190}},  color={0,0,127}));
  connect(not1.y, booToRea.u)
    annotation (Line(points={{-18,150},{58,150}}, color={255,0,255}));
  connect(pro.y, yCooTim)
    annotation (Line(points={{142,220},{180,220}}, color={0,0,127}));
  connect(pro1.y, yWarTim)
    annotation (Line(points={{142,180},{180,180}}, color={0,0,127}));
  connect(con.y, not1.u) annotation (Line(points={{-118,200},{-80,200},{-80,150},
          {-42,150}},color={255,0,255}));
  connect(TZon, add1.u2) annotation (Line(points={{-180,-50},{-140,-50},{-140,4},
          {-42,4}}, color={0,0,127}));
  connect(TZon, add.u2) annotation (Line(points={{-180,-50},{-140,-50},{-140,84},
          {-42,84}},color={0,0,127}));
  connect(unoCooSet.y, TCooSetOff)
    annotation (Line(points={{-98,-160},{180,-160}}, color={0,0,127}));
  connect(unoHeaSet.y, THeaSetOff)
    annotation (Line(points={{-98,-40},{180,-40}}, color={0,0,127}));
  connect(occHeaSet.y, THeaSetOn)
    annotation (Line(points={{-98,130},{180,130}}, color={0,0,127}));
  connect(occCooSet.y, TCooSetOn)
    annotation (Line(points={{-98,50},{180,50}}, color={0,0,127}));
  connect(unoHeaSet.y, add2.u1) annotation (Line(points={{-98,-40},{-60,-40},{-60,
          -64},{-42,-64}},color={0,0,127}));
  connect(unoCooSet.y, add5.u1) annotation (Line(points={{-98,-160},{-60,-160},{
          -60,-184},{-42,-184}},color={0,0,127}));
  connect(unoHeaSet.y, add3.u2) annotation (Line(points={{-98,-40},{-60,-40},{-60,
          -116},{-42,-116}},color={0,0,127}));
  connect(add3.y, hys3.u)
    annotation (Line(points={{-18,-110},{-2,-110}},  color={0,0,127}));
  connect(unoCooSet.y, add4.u2) annotation (Line(points={{-98,-160},{-60,-160},{
          -60,-236},{-42,-236}},color={0,0,127}));
  connect(add4.y, hys4.u)
    annotation (Line(points={{-18,-230},{-2,-230}},  color={0,0,127}));
  connect(occHeaSet.y, add.u1) annotation (Line(points={{-98,130},{-60,130},{-60,
          96},{-42,96}}, color={0,0,127}));
  connect(occCooSet.y, add1.u1) annotation (Line(points={{-98,50},{-60,50},{-60,
          16},{-42,16}}, color={0,0,127}));
  connect(TZon, add2.u2) annotation (Line(points={{-180,-50},{-140,-50},{-140,-76},
          {-42,-76}}, color={0,0,127}));
  connect(TZon, add3.u1) annotation (Line(points={{-180,-50},{-140,-50},{-140,-104},
          {-42,-104}}, color={0,0,127}));
  connect(TZon, add5.u2) annotation (Line(points={{-180,-50},{-140,-50},{-140,-196},
          {-42,-196}}, color={0,0,127}));
  connect(TZon, add4.u1) annotation (Line(points={{-180,-50},{-140,-50},{-140,-224},
          {-42,-224}}, color={0,0,127}));
  connect(and2.y, yOccHeaHig)
    annotation (Line(points={{142,90},{180,90}}, color={255,0,255}));
  connect(hys.y, and2.u1)
    annotation (Line(points={{22,90},{118,90}}, color={255,0,255}));
  connect(hys1.y, and1.u1)
    annotation (Line(points={{22,10},{118,10}}, color={255,0,255}));
  connect(hys2.y, and3.u1) annotation (Line(points={{22,-70},{100,-70},{100,-80},
          {118,-80}}, color={255,0,255}));
  connect(hys3.y, or2.u1) annotation (Line(points={{22,-110},{100,-110},{100,-120},
          {118,-120}}, color={255,0,255}));
  connect(hys5.y, and5.u1) annotation (Line(points={{22,-190},{100,-190},{100,-200},
          {118,-200}}, color={255,0,255}));
  connect(hys4.y, or1.u1) annotation (Line(points={{22,-230},{100,-230},{100,-240},
          {118,-240}}, color={255,0,255}));
  connect(not1.y, and2.u2) annotation (Line(points={{-18,150},{40,150},{40,82},
          {118,82}},color={255,0,255}));
  connect(not1.y, and1.u2) annotation (Line(points={{-18,150},{40,150},{40,2},{118,
          2}}, color={255,0,255}));
  connect(and1.y, yHigOccCoo) annotation (Line(points={{142,10},{152,10},{152,10},
          {180,10}}, color={255,0,255}));
  connect(and3.y, yUnoHeaHig)
    annotation (Line(points={{142,-80},{180,-80}}, color={255,0,255}));
  connect(or2.y, yEndSetBac) annotation (Line(points={{142,-120},{154,-120},{
          154,-120},{180,-120}}, color={255,0,255}));
  connect(and5.y, yHigUnoCoo)
    annotation (Line(points={{142,-200},{180,-200}}, color={255,0,255}));
  connect(or1.y, yEndSetUp)
    annotation (Line(points={{142,-240},{180,-240}}, color={255,0,255}));
  connect(uWin, or2.u2) annotation (Line(points={{-180,150},{-80,150},{-80,-128},
          {118,-128}}, color={255,0,255}));
  connect(uWin, or1.u2) annotation (Line(points={{-180,150},{-80,150},{-80,-248},
          {118,-248}}, color={255,0,255}));
  connect(con.y, or2.u2) annotation (Line(points={{-118,200},{-80,200},{-80,-128},
          {118,-128}}, color={255,0,255}));
  connect(con.y, or1.u2) annotation (Line(points={{-118,200},{-80,200},{-80,-248},
          {118,-248}}, color={255,0,255}));
  connect(not1.y, and3.u2) annotation (Line(points={{-18,150},{40,150},{40,-88},
          {118,-88}}, color={255,0,255}));
  connect(not1.y, and5.u2) annotation (Line(points={{-18,150},{40,150},{40,-208},
          {118,-208}}, color={255,0,255}));

annotation (
  defaultComponentName = "zonSta",
   Icon(coordinateSystem(extent={{-100,-140},{100,140}}),
        graphics={
        Rectangle(
        extent={{-100,-140},{100,140}},
        lineColor={0,0,127},
        fillColor={255,255,255},
        fillPattern=FillPattern.Solid),
        Text(
          extent={{-96,88},{-46,72}},
          lineColor={0,0,127},
          pattern=LinePattern.Dash,
          textString="cooDowTim"),
        Text(
          extent={{-98,46},{-50,34}},
          lineColor={0,0,127},
          pattern=LinePattern.Dash,
          textString="warUpTim"),
        Text(
          extent={{-120,180},{100,140}},
          lineColor={0,0,255},
          textString="%name"),
        Text(
          extent={{-100,-74},{-74,-84}},
          lineColor={0,0,127},
          pattern=LinePattern.Dash,
          textString="TZon"),
        Text(
          extent={{-100,-32},{-62,-42}},
          lineColor={255,0,255},
          pattern=LinePattern.Dash,
          textString="uWinSta"),
        Text(
          extent={{60,140},{98,124}},
          lineColor={0,0,127},
          pattern=LinePattern.Dash,
          textString="yCooTim"),
        Text(
          extent={{60,120},{98,104}},
          lineColor={0,0,127},
          pattern=LinePattern.Dash,
          textString="yWarTim"),
        Text(
          extent={{38,70},{96,54}},
          lineColor={255,0,255},
          pattern=LinePattern.Dash,
          textString="yOccHeaHig"),
        Text(
          extent={{42,20},{98,2}},
          lineColor={255,0,255},
          pattern=LinePattern.Dash,
          textString="yHigOccCoo"),
        Text(
          extent={{40,-30},{96,-46}},
          lineColor={255,0,255},
          pattern=LinePattern.Dash,
          textString="yUnoHeaHig"),
        Text(
          extent={{42,-102},{98,-118}},
          lineColor={255,0,255},
          pattern=LinePattern.Dash,
          textString="yHigUnoCoo"),
        Text(
          extent={{46,90},{96,74}},
          lineColor={0,0,127},
          pattern=LinePattern.Dash,
          textString="THeaSetOn"),
        Text(
          extent={{46,40},{96,24}},
          lineColor={0,0,127},
<<<<<<< HEAD
          pattern=LinePattern.Dash,
          textString="TCooSetOn"),
        Text(
          extent={{46,-10},{96,-26}},
          lineColor={0,0,127},
          pattern=LinePattern.Dash,
=======
          pattern=LinePattern.Dash,
          textString="TCooSetOn"),
        Text(
          extent={{46,-10},{96,-26}},
          lineColor={0,0,127},
          pattern=LinePattern.Dash,
>>>>>>> 2e239d95
          textString="THeaSetOff"),
        Text(
          extent={{46,-80},{96,-96}},
          lineColor={0,0,127},
          pattern=LinePattern.Dash,
          textString="TCooSetOff"),
        Text(
          extent={{42,-50},{98,-66}},
          lineColor={255,0,255},
          pattern=LinePattern.Dash,
          textString="yEndSetBac"),
        Text(
          extent={{46,-124},{98,-138}},
          lineColor={255,0,255},
          pattern=LinePattern.Dash,
          textString="yEndSetUp")}),
   Documentation(info="<html>
<p>
This block outputs single zone status. It includes outputs as following:
</p>
<ul>
<li>
the times for cooling-down (<code>yCooTim</code>) and warm-up (<code>yWarTim</code>) the zone,
</li>
<li>
<code>THeaSetOn</code>: the zone occupied heating setpoint,
<<<<<<< HEAD
</li>
<li>
<code>yOccHeaHig</code>: if the zone temperature is lower than the occupied heating
setpoint,
</li>
<li>
<code>TCooSetOn</code>: the zone occupied cooling setpoint,
</li>
<li>
<code>yHigOccCoo</code>: if the zone temperature is higher than the occupied cooling
setpoint,
</li>
<li>
<code>THeaSetOff</code>: the zone unoccupied heating setpoint,
</li>
<li>
<code>yUnoHeaHig</code>: if the zone temperature is lower than the unoccupied heating
setpoint,
</li>
<li>
=======
</li>
<li>
<code>yOccHeaHig</code>: if the zone temperature is lower than the occupied heating
setpoint,
</li>
<li>
<code>TCooSetOn</code>: the zone occupied cooling setpoint,
</li>
<li>
<code>yHigOccCoo</code>: if the zone temperature is higher than the occupied cooling
setpoint,
</li>
<li>
<code>THeaSetOff</code>: the zone unoccupied heating setpoint,
</li>
<li>
<code>yUnoHeaHig</code>: if the zone temperature is lower than the unoccupied heating
setpoint,
</li>
<li>
>>>>>>> 2e239d95
<code>yEndSetBac</code>: if the zone temperature is higher than the unoccupied heating
setpoint with the given limit <code>bouLim</code>, then the zone should be out of the
setback mode,
</li>
<li>
<code>TCooSetOff</code>: the zone unoccupied cooling setpoint,
</li>
<li>
<code>yHigUnoCoo</code>: if the zone temperature is higher than the unoccupied cooling
setpoint,
</li>
<li>
<code>yEndSetUp</code>: if the zone temperature is lower than the unoccupied cooling
setpoint with the given limit <code>bouLim</code>, then the zone should be out of the
setup mode.
</li>
</ul>
</html>",revisions="<html>
<ul>
<li>
June 10 15, 2020, by Jianjun Hu:<br/>
Simplified implementation.
</li>
<li>
January 15, 2020, by Jianjun Hu:<br/>
First implementation.
</li>
</ul>
</html>"),
    Diagram(coordinateSystem(extent={{-160,-260},{160,240}},
          preserveAspectRatio=false)));
end ZoneStatus;<|MERGE_RESOLUTION|>--- conflicted
+++ resolved
@@ -3,38 +3,22 @@
 
   parameter Real THeaSetOcc(
     final unit="K",
-<<<<<<< HEAD
-    final displayUnit="degC",
-=======
-    displayUnit="degC",
->>>>>>> 2e239d95
+    displayUnit="degC",
     final quantity="ThermodynamicTemperature")=293.15
     "Occupied heating setpoint";
   parameter Real THeaSetUno(
     final unit="K",
-<<<<<<< HEAD
-    final displayUnit="degC",
-=======
-    displayUnit="degC",
->>>>>>> 2e239d95
+    displayUnit="degC",
     final quantity="ThermodynamicTemperature")=285.15
     "Unoccupied heating setpoint";
   parameter Real TCooSetOcc(
     final unit="K",
-<<<<<<< HEAD
-    final displayUnit="degC",
-=======
-    displayUnit="degC",
->>>>>>> 2e239d95
+    displayUnit="degC",
     final quantity="ThermodynamicTemperature")=297.15
     "Occupied cooling setpoint";
   parameter Real TCooSetUno(
     final unit="K",
-<<<<<<< HEAD
-    final displayUnit="degC",
-=======
-    displayUnit="degC",
->>>>>>> 2e239d95
+    displayUnit="degC",
     final quantity="ThermodynamicTemperature")=303.15
     "Unoccupied cooling setpoint";
   parameter Real bouLim(
@@ -70,11 +54,7 @@
       iconTransformation(extent={{-140,-60},{-100,-20}})));
   Buildings.Controls.OBC.CDL.Interfaces.RealInput TZon(
     final unit="K",
-<<<<<<< HEAD
-    final displayUnit="degC",
-=======
-    displayUnit="degC",
->>>>>>> 2e239d95
+    displayUnit="degC",
     final quantity="ThermodynamicTemperature") "Single zone temperature"
     annotation (Placement(transformation(extent={{-200,-70},{-160,-30}}),
         iconTransformation(extent={{-140,-100},{-100,-60}})));
@@ -90,11 +70,7 @@
         iconTransformation(extent={{100,90},{140,130}})));
   Buildings.Controls.OBC.CDL.Interfaces.RealOutput THeaSetOn(
     final unit="K",
-<<<<<<< HEAD
-    final displayUnit="degC",
-=======
-    displayUnit="degC",
->>>>>>> 2e239d95
+    displayUnit="degC",
     final quantity="ThermodynamicTemperature") "Occupied heating setpoint"
     annotation (Placement(transformation(extent={{160,110},{200,150}}),
         iconTransformation(extent={{100,60},{140,100}})));
@@ -104,11 +80,7 @@
         iconTransformation(extent={{100,40},{140,80}})));
   Buildings.Controls.OBC.CDL.Interfaces.RealOutput TCooSetOn(
     final unit="K",
-<<<<<<< HEAD
-    final displayUnit="degC",
-=======
-    displayUnit="degC",
->>>>>>> 2e239d95
+    displayUnit="degC",
     final quantity="ThermodynamicTemperature")
     "Occupied cooling setpoint temperature"
     annotation (Placement(transformation(extent={{160,30},{200,70}}),
@@ -119,11 +91,7 @@
         iconTransformation(extent={{100,-10},{140,30}})));
   Buildings.Controls.OBC.CDL.Interfaces.RealOutput THeaSetOff(
     final unit="K",
-<<<<<<< HEAD
-    final displayUnit="degC",
-=======
-    displayUnit="degC",
->>>>>>> 2e239d95
+    displayUnit="degC",
     final quantity="ThermodynamicTemperature") "Unoccupied heating setpoint"
     annotation (Placement(transformation(extent={{160,-60},{200,-20}}),
         iconTransformation(extent={{100,-40},{140,0}})));
@@ -137,11 +105,7 @@
         iconTransformation(extent={{100,-80},{140,-40}})));
   Buildings.Controls.OBC.CDL.Interfaces.RealOutput TCooSetOff(
     final unit="K",
-<<<<<<< HEAD
-    final displayUnit="degC",
-=======
-    displayUnit="degC",
->>>>>>> 2e239d95
+    displayUnit="degC",
     final quantity="ThermodynamicTemperature") "Unoccupied cooling setpoint"
     annotation (Placement(transformation(extent={{160,-180},{200,-140}}),
         iconTransformation(extent={{100,-110},{140,-70}})));
@@ -435,21 +399,12 @@
         Text(
           extent={{46,40},{96,24}},
           lineColor={0,0,127},
-<<<<<<< HEAD
           pattern=LinePattern.Dash,
           textString="TCooSetOn"),
         Text(
           extent={{46,-10},{96,-26}},
           lineColor={0,0,127},
           pattern=LinePattern.Dash,
-=======
-          pattern=LinePattern.Dash,
-          textString="TCooSetOn"),
-        Text(
-          extent={{46,-10},{96,-26}},
-          lineColor={0,0,127},
-          pattern=LinePattern.Dash,
->>>>>>> 2e239d95
           textString="THeaSetOff"),
         Text(
           extent={{46,-80},{96,-96}},
@@ -476,7 +431,6 @@
 </li>
 <li>
 <code>THeaSetOn</code>: the zone occupied heating setpoint,
-<<<<<<< HEAD
 </li>
 <li>
 <code>yOccHeaHig</code>: if the zone temperature is lower than the occupied heating
@@ -497,28 +451,6 @@
 setpoint,
 </li>
 <li>
-=======
-</li>
-<li>
-<code>yOccHeaHig</code>: if the zone temperature is lower than the occupied heating
-setpoint,
-</li>
-<li>
-<code>TCooSetOn</code>: the zone occupied cooling setpoint,
-</li>
-<li>
-<code>yHigOccCoo</code>: if the zone temperature is higher than the occupied cooling
-setpoint,
-</li>
-<li>
-<code>THeaSetOff</code>: the zone unoccupied heating setpoint,
-</li>
-<li>
-<code>yUnoHeaHig</code>: if the zone temperature is lower than the unoccupied heating
-setpoint,
-</li>
-<li>
->>>>>>> 2e239d95
 <code>yEndSetBac</code>: if the zone temperature is higher than the unoccupied heating
 setpoint with the given limit <code>bouLim</code>, then the zone should be out of the
 setback mode,
