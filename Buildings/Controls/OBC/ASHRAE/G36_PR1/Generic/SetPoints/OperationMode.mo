within Buildings.Controls.OBC.ASHRAE.G36_PR1.Generic.SetPoints;
block OperationMode "Block that outputs the operation mode"

  parameter Boolean have_winSen
    "Check if the zone has window status sensor"
    annotation(Dialog(group="Sensors"));
  parameter Integer numZon(min=1) "Number of zones";
  parameter Real preWarCooTim(unit="s") = 10800
    "Maximum cool-down or warm-up time";
  parameter Real TZonFreProOn(
    final unit="K",
    final displayUnit="degC",
    final quantity="ThermodynamicTemperature") = 277.55
    "Threshold zone temperature value to activate freeze protection mode";
  parameter Real TZonFreProOff(
    final unit="K",
    final displayUnit="degC",
    final quantity="ThermodynamicTemperature") = 280.35
    "Threshold zone temperature value to finish the freeze protection mode";

  Buildings.Controls.OBC.CDL.Interfaces.BooleanInput uOcc
    "Zone occupancy status: true=occupied, false=unoccupied"
    annotation (Placement(transformation(extent={{-300,310},{-260,350}}),
        iconTransformation(extent={{-140,100},{-100,140}})));
  Buildings.Controls.OBC.CDL.Interfaces.RealInput tNexOcc(
    final unit="s",
    final quantity="Time")
    "Time to next occupied period"
    annotation (Placement(transformation(extent={{-300,270},{-260,310}}),
        iconTransformation(extent={{-140,80},{-100,120}})));
  Buildings.Controls.OBC.CDL.Interfaces.RealInput maxCooDowTim(
    final unit="s",
    final quantity="Time") "Maximum cool-down time among all the zones"
    annotation (Placement(transformation(extent={{-300,210},{-260,250}}),
        iconTransformation(extent={{-140,60},{-100,100}})));
  Buildings.Controls.OBC.CDL.Interfaces.RealInput maxWarUpTim(
    final unit="s",
    final quantity="Time") "Maximum warm-up time among all the zones"
    annotation (Placement(transformation(extent={{-300,130},{-260,170}}),
        iconTransformation(extent={{-140,40},{-100,80}})));
  Buildings.Controls.OBC.CDL.Interfaces.BooleanInput occHeaHigMin
    "True when the occupied heating setpoint temperature is higher than the minimum zone temperature"
    annotation (Placement(transformation(extent={{-300,90},{-260,130}}),
        iconTransformation(extent={{-140,20},{-100,60}})));
  Buildings.Controls.OBC.CDL.Interfaces.BooleanInput maxHigOccCoo
    "True when the maximum zone temperature is higher than the occupied cooling setpoint"
    annotation (Placement(transformation(extent={{-300,60},{-260,100}}),
        iconTransformation(extent={{-140,0},{-100,40}})));
  Buildings.Controls.OBC.CDL.Interfaces.BooleanInput uWinSta if have_winSen
    "Window status: true=open, false=close"
    annotation (Placement(transformation(extent={{-300,30},{-260,70}}),
        iconTransformation(extent={{-140,-20},{-100,20}})));
  Buildings.Controls.OBC.CDL.Interfaces.IntegerInput totColZon
    "Total number of cold zone"
    annotation (Placement(transformation(extent={{-300,-30},{-260,10}}),
        iconTransformation(extent={{-140,-40},{-100,0}})));
  Buildings.Controls.OBC.CDL.Interfaces.BooleanInput unoHeaHigMin
    "True when the unoccupied heating setpoint is higher than minimum zone temperature"
    annotation (Placement(transformation(extent={{-300,-90},{-260,-50}}),
        iconTransformation(extent={{-140,-60},{-100,-20}})));
  Buildings.Controls.OBC.CDL.Interfaces.RealInput TZonMax(
    final unit="K",
    final displayUnit="degC",
    final quantity="ThermodynamicTemperature")
    "Maximum zone temperature"
    annotation (Placement(transformation(extent={{-300,-130},{-260,-90}}),
        iconTransformation(extent={{-140,-80},{-100,-40}})));
  Buildings.Controls.OBC.CDL.Interfaces.RealInput TZonMin(
    final unit="K",
    final displayUnit="degC",
    final quantity="ThermodynamicTemperature")
    "Minimum zone temperature"
    annotation (Placement(transformation(extent={{-300,-170},{-260,-130}}),
        iconTransformation(extent={{-140,-100},{-100,-60}})));
  Buildings.Controls.OBC.CDL.Interfaces.IntegerInput totHotZon
    "Total number of hot zone"
    annotation (Placement(transformation(extent={{-300,-230},{-260,-190}}),
        iconTransformation(extent={{-140,-120},{-100,-80}})));
  Buildings.Controls.OBC.CDL.Interfaces.BooleanInput maxHigUnoCoo
    "True when the maximum zone temperature is higher than unoccupied cooling setpoint"
    annotation (Placement(transformation(extent={{-300,-290},{-260,-250}}),
        iconTransformation(extent={{-140,-140},{-100,-100}})));
  Buildings.Controls.OBC.CDL.Interfaces.IntegerOutput yOpeMod
    "Operation mode"
    annotation (Placement(transformation(extent={{460,-40},{500,0}}),
        iconTransformation(extent={{100,-20},{140,20}})));

protected
  Buildings.Controls.OBC.CDL.Continuous.Sources.Constant occModInd(
    final k=Buildings.Controls.OBC.ASHRAE.G36_PR1.Types.OperationModes.occupied)
    "Occupied mode "
    annotation (Placement(transformation(extent={{200,300},{220,320}})));
  Buildings.Controls.OBC.CDL.Continuous.Sources.Constant unoPerInd(
    final k=0)
    "Index to indicate unoccupied period"
    annotation (Placement(transformation(extent={{100,250},{120,270}})));
  Buildings.Controls.OBC.CDL.Logical.Switch corCooDowTim "Corrected cool down period"
    annotation (Placement(transformation(extent={{-20,200},{0,220}})));
  Buildings.Controls.OBC.CDL.Logical.Switch corWarUpTim "Corrected warm-up period"
    annotation (Placement(transformation(extent={{-20,160},{0,180}})));
  Buildings.Controls.OBC.CDL.Integers.GreaterThreshold intGreThr(
    final threshold=4) "Check if the number of cold zones is not less than than 5"
    annotation (Placement(transformation(extent={{-180,-20},{-160,0}})));
  Buildings.Controls.OBC.CDL.Integers.GreaterThreshold intGreThr1(
    final threshold=numZon - 1)
    "Check if all zones are cold zone"
    annotation (Placement(transformation(extent={{-180,-50},{-160,-30}})));
  Buildings.Controls.OBC.CDL.Logical.FallingEdge falEdg
    "Check if the unoccupied heating setpoint becomes lower than minimum zone temperature: true to false"
    annotation (Placement(transformation(extent={{-100,-60},{-80,-40}})));
  Buildings.Controls.OBC.CDL.Logical.Latch lat
    "If all zone temperature are higher than unoccupied heating setpoint by a given limit, then the setback mode should be off"
    annotation (Placement(transformation(extent={{-40,-20},{-20,0}})));
  Buildings.Controls.OBC.CDL.Logical.Latch lat1
    "If all zone temperature are higher than threshold temperature of ending freeze protection, then freeze protection setback mode should be off"
    annotation (Placement(transformation(extent={{-40,-120},{-20,-100}})));
  Buildings.Controls.OBC.CDL.Logical.Latch lat2
    "If all zone temperature are lower than unoccupied cooling setpoint by a given limit, then the setup mode should be off"
    annotation (Placement(transformation(extent={{-40,-220},{-20,-200}})));
  Buildings.Controls.OBC.CDL.Logical.FallingEdge falEdg1
    "Check if the unoccupied cooling setpoint becomes higher than maximum zone temperature: true to false"
    annotation (Placement(transformation(extent={{-100,-260},{-80,-240}})));
  Buildings.Controls.OBC.CDL.Continuous.Hysteresis hys2(
    final pre_y_start=true,
    final uHigh=0,
    final uLow=-60)
    "Hysteresis that outputs if the maximum cool-down time is more than the allowed cool-down time"
    annotation (Placement(transformation(extent={{-100,200},{-80,220}})));
  Buildings.Controls.OBC.CDL.Continuous.Hysteresis hys3(
    final pre_y_start=true,
    final uHigh=0,
    final uLow=-60)
    "Hysteresis that outputs if the maximum warm-up time is more than allowed warm-up time"
    annotation (Placement(transformation(extent={{-100,160},{-80,180}})));
  Buildings.Controls.OBC.CDL.Continuous.Add add5(
    final k1=-1)
    "Calculate differential between time-to-next-occupancy and the cool-down time"
    annotation (Placement(transformation(extent={{40,210},{60,230}})));
  Buildings.Controls.OBC.CDL.Continuous.Hysteresis hys4(
    final pre_y_start=false,
    final uHigh=0,
    final uLow=-60)
    "Hysteresis to activate the cool-down model"
    annotation (Placement(transformation(extent={{80,210},{100,230}})));
  Buildings.Controls.OBC.CDL.Continuous.Hysteresis hys5(
    final pre_y_start=false,
    final uHigh=0,
    final uLow=-60)
    "Hysteresis to activate the warm-up model"
    annotation (Placement(transformation(extent={{80,170},{100,190}})));
  Buildings.Controls.OBC.CDL.Continuous.Add add6(
    final k1=-1)
    "Calculate differential between time-to-next-occupancy and the warm-up time"
<<<<<<< HEAD
    annotation (Placement(transformation(extent={{60,140},{80,160}})));
  Buildings.Controls.OBC.CDL.Continuous.Add add7(
    final k1=+1,
    final k2=-1)
    "Calculate differential between minimum zone temperature and the heating setpoint"
    annotation (Placement(transformation(extent={{-80,80},{-60,100}})));
  Buildings.Controls.OBC.CDL.Continuous.Hysteresis hys6(
    pre_y_start=false,
    uLow=-0.1,
    uHigh=0.1) "Hysteresis that outputs if the system should run in warm-up mode"
    annotation (Placement(transformation(extent={{-40,80},{-20,100}})));
  Buildings.Controls.OBC.CDL.Continuous.Add add8(
    final k1=-1,
    final k2=+1)
    "Calculate differential between maximum zone temperature and the cooling setpoint"
    annotation (Placement(transformation(extent={{-80,50},{-60,70}})));
  Buildings.Controls.OBC.CDL.Continuous.Hysteresis hys7(
    pre_y_start=false,
    uLow=-0.1,
    uHigh=0.1) "Hysteresis that outputs if the system should run in cool-down mode"
    annotation (Placement(transformation(extent={{-40,50},{-20,70}})));
  Buildings.Controls.OBC.CDL.Continuous.Add add9[numZon](
    each k1=-1,
    each k2=+1) "Calculate zone temperature difference to setpoint"
    annotation (Placement(transformation(extent={{-140,-20},{-120,0}})));
  Buildings.Controls.OBC.CDL.Continuous.Hysteresis hys8[numZon](
    each pre_y_start=false,
    each uLow=-0.5*bouLim,
    each uHigh=0.5*bouLim)
    "Hysteresis that outputs if the zone temperature is lower then setpoint"
    annotation (Placement(transformation(extent={{-80,-20},{-60,0}})));
=======
    annotation (Placement(transformation(extent={{40,170},{60,190}})));
>>>>>>> 27055f09
  Buildings.Controls.OBC.CDL.Continuous.Hysteresis hys9(
    final pre_y_start=false,
    final uLow=-0.1,
    final uHigh=0.1)
    "Hysteresis that outputs if any zone temperature is lower than freeze protection threshold temperature"
    annotation (Placement(transformation(extent={{-140,-120},{-120,-100}})));
  Buildings.Controls.OBC.CDL.Continuous.AddParameter addPar(
    final p=TZonFreProOn,
    final k=-1)
    "Calculate differential between minimum zone temperature and freeze protection threshold temperature"
    annotation (Placement(transformation(extent={{-180,-120},{-160,-100}})));
  Buildings.Controls.OBC.CDL.Continuous.Hysteresis hys10(
    final pre_y_start=false,
    final uLow=-0.1,
    final uHigh=0.1)
    "Hysteresis that outputs if all zone temperature are higher than threshold temperature of ending freeze protection"
    annotation (Placement(transformation(extent={{-140,-160},{-120,-140}})));
  Buildings.Controls.OBC.CDL.Continuous.AddParameter addPar1(
    final k=1,
    final p=(-1)*TZonFreProOff)
    "Calculate differential between maximum zone temperature and threshold temperature of ending freeze protection"
<<<<<<< HEAD
    annotation (Placement(transformation(extent={{0,-160},{20,-140}})));
  Buildings.Controls.OBC.CDL.Continuous.Add add10[numZon](
    each k1=+1,
    each k2=-1) "Calculate zone temperature difference to setpoint"
    annotation (Placement(transformation(extent={{-160,-220},{-140,-200}})));
  Buildings.Controls.OBC.CDL.Continuous.Hysteresis hys11[numZon](
    each pre_y_start=false,
    each uLow=-0.5*bouLim,
    each uHigh=0.5*bouLim)
    "Hysteresis that outputs if the zone temperature is higher than setpoint"
    annotation (Placement(transformation(extent={{-120,-220},{-100,-200}})));
=======
    annotation (Placement(transformation(extent={{-180,-160},{-160,-140}})));
>>>>>>> 27055f09
  Buildings.Controls.OBC.CDL.Continuous.AddParameter addPar2(
    final p=preWarCooTim,
    final k=-1)
    "Calculate the differential between maximum cool down time and the allowed maximum cool down time"
    annotation (Placement(transformation(extent={{-140,200},{-120,220}})));
  Buildings.Controls.OBC.CDL.Continuous.AddParameter addPar3(
    final p=preWarCooTim,
    final k=-1)
    "Calculate the differential between maximum warm-up time and the allowed maximum warm-up time"
    annotation (Placement(transformation(extent={{-140,160},{-120,180}})));
  Buildings.Controls.OBC.CDL.Continuous.Sources.Constant maxWarCooTime(
    final k=preWarCooTim)
    "Allowed maximum warm-up or cool-down time"
    annotation (Placement(transformation(extent={{-200,180},{-180,200}})));
  Buildings.Controls.OBC.CDL.Logical.Latch lat3
    "Hold true when it should be in warm-up mode"
    annotation (Placement(transformation(extent={{-100,100},{-80,120}})));
  Buildings.Controls.OBC.CDL.Logical.Latch lat4
    "Hold true when it should be in cool-down mode"
    annotation (Placement(transformation(extent={{-100,70},{-80,90}})));
  Buildings.Controls.OBC.CDL.Integers.GreaterThreshold intGreThr2(
    final threshold=4) "Check if the number of hot zones is not less than than 5"
    annotation (Placement(transformation(extent={{-180,-220},{-160,-200}})));
  Buildings.Controls.OBC.CDL.Integers.GreaterThreshold intGreThr3(
    final threshold=numZon - 1) "Check if all zones are hot zone"
    annotation (Placement(transformation(extent={{-180,-250},{-160,-230}})));
  Buildings.Controls.OBC.CDL.Integers.Add addInt "Sum of two integer inputs"
    annotation (Placement(transformation(extent={{300,190},{320,210}})));
  Buildings.Controls.OBC.CDL.Integers.Add addInt1 "Sum of two integer inputs"
    annotation (Placement(transformation(extent={{360,240},{380,260}})));
  Buildings.Controls.OBC.CDL.Integers.Add addInt2 "Sum of two integer inputs"
    annotation (Placement(transformation(extent={{240,-90},{260,-70}})));
  Buildings.Controls.OBC.CDL.Integers.Add addInt3 "Sum of two integer inputs"
    annotation (Placement(transformation(extent={{280,-200},{300,-180}})));
  Buildings.Controls.OBC.CDL.Integers.Add addInt4 "Sum of two integer inputs"
    annotation (Placement(transformation(extent={{320,-290},{340,-270}})));
  Buildings.Controls.OBC.CDL.Integers.Add addInt5 "Sum of two integer inputs"
    annotation (Placement(transformation(extent={{420,-30},{440,-10}})));
  Buildings.Controls.OBC.CDL.Conversions.RealToInteger occMod
    "Convert Real number to Integer number"
    annotation (Placement(transformation(extent={{300,270},{320,290}})));
  Buildings.Controls.OBC.CDL.Conversions.RealToInteger setBacMod
    "Convert Real number to Integer number"
    annotation (Placement(transformation(extent={{200,-20},{220,0}})));
  Buildings.Controls.OBC.CDL.Conversions.RealToInteger freProSetBacMod
    "Convert Real number to Integer number"
    annotation (Placement(transformation(extent={{200,-120},{220,-100}})));
  Buildings.Controls.OBC.CDL.Conversions.RealToInteger setUpMod
    "Convert Real number to Integer number"
    annotation (Placement(transformation(extent={{200,-220},{220,-200}})));
  Buildings.Controls.OBC.CDL.Conversions.BooleanToInteger booToInt1(
    final integerTrue=Buildings.Controls.OBC.ASHRAE.G36_PR1.Types.OperationModes.warmUp)
    "Convert Boolean to Integer number"
    annotation (Placement(transformation(extent={{260,170},{280,190}})));
  Buildings.Controls.OBC.CDL.Conversions.BooleanToInteger booToInt(
    final integerTrue=Buildings.Controls.OBC.ASHRAE.G36_PR1.Types.OperationModes.coolDown)
    "Convert Boolean to Integer number"
    annotation (Placement(transformation(extent={{260,210},{280,230}})));
  Buildings.Controls.OBC.CDL.Conversions.BooleanToInteger booToInt3(
    final integerTrue=Buildings.Controls.OBC.ASHRAE.G36_PR1.Types.OperationModes.unoccupied)
    "Convert Boolean to Integer "
    annotation (Placement(transformation(extent={{220,-340},{240,-320}})));
  Buildings.Controls.OBC.CDL.Conversions.BooleanToReal booToRea6(
    final realTrue=Buildings.Controls.OBC.ASHRAE.G36_PR1.Types.OperationModes.setUp)
    "Convert Boolean to Real "
    annotation (Placement(transformation(extent={{60,-220},{80,-200}})));
  Buildings.Controls.OBC.CDL.Conversions.BooleanToReal booToRea4(
    final realTrue=Buildings.Controls.OBC.ASHRAE.G36_PR1.Types.OperationModes.freezeProtection)
    "Convert Boolean to Real "
    annotation (Placement(transformation(extent={{60,-120},{80,-100}})));
  Buildings.Controls.OBC.CDL.Conversions.BooleanToReal booToRea3(
    final realTrue=Buildings.Controls.OBC.ASHRAE.G36_PR1.Types.OperationModes.setBack)
    "Convert Boolean to Real "
    annotation (Placement(transformation(extent={{60,-20},{80,0}})));
  Buildings.Controls.OBC.CDL.Utilities.Assert assMes(
    final message="Level 3 alarm: freeze protection setback")
    "Generate alarm message"
    annotation (Placement(transformation(extent={{100,-160},{120,-140}})));
  Buildings.Controls.OBC.CDL.Logical.Not not2 "Logical not"
   annotation (Placement(transformation(extent={{180,-340},{200,-320}})));
  Buildings.Controls.OBC.CDL.Logical.And and1 "Check if the warm-up time should be activated"
    annotation (Placement(transformation(extent={{200,170},{220,190}})));
  Buildings.Controls.OBC.CDL.Logical.And and2 "Check if the cool-down time should be activated"
    annotation (Placement(transformation(extent={{200,210},{220,230}})));
  Buildings.Controls.OBC.CDL.Logical.Or or1
    "Check if the number of cold zone is more than 5 or all zones are cold"
    annotation (Placement(transformation(extent={{-100,-20},{-80,0}})));
  Buildings.Controls.OBC.CDL.Logical.Or3 or3
    "Check if it is in Occupied, Cool-down, or Warm-up mode"
    annotation (Placement(transformation(extent={{0,20},{20,40}})));
  Buildings.Controls.OBC.CDL.Logical.Or or4
    "Check if the number of hot zone is more than 5 or all zones are cold"
    annotation (Placement(transformation(extent={{-100,-220},{-80,-200}})));
  Buildings.Controls.OBC.CDL.Logical.Or3 or5
    "Check if it is in Setback, Setback_freezeProtection, or Setup mode"
    annotation (Placement(transformation(extent={{60,-320},{80,-300}})));
  Buildings.Controls.OBC.CDL.Logical.Or or6
    "Check if it is in any of the 6 modes except unoccupied mode"
    annotation (Placement(transformation(extent={{120,-340},{140,-320}})));
  Buildings.Controls.OBC.CDL.Logical.Switch swi
    "Switch between occupied mode index and unoccupied period index"
    annotation (Placement(transformation(extent={{260,270},{280,290}})));
  Buildings.Controls.OBC.CDL.Logical.Switch swi3
    "If the Cool-down, warm-up, or Occupied mode is on, then setback mode should not be activated."
    annotation (Placement(transformation(extent={{160,-20},{180,0}})));
  Buildings.Controls.OBC.CDL.Logical.Switch swi4
    "If the Cool-down, warm-up, or Occupied mode is on, then freeze protection setback mode should not be activated."
    annotation (Placement(transformation(extent={{160,-120},{180,-100}})));
  Buildings.Controls.OBC.CDL.Logical.Switch swi5
    "If the Cool-down, warm-up, or Occupied mode is on, then setup mode should not be activated."
    annotation (Placement(transformation(extent={{160,-220},{180,-200}})));
  Buildings.Controls.OBC.CDL.Logical.Not not3 "Logical not"
    annotation (Placement(transformation(extent={{120,190},{140,210}})));
  Buildings.Controls.OBC.CDL.Logical.Not not4 "Logical not"
    annotation (Placement(transformation(extent={{120,150},{140,170}})));
  Buildings.Controls.OBC.CDL.Logical.Not not5 "Logical not"
    annotation (Placement(transformation(extent={{60,-160},{80,-140}})));
  Buildings.Controls.OBC.CDL.Integers.GreaterThreshold notOcc(
    final threshold=1) if have_winSen
    "Check if the operation mode is other than occupied mode"
    annotation (Placement(transformation(extent={{200,20},{220,40}})));
  Buildings.Controls.OBC.CDL.Logical.And and3 if have_winSen
    "True if window open during modes other than occupied mode"
    annotation (Placement(transformation(extent={{260,40},{280,60}})));
  Buildings.Controls.OBC.CDL.Logical.Not not1 if have_winSen "Logical not"
    annotation (Placement(transformation(extent={{300,40},{320,60}})));
  Buildings.Controls.OBC.CDL.Utilities.Assert winOpe(
    final message="Level 4 alarm: window open during modes other than occupied mode") if
       have_winSen
    "Generate alarm message when window open during modes other than occupied mode"
    annotation (Placement(transformation(extent={{340,40},{360,60}})));

equation
  connect(swi.y, occMod.u)
    annotation (Line(points={{282,280},{298,280}},
      color={0,0,127}));
  connect(occModInd.y, swi.u1)
    annotation (Line(points={{222,310},{240,310},{240,288},{258,288}},
      color={0,0,127}, pattern=LinePattern.Dash));
  connect(unoPerInd.y, swi.u3)
    annotation (Line(points={{122,260},{150,260},{150,272},{258,272}},
      color={0,0,127}, pattern=LinePattern.Dash));
  connect(intGreThr.y, or1.u1)
    annotation (Line(points={{-158,-10},{-102,-10}},
      color={255,0,255}));
  connect(intGreThr1.y, or1.u2)
    annotation (Line(points={{-158,-40},{-120,-40},{-120,-18},{-102,-18}},
      color={255,0,255}));
  connect(or1.y, lat.u)
    annotation (Line(points={{-78,-10},{-42,-10}},
      color={255,0,255}));
  connect(falEdg.y, lat.clr)
    annotation (Line(points={{-78,-50},{-60,-50},{-60,-16},{-42,-16}},
                  color={255,0,255}));
  connect(lat.y, booToRea3.u)
    annotation (Line(points={{-18,-10},{58,-10}},
      color={255,0,255}));
  connect(unoPerInd.y, swi3.u1)
    annotation (Line(points={{122,260},{150,260},{150,-2},{158,-2}},
      color={0,0,127}, pattern=LinePattern.Dash));
  connect(or3.y, swi3.u2)
    annotation (Line(points={{22,30},{140,30},{140,-10},{158,-10}},
      color={255,0,255}));
  connect(lat1.y, booToRea4.u)
    annotation (Line(points={{-18,-110},{58,-110}},  color={255,0,255}));
  connect(or3.y, swi4.u2)
    annotation (Line(points={{22,30},{140,30},{140,-110},{158,-110}},
                     color={255,0,255}));
  connect(unoPerInd.y, swi4.u1)
    annotation (Line(points={{122,260},{150,260},{150,-102},{158,-102}},
      color={0,0,127}, pattern=LinePattern.Dash));
  connect(or4.y, lat2.u)
    annotation (Line(points={{-78,-210},{-42,-210}}, color={255,0,255}));
  connect(falEdg1.y, lat2.clr)
    annotation (Line(points={{-78,-250},{-60,-250},{-60,-216},{-42,-216}},
                              color={255,0,255}));
  connect(lat2.y, booToRea6.u)
    annotation (Line(points={{-18,-210},{58,-210}},
      color={255,0,255}));
  connect(or3.y, swi5.u2)
    annotation (Line(points={{22,30},{140,30},{140,-210},{158,-210}},
                              color={255,0,255}));
  connect(unoPerInd.y, swi5.u1)
    annotation (Line(points={{122,260},{150,260},{150,-202},{158,-202}},
      color={0,0,127},  pattern=LinePattern.Dash));
  connect(swi3.y, setBacMod.u)
    annotation (Line(points={{182,-10},{198,-10}},
      color={0,0,127}));
  connect(swi4.y, freProSetBacMod.u)
    annotation (Line(points={{182,-110},{198,-110}}, color={0,0,127}));
  connect(swi5.y, setUpMod.u)
    annotation (Line(points={{182,-210},{198,-210}},
      color={0,0,127}));
  connect(lat.y, or5.u1)
    annotation (Line(points={{-18,-10},{10,-10},{10,-302},{58,-302}},
                   color={255,0,255}));
  connect(lat1.y, or5.u2)
    annotation (Line(points={{-18,-110},{0,-110},{0,-310},{58,-310}},
                              color={255,0,255}));
  connect(lat2.y, or5.u3)
    annotation (Line(points={{-18,-210},{20,-210},{20,-318},{58,-318}},
                              color={255,0,255}));
  connect(or5.y, or6.u1)
    annotation (Line(points={{82,-310},{100,-310},{100,-330},{118,-330}},
      color={255,0,255}));
  connect(or3.y, or6.u2)
    annotation (Line(points={{22,30},{40,30},{40,-338},{118,-338}},
      color={255,0,255}));
  connect(or6.y, not2.u)
    annotation (Line(points={{142,-330},{178,-330}},
      color={255,0,255}));
  connect(not2.y,booToInt3. u)
    annotation (Line(points={{202,-330},{218,-330}},
      color={255,0,255}));
  connect(and2.y, booToInt.u)
    annotation (Line(points={{222,220},{258,220}}, color={255,0,255}));
  connect(and1.y, booToInt1.u)
    annotation (Line(points={{222,180},{258,180}}, color={255,0,255}));
  connect(and2.y, or3.u2)
    annotation (Line(points={{222,220},{230,220},{230,100},{-20,100},{-20,30},{-2,
          30}},
      color={255,0,255}));
  connect(and1.y, or3.u1)
    annotation (Line(points={{222,180},{240,180},{240,90},{-10,90},{-10,38},{-2,
          38}},
      color={255,0,255}));
  connect(uOcc, swi.u2)
    annotation (Line(points={{-280,330},{-220,330},{-220,280},{258,280}},
      color={255,0,255}));
  connect(uOcc, or3.u3)
    annotation (Line(points={{-280,330},{-220,330},{-220,22},{-2,22}},
      color={255,0,255}));
  connect(hys2.y, corCooDowTim.u2)
    annotation (Line(points={{-78,210},{-22,210}},          color={255,0,255}));
  connect(hys3.y, corWarUpTim.u2)
    annotation (Line(points={{-78,170},{-22,170}},          color={255,0,255}));
  connect(add5.y, hys4.u)
    annotation (Line(points={{62,220},{78,220}},            color={0,0,127}));
  connect(hys4.y, and2.u1)
    annotation (Line(points={{102,220},{198,220}},
      color={255,0,255}));
  connect(tNexOcc, add5.u1)
    annotation (Line(points={{-280,290},{20,290},{20,226},{38,226}},
      color={0,0,127}));
  connect(corCooDowTim.y, add5.u2)
    annotation (Line(points={{2,210},{30,210},{30,214},{38,214}},
      color={0,0,127}));
  connect(tNexOcc, add6.u1)
    annotation (Line(points={{-280,290},{20,290},{20,186},{38,186}},
      color={0,0,127}));
  connect(corWarUpTim.y, add6.u2)
    annotation (Line(points={{2,170},{20,170},{20,174},{38,174}},
      color={0,0,127}));
  connect(add6.y, hys5.u)
    annotation (Line(points={{62,180},{78,180}},            color={0,0,127}));
  connect(hys5.y, and1.u1)
    annotation (Line(points={{102,180},{198,180}}, color={255,0,255}));
  connect(addPar.y, hys9.u)
    annotation (Line(points={{-158,-110},{-142,-110}},       color={0,0,127}));
  connect(hys9.y, lat1.u)
    annotation (Line(points={{-118,-110},{-42,-110}},
                                                    color={255,0,255}));
  connect(addPar1.y, hys10.u)
    annotation (Line(points={{-158,-150},{-142,-150}},
                                                   color={0,0,127}));
  connect(hys10.y, lat1.clr)
    annotation (Line(points={{-118,-150},{-80,-150},{-80,-116},{-42,-116}},
      color={255,0,255}));
  connect(addPar2.y, hys2.u)
    annotation (Line(points={{-118,210},{-102,210}},
                                                   color={0,0,127}));
  connect(addPar3.y, hys3.u)
    annotation (Line(points={{-118,170},{-102,170}},
                                                   color={0,0,127}));
  connect(maxWarCooTime.y, corCooDowTim.u3)
    annotation (Line(points={{-178,190},{-60,190},{-60,202},{-22,202}},
      color={0,0,127}));
  connect(maxWarCooTime.y, corWarUpTim.u3)
    annotation (Line(points={{-178,190},{-60,190},{-60,162},{-22,162}},
      color={0,0,127}));
  connect(booToRea3.y, swi3.u3)
    annotation (Line(points={{82,-10},{100,-10},{100,-18},{158,-18}},
      color={0,0,127}));
  connect(booToRea4.y, swi4.u3)
    annotation (Line(points={{82,-110},{100,-110},{100,-118},{158,-118}},
      color={0,0,127}));
  connect(booToRea6.y, swi5.u3)
    annotation (Line(points={{82,-210},{100,-210},{100,-218},{158,-218}},
      color={0,0,127}));
  connect(lat3.y, and1.u2)
    annotation (Line(points={{-78,110},{188,110},{188,172},{198,172}},
      color={255,0,255}));
  connect(lat4.y, and2.u2)
    annotation (Line(points={{-78,80},{-30,80},{-30,120},{180,120},{180,212},{198,
          212}},
      color={255,0,255}));
  connect(hys4.y, not3.u)
    annotation (Line(points={{102,220},{110,220},{110,200},{118,200}},
      color={255,0,255}));
  connect(hys5.y, not4.u)
    annotation (Line(points={{102,180},{110,180},{110,160},{118,160}},
      color={255,0,255}));
  connect(not4.y, lat3.clr)
    annotation (Line(points={{142,160},{160,160},{160,140},{-140,140},{-140,104},
          {-102,104}},
                color={255,0,255}));
  connect(not3.y, lat4.clr)
    annotation (Line(points={{142,200},{170,200},{170,130},{-160,130},{-160,74},
          {-102,74}},
                color={255,0,255}));
  connect(lat1.y, not5.u)
    annotation (Line(points={{-18,-110},{0,-110},{0,-150},{58,-150}},
      color={255,0,255}));
  connect(not5.y, assMes.u)
    annotation (Line(points={{82,-150},{98,-150}},   color={255,0,255}));
  connect(maxCooDowTim, addPar2.u) annotation (Line(points={{-280,230},{-160,230},
          {-160,210},{-142,210}}, color={0,0,127}));
  connect(maxCooDowTim, corCooDowTim.u1) annotation (Line(points={{-280,230},{-60,
          230},{-60,218},{-22,218}}, color={0,0,127}));
  connect(maxWarUpTim, addPar3.u) annotation (Line(points={{-280,150},{-160,150},
          {-160,170},{-142,170}}, color={0,0,127}));
  connect(maxWarUpTim, corWarUpTim.u1) annotation (Line(points={{-280,150},{-40,
          150},{-40,178},{-22,178}}, color={0,0,127}));
  connect(occHeaHigMin, lat3.u)
    annotation (Line(points={{-280,110},{-102,110}}, color={255,0,255}));
  connect(maxHigOccCoo, lat4.u)
    annotation (Line(points={{-280,80},{-102,80}}, color={255,0,255}));
  connect(unoHeaHigMin, falEdg.u) annotation (Line(points={{-280,-70},{-120,-70},
          {-120,-50},{-102,-50}}, color={255,0,255}));
  connect(TZonMax, addPar.u)
    annotation (Line(points={{-280,-110},{-182,-110}}, color={0,0,127}));
  connect(TZonMin, addPar1.u)
    annotation (Line(points={{-280,-150},{-182,-150}}, color={0,0,127}));
  connect(maxHigUnoCoo, falEdg1.u) annotation (Line(points={{-280,-270},{-120,-270},
          {-120,-250},{-102,-250}}, color={255,0,255}));
  connect(totColZon, intGreThr.u)
    annotation (Line(points={{-280,-10},{-182,-10}}, color={255,127,0}));
  connect(totColZon, intGreThr1.u) annotation (Line(points={{-280,-10},{-220,-10},
          {-220,-40},{-182,-40}}, color={255,127,0}));
  connect(totHotZon, intGreThr2.u)
    annotation (Line(points={{-280,-210},{-182,-210}}, color={255,127,0}));
  connect(totHotZon, intGreThr3.u) annotation (Line(points={{-280,-210},{-220,
          -210},{-220,-240},{-182,-240}},
                                    color={255,127,0}));
  connect(intGreThr2.y, or4.u1)
    annotation (Line(points={{-158,-210},{-102,-210}}, color={255,0,255}));
  connect(intGreThr3.y, or4.u2) annotation (Line(points={{-158,-240},{-120,-240},
          {-120,-218},{-102,-218}}, color={255,0,255}));
  connect(booToInt.y, addInt.u1) annotation (Line(points={{282,220},{290,220},{290,
          206},{298,206}}, color={255,127,0}));
  connect(booToInt1.y, addInt.u2) annotation (Line(points={{282,180},{290,180},{
          290,194},{298,194}}, color={255,127,0}));
  connect(occMod.y, addInt1.u1) annotation (Line(points={{322,280},{340,280},{340,
          256},{358,256}}, color={255,127,0}));
  connect(addInt.y, addInt1.u2) annotation (Line(points={{322,200},{340,200},{340,
          244},{358,244}}, color={255,127,0}));
  connect(setBacMod.y, addInt2.u1) annotation (Line(points={{222,-10},{230,-10},
          {230,-74},{238,-74}}, color={255,127,0}));
  connect(freProSetBacMod.y, addInt2.u2) annotation (Line(points={{222,-110},{230,
          -110},{230,-86},{238,-86}}, color={255,127,0}));
  connect(setUpMod.y, addInt3.u2) annotation (Line(points={{222,-210},{260,-210},
          {260,-196},{278,-196}}, color={255,127,0}));
  connect(addInt2.y, addInt3.u1) annotation (Line(points={{262,-80},{270,-80},{270,
          -184},{278,-184}}, color={255,127,0}));
  connect(addInt3.y, addInt4.u1) annotation (Line(points={{302,-190},{310,-190},
          {310,-274},{318,-274}}, color={255,127,0}));
  connect(booToInt3.y, addInt4.u2) annotation (Line(points={{242,-330},{300,-330},
          {300,-286},{318,-286}}, color={255,127,0}));
  connect(addInt1.y, addInt5.u1) annotation (Line(points={{382,250},{400,250},{400,
          -14},{418,-14}}, color={255,127,0}));
  connect(addInt4.y, addInt5.u2) annotation (Line(points={{342,-280},{400,-280},
          {400,-26},{418,-26}}, color={255,127,0}));
  connect(addInt5.y, yOpeMod)
    annotation (Line(points={{442,-20},{480,-20}}, color={255,127,0}));
  connect(uWinSta, and3.u1)
    annotation (Line(points={{-280,50},{258,50}}, color={255,0,255}));
  connect(notOcc.y, and3.u2) annotation (Line(points={{222,30},{240,30},{240,42},
          {258,42}}, color={255,0,255}));
  connect(and3.y, not1.u)
    annotation (Line(points={{282,50},{298,50}}, color={255,0,255}));
  connect(addInt5.y, notOcc.u) annotation (Line(points={{442,-20},{450,-20},{450,
          10},{180,10},{180,30},{198,30}}, color={255,127,0}));
  connect(not1.y, winOpe.u)
    annotation (Line(points={{322,50},{338,50}}, color={255,0,255}));

annotation (
  defaultComponentName = "opeModSel",
  Diagram(
        coordinateSystem(preserveAspectRatio=false, extent={{-260,-360},{460,360}}),
        graphics={
        Rectangle(
          extent={{-258,-282},{458,-358}},
          fillColor={215,215,215},
          fillPattern=FillPattern.Solid,
          pattern=LinePattern.None),
        Rectangle(
          extent={{-258,-202},{458,-278}},
          fillColor={215,215,215},
          fillPattern=FillPattern.Solid,
          pattern=LinePattern.None),
        Rectangle(
          extent={{-258,-82},{458,-158}},
          fillColor={215,215,215},
          fillPattern=FillPattern.Solid,
          pattern=LinePattern.None),
        Rectangle(
          extent={{-258,-2},{458,-78}},
          fillColor={215,215,215},
          fillPattern=FillPattern.Solid,
          pattern=LinePattern.None),
        Rectangle(
          extent={{-258,188},{458,112}},
          fillColor={215,215,215},
          fillPattern=FillPattern.Solid,
          pattern=LinePattern.None),
        Rectangle(
          extent={{-258,268},{458,192}},
          fillColor={215,215,215},
          fillPattern=FillPattern.Solid,
          pattern=LinePattern.None),
        Rectangle(
          extent={{-258,348},{458,272}},
          fillColor={215,215,215},
          fillPattern=FillPattern.Solid,
          pattern=LinePattern.None),
        Text(
          extent={{336,332},{426,314}},
          lineColor={0,0,255},
          fillColor={215,215,215},
          fillPattern=FillPattern.Solid,
          textString="Occupied mode"),
        Text(
          extent={{296,-32},{380,-54}},
          lineColor={0,0,255},
          fillColor={215,215,215},
          fillPattern=FillPattern.Solid,
          textString="Setback mode"),
        Text(
          extent={{324,-224},{396,-246}},
          lineColor={0,0,255},
          fillColor={215,215,215},
          fillPattern=FillPattern.Solid,
          textString="Setup mode"),
        Text(
          extent={{314,-308},{418,-338}},
          lineColor={0,0,255},
          fillColor={215,215,215},
          fillPattern=FillPattern.Solid,
          textString="Unoccupied mode"),
        Text(
          extent={{280,-114},{452,-142}},
          lineColor={0,0,255},
          fillColor={215,215,215},
          fillPattern=FillPattern.Solid,
          textString="Freeze protection setback mode"),
        Text(
          extent={{250,170},{338,146}},
          lineColor={0,0,255},
          fillColor={215,215,215},
          fillPattern=FillPattern.Solid,
          textString="Warm-up mode"),
        Text(
          extent={{188,262},{276,234}},
          lineColor={0,0,255},
          fillColor={215,215,215},
          fillPattern=FillPattern.Solid,
          textString="Cool-down mode")}),
   Icon(coordinateSystem(extent={{-100,-100},{100,100}}),
        graphics={
        Rectangle(
        extent={{-100,-100},{100,100}},
        lineColor={0,0,127},
        fillColor={255,255,255},
        fillPattern=FillPattern.Solid),
        Text(
          extent={{-98,80},{-52,68}},
          lineColor={0,0,127},
          pattern=LinePattern.Dash,
          textString="maxCooDowTim"),
        Text(
          extent={{-98,64},{-56,54}},
          lineColor={0,0,127},
          pattern=LinePattern.Dash,
          textString="maxWarUpTim"),
        Text(
          extent={{58,12},{96,-10}},
          lineColor={255,127,0},
          pattern=LinePattern.Dash,
          textString="yOpeMod"),
        Text(
          extent={{-120,144},{100,106}},
          lineColor={0,0,255},
          textString="%name"),
        Text(
          extent={{-98,94},{-74,82}},
          lineColor={0,0,127},
          pattern=LinePattern.Dash,
          textString="tNexOcc"),
        Text(
          extent={{-100,104},{-82,96}},
          lineColor={0,0,127},
          pattern=LinePattern.Dash,
          textString="uOcc"),
        Text(
          extent={{-98,42},{-50,30}},
          lineColor={255,0,255},
          pattern=LinePattern.Dash,
          textString="occHeaHigMin"),
        Text(
          extent={{-98,24},{-48,12}},
          lineColor={255,0,255},
          pattern=LinePattern.Dash,
          textString="maxHigOccCoo"),
        Text(
          extent={{-98,-14},{-60,-24}},
          lineColor={255,127,0},
          pattern=LinePattern.Dash,
          textString="totColZon"),
        Text(
          extent={{-98,-32},{-48,-44}},
          lineColor={255,0,255},
          pattern=LinePattern.Dash,
          textString="unoHeaHigMin"),
        Text(
          extent={{-98,-56},{-70,-64}},
          lineColor={0,0,127},
          pattern=LinePattern.Dash,
          textString="TZonMax"),
        Text(
          extent={{-100,-76},{-70,-84}},
          lineColor={0,0,127},
          pattern=LinePattern.Dash,
          textString="TZonMin"),
        Text(
          extent={{-98,-96},{-66,-104}},
          lineColor={255,127,0},
          pattern=LinePattern.Dash,
          textString="totHotZon"),
        Text(
          extent={{-98,-112},{-48,-124}},
          lineColor={255,0,255},
          pattern=LinePattern.Dash,
          textString="maxHigUnoCoo"),
        Text(
          extent={{-98,8},{-68,-4}},
          lineColor={255,0,255},
          pattern=LinePattern.Dash,
          textString="uWinSta")}),
   Documentation(info="<html>
<p>
This block outputs VAV system operation mode. It is implemented according to
ASHRAE guideline G36, PART 5.C.6 (zone group operating modes).
The block has the modes listed below.
</p>
<h4>Occupied Mode</h4>
<p>
A Zone Group is in the <i>occupied mode</i> when
occupancy input <code>uOcc</code> is true. This input shall be retrieved from
other sequences that specifies occupancy variation and time remaining to the
next occupied period <code>tNexOcc</code>.
</p>
<h4>Warmup Mode</h4>
<p>
Warmup mode shall start based on the zone with the longest calculated warm up
time <code>warUpTim</code> requirement, but no earlier than 3 hours before
the start of the scheduled occupied period, and shall end at the scheduled
occupied start time. Zones where the window switch indicates that a window
is open shall be ignored. Note that for each zone, the optimal warm-up time
<code>warUpTim</code> shall be obtained from an <i>Optimal Start</i>
sequences, computed in a separate block.
The figure below shows the sequence.
</p>
<p align=\"center\">
<img alt=\"Image of warm-up mode definition\"
src=\"modelica://Buildings/Resources/Images/Controls/OBC/ASHRAE/G36_PR1/Generic/OperationMode/Warm-upModeDefinition.png\"/>
</p>
<h4>Cool-Down Mode</h4>
<p>
Cool-down mode shall start based on the zone with the longest calculated
cool-down time <code>cooDowTim</code> requirement, but no earlier than 3 hours
before the start of the scheduled occupied period, and shall end at the
scheduled occupied start time. Zones where the window switch indicates that a
window is open shall be ignored. Note that the each zone <code>cooDowTim</code>
shall be obtained from an <i>Optimal Start</i> sequences, computed in a
separate block.
</p>
<p align=\"center\">
<img alt=\"Image of cool-down mode definition\"
src=\"modelica://Buildings/Resources/Images/Controls/OBC/ASHRAE/G36_PR1/Generic/OperationMode/Cool-downModeDefinition.png\"/>
</p>
<h4>Setback Mode</h4>
<p>
During <i>unoccupied mode</i>, if any 5 zones (or all zones, if fewer than 5)
in the zone group fall below their unoccupied heating setpoints
<code>TZonHeaSetUno</code>, the zone group shall enter <i>setback mode</i> until
all spaces in the zone group are <i>1.1</i> &deg;C (<i>2</i> &deg;F) above their
unoccupied setpoints.
</p>
<p align=\"center\">
<img alt=\"Image of setback mode definition\"
src=\"modelica://Buildings/Resources/Images/Controls/OBC/ASHRAE/G36_PR1/Generic/OperationMode/SetbackModeDefinition.png\"/>
</p>
<h4>Freeze Protection Setback Mode</h4>
<p>
During <i>unoccupied Mode</i>, if any single zone falls below <i>4.4</i> &deg;C
(<i>40</i> &deg;F), the zone group shall enter <i>setback mode</i> until all zones
are above <i>7.2</i> &deg;C (<i>45</i> &deg;F), and a Level 3 alarm
<code>yFreProSta</code> shall be set.
</p>
<h4>Setup Mode</h4>
<p>
During <i>unoccupied mode</i>, if any 5 zones (or all zones, if fewer than 5)
in the zone group rise above their unoccupied cooling setpoints <code>TZonCooSetUno</code>,
the zone group shall enter <i>setup mode</i> until all spaces in the zone group
are <i>1.1</i> &deg;C (<i>2</i> &deg;F) below their unoccupied setpoints. Zones
where the window switch indicates that a window is open shall be ignored.
</p>
<p align=\"center\">
<img alt=\"Image of setup mode definition\"
src=\"modelica://Buildings/Resources/Images/Controls/OBC/ASHRAE/G36_PR1/Generic/OperationMode/SetupModeDefinition.png\"/>
</p>
<h4>Unoccupied Mode</h4>
<p>
<i>Unoccupied mode</i> shall be active if the zone group is not in any other mode.
</p>
</html>",revisions="<html>
<ul>
<li>
March 09, 2020, by Jianjun Hu:<br/>
Reimplemented to remove the vector-valued calculations.<br/>
This is for <a href=\"https://github.com/lbl-srg/modelica-buildings/issues/1709\">#1709</a>.
</li>
<li>
April 13, 2019, by Michael Wetter:<br/>
Corrected wrong time in the documentation of the parameters.<br/>
This is for <a href=\"https://github.com/lbl-srg/modelica-buildings/issues/1409\">#1409</a>.
</li>
<li>
June 19, 2017, by Jianjun Hu:<br/>
First implementation.
</li>
</ul>
</html>"));
end OperationMode;<|MERGE_RESOLUTION|>--- conflicted
+++ resolved
@@ -151,41 +151,7 @@
   Buildings.Controls.OBC.CDL.Continuous.Add add6(
     final k1=-1)
     "Calculate differential between time-to-next-occupancy and the warm-up time"
-<<<<<<< HEAD
-    annotation (Placement(transformation(extent={{60,140},{80,160}})));
-  Buildings.Controls.OBC.CDL.Continuous.Add add7(
-    final k1=+1,
-    final k2=-1)
-    "Calculate differential between minimum zone temperature and the heating setpoint"
-    annotation (Placement(transformation(extent={{-80,80},{-60,100}})));
-  Buildings.Controls.OBC.CDL.Continuous.Hysteresis hys6(
-    pre_y_start=false,
-    uLow=-0.1,
-    uHigh=0.1) "Hysteresis that outputs if the system should run in warm-up mode"
-    annotation (Placement(transformation(extent={{-40,80},{-20,100}})));
-  Buildings.Controls.OBC.CDL.Continuous.Add add8(
-    final k1=-1,
-    final k2=+1)
-    "Calculate differential between maximum zone temperature and the cooling setpoint"
-    annotation (Placement(transformation(extent={{-80,50},{-60,70}})));
-  Buildings.Controls.OBC.CDL.Continuous.Hysteresis hys7(
-    pre_y_start=false,
-    uLow=-0.1,
-    uHigh=0.1) "Hysteresis that outputs if the system should run in cool-down mode"
-    annotation (Placement(transformation(extent={{-40,50},{-20,70}})));
-  Buildings.Controls.OBC.CDL.Continuous.Add add9[numZon](
-    each k1=-1,
-    each k2=+1) "Calculate zone temperature difference to setpoint"
-    annotation (Placement(transformation(extent={{-140,-20},{-120,0}})));
-  Buildings.Controls.OBC.CDL.Continuous.Hysteresis hys8[numZon](
-    each pre_y_start=false,
-    each uLow=-0.5*bouLim,
-    each uHigh=0.5*bouLim)
-    "Hysteresis that outputs if the zone temperature is lower then setpoint"
-    annotation (Placement(transformation(extent={{-80,-20},{-60,0}})));
-=======
     annotation (Placement(transformation(extent={{40,170},{60,190}})));
->>>>>>> 27055f09
   Buildings.Controls.OBC.CDL.Continuous.Hysteresis hys9(
     final pre_y_start=false,
     final uLow=-0.1,
@@ -207,21 +173,7 @@
     final k=1,
     final p=(-1)*TZonFreProOff)
     "Calculate differential between maximum zone temperature and threshold temperature of ending freeze protection"
-<<<<<<< HEAD
-    annotation (Placement(transformation(extent={{0,-160},{20,-140}})));
-  Buildings.Controls.OBC.CDL.Continuous.Add add10[numZon](
-    each k1=+1,
-    each k2=-1) "Calculate zone temperature difference to setpoint"
-    annotation (Placement(transformation(extent={{-160,-220},{-140,-200}})));
-  Buildings.Controls.OBC.CDL.Continuous.Hysteresis hys11[numZon](
-    each pre_y_start=false,
-    each uLow=-0.5*bouLim,
-    each uHigh=0.5*bouLim)
-    "Hysteresis that outputs if the zone temperature is higher than setpoint"
-    annotation (Placement(transformation(extent={{-120,-220},{-100,-200}})));
-=======
     annotation (Placement(transformation(extent={{-180,-160},{-160,-140}})));
->>>>>>> 27055f09
   Buildings.Controls.OBC.CDL.Continuous.AddParameter addPar2(
     final p=preWarCooTim,
     final k=-1)
