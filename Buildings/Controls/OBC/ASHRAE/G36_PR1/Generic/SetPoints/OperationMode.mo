--- conflicted
+++ resolved
@@ -9,15 +9,6 @@
   parameter Real TZonFreProOn(
     final unit="K",
     displayUnit="degC",
-<<<<<<< HEAD
-    final quantity="ThermodynamicTemperature") = 277.55
-    "Threshold zone temperature value to activate freeze protection mode";
-  parameter Real TZonFreProOff(
-    final unit="K",
-    displayUnit="degC",
-    final quantity="ThermodynamicTemperature") = 280.35
-    "Threshold zone temperature value to finish the freeze protection mode";
-=======
     final quantity="ThermodynamicTemperature")=277.15
     "Threshold temperature to activate the freeze protection mode";
   parameter Real TZonFreProOff(
@@ -25,7 +16,6 @@
     displayUnit="degC",
     final quantity="ThermodynamicTemperature")=280.15
     "Threshold temperature to end the freeze protection mode";
->>>>>>> 1c9cebc8
 
   Buildings.Controls.OBC.CDL.Interfaces.BooleanInput uOcc
     "Zone occupancy status: true=occupied, false=unoccupied"
