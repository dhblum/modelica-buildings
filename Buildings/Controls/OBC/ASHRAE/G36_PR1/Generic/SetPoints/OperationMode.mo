--- conflicted
+++ resolved
@@ -104,23 +104,10 @@
   Buildings.Controls.OBC.CDL.Logical.Switch corCooDowTim "Corrected cool down period"
     annotation (Placement(transformation(extent={{-220,240},{-200,260}})));
   Buildings.Controls.OBC.CDL.Logical.Switch corWarUpTim "Corrected warm-up period"
-<<<<<<< HEAD
-    annotation (Placement(transformation(extent={{-20,160},{0,180}})));
-  Buildings.Controls.OBC.CDL.Integers.GreaterThreshold intGreThr(final t=4)
-    "Check if the number of cold zones is not less than than 5"
-    annotation (Placement(transformation(extent={{-180,-20},{-160,0}})));
-  Buildings.Controls.OBC.CDL.Integers.GreaterThreshold intGreThr1(final t=
-        numZon - 1) "Check if all zones are cold zone"
-    annotation (Placement(transformation(extent={{-180,-50},{-160,-30}})));
-  Buildings.Controls.OBC.CDL.Logical.FallingEdge falEdg
-    "Check if the unoccupied heating setpoint becomes lower than minimum zone temperature: true to false"
-    annotation (Placement(transformation(extent={{-100,-60},{-80,-40}})));
-=======
     annotation (Placement(transformation(extent={{-200,140},{-180,160}})));
   Buildings.Controls.OBC.CDL.Integers.GreaterThreshold intGreThr(
     final threshold=4) "Check if the number of cold zones is not less than than 5"
     annotation (Placement(transformation(extent={{-280,20},{-260,40}})));
->>>>>>> 7d61ada1
   Buildings.Controls.OBC.CDL.Logical.Latch lat
     "If all zone temperature are higher than unoccupied heating setpoint by a given limit, then the setback mode should be off"
     annotation (Placement(transformation(extent={{-100,20},{-80,40}})));
@@ -177,26 +164,10 @@
   Buildings.Controls.OBC.CDL.Continuous.Sources.Constant maxWarCooTime(
     final k=preWarCooTim)
     "Allowed maximum warm-up or cool-down time"
-<<<<<<< HEAD
-    annotation (Placement(transformation(extent={{-200,180},{-180,200}})));
-  Buildings.Controls.OBC.CDL.Logical.Latch lat3
-    "Hold true when it should be in warm-up mode"
-    annotation (Placement(transformation(extent={{-100,100},{-80,120}})));
-  Buildings.Controls.OBC.CDL.Logical.Latch lat4
-    "Hold true when it should be in cool-down mode"
-    annotation (Placement(transformation(extent={{-100,70},{-80,90}})));
-  Buildings.Controls.OBC.CDL.Integers.GreaterThreshold intGreThr2(final t=4)
-    "Check if the number of hot zones is not less than than 5"
-    annotation (Placement(transformation(extent={{-180,-220},{-160,-200}})));
-  Buildings.Controls.OBC.CDL.Integers.GreaterThreshold intGreThr3(final t=
-        numZon - 1) "Check if all zones are hot zone"
-    annotation (Placement(transformation(extent={{-180,-250},{-160,-230}})));
-=======
     annotation (Placement(transformation(extent={{-340,190},{-320,210}})));
   Buildings.Controls.OBC.CDL.Integers.GreaterThreshold intGreThr2(
     final threshold=4) "Check if the number of hot zones is not less than than 5"
     annotation (Placement(transformation(extent={{-280,-200},{-260,-180}})));
->>>>>>> 7d61ada1
   Buildings.Controls.OBC.CDL.Integers.Add addInt "Sum of two integer inputs"
     annotation (Placement(transformation(extent={{240,280},{260,300}})));
   Buildings.Controls.OBC.CDL.Integers.Add addInt1 "Sum of two integer inputs"
@@ -298,20 +269,12 @@
     "If the Cool-down, warm-up, or Occupied mode is on, then setup mode should not be activated."
     annotation (Placement(transformation(extent={{60,-200},{80,-180}})));
   Buildings.Controls.OBC.CDL.Logical.Not not5 "Logical not"
-<<<<<<< HEAD
-    annotation (Placement(transformation(extent={{60,-160},{80,-140}})));
-  Buildings.Controls.OBC.CDL.Integers.GreaterThreshold notOcc(final t=1) if
-    have_winSen "Check if the operation mode is other than occupied mode"
-    annotation (Placement(transformation(extent={{200,20},{220,40}})));
-  Buildings.Controls.OBC.CDL.Logical.And and3 if have_winSen
-=======
     annotation (Placement(transformation(extent={{-20,-140},{0,-120}})));
   Buildings.Controls.OBC.CDL.Integers.GreaterThreshold notOcc(
     final threshold=1)
     "Check if the operation mode is other than occupied mode"
     annotation (Placement(transformation(extent={{100,60},{120,80}})));
   Buildings.Controls.OBC.CDL.Logical.And and3
->>>>>>> 7d61ada1
     "True if window open during modes other than occupied mode"
     annotation (Placement(transformation(extent={{160,80},{180,100}})));
   Buildings.Controls.OBC.CDL.Logical.Not not1 "Logical not"
