within Buildings.Controls.OBC.ASHRAE.G36_PR1.Generic.SetPoints.Validation;
model OperationMode "Validate block for selecting operation mode"

  Buildings.Controls.OBC.ASHRAE.G36_PR1.Generic.SetPoints.OperationMode
    opeModSel(final numZon=1)
    "Operation mode selection"
    annotation (Placement(transformation(extent={{120,84},{140,116}})));

  Buildings.Controls.OBC.CDL.Continuous.Sources.Ramp ramp1(
    final height=6.2831852,
    final duration=172800)
    "Block that generates ramp signal"
    annotation (Placement(transformation(extent={{-140,40},{-120,60}})));
  Buildings.Controls.OBC.CDL.Continuous.Sin sin1
    "Block that outputs the sine of the input"
    annotation (Placement(transformation(extent={{-100,40},{-80,60}})));
  Buildings.Controls.OBC.CDL.Continuous.AddParameter zonTem(
    final k=14.5,
    final p=295.65) "Zone temperarure"
    annotation (Placement(transformation(extent={{-60,40},{-40,60}})));
  Buildings.Controls.OBC.CDL.Continuous.Sources.Constant TZonHeaSetUno(
    final k=285.15)  "Unoccupied heating setpoint"
    annotation (Placement(transformation(extent={{-100,-40},{-80,-20}})));
  Buildings.Controls.OBC.CDL.Continuous.Sources.Constant TZonCooSetUno(
    final k=303.15)  "Unoccupied cooling setpoint"
    annotation (Placement(transformation(extent={{-100,-110},{-80,-90}})));
  Buildings.Controls.OBC.CDL.Continuous.Sources.Constant TZonHeaSetOcc(
    final k=293.15)  "Occupied heating setpoint"
    annotation (Placement(transformation(extent={{-140,70},{-120,90}})));
  Buildings.Controls.OBC.CDL.Continuous.Sources.Constant TZonCooSetOcc(
    final k=297.15)  "Occupied cooling setpoint"
    annotation (Placement(transformation(extent={{-100,10},{-80,30}})));
  Buildings.Controls.OBC.CDL.Continuous.Sources.Constant warUpTim(
    final k=1800) "Warm-up time"
    annotation (Placement(transformation(extent={{-100,100},{-80,120}})));
  Buildings.Controls.OBC.CDL.Continuous.Sources.Constant cooDowTim(
    final k=1800) "Cooling down time"
<<<<<<< HEAD
    annotation (Placement(transformation(extent={{-60,20},{-40,40}})));
  Buildings.Controls.OBC.CDL.Logical.Sources.Constant uWinSta(final k=false)
    "Window on/off status"
    annotation (Placement(transformation(extent={{-10,-10},{10,10}},origin={-50,-130})));
  Buildings.Controls.OBC.CDL.Continuous.Sources.TimeTable occTim(
    final table=[0,0; occSta,1; occEnd,0; 24*3600,0],
    final smoothness=Buildings.Controls.OBC.CDL.Types.Smoothness.ConstantSegments)
    "Occupancy schedule"
    annotation (Placement(transformation(extent={{-140,50},{-120,70}})));
  Buildings.Controls.OBC.CDL.Continuous.Sources.ModelTime modTim
    "Standard time"
    annotation (Placement(transformation(extent={{-160,230},{-140,250}})));
  Buildings.Controls.OBC.CDL.Continuous.Sources.Constant con(
    final k=24*3600) "One day in second"
    annotation (Placement(transformation(extent={{-160,130},{-140,150}})));
  Buildings.Controls.OBC.CDL.Continuous.Division div
    "Output first input divided by second input"
    annotation (Placement(transformation(extent={{-120,210},{-100,230}})));
  Buildings.Controls.OBC.CDL.Continuous.Round rou(final n=0)
    "Round real number to 0 digit"
    annotation (Placement(transformation(extent={{-80,210},{-60,230}})));
  Buildings.Controls.OBC.CDL.Continuous.Gain gai(k=24*3600)
    "Begin time of each day"
    annotation (Placement(transformation(extent={{-40,210},{-20,230}})));
  CDL.Continuous.Less les "Check if it is beginning of next day"
    annotation (Placement(transformation(extent={{0,210},{20,230}})));
  Buildings.Controls.OBC.CDL.Continuous.AddParameter addPar1(
    final p=-1, final k=1) "Add parameter"
    annotation (Placement(transformation(extent={{-40,180},{-20,200}})));
  Buildings.Controls.OBC.CDL.Continuous.Gain gai1(final k=24*3600) "Begin of day"
    annotation (Placement(transformation(extent={{0,180},{20,200}})));
  Buildings.Controls.OBC.CDL.Logical.Switch swi "Beginning of current day"
    annotation (Placement(transformation(extent={{40,210},{60,230}})));
  Buildings.Controls.OBC.CDL.Continuous.Add curTim(final k2=-1) "Current time "
    annotation (Placement(transformation(extent={{80,230},{100,250}})));
  Buildings.Controls.OBC.CDL.Continuous.Add add2(final k2=-1)
    "Left time to beginning of current day occupancy "
    annotation (Placement(transformation(extent={{80,150},{100,170}})));
  Buildings.Controls.OBC.CDL.Continuous.Sources.Constant occStaTim(
    final k=occSta) "Occupancy start"
    annotation (Placement(transformation(extent={{-140,90},{-120,110}})));
  Buildings.Controls.OBC.CDL.Continuous.Add add1(final k2=-1)
    "Left time to the end of current day"
    annotation (Placement(transformation(extent={{0,130},{20,150}})));
  Buildings.Controls.OBC.CDL.Continuous.AddParameter addPar2(
    final p=occSta, final k=1)
    "Left time to next occupancy"
    annotation (Placement(transformation(extent={{40,130},{60,150}})));
  CDL.Continuous.Less les1
    "Check if current time has already passed occupancy start time"
    annotation (Placement(transformation(extent={{0,90},{20,110}})));
  Buildings.Controls.OBC.CDL.Logical.Switch swi1 "Time to next occupancy"
    annotation (Placement(transformation(extent={{120,90},{140,110}})));
  Buildings.Controls.OBC.CDL.Continuous.GreaterThreshold occ(final t=0.5)
    "Occupied status"
    annotation (Placement(transformation(extent={{-100,50},{-80,70}})));
  Buildings.Controls.OBC.ASHRAE.G36_PR1.Generic.SetPoints.OperationMode opeModSel(final
      have_winSen=true, final numZon=1) "Operation mode selection"
    annotation (Placement(transformation(extent={{130,0},{150,20}})));
  CDL.Continuous.Greater gre
    "True when zone occupied heating setpoint temperature is larger than zone temperature"
    annotation (Placement(transformation(extent={{40,-50},{60,-30}})));
  CDL.Continuous.Greater gre1
    "True when zone occupied heating setpoint temperature is larger than zone temperature"
    annotation (Placement(transformation(extent={{40,-100},{60,-80}})));
  CDL.Continuous.Greater gre2
=======
    annotation (Placement(transformation(extent={{-140,120},{-120,140}})));
  Buildings.Controls.OBC.CDL.Integers.Sources.Constant cloWin(
    final k=0) "No window is open"
    annotation (Placement(transformation(extent={{-10,-10},{10,10}}, origin={-130,0})));
  Buildings.Controls.OBC.CDL.Continuous.GreaterEqual lowThaHeaSet
    "True when the zone temperature is lower than the occupied heating setpoint"
    annotation (Placement(transformation(extent={{0,70},{20,90}})));
  Buildings.Controls.OBC.CDL.Continuous.GreaterEqual higThaCooSet
    "True when the zone temperature is higher than the occupied cooling setpoint"
    annotation (Placement(transformation(extent={{0,20},{20,40}})));
  Buildings.Controls.OBC.CDL.Continuous.GreaterEqual greEqu2
>>>>>>> 7d61ada1
    "True when the zone temperature is lower than unoccupied heating setpoint"
    annotation (Placement(transformation(extent={{0,-40},{20,-20}})));
  Buildings.Controls.OBC.CDL.Conversions.BooleanToInteger booToInt "Convert boolean to integer"
<<<<<<< HEAD
    annotation (Placement(transformation(extent={{80,-170},{100,-150}})));
  CDL.Continuous.Greater gre3
=======
    annotation (Placement(transformation(extent={{40,-40},{60,-20}})));
  Buildings.Controls.OBC.CDL.Continuous.GreaterEqual greEqu3
>>>>>>> 7d61ada1
    "True when the zone temperature is lower than unoccupied heating setpoint"
    annotation (Placement(transformation(extent={{0,-110},{20,-90}})));
  Buildings.Controls.OBC.CDL.Conversions.BooleanToInteger booToInt1 "Convert boolean to integer"
    annotation (Placement(transformation(extent={{40,-110},{60,-90}})));
  Buildings.Controls.SetPoints.OccupancySchedule occSch "Occupancy schedule"
    annotation (Placement(transformation(extent={{-100,140},{-80,160}})));
  Buildings.Controls.OBC.CDL.Continuous.Add add3(
    final k2=-1)
    "Calculate zone temperature difference to unoccupied heating setpoint"
    annotation (Placement(transformation(extent={{0,-70},{20,-50}})));
  Buildings.Controls.OBC.CDL.Continuous.Hysteresis hys3(
    final uLow=-0.5,
    final uHigh=0.5)
    "Hysteresis that outputs if the zone temperature is higher than its unoccupied heating setpoint by a given limit"
    annotation (Placement(transformation(extent={{40,-70},{60,-50}})));
  Buildings.Controls.OBC.CDL.Continuous.Add add1(
    final k1=-1)
    "Calculate zone temperature difference to unoccupied cooling setpoint"
    annotation (Placement(transformation(extent={{0,-150},{20,-130}})));
  Buildings.Controls.OBC.CDL.Continuous.Hysteresis hys1(
    final uLow=-0.5,
    final uHigh=0.5)
    "Hysteresis that outputs if the zone temperature is lower than its unoccupied cooling setpoint by a given limit"
    annotation (Placement(transformation(extent={{40,-150},{60,-130}})));

equation
  connect(ramp1.y, sin1.u)
<<<<<<< HEAD
    annotation (Line(points={{-78,-70},{-62,-70}}, color={0,0,127}));
  connect(sin1.y, addPar.u)
    annotation (Line(points={{-38,-70},{-22,-70}},color={0,0,127}));
  connect(modTim.y, div.u1)
    annotation (Line(points={{-138,240},{-130,240},{-130,226},{-122,226}},
      color={0,0,127}));
  connect(con.y, div.u2)
    annotation (Line(points={{-138,140},{-130,140},{-130,214},{-122,214}}, color={0,0,127}));
  connect(div.y, rou.u)
    annotation (Line(points={{-98,220},{-82,220}}, color={0,0,127}));
  connect(rou.y, gai.u)
    annotation (Line(points={{-58,220},{-42,220}}, color={0,0,127}));
  connect(gai.y, les.u1)
    annotation (Line(points={{-18,220},{-2,220}}, color={0,0,127}));
  connect(modTim.y, les.u2) annotation (Line(points={{-138,240},{-10,240},{-10,212},
          {-2,212}}, color={0,0,127}));
  connect(rou.y, addPar1.u)
    annotation (Line(points={{-58,220},{-50,220},{-50,190},{-42,190}}, color={0,0,127}));
  connect(addPar1.y, gai1.u)
    annotation (Line(points={{-18,190},{-2,190}}, color={0,0,127}));
  connect(les.y, swi.u2)
    annotation (Line(points={{22,220},{38,220}}, color={255,0,255}));
  connect(gai.y, swi.u1)
    annotation (Line(points={{-18,220},{-14,220},{-14,250},{30,250},{30,228},{38,
          228}}, color={0,0,127}));
  connect(gai1.y, swi.u3)
    annotation (Line(points={{22,190},{30,190},{30,212},{38,212}}, color={0,0,127}));
  connect(modTim.y, curTim.u1)
    annotation (Line(points={{-138,240},{-10,240},{-10,246},{78,246}}, color={0,0,127}));
  connect(swi.y, curTim.u2)
    annotation (Line(points={{62,220},{70,220},{70,234},{78,234}}, color={0,0,127}));
  connect(occStaTim.y, add2.u1)
    annotation (Line(points={{-118,100},{-100,100},{-100,166},{78,166}},
                                                                     color={0,0,127}));
  connect(con.y, add1.u1)
    annotation (Line(points={{-138,140},{-130,140},{-130,146},{-2,146}},
                                                                     color={0,0,127}));
  connect(add1.y, addPar2.u)
    annotation (Line(points={{22,140},{38,140}},
                                               color={0,0,127}));
  connect(occStaTim.y, les1.u2) annotation (Line(points={{-118,100},{-100,100},{
          -100,92},{-2,92}}, color={0,0,127}));
  connect(curTim.y, les1.u1) annotation (Line(points={{102,240},{140,240},{140,120},
          {-20,120},{-20,100},{-2,100}}, color={0,0,127}));
  connect(les1.y, swi1.u2)
    annotation (Line(points={{22,100},{118,100}}, color={255,0,255}));
  connect(add2.y, swi1.u1)
    annotation (Line(points={{102,160},{110,160},{110,108},{118,108}},
                                                                   color={0,0,127}));
  connect(addPar2.y, swi1.u3)
    annotation (Line(points={{62,140},{100,140},{100,92},{118,92}},
                                                                  color={0,0,127}));
  connect(occTim.y[1], occ.u)
    annotation (Line(points={{-118,60},{-102,60}},   color={0,0,127}));
  connect(curTim.y, add2.u2)
    annotation (Line(points={{102,240},{140,240},{140,180},{60,180},{60,154},{78,
          154}},color={0,0,127}));
  connect(curTim.y, add1.u2)
    annotation (Line(points={{102,240},{140,240},{140,120},{-20,120},{-20,134},{
          -2,134}},
                color={0,0,127}));
  connect(occ.y, opeModSel.uOcc) annotation (Line(points={{-78,60},{80,60},{80,
          22},{128,22}}, color={255,0,255}));
  connect(swi1.y, opeModSel.tNexOcc) annotation (Line(points={{142,100},{150,
          100},{150,40},{72,40},{72,20},{128,20}}, color={0,0,127}));
  connect(cooDowTim.y, opeModSel.maxCooDowTim) annotation (Line(points={{-38,30},
          {64,30},{64,18},{128,18}}, color={0,0,127}));
  connect(warUpTim.y, opeModSel.maxWarUpTim) annotation (Line(points={{-38,0},{
          -20,0},{-20,16},{128,16}}, color={0,0,127}));
  connect(TZonHeaSetOcc.y, gre.u1)
    annotation (Line(points={{-38,-40},{38,-40}}, color={0,0,127}));
  connect(addPar.y, gre.u2) annotation (Line(points={{2,-70},{20,-70},{20,-48},{
          38,-48}}, color={0,0,127}));
  connect(gre.y, opeModSel.occHeaHigMin) annotation (Line(points={{62,-40},{70,-40},
          {70,14},{128,14}}, color={255,0,255}));
  connect(addPar.y, gre1.u1) annotation (Line(points={{2,-70},{20,-70},{20,-90},
          {38,-90}}, color={0,0,127}));
  connect(TZonCooSetOcc.y, gre1.u2) annotation (Line(points={{-38,-100},{0,-100},
          {0,-98},{38,-98}}, color={0,0,127}));
  connect(gre1.y, opeModSel.maxHigOccCoo) annotation (Line(points={{62,-90},{74,
          -90},{74,12},{128,12}}, color={255,0,255}));
  connect(uWinSta.y, opeModSel.uWinSta) annotation (Line(points={{-38,-130},{78,
          -130},{78,10},{128,10}}, color={255,0,255}));
  connect(TZonHeaSetUno.y, gre2.u1)
    annotation (Line(points={{-38,-160},{38,-160}}, color={0,0,127}));
  connect(addPar.y, gre2.u2) annotation (Line(points={{2,-70},{20,-70},{20,-168},
          {38,-168}}, color={0,0,127}));
  connect(gre2.y, booToInt.u)
    annotation (Line(points={{62,-160},{78,-160}}, color={255,0,255}));
  connect(booToInt.y, opeModSel.totColZon) annotation (Line(points={{102,-160},
          {108,-160},{108,8},{128,8}}, color={255,127,0}));
  connect(gre2.y, opeModSel.unoHeaHigMin) annotation (Line(points={{62,-160},{70,
          -160},{70,-140},{100,-140},{100,6},{128,6}}, color={255,0,255}));
  connect(addPar.y, opeModSel.TZonMax) annotation (Line(points={{2,-70},{82,-70},
          {82,4},{128,4}}, color={0,0,127}));
  connect(addPar.y, opeModSel.TZonMin) annotation (Line(points={{2,-70},{82,-70},
          {82,2},{128,2}}, color={0,0,127}));
  connect(addPar.y, gre3.u1) annotation (Line(points={{2,-70},{20,-70},{20,-200},
          {38,-200}}, color={0,0,127}));
  connect(TZonCooSetUno.y, gre3.u2) annotation (Line(points={{-38,-200},{0,-200},
          {0,-208},{38,-208}}, color={0,0,127}));
  connect(gre3.y, booToInt1.u)
    annotation (Line(points={{62,-200},{78,-200}}, color={255,0,255}));
  connect(gre3.y, opeModSel.maxHigUnoCoo) annotation (Line(points={{62,-200},{70,
          -200},{70,-180},{120,-180},{120,-2},{128,-2}}, color={255,0,255}));
  connect(booToInt1.y, opeModSel.totHotZon) annotation (Line(points={{102,-200},
          {114,-200},{114,0},{128,0}}, color={255,127,0}));
=======
    annotation (Line(points={{-118,50},{-102,50}}, color={0,0,127}));
  connect(sin1.y,zonTem. u)
    annotation (Line(points={{-78,50},{-62,50}},  color={0,0,127}));
  connect(cooDowTim.y, opeModSel.maxCooDowTim) annotation (Line(points={{-118,130},
          {30,130},{30,110},{118,110}}, color={0,0,127}));
  connect(warUpTim.y, opeModSel.maxWarUpTim) annotation (Line(points={{-78,110},
          {-60,110},{-60,106},{118,106}}, color={0,0,127}));
  connect(TZonHeaSetOcc.y, lowThaHeaSet.u1)
    annotation (Line(points={{-118,80},{-2,80}}, color={0,0,127}));
  connect(zonTem.y, lowThaHeaSet.u2) annotation (Line(points={{-38,50},{-20,50},
          {-20,72},{-2,72}}, color={0,0,127}));
  connect(zonTem.y, higThaCooSet.u1) annotation (Line(points={{-38,50},{-20,50},
          {-20,30},{-2,30}}, color={0,0,127}));
  connect(TZonCooSetOcc.y, higThaCooSet.u2) annotation (Line(points={{-78,20},{-40,
          20},{-40,22},{-2,22}}, color={0,0,127}));
  connect(TZonHeaSetUno.y, greEqu2.u1)
    annotation (Line(points={{-78,-30},{-2,-30}},   color={0,0,127}));
  connect(zonTem.y, greEqu2.u2) annotation (Line(points={{-38,50},{-20,50},{-20,
          -38},{-2,-38}}, color={0,0,127}));
  connect(greEqu2.y, booToInt.u)
    annotation (Line(points={{22,-30},{38,-30}},   color={255,0,255}));
  connect(booToInt.y, opeModSel.totColZon) annotation (Line(points={{62,-30},{76,
          -30},{76,100},{118,100}}, color={255,127,0}));
  connect(zonTem.y, opeModSel.TZonMax) annotation (Line(points={{-38,50},{58,50},
          {58,94},{118,94}}, color={0,0,127}));
  connect(zonTem.y, opeModSel.TZonMin) annotation (Line(points={{-38,50},{64,50},
          {64,92},{118,92}}, color={0,0,127}));
  connect(zonTem.y, greEqu3.u1) annotation (Line(points={{-38,50},{-20,50},{-20,
          -100},{-2,-100}}, color={0,0,127}));
  connect(TZonCooSetUno.y, greEqu3.u2) annotation (Line(points={{-78,-100},{-40,
          -100},{-40,-108},{-2,-108}}, color={0,0,127}));
  connect(greEqu3.y, booToInt1.u)
    annotation (Line(points={{22,-100},{38,-100}}, color={255,0,255}));
  connect(booToInt1.y, opeModSel.totHotZon) annotation (Line(points={{62,-100},{
          88,-100},{88,90},{118,90}},  color={255,127,0}));
  connect(occSch.occupied, opeModSel.uOcc) annotation (Line(points={{-79,144},{100,
          144},{100,114},{118,114}}, color={255,0,255}));
  connect(occSch.tNexOcc, opeModSel.tNexOcc) annotation (Line(points={{-79,156},
          {96,156},{96,112},{118,112}}, color={0,0,127}));
  connect(higThaCooSet.y, opeModSel.uHigOccCoo) annotation (Line(points={{22,30},
          {50,30},{50,108},{118,108}}, color={255,0,255}));
  connect(lowThaHeaSet.y, opeModSel.uOccHeaHig) annotation (Line(points={{22,80},
          {46,80},{46,104},{118,104}}, color={255,0,255}));
  connect(cloWin.y, opeModSel.uOpeWin) annotation (Line(points={{-118,0},{54,0},
          {54,102},{118,102}}, color={255,127,0}));
  connect(greEqu2.y, opeModSel.uSetBac) annotation (Line(points={{22,-30},{30,-30},
          {30,-10},{70,-10},{70,98},{118,98}}, color={255,0,255}));
  connect(greEqu3.y, opeModSel.uSetUp) annotation (Line(points={{22,-100},{30,-100},
          {30,-80},{94,-80},{94,88},{118,88}}, color={255,0,255}));
  connect(zonTem.y, add3.u1) annotation (Line(points={{-38,50},{-20,50},{-20,-54},
          {-2,-54}}, color={0,0,127}));
  connect(TZonHeaSetUno.y, add3.u2) annotation (Line(points={{-78,-30},{-40,-30},
          {-40,-66},{-2,-66}}, color={0,0,127}));
  connect(add3.y, hys3.u)
    annotation (Line(points={{22,-60},{38,-60}}, color={0,0,127}));
  connect(hys3.y, opeModSel.uEndSetBac) annotation (Line(points={{62,-60},{82,-60},
          {82,96},{118,96}}, color={255,0,255}));
  connect(zonTem.y, add1.u1) annotation (Line(points={{-38,50},{-20,50},{-20,-134},
          {-2,-134}}, color={0,0,127}));
  connect(TZonCooSetUno.y, add1.u2) annotation (Line(points={{-78,-100},{-40,-100},
          {-40,-146},{-2,-146}}, color={0,0,127}));
  connect(add1.y, hys1.u)
    annotation (Line(points={{22,-140},{38,-140}}, color={0,0,127}));
  connect(hys1.y, opeModSel.uEndSetUp) annotation (Line(points={{62,-140},{100,-140},
          {100,86},{118,86}}, color={255,0,255}));
>>>>>>> 7d61ada1

annotation (
  experiment(StopTime=172800, Tolerance=1e-06),
  __Dymola_Commands(file="modelica://Buildings/Resources/Scripts/Dymola/Controls/OBC/ASHRAE/G36_PR1/Generic/SetPoints/Validation/OperationMode.mos"
        "Simulate and plot"),
  Documentation(info="<html>
<p>
This example validates
<a href=\"modelica://Buildings.Controls.OBC.ASHRAE.G36_PR1.Generic.SetPoints.OperationMode\">
Buildings.Controls.OBC.ASHRAE.G36_PR1.Generic.SetPoints.OperationMode</a>
for a change of zone temperature and occupancy schedule.
</p>
</html>", revisions="<html>
<ul>
<li>
April 29, 2020, by Kun Zhang:<br/>
Changed zone temperature profile to showcase warm-up and cool down mode.<br/>
This is for <a href=\"https://github.com/lbl-srg/modelica-buildings/issues/1893\">#1893</a>.
</li>
<li>
March 21, 2019, by Jianjun Hu:<br/>
Reimplemented occupancy schedule block to avoid use block that is not in CDL. 
This is for <a href=\"https://github.com/ibpsa/modelica-ibpsa/issues/1389\">issue 1389</a>.
</li>
<li>
June 19, 2017, by Jianjun Hu:<br/>
First implementation.
</li>
</ul>
</html>"),
  Icon(coordinateSystem(extent={{-100,-100},{100,100}}),
     graphics={
        Ellipse(lineColor = {75,138,73},
                fillColor={255,255,255},
                fillPattern = FillPattern.Solid,
                extent = {{-100,-100},{100,100}}),
        Polygon(lineColor = {0,0,255},
                fillColor = {75,138,73},
                pattern = LinePattern.None,
                fillPattern = FillPattern.Solid,
                points = {{-36,60},{64,0},{-36,-60},{-36,60}})}),
  Diagram(coordinateSystem(extent={{-160,-160},{160,180}})));
end OperationMode;<|MERGE_RESOLUTION|>--- conflicted
+++ resolved
@@ -35,74 +35,6 @@
     annotation (Placement(transformation(extent={{-100,100},{-80,120}})));
   Buildings.Controls.OBC.CDL.Continuous.Sources.Constant cooDowTim(
     final k=1800) "Cooling down time"
-<<<<<<< HEAD
-    annotation (Placement(transformation(extent={{-60,20},{-40,40}})));
-  Buildings.Controls.OBC.CDL.Logical.Sources.Constant uWinSta(final k=false)
-    "Window on/off status"
-    annotation (Placement(transformation(extent={{-10,-10},{10,10}},origin={-50,-130})));
-  Buildings.Controls.OBC.CDL.Continuous.Sources.TimeTable occTim(
-    final table=[0,0; occSta,1; occEnd,0; 24*3600,0],
-    final smoothness=Buildings.Controls.OBC.CDL.Types.Smoothness.ConstantSegments)
-    "Occupancy schedule"
-    annotation (Placement(transformation(extent={{-140,50},{-120,70}})));
-  Buildings.Controls.OBC.CDL.Continuous.Sources.ModelTime modTim
-    "Standard time"
-    annotation (Placement(transformation(extent={{-160,230},{-140,250}})));
-  Buildings.Controls.OBC.CDL.Continuous.Sources.Constant con(
-    final k=24*3600) "One day in second"
-    annotation (Placement(transformation(extent={{-160,130},{-140,150}})));
-  Buildings.Controls.OBC.CDL.Continuous.Division div
-    "Output first input divided by second input"
-    annotation (Placement(transformation(extent={{-120,210},{-100,230}})));
-  Buildings.Controls.OBC.CDL.Continuous.Round rou(final n=0)
-    "Round real number to 0 digit"
-    annotation (Placement(transformation(extent={{-80,210},{-60,230}})));
-  Buildings.Controls.OBC.CDL.Continuous.Gain gai(k=24*3600)
-    "Begin time of each day"
-    annotation (Placement(transformation(extent={{-40,210},{-20,230}})));
-  CDL.Continuous.Less les "Check if it is beginning of next day"
-    annotation (Placement(transformation(extent={{0,210},{20,230}})));
-  Buildings.Controls.OBC.CDL.Continuous.AddParameter addPar1(
-    final p=-1, final k=1) "Add parameter"
-    annotation (Placement(transformation(extent={{-40,180},{-20,200}})));
-  Buildings.Controls.OBC.CDL.Continuous.Gain gai1(final k=24*3600) "Begin of day"
-    annotation (Placement(transformation(extent={{0,180},{20,200}})));
-  Buildings.Controls.OBC.CDL.Logical.Switch swi "Beginning of current day"
-    annotation (Placement(transformation(extent={{40,210},{60,230}})));
-  Buildings.Controls.OBC.CDL.Continuous.Add curTim(final k2=-1) "Current time "
-    annotation (Placement(transformation(extent={{80,230},{100,250}})));
-  Buildings.Controls.OBC.CDL.Continuous.Add add2(final k2=-1)
-    "Left time to beginning of current day occupancy "
-    annotation (Placement(transformation(extent={{80,150},{100,170}})));
-  Buildings.Controls.OBC.CDL.Continuous.Sources.Constant occStaTim(
-    final k=occSta) "Occupancy start"
-    annotation (Placement(transformation(extent={{-140,90},{-120,110}})));
-  Buildings.Controls.OBC.CDL.Continuous.Add add1(final k2=-1)
-    "Left time to the end of current day"
-    annotation (Placement(transformation(extent={{0,130},{20,150}})));
-  Buildings.Controls.OBC.CDL.Continuous.AddParameter addPar2(
-    final p=occSta, final k=1)
-    "Left time to next occupancy"
-    annotation (Placement(transformation(extent={{40,130},{60,150}})));
-  CDL.Continuous.Less les1
-    "Check if current time has already passed occupancy start time"
-    annotation (Placement(transformation(extent={{0,90},{20,110}})));
-  Buildings.Controls.OBC.CDL.Logical.Switch swi1 "Time to next occupancy"
-    annotation (Placement(transformation(extent={{120,90},{140,110}})));
-  Buildings.Controls.OBC.CDL.Continuous.GreaterThreshold occ(final t=0.5)
-    "Occupied status"
-    annotation (Placement(transformation(extent={{-100,50},{-80,70}})));
-  Buildings.Controls.OBC.ASHRAE.G36_PR1.Generic.SetPoints.OperationMode opeModSel(final
-      have_winSen=true, final numZon=1) "Operation mode selection"
-    annotation (Placement(transformation(extent={{130,0},{150,20}})));
-  CDL.Continuous.Greater gre
-    "True when zone occupied heating setpoint temperature is larger than zone temperature"
-    annotation (Placement(transformation(extent={{40,-50},{60,-30}})));
-  CDL.Continuous.Greater gre1
-    "True when zone occupied heating setpoint temperature is larger than zone temperature"
-    annotation (Placement(transformation(extent={{40,-100},{60,-80}})));
-  CDL.Continuous.Greater gre2
-=======
     annotation (Placement(transformation(extent={{-140,120},{-120,140}})));
   Buildings.Controls.OBC.CDL.Integers.Sources.Constant cloWin(
     final k=0) "No window is open"
@@ -114,17 +46,11 @@
     "True when the zone temperature is higher than the occupied cooling setpoint"
     annotation (Placement(transformation(extent={{0,20},{20,40}})));
   Buildings.Controls.OBC.CDL.Continuous.GreaterEqual greEqu2
->>>>>>> 7d61ada1
     "True when the zone temperature is lower than unoccupied heating setpoint"
     annotation (Placement(transformation(extent={{0,-40},{20,-20}})));
   Buildings.Controls.OBC.CDL.Conversions.BooleanToInteger booToInt "Convert boolean to integer"
-<<<<<<< HEAD
-    annotation (Placement(transformation(extent={{80,-170},{100,-150}})));
-  CDL.Continuous.Greater gre3
-=======
     annotation (Placement(transformation(extent={{40,-40},{60,-20}})));
   Buildings.Controls.OBC.CDL.Continuous.GreaterEqual greEqu3
->>>>>>> 7d61ada1
     "True when the zone temperature is lower than unoccupied heating setpoint"
     annotation (Placement(transformation(extent={{0,-110},{20,-90}})));
   Buildings.Controls.OBC.CDL.Conversions.BooleanToInteger booToInt1 "Convert boolean to integer"
@@ -152,115 +78,6 @@
 
 equation
   connect(ramp1.y, sin1.u)
-<<<<<<< HEAD
-    annotation (Line(points={{-78,-70},{-62,-70}}, color={0,0,127}));
-  connect(sin1.y, addPar.u)
-    annotation (Line(points={{-38,-70},{-22,-70}},color={0,0,127}));
-  connect(modTim.y, div.u1)
-    annotation (Line(points={{-138,240},{-130,240},{-130,226},{-122,226}},
-      color={0,0,127}));
-  connect(con.y, div.u2)
-    annotation (Line(points={{-138,140},{-130,140},{-130,214},{-122,214}}, color={0,0,127}));
-  connect(div.y, rou.u)
-    annotation (Line(points={{-98,220},{-82,220}}, color={0,0,127}));
-  connect(rou.y, gai.u)
-    annotation (Line(points={{-58,220},{-42,220}}, color={0,0,127}));
-  connect(gai.y, les.u1)
-    annotation (Line(points={{-18,220},{-2,220}}, color={0,0,127}));
-  connect(modTim.y, les.u2) annotation (Line(points={{-138,240},{-10,240},{-10,212},
-          {-2,212}}, color={0,0,127}));
-  connect(rou.y, addPar1.u)
-    annotation (Line(points={{-58,220},{-50,220},{-50,190},{-42,190}}, color={0,0,127}));
-  connect(addPar1.y, gai1.u)
-    annotation (Line(points={{-18,190},{-2,190}}, color={0,0,127}));
-  connect(les.y, swi.u2)
-    annotation (Line(points={{22,220},{38,220}}, color={255,0,255}));
-  connect(gai.y, swi.u1)
-    annotation (Line(points={{-18,220},{-14,220},{-14,250},{30,250},{30,228},{38,
-          228}}, color={0,0,127}));
-  connect(gai1.y, swi.u3)
-    annotation (Line(points={{22,190},{30,190},{30,212},{38,212}}, color={0,0,127}));
-  connect(modTim.y, curTim.u1)
-    annotation (Line(points={{-138,240},{-10,240},{-10,246},{78,246}}, color={0,0,127}));
-  connect(swi.y, curTim.u2)
-    annotation (Line(points={{62,220},{70,220},{70,234},{78,234}}, color={0,0,127}));
-  connect(occStaTim.y, add2.u1)
-    annotation (Line(points={{-118,100},{-100,100},{-100,166},{78,166}},
-                                                                     color={0,0,127}));
-  connect(con.y, add1.u1)
-    annotation (Line(points={{-138,140},{-130,140},{-130,146},{-2,146}},
-                                                                     color={0,0,127}));
-  connect(add1.y, addPar2.u)
-    annotation (Line(points={{22,140},{38,140}},
-                                               color={0,0,127}));
-  connect(occStaTim.y, les1.u2) annotation (Line(points={{-118,100},{-100,100},{
-          -100,92},{-2,92}}, color={0,0,127}));
-  connect(curTim.y, les1.u1) annotation (Line(points={{102,240},{140,240},{140,120},
-          {-20,120},{-20,100},{-2,100}}, color={0,0,127}));
-  connect(les1.y, swi1.u2)
-    annotation (Line(points={{22,100},{118,100}}, color={255,0,255}));
-  connect(add2.y, swi1.u1)
-    annotation (Line(points={{102,160},{110,160},{110,108},{118,108}},
-                                                                   color={0,0,127}));
-  connect(addPar2.y, swi1.u3)
-    annotation (Line(points={{62,140},{100,140},{100,92},{118,92}},
-                                                                  color={0,0,127}));
-  connect(occTim.y[1], occ.u)
-    annotation (Line(points={{-118,60},{-102,60}},   color={0,0,127}));
-  connect(curTim.y, add2.u2)
-    annotation (Line(points={{102,240},{140,240},{140,180},{60,180},{60,154},{78,
-          154}},color={0,0,127}));
-  connect(curTim.y, add1.u2)
-    annotation (Line(points={{102,240},{140,240},{140,120},{-20,120},{-20,134},{
-          -2,134}},
-                color={0,0,127}));
-  connect(occ.y, opeModSel.uOcc) annotation (Line(points={{-78,60},{80,60},{80,
-          22},{128,22}}, color={255,0,255}));
-  connect(swi1.y, opeModSel.tNexOcc) annotation (Line(points={{142,100},{150,
-          100},{150,40},{72,40},{72,20},{128,20}}, color={0,0,127}));
-  connect(cooDowTim.y, opeModSel.maxCooDowTim) annotation (Line(points={{-38,30},
-          {64,30},{64,18},{128,18}}, color={0,0,127}));
-  connect(warUpTim.y, opeModSel.maxWarUpTim) annotation (Line(points={{-38,0},{
-          -20,0},{-20,16},{128,16}}, color={0,0,127}));
-  connect(TZonHeaSetOcc.y, gre.u1)
-    annotation (Line(points={{-38,-40},{38,-40}}, color={0,0,127}));
-  connect(addPar.y, gre.u2) annotation (Line(points={{2,-70},{20,-70},{20,-48},{
-          38,-48}}, color={0,0,127}));
-  connect(gre.y, opeModSel.occHeaHigMin) annotation (Line(points={{62,-40},{70,-40},
-          {70,14},{128,14}}, color={255,0,255}));
-  connect(addPar.y, gre1.u1) annotation (Line(points={{2,-70},{20,-70},{20,-90},
-          {38,-90}}, color={0,0,127}));
-  connect(TZonCooSetOcc.y, gre1.u2) annotation (Line(points={{-38,-100},{0,-100},
-          {0,-98},{38,-98}}, color={0,0,127}));
-  connect(gre1.y, opeModSel.maxHigOccCoo) annotation (Line(points={{62,-90},{74,
-          -90},{74,12},{128,12}}, color={255,0,255}));
-  connect(uWinSta.y, opeModSel.uWinSta) annotation (Line(points={{-38,-130},{78,
-          -130},{78,10},{128,10}}, color={255,0,255}));
-  connect(TZonHeaSetUno.y, gre2.u1)
-    annotation (Line(points={{-38,-160},{38,-160}}, color={0,0,127}));
-  connect(addPar.y, gre2.u2) annotation (Line(points={{2,-70},{20,-70},{20,-168},
-          {38,-168}}, color={0,0,127}));
-  connect(gre2.y, booToInt.u)
-    annotation (Line(points={{62,-160},{78,-160}}, color={255,0,255}));
-  connect(booToInt.y, opeModSel.totColZon) annotation (Line(points={{102,-160},
-          {108,-160},{108,8},{128,8}}, color={255,127,0}));
-  connect(gre2.y, opeModSel.unoHeaHigMin) annotation (Line(points={{62,-160},{70,
-          -160},{70,-140},{100,-140},{100,6},{128,6}}, color={255,0,255}));
-  connect(addPar.y, opeModSel.TZonMax) annotation (Line(points={{2,-70},{82,-70},
-          {82,4},{128,4}}, color={0,0,127}));
-  connect(addPar.y, opeModSel.TZonMin) annotation (Line(points={{2,-70},{82,-70},
-          {82,2},{128,2}}, color={0,0,127}));
-  connect(addPar.y, gre3.u1) annotation (Line(points={{2,-70},{20,-70},{20,-200},
-          {38,-200}}, color={0,0,127}));
-  connect(TZonCooSetUno.y, gre3.u2) annotation (Line(points={{-38,-200},{0,-200},
-          {0,-208},{38,-208}}, color={0,0,127}));
-  connect(gre3.y, booToInt1.u)
-    annotation (Line(points={{62,-200},{78,-200}}, color={255,0,255}));
-  connect(gre3.y, opeModSel.maxHigUnoCoo) annotation (Line(points={{62,-200},{70,
-          -200},{70,-180},{120,-180},{120,-2},{128,-2}}, color={255,0,255}));
-  connect(booToInt1.y, opeModSel.totHotZon) annotation (Line(points={{102,-200},
-          {114,-200},{114,0},{128,0}}, color={255,127,0}));
-=======
     annotation (Line(points={{-118,50},{-102,50}}, color={0,0,127}));
   connect(sin1.y,zonTem. u)
     annotation (Line(points={{-78,50},{-62,50}},  color={0,0,127}));
@@ -326,7 +143,6 @@
     annotation (Line(points={{22,-140},{38,-140}}, color={0,0,127}));
   connect(hys1.y, opeModSel.uEndSetUp) annotation (Line(points={{62,-140},{100,-140},
           {100,86},{118,86}}, color={255,0,255}));
->>>>>>> 7d61ada1
 
 annotation (
   experiment(StopTime=172800, Tolerance=1e-06),
