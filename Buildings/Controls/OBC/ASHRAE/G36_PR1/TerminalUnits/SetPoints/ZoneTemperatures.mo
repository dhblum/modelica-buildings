--- conflicted
+++ resolved
@@ -12,11 +12,7 @@
     annotation(Dialog(group="Setpoint adjustable setting"));
   parameter Boolean heaAdj = false
     "Flag, set to true if heating setpoint is adjustable"
-<<<<<<< HEAD
-    annotation(Dialog(group="Setpoint adjustable setting",enable=false));
-=======
     annotation(Dialog(group="Setpoint adjustable setting"));
->>>>>>> b1007204
   parameter Boolean sinAdj = false
     "Flag, set to true if both cooling and heating setpoint are adjustable through a single common knob"
     annotation(Dialog(group="Setpoint adjustable setting",enable=not (cooAdj or heaAdj)));
