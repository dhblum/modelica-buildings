within Buildings.Controls.OBC.ASHRAE.G36_PR1.TerminalUnits.SetPoints.Validation;
model ZoneTemperatures "Validate block for zone set point"
  Buildings.Controls.OBC.ASHRAE.G36_PR1.TerminalUnits.SetPoints.ZoneTemperatures
    TZonSet(
    final have_occSen=true,
    final sinAdj=false,
    final cooAdj=true,
    final have_winSen=true,
    final heaAdj=true) "Block that determines the thermal zone setpoints"
    annotation (Placement(transformation(extent={{100,52},{120,80}})));

  Buildings.Controls.OBC.CDL.Continuous.Sources.Constant TZonCooSetOcc(
    final k=297.15)
    "Occupied cooling setpoint"
    annotation (Placement(transformation(extent={{-80,80},{-60,100}})));
  Buildings.Controls.OBC.CDL.Continuous.Sources.Constant TZonHeaSetOcc(
    final k=293.15)
    "Occupied heating setpoint"
    annotation (Placement(transformation(extent={{-40,80},{-20,100}})));
  Buildings.Controls.OBC.CDL.Continuous.Sources.Constant TZonCooSetUno(
    final k=303.15)
    "Unoccupied cooling setpoint"
    annotation (Placement(transformation(extent={{-80,40},{-60,60}})));
  Buildings.Controls.OBC.CDL.Continuous.Sources.Constant TZonHeaSetUno(
    final k=287.15)
    "Unoccupied heating setpoint"
    annotation (Placement(transformation(extent={{-40,40},{-20,60}})));
  Buildings.Controls.OBC.CDL.Continuous.Sources.Sine cooSetAdj(
    final freqHz=1/28800)
    "Cooling setpoint adjustment"
    annotation (Placement(transformation(extent={{-80,10},{-60,30}})));
  Buildings.Controls.OBC.CDL.Continuous.Sources.Sine heaSetAdj(
    final freqHz=1/28800,
    final amplitude=0.5)
    "Heating setpoint adjustment"
    annotation (Placement(transformation(extent={{-80,-30},{-60,-10}})));
  Buildings.Controls.OBC.CDL.Integers.Sources.Constant cooDemLimLev(
    final k=0)
    "Cooling demand limit level"
    annotation (Placement(transformation(extent={{-120,-70},{-100,-50}})));
  Buildings.Controls.OBC.CDL.Integers.Sources.Constant heaDemLimLev(
    final k=0)
    "Heating demand limit level"
    annotation (Placement(transformation(extent={{-40,-70},{-20,-50}})));
  Buildings.Controls.OBC.CDL.Continuous.Sources.Ramp ram(
    final duration=28800)
    "Generate ramp output"
<<<<<<< HEAD
    annotation (Placement(transformation(extent={{-140,-100},{-120,-80}})));
  Buildings.Controls.OBC.CDL.Continuous.GreaterThreshold greThr(t=0.75)
=======
    annotation (Placement(transformation(extent={{-120,-100},{-100,-80}})));
  Buildings.Controls.OBC.CDL.Continuous.GreaterThreshold greThr(
    final threshold=0.75)
>>>>>>> 7d61ada1
    "Check if input is greater than 0.75"
    annotation (Placement(transformation(extent={{-80,-100},{-60,-80}})));
  Buildings.Controls.OBC.CDL.Conversions.BooleanToInteger booToInt(
    final integerTrue=1,
    final integerFalse=7)
    "Convert boolean input to integer output"
    annotation (Placement(transformation(extent={{0,-100},{20,-80}})));
  Buildings.Controls.OBC.CDL.Logical.Sources.Pulse winSta(
    final period=14400,
    final startTime=1200)
    "Generate signal indicating window status"
    annotation (Placement(transformation(extent={{60,-30},{80,-10}})));
  Buildings.Controls.OBC.CDL.Logical.Sources.Pulse occSta(
    final period=14400,
    final width=0.95)
    "Generate signal indicating occupancy status"
    annotation (Placement(transformation(extent={{60,10},{80,30}})));
  Buildings.Controls.OBC.CDL.Logical.Not not1 "Logical not"
    annotation (Placement(transformation(extent={{-40,-100},{-20,-80}})));
  Buildings.Controls.OBC.CDL.Continuous.Sources.Constant zerAdj(
    final k=0)
    "Zero adjustment"
    annotation (Placement(transformation(extent={{-120,-10},{-100,10}})));
  Buildings.Controls.OBC.CDL.Logical.Switch swi1
    "Switch to zero adjustment when window is open"
    annotation (Placement(transformation(extent={{-20,-30},{0,-10}})));
  Buildings.Controls.OBC.CDL.Logical.Switch swi2
    "Switch to zero adjustment when window is open"
    annotation (Placement(transformation(extent={{-20,10},{0,30}})));

equation
  connect(ram.y, greThr.u)
    annotation (Line(points={{-98,-90},{-82,-90}},   color={0,0,127}));
  connect(greThr.y, not1.u)
    annotation (Line(points={{-58,-90},{-42,-90}}, color={255,0,255}));
  connect(not1.y, booToInt.u)
    annotation (Line(points={{-18,-90},{-2,-90}},  color={255,0,255}));
  connect(TZonCooSetOcc.y, TZonSet.TZonCooSetOcc) annotation (Line(points={{-58,90},
          {-52,90},{-52,108},{50,108},{50,75},{98,75}}, color={0,0,127}));
  connect(TZonHeaSetOcc.y, TZonSet.TZonHeaSetOcc) annotation (Line(points={{-18,90},
          {46,90},{46,70},{98,70}}, color={0,0,127}));
  connect(TZonCooSetUno.y, TZonSet.TZonCooSetUno) annotation (Line(points={{-58,50},
          {-52,50},{-52,73},{98,73}}, color={0,0,127}));
  connect(TZonHeaSetUno.y, TZonSet.TZonHeaSetUno) annotation (Line(points={{-18,50},
          {-12,50},{-12,68},{98,68}}, color={0,0,127}));
  connect(cooDemLimLev.y, TZonSet.uCooDemLimLev)
    annotation (Line(points={{-98,-60},{-80,-60},{-80,-40},{42,-40},{42,60},
      {98,60}}, color={255,127,0}));
  connect(heaDemLimLev.y, TZonSet.uHeaDemLimLev)
    annotation (Line(points={{-18,-60},{46,-60},{46,58},{98,58}},
      color={255,127,0}));
  connect(booToInt.y, TZonSet.uOpeMod)
    annotation (Line(points={{22,-90},{38,-90},{38,79},{98,79}},
      color={255,127,0}));
  connect(winSta.y, swi2.u2)
    annotation (Line(points={{82,-20},{92,-20},{92,0},{-40,0},{-40,20},{-22,20}},
      color={255,0,255}));
  connect(winSta.y, swi1.u2)
    annotation (Line(points={{82,-20},{92,-20},{92,0},{-40,0},{-40,-20},{-22,-20}},
      color={255,0,255}));
  connect(zerAdj.y, swi2.u1)
    annotation (Line(points={{-98,0},{-44,0},{-44,28},{-22,28}},
      color={0,0,127}));
  connect(zerAdj.y, swi1.u1)
    annotation (Line(points={{-98,0},{-44,0},{-44,-12},{-22,-12}},
      color={0,0,127}));
  connect(cooSetAdj.y, swi2.u3)
    annotation (Line(points={{-58,20},{-48,20},{-48,12},{-22,12}},
      color={0,0,127}));
  connect(heaSetAdj.y, swi1.u3)
    annotation (Line(points={{-58,-20},{-48,-20},{-48,-28},{-22,-28}},
      color={0,0,127}));
  connect(swi2.y, TZonSet.setAdj)
    annotation (Line(points={{2,20},{18,20},{18,65},{98,65}},
      color={0,0,127}));
  connect(swi1.y, TZonSet.heaSetAdj)
    annotation (Line(points={{2,-20},{22,-20},{22,63},{98,63}},
      color={0,0,127}));
  connect(occSta.y, TZonSet.uOccSen)
    annotation (Line(points={{82,20},{86,20},{86,55},{98,55}}, color={255,0,255}));
  connect(winSta.y, TZonSet.uWinSta)
    annotation (Line(points={{82,-20},{92,-20},{92,53},{98,53}}, color={255,0,255}));

annotation (
  experiment(StopTime=28800, Tolerance=1e-6),
  __Dymola_Commands(file="modelica://Buildings/Resources/Scripts/Dymola/Controls/OBC/ASHRAE/G36_PR1/TerminalUnits/SetPoints/Validation/ZoneTemperatures.mos"
        "Simulate and plot"),
    Documentation(info="<html>
<p>
This example validates
<a href=\"modelica://Buildings.Controls.OBC.ASHRAE.G36_PR1.TerminalUnits.SetPoints.ZoneTemperatures\">
Buildings.Controls.OBC.ASHRAE.G36_PR1.TerminalUnits.SetPoints.ZoneTemperatures</a>
for a change of zone setpoint temperature.
</p>
</html>", revisions="<html>
<ul>
<li>
August 19, 2017, by Jianjun Hu:<br/>
First implementation.
</li>
</ul>
</html>"),
    Diagram(coordinateSystem(extent={{-140,-120},{140,120}})),
    Icon(coordinateSystem(extent={{-100,-100},{100,100}}),
         graphics={
        Ellipse(lineColor = {75,138,73},
                fillColor={255,255,255},
                fillPattern = FillPattern.Solid,
                extent = {{-100,-100},{100,100}}),
        Polygon(lineColor = {0,0,255},
                fillColor = {75,138,73},
                pattern = LinePattern.None,
                fillPattern = FillPattern.Solid,
                points = {{-36,60},{64,0},{-36,-60},{-36,60}}),
                   Ellipse(
          lineColor={75,138,73},
          fillColor={255,255,255},
          fillPattern=FillPattern.Solid,
          extent={{-100,-100},{100,100}}), Polygon(
          lineColor={0,0,255},
          fillColor={75,138,73},
          pattern=LinePattern.None,
          fillPattern=FillPattern.Solid,
          points={{-36,58},{64,-2},{-36,-62},{-36,58}})}));
end ZoneTemperatures;<|MERGE_RESOLUTION|>--- conflicted
+++ resolved
@@ -45,14 +45,9 @@
   Buildings.Controls.OBC.CDL.Continuous.Sources.Ramp ram(
     final duration=28800)
     "Generate ramp output"
-<<<<<<< HEAD
-    annotation (Placement(transformation(extent={{-140,-100},{-120,-80}})));
-  Buildings.Controls.OBC.CDL.Continuous.GreaterThreshold greThr(t=0.75)
-=======
     annotation (Placement(transformation(extent={{-120,-100},{-100,-80}})));
   Buildings.Controls.OBC.CDL.Continuous.GreaterThreshold greThr(
     final threshold=0.75)
->>>>>>> 7d61ada1
     "Check if input is greater than 0.75"
     annotation (Placement(transformation(extent={{-80,-100},{-60,-80}})));
   Buildings.Controls.OBC.CDL.Conversions.BooleanToInteger booToInt(
