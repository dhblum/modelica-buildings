within Buildings.Controls.OBC.ASHRAE.G36_PR1.AHUs.MultiZone.SetPoints;
block VAVSupplyFan  "Block to control multi zone VAV AHU supply fan"

  parameter Integer numZon(min=2)
    "Total number of served zones/VAV boxes"
    annotation(Dialog(group="System configuration"));
  parameter Boolean have_perZonRehBox = false
    "Check if there is any VAV-reheat boxes on perimeter zones"
    annotation(Dialog(group="System configuration"));
  parameter Boolean have_duaDucBox = false
    "Check if the AHU serves dual duct boxes"
    annotation(Dialog(group="System configuration"));
  parameter Boolean have_airFloMeaSta = false
    "Check if the AHU has AFMS (Airflow measurement station)"
    annotation(Dialog(group="System configuration"));
  parameter Modelica.SIunits.PressureDifference maxDesPre(displayUnit="Pa")
    "Duct design maximum static pressure"
    annotation(Dialog(group="System configuration"));
  parameter Modelica.SIunits.PressureDifference iniSet(displayUnit="Pa") = 120
    "Initial setpoint"
    annotation (Dialog(tab="Advanced",group="Trim and respond for pressure setpoint"));
  parameter Modelica.SIunits.PressureDifference minSet(displayUnit="Pa") = 25
    "Minimum setpoint"
    annotation (Dialog(tab="Advanced",group="Trim and respond for pressure setpoint"));
  parameter Modelica.SIunits.PressureDifference maxSet(displayUnit="Pa") = maxDesPre
    "Maximum setpoint"
    annotation (Dialog(tab="Advanced",group="Trim and respond for pressure setpoint"));
  parameter Modelica.SIunits.Time delTim = 600  "Delay time"
    annotation (Dialog(tab="Advanced",group="Trim and respond for pressure setpoint"));
  parameter Modelica.SIunits.Time samplePeriod = 120  "Sample period of component"
    annotation (Dialog(tab="Advanced",group="Trim and respond for pressure setpoint"));
  parameter Integer numIgnReq = 2
    "Number of ignored requests"
    annotation (Dialog(tab="Advanced",group="Trim and respond for pressure setpoint"));
  parameter Modelica.SIunits.PressureDifference triAmo(displayUnit="Pa") = -12.0
    "Trim amount"
    annotation (Dialog(tab="Advanced",group="Trim and respond for pressure setpoint"));
  parameter Modelica.SIunits.PressureDifference resAmo(displayUnit="Pa") = 15
    "Respond amount (must be opposite in to triAmo)"
    annotation (Dialog(tab="Advanced",group="Trim and respond for pressure setpoint"));
  parameter Modelica.SIunits.PressureDifference maxRes(displayUnit="Pa") = 32
    "Maximum response per time interval (same sign as resAmo)"
    annotation (Dialog(tab="Advanced",group="Trim and respond for pressure setpoint"));
  parameter Buildings.Controls.OBC.CDL.Types.SimpleController
    controllerType=Buildings.Controls.OBC.CDL.Types.SimpleController.PI "Type of controller"
    annotation (Dialog(tab="Advanced",group="Fan PID controller"));
  parameter Real k=1 "Gain of controller"
    annotation (Dialog(tab="Advanced",group="Fan PID controller"));
  parameter Modelica.SIunits.Time Ti(min=0)=30 "Time constant of Integrator block"
    annotation (Dialog(tab="Advanced",group="Fan PID controller",
      enable=
        controllerType==Buildings.Controls.OBC.CDL.Types.SimpleController.PI or
        controllerType==Buildings.Controls.OBC.CDL.Types.SimpleController.PID));
  parameter Modelica.SIunits.Time Td(min=0) = 0.1 "Time constant of Derivative block"
    annotation (Dialog(tab="Advanced",group="Fan PID controller",
      enable=
        controllerType==Buildings.Controls.OBC.CDL.Types.SimpleController.PD or
        controllerType==Buildings.Controls.OBC.CDL.Types.SimpleController.PID));
  parameter Real yMax=1 "Upper limit of output"
    annotation (Dialog(tab="Advanced",group="Fan PID controller"));
  parameter Real yMin=0 "Lower limit of output"
    annotation (Dialog(tab="Advanced",group="Fan PID controller"));

  Buildings.Controls.OBC.CDL.Interfaces.IntegerInput uOpeMod
   "System operation mode"
    annotation (Placement(transformation(extent={{-200,100},{-160,140}}),
      iconTransformation(extent={{-140,60},{-100,100}})));
  Buildings.Controls.OBC.CDL.Interfaces.RealInput ducStaPre(
    final unit="Pa",
    quantity="PressureDifference")
    "Measured duct static pressure"
    annotation (Placement(transformation(extent={{-200,-100},{-160,-60}}),
      iconTransformation(extent={{-140,-100},{-100,-60}})));
  Buildings.Controls.OBC.CDL.Interfaces.RealInput VBox_flow[numZon](
    final unit="m3/s",
    quantity="VolumeFlowRate") if not (have_duaDucBox or have_airFloMeaSta)
    "VAV box airflow rate"
    annotation (Placement(transformation(extent={{-200,-130},{-160,-90}}),
      iconTransformation(extent={{-140,10},{-100,50}})));
  Buildings.Controls.OBC.CDL.Interfaces.IntegerInput uZonPreResReq
    "Zone static pressure reset requests"
    annotation (Placement(transformation(extent={{-200,-60},{-160,-20}}),
      iconTransformation(extent={{-140,-50},{-100,-10}})));
  Buildings.Controls.OBC.CDL.Interfaces.BooleanOutput ySupFan "Supply fan ON/OFF status"
    annotation (Placement(transformation(extent={{140,60},{160,80}}),
      iconTransformation(extent={{100,60},{120,80}})));
  Buildings.Controls.OBC.CDL.Interfaces.RealOutput ySupFanSpe(
    min=0,
    max=1,
    final unit="1") "Supply fan speed" annotation (Placement(transformation(
          extent={{140,-60},{160,-40}}), iconTransformation(extent={{100,-10},{
            120,10}})));
  Buildings.Controls.OBC.CDL.Interfaces.RealOutput sumVBox_flow(
    final unit="m3/s",
    quantity="VolumeFlowRate") if not (have_duaDucBox or have_airFloMeaSta)
    "Sum of current airflow rates from VAV boxes"
    annotation (Placement(transformation(extent={{140,-120},{160,-100}}),
      iconTransformation(extent={{100,-80},{120,-60}})));

  Buildings.Controls.OBC.ASHRAE.G36_PR1.Generic.SetPoints.TrimAndRespond staPreSetRes(
    final iniSet=iniSet,
    final minSet=minSet,
    final maxSet=maxSet,
    final delTim=delTim,
    final samplePeriod=samplePeriod,
    final numIgnReq=numIgnReq,
    final triAmo=triAmo,
    final resAmo=resAmo,
    final maxRes=maxRes) "Static pressure setpoint reset using trim and respond logic"
    annotation (Placement(transformation(extent={{-100,-50},{-80,-30}})));
  Buildings.Controls.OBC.CDL.Continuous.LimPID supFanSpeCon(
    final Ti=Ti,
    final controllerType=controllerType,
    final k=k,
    final Td=Td,
    final yMax=yMax,
    final yMin=yMin)
    "Supply fan speed control"
    annotation (Placement(transformation(extent={{-40,-70},{-20,-50}})));
protected
  Buildings.Controls.OBC.CDL.Continuous.Sources.Constant zerSpe(k=0)
    "Zero fan speed when it becomes OFF"
    annotation (Placement(transformation(extent={{20,-50},{40,-30}})));
  Buildings.Controls.OBC.CDL.Logical.Switch swi
    "If fan is OFF, fan speed outputs to zero"
    annotation (Placement(transformation(extent={{80,-50},{100,-70}})));

  Buildings.Controls.OBC.CDL.Continuous.MultiSum sum1(
    final nin=numZon) if not (have_duaDucBox or have_airFloMeaSta)
    "Sum of box airflow rate"
    annotation (Placement(transformation(extent={{60,-120},{80,-100}})));
  Buildings.Controls.OBC.CDL.Logical.Or or1
    "Check whether supply fan should be ON"
    annotation (Placement(transformation(extent={{80,60},{100,80}})));
  Buildings.Controls.OBC.CDL.Logical.Or or2 if have_perZonRehBox
    "Setback or warmup mode"
    annotation (Placement(transformation(extent={{20,30},{40,50}})));
  Buildings.Controls.OBC.CDL.Logical.Or3 or3
    "Cool-down or setup or occupied mode"
    annotation (Placement(transformation(extent={{20,90},{40,110}})));
  Buildings.Controls.OBC.CDL.Logical.Sources.Constant con(
    k=false) if not have_perZonRehBox
    "Constant true"
    annotation (Placement(transformation(extent={{20,0},{40,20}})));
  Buildings.Controls.OBC.CDL.Integers.Sources.Constant conInt(
    k=Constants.OperationModes.coolDown)
    "Cool down mode"
    annotation (Placement(transformation(extent={{-120,120},{-100,140}})));
  Buildings.Controls.OBC.CDL.Integers.Sources.Constant conInt4(
    k=Constants.OperationModes.warmUp)
    "Warm-up mode"
    annotation (Placement(transformation(extent={{-120,0},{-100,20}})));
  Buildings.Controls.OBC.CDL.Integers.Sources.Constant conInt1(
    k=Constants.OperationModes.setUp)
    "Set up mode"
    annotation (Placement(transformation(extent={{-120,90},{-100,110}})));
  Buildings.Controls.OBC.CDL.Integers.Sources.Constant conInt2(
    k=Constants.OperationModes.occupied)
    "Occupied mode"
    annotation (Placement(transformation(extent={{-120,60},{-100,80}})));
  Buildings.Controls.OBC.CDL.Integers.Sources.Constant conInt3(
    k=Constants.OperationModes.setBack)
    "Set back mode"
    annotation (Placement(transformation(extent={{-120,30},{-100,50}})));
  Buildings.Controls.OBC.CDL.Integers.Equal intEqu
    "Check if current operation mode is cool-down mode"
    annotation (Placement(transformation(extent={{-60,120},{-40,140}})));
  Buildings.Controls.OBC.CDL.Integers.Equal intEqu1
    "Check if current operation mode is setup mode"
    annotation (Placement(transformation(extent={{-60,90},{-40,110}})));
  Buildings.Controls.OBC.CDL.Integers.Equal intEqu2
    "Check if current operation mode is occupied mode"
    annotation (Placement(transformation(extent={{-60,60},{-40,80}})));
  Buildings.Controls.OBC.CDL.Integers.Equal intEqu3
    "Check if current operation mode is setback mode"
    annotation (Placement(transformation(extent={{-60,30},{-40,50}})));
  Buildings.Controls.OBC.CDL.Integers.Equal intEqu4
    "Check if current operation mode is warmup mode"
    annotation (Placement(transformation(extent={{-60,0},{-40,20}})));

equation
  connect(or2.y, or1.u2)
    annotation (Line(points={{41,40},{60,40},{60,62},{78,62}},
      color={255,0,255}));
  connect(or1.y, ySupFan)
    annotation (Line(points={{101,70},{150,70}},
      color={255,0,255}));
  connect(VBox_flow, sum1.u)
    annotation (Line(points={{-180,-110},{58,-110}}, color={0,0,127}));
  connect(sum1.y, sumVBox_flow)
    annotation (Line(points={{81.7,-110},{150,-110}},
      color={0,0,127}));
  connect(or1.y, staPreSetRes.uDevSta)
    annotation (Line(points={{101,70},{120,70},{120,-8},{-120,-8},{-120,-32},
      {-102,-32}},  color={255,0,255}));
  connect(staPreSetRes.y, supFanSpeCon.u_s)
    annotation (Line(points={{-79,-40},{-60,-40},{-60,-60},{-42,-60}},
      color={0,0,127}));
  connect(or1.y, swi.u2)
    annotation (Line(points={{101,70},{120,70},{120,-8},{0,-8},{0,-60},{78,-60}},
      color={255,0,255}));
  connect(supFanSpeCon.y, swi.u1)
    annotation (Line(points={{-19,-60},{-4,-60},{-4,-68},{78,-68}},
      color={0,0,127}));
  connect(zerSpe.y, swi.u3)
    annotation (Line(points={{41,-40},{60,-40},{60,-52},{78,-52}},
      color={0,0,127}));
  connect(swi.y, ySupFanSpe) annotation (Line(points={{101,-60},{120,-60},{120,
          -50},{150,-50}}, color={0,0,127}));
  connect(uZonPreResReq, staPreSetRes.numOfReq)
    annotation (Line(points={{-180,-40},{-142,-40},{-142,-48},{-102,-48}},
      color={255,127,0}));
  connect(ducStaPre, supFanSpeCon.u_m)
    annotation (Line(points={{-180,-80},{-30,-80},{-30,-72}},
      color={0,0,127}));
  connect(con.y, or1.u2)
    annotation (Line(points={{41,10},{60,10},{60,62},{78,62}},
      color={255,0,255}));
  connect(intEqu.y, or3.u1)
    annotation (Line(points={{-39,130},{0,130},{0,108},{18,108}},
      color={255,0,255}));
  connect(intEqu2.y, or3.u3)
    annotation (Line(points={{-39,70},{0,70},{0,92},{18,92}},
      color={255,0,255}));
  connect(intEqu1.y, or3.u2)
    annotation (Line(points={{-39,100},{18,100}}, color={255,0,255}));
  connect(conInt.y, intEqu.u2)
    annotation (Line(points={{-99,130},{-90,130},{-90,122},{-62,122}},
      color={255,127,0}));
  connect(conInt1.y, intEqu1.u2)
    annotation (Line(points={{-99,100},{-90,100},{-90,92},{-62,92}},
      color={255,127,0}));
  connect(conInt2.y, intEqu2.u2)
    annotation (Line(points={{-99,70},{-90,70},{-90,62},{-62,62}},
      color={255,127,0}));
  connect(conInt3.y, intEqu3.u2)
    annotation (Line(points={{-99,40},{-90,40},{-90,32},{-62,32}},
      color={255,127,0}));
  connect(conInt4.y, intEqu4.u2)
    annotation (Line(points={{-99,10},{-90,10},{-90,2},{-62,2}},
      color={255,127,0}));
  connect(uOpeMod, intEqu.u1)
    annotation (Line(points={{-180,120},{-140,120},{-140,150},{-80,150},{-80,130},
      {-62,130}}, color={255,127,0}));
  connect(uOpeMod, intEqu1.u1)
    annotation (Line(points={{-180,120},{-140,120},{-140,150},{-80,150},{-80,100},
      {-62,100}}, color={255,127,0}));
  connect(uOpeMod, intEqu2.u1)
    annotation (Line(points={{-180,120},{-140,120},{-140,150},{-80,150},
      {-80,70},{-62,70}}, color={255,127,0}));
  connect(uOpeMod, intEqu3.u1)
    annotation (Line(points={{-180,120},{-140,120},{-140,150},{-80,150},
      {-80,40},{-62,40}}, color={255,127,0}));
  connect(uOpeMod, intEqu4.u1)
    annotation (Line(points={{-180,120},{-140,120},{-140,150},{-80,150},
      {-80,10},{-62,10}}, color={255,127,0}));
  connect(or3.y, or1.u1)
    annotation (Line(points={{41,100},{60,100},{60,70},{78,70}},
      color={255,0,255}));
  connect(intEqu3.y, or2.u1)
    annotation (Line(points={{-39,40},{18,40}}, color={255,0,255}));
  connect(intEqu4.y, or2.u2)
    annotation (Line(points={{-39,10},{0,10},{0,32},{18,32}},
      color={255,0,255}));

annotation (
  defaultComponentName="conSupFan",
  Diagram(coordinateSystem(preserveAspectRatio=false, extent={{-160,-140},{140,160}}),
        graphics={
        Rectangle(
          extent={{-156,-10},{134,-88}},
          lineColor={0,0,0},
          fillColor={215,215,215},
          fillPattern=FillPattern.Solid,
          pattern=LinePattern.None),
        Rectangle(
          extent={{-156,156},{134,-6}},
          lineColor={0,0,0},
          fillColor={215,215,215},
          fillPattern=FillPattern.Solid,
          pattern=LinePattern.None),
        Text(
          extent={{42,156},{124,134}},
          lineColor={0,0,255},
          fillColor={215,215,215},
          fillPattern=FillPattern.Solid,
          horizontalAlignment=TextAlignment.Left,
          textString="Check current operation mode"),
        Text(
          extent={{-86,-12},{-16,-24}},
          lineColor={0,0,255},
          fillColor={215,215,215},
          fillPattern=FillPattern.Solid,
          horizontalAlignment=TextAlignment.Left,
          textString="Reset pressure setpoint"),
        Text(
          extent={{-98,-58},{-44,-88}},
          lineColor={0,0,255},
          fillColor={215,215,215},
          fillPattern=FillPattern.Solid,
          textString="Control fan speed"),
        Text(
          extent={{42,142},{96,126}},
          lineColor={0,0,255},
          fillColor={215,215,215},
          fillPattern=FillPattern.Solid,
          horizontalAlignment=TextAlignment.Left,
          textString="Check fan on or off"),
        Rectangle(
          extent={{-156,-92},{134,-138}},
          lineColor={0,0,0},
          fillColor={215,215,215},
          fillPattern=FillPattern.Solid,
          pattern=LinePattern.None),
        Text(
          extent={{-132,-124},{-62,-136}},
          lineColor={0,0,255},
          fillColor={215,215,215},
          fillPattern=FillPattern.Solid,
          horizontalAlignment=TextAlignment.Left,
          textString="Sum of VAV box flow rate")}),
  Icon(graphics={
        Text(
          extent={{-100,124},{98,102}},
          lineColor={0,0,255},
          textString="%name"),
               Rectangle(
          extent={{-100,100},{100,-100}},
          lineColor={0,0,0},
          fillColor={223,211,169},
          fillPattern=FillPattern.Solid),
        Text(
          extent={{-96,90},{-54,70}},
          lineColor={0,0,127},
          textString="uOpeMod"),
        Text(
          extent={{-96,42},{-54,22}},
          lineColor={0,0,127},
          textString="VBox_flow"),
        Text(
          extent={{-96,-16},{-44,-44}},
          lineColor={0,0,127},
          textString="uZonPreResReq"),
        Text(
          extent={{-96,-70},{-54,-90}},
          lineColor={0,0,127},
          textString="ducStaPre"),
        Text(
          extent={{54,-60},{96,-80}},
          lineColor={0,0,127},
          textString="sumVBox_flow"),
        Text(
          extent={{52,10},{94,-10}},
          lineColor={0,0,127},
          textString="yFanSpe"),
        Text(
          extent={{52,78},{94,58}},
          lineColor={0,0,127},
          textString="ySupFan")}),
  Documentation(info="<html>
<p>
Supply fan control for a multi zone VAV AHU according to
ASHRAE guideline G36, PART5.N.1 (Supply fan control).
</p>
<h4>a. Supply fan start/stop</h4>
<ul>
<li>Supply fan shall run when system is in the Cool-down, Setup, or Occupied mode</li>
<li>If there are any VAV-reheat boxes on perimeter zones, supply fan shall also
run when system is in Setback or Warmup mode;</li>
<li>If the AHU does not serve dual duct boxes (<code>have_duaDucBox=true</code>) or the AHU
does not have airflow measurement station (<code>have_airFloMeaSta=false</code>),
sum the current airflow rate from the VAV boxes and output to a software point.</li>
</ul>
<h4>b. Static pressure setpoint reset</h4>
<p>
Static pressure setpoint shall be reset using trim-respond logic using following
parameters as a starting point:
</p>
<table summary=\"summary\" border=\"1\">
<tr><th> Variable </th> <th> Value </th> <th> Definition </th> </tr>
<tr><td>Device</td><td>AHU Supply Fan</td> <td>Associated device</td></tr>
<tr><td>SP0</td><td>120 Pa (0.5 inches)</td><td>Initial setpoint</td></tr>
<tr><td>SPmin</td><td>25 Pa (0.1 inches)</td><td>Minimum setpoint</td></tr>
<tr><td>SPmax</td><td>maxDesPre</td><td>Maximum setpoint</td></tr>
<tr><td>Td</td><td>10 minutes</td><td>Delay timer</td></tr>
<tr><td>T</td><td>2 minutes</td><td>Time step</td></tr>
<tr><td>I</td><td>2</td><td>Number of ignored requests</td></tr>
<tr><td>R</td><td>Zone static pressure reset requests</td><td>Number of requests</td></tr>
<tr><td>SPtrim</td><td>-12 Pa (-0.05 inches)</td><td>Trim amount</td></tr>
<tr><td>SPres</td><td>15 Pa (+0.06 inches)</td><td>Respond amount</td></tr>
<tr><td>SPres_max</td><td>32 Pa (+0.13 inches)</td><td>Maximum response per time interval</td></tr>
</table>
<br/>
<h4>c. Static pressure control</h4>
<p>
Supply fan speed is controlled to maintain duct static pressure at setpoint
when the fan is proven on. Where the zone groups served by the system are small,
provide multiple sets of gains that are used in the control loop as a function
of a load indicator (such as supply fan airflow rate, the area of the zone groups
that are occupied, etc.).
<<<<<<< HEAD
=======
</p>
<h4>References</h4>
<p>
<a href=\"http://gpc36.savemyenergy.com/public-files/\">BSR (ANSI Board of
Standards Review)/ASHRAE Guideline 36P,
<i>High Performance Sequences of Operation for HVAC systems</i>.
First Public Review Draft (June 2016)</a>
</p>
>>>>>>> 05372d43
</html>", revisions="<html>
<ul>
<li>
August 15, 2017, by Jianjun Hu:<br/>
First implementation.
</li>
</ul>
</html>"));
end VAVSupplyFan;<|MERGE_RESOLUTION|>--- conflicted
+++ resolved
@@ -398,17 +398,6 @@
 provide multiple sets of gains that are used in the control loop as a function
 of a load indicator (such as supply fan airflow rate, the area of the zone groups
 that are occupied, etc.).
-<<<<<<< HEAD
-=======
-</p>
-<h4>References</h4>
-<p>
-<a href=\"http://gpc36.savemyenergy.com/public-files/\">BSR (ANSI Board of
-Standards Review)/ASHRAE Guideline 36P,
-<i>High Performance Sequences of Operation for HVAC systems</i>.
-First Public Review Draft (June 2016)</a>
-</p>
->>>>>>> 05372d43
 </html>", revisions="<html>
 <ul>
 <li>
