--- conflicted
+++ resolved
@@ -13,7 +13,7 @@
   Buildings.Controls.OBC.CDL.Continuous.Sources.Ramp ram(
     duration=28800,
     height=6) "Ramp signal for generating operation mode"
-    annotation (Placement(transformation(extent={{-100,70},{-80,90}})));
+    annotation (Placement(transformation(extent={{-90,70},{-70,90}})));
   Buildings.Controls.OBC.CDL.Continuous.Sources.Ramp vavBoxFlo1(
     duration=28800,
     height=1.5,
@@ -33,17 +33,12 @@
     duration=28800,
     height=1,
     offset=0) "Ramp signal for generating VAV box flow rate"
-<<<<<<< HEAD
-    annotation (Placement(transformation(extent={{-40,10},{-20,30}})));
-  Modelica.Blocks.Sources.Sine sine(
-=======
-    annotation (Placement(transformation(extent={{-40,0},{-20,20}})));
+    annotation (Placement(transformation(extent={{-12,10},{8,30}})));
   Buildings.Controls.OBC.CDL.Continuous.Sources.Sine sine(
->>>>>>> a9628337
     freqHz=1/14400,
     offset=3,
     amplitude=2)    "Generate sine signal "
-    annotation (Placement(transformation(extent={{-100,-40},{-80,-20}})));
+    annotation (Placement(transformation(extent={{-92,-40},{-72,-20}})));
   Buildings.Controls.OBC.CDL.Continuous.Sources.Sine sine1(
     freqHz=1/14400,
     offset=200,
@@ -51,7 +46,7 @@
     annotation (Placement(transformation(extent={{-40,-80},{-20,-60}})));
   Buildings.Controls.OBC.CDL.Continuous.Abs abs
     "Block generates absolute value of input"
-    annotation (Placement(transformation(extent={{-66,70},{-46,90}})));
+    annotation (Placement(transformation(extent={{-60,70},{-40,90}})));
   Buildings.Controls.OBC.CDL.Continuous.Abs abs1
     "Block generates absolute value of input"
     annotation (Placement(transformation(extent={{-64,-40},{-44,-20}})));
@@ -63,7 +58,7 @@
     annotation (Placement(transformation(extent={{2,-40},{22,-20}})));
   Buildings.Controls.OBC.CDL.Conversions.RealToInteger reaToInt2
     "Convert real to integer"
-    annotation (Placement(transformation(extent={{2,70},{22,90}})));
+    annotation (Placement(transformation(extent={{0,70},{20,90}})));
   Buildings.Controls.OBC.CDL.Continuous.Round round1(n=0)
     "Round real number to given digits"
     annotation (Placement(transformation(extent={{-30,70},{-10,90}})));
@@ -79,16 +74,16 @@
     annotation (Line(points={{-59,10},{-50,10},{-50,-2},{28,-2},{28,3.5},{58,
           3.5}}, color={0,0,127}));
   connect(vavBoxFlo4.y, conSupFan.VBox_flow[4])
-    annotation (Line(points={{-19,20},{28,20},{28,4.5},{58,4.5}},
+    annotation (Line(points={{9,20},{28,20},{28,4.5},{58,4.5}},
       color={0,0,127}));
   connect(sine1.y, conSupFan.ducStaPre)
     annotation (Line(points={{-19,-70},{40,-70},{40,-8},{58,-8}},
       color={0,0,127}));
   connect(sine.y, abs1.u)
-    annotation (Line(points={{-79,-30},{-66,-30}},
+    annotation (Line(points={{-71,-30},{-66,-30}},
       color={0,0,127}));
   connect(ram.y, abs.u)
-    annotation (Line(points={{-79,80},{-68,80}},
+    annotation (Line(points={{-69,80},{-62,80}},
       color={0,0,127}));
   connect(abs1.y, round2.u)
     annotation (Line(points={{-43,-30},{-32,-30}}, color={0,0,127}));
@@ -98,11 +93,11 @@
     annotation (Line(points={{23,-30},{34,-30},{34,-3},{58,-3}},
       color={255,127,0}));
   connect(abs.y, round1.u)
-    annotation (Line(points={{-45,80},{-32,80}}, color={0,0,127}));
+    annotation (Line(points={{-39,80},{-32,80}}, color={0,0,127}));
   connect(round1.y, reaToInt2.u)
-    annotation (Line(points={{-9,80},{0,80}}, color={0,0,127}));
+    annotation (Line(points={{-9,80},{-2,80}},color={0,0,127}));
   connect(reaToInt2.y, conSupFan.uOpeMod)
-    annotation (Line(points={{23,80},{38,80},{38,8},{58,8}},
+    annotation (Line(points={{21,80},{38,80},{38,8},{58,8}},
       color={255,127,0}));
 
 annotation (experiment(StopTime=28800.0, Tolerance=1e-06),
