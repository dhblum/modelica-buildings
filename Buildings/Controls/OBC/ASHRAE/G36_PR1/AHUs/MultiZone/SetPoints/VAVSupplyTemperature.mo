--- conflicted
+++ resolved
@@ -331,11 +331,7 @@
 <p>
 Supply air temperature shall be controlled to setpoint using a control loop whose
 output is mapped to sequence the hot water valve or modulating electric heating
-<<<<<<< HEAD
-coil (if applicable), chilled water valves.
-=======
 coil (if applicable) or chilled water valves.
->>>>>>> a0d3021b
 </p>
 </html>",
 revisions="<html>
