--- conflicted
+++ resolved
@@ -9,13 +9,8 @@
     annotation (Placement(transformation(extent={{70,-10},{90,10}})));
   Buildings.Controls.OBC.CDL.Continuous.Sources.Constant setZonTem(
     k=22.5 + 273.15) "Average of heating and cooling setpoint"
-<<<<<<< HEAD
-    annotation (Placement(transformation(extent={{-80,70},{-60,90}})));
-  Modelica.Blocks.Sources.Sine outTem(
-=======
     annotation (Placement(transformation(extent={{-80,60},{-60,80}})));
   Buildings.Controls.OBC.CDL.Continuous.Sources.Sine outTem(
->>>>>>> a9628337
     amplitude=5,
     freqHz=1/86400,
     offset=18 + 273.15) "Outdoor air temperature"
