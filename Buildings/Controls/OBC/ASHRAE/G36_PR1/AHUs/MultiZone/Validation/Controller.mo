within Buildings.Controls.OBC.ASHRAE.G36_PR1.AHUs.MultiZone.Validation;
model Controller "Validation controller model"
  extends Modelica.Icons.Example;

  Buildings.Controls.OBC.ASHRAE.G36_PR1.AHUs.MultiZone.Controller conAHU(
    numZon=2,
    zonAre={50,50},
    minZonPriFlo={(50*3/3600)*6,(50*3/3600)*6},
    maxSysPriFlo=0.7*(50*3/3600)*6*2,
<<<<<<< HEAD
    have_occSen=true) "Multiple zone AHU controller"
=======
    have_occSen=true)
    "Multiple zone AHU controller"
>>>>>>> 5316548a
    annotation (Placement(transformation(extent={{22,48},{102,152}})));
  Buildings.Controls.OBC.CDL.Continuous.Sources.Constant TSetRooCooOn(
    final k=273.15 + 24)
    "Cooling on setpoint"
    annotation (Placement(transformation(extent={{-100,133},{-80,154}})));
  Buildings.Controls.OBC.CDL.Continuous.Sources.Constant TSetRooHeaOn(
    final k=273.15 + 20)
    "Heating on setpoint"
    annotation (Placement(transformation(extent={{-170,133},{-150,153}})));
  Buildings.Controls.OBC.CDL.Continuous.Sources.Constant TOutCut(
    final k=297.15)
    "Outdoor temperature high limit cutoff"
    annotation (Placement(transformation(extent={{-100,60},{-80,80}})));
  Buildings.Controls.OBC.CDL.Integers.Sources.Constant opeMod(
    final k=Buildings.Controls.OBC.ASHRAE.G36_PR1.Constants.OperationModes.occupied)
    "AHU operation mode is occupied"
    annotation (Placement(transformation(extent={{48,0},{68,20}})));
  Buildings.Controls.OBC.CDL.Continuous.Sources.Ramp TZon[2](
    each height=6,
    each offset=273.15 + 17,
    each duration=3600) "Measured zone temperature"
    annotation (Placement(transformation(extent={{-100,100},{-80,120}})));
  Buildings.Controls.OBC.CDL.Continuous.Sources.Ramp TDis[2](
    each height=4,
    each duration=3600,
    each offset=273.15 + 18) "Terminal unit discharge air temperature"
    annotation (Placement(transformation(extent={{-170,60},{-150,80}})));
  Buildings.Controls.OBC.CDL.Continuous.Sources.Ramp numOfOcc1(
    height=2,
    duration=3600)
    "Occupant number in zone 1"
    annotation (Placement(transformation(extent={{-120,20},{-100,40}})));
  Buildings.Controls.OBC.CDL.Continuous.Sources.Ramp numOfOcc2(
    duration=3600,
    height=3)
    "Occupant number in zone 2"
    annotation (Placement(transformation(extent={{-80,20},{-60,40}})));
  Buildings.Controls.OBC.CDL.Continuous.Sources.Ramp TSup(
    each height=4,
    each duration=3600,
    each offset=273.15 + 14) "AHU supply air temperature"
    annotation (Placement(transformation(extent={{-170,20},{-150,40}})));
  Buildings.Controls.OBC.CDL.Continuous.Sources.Ramp VOut_flow(
    duration=1800,
    offset=0.02,
    height=0.0168)
    "Measured outdoor airflow rate"
    annotation (Placement(transformation(extent={{-170,-20},{-150,0}})));
  Buildings.Controls.OBC.CDL.Continuous.Sources.Ramp vavBoxFlo1(
    height=1.5,
    offset=1,
    duration=3600)
    "Ramp signal for generating VAV box flow rate"
    annotation (Placement(transformation(extent={{-170,-60},{-150,-40}})));
  Buildings.Controls.OBC.CDL.Continuous.Sources.Ramp vavBoxFlo2(
    offset=1,
    height=0.5,
    duration=3600)
    "Ramp signal for generating VAV box flow rate"
    annotation (Placement(transformation(extent={{-130,-60},{-110,-40}})));
  Buildings.Controls.OBC.CDL.Continuous.Sources.Ramp TMixMea(
    height=4,
    duration=1,
    offset=273.15 + 2,
    startTime=0)
    "Measured mixed air temperature"
    annotation (Placement(transformation(extent={{-80,-60},{-60,-40}})));
  Buildings.Controls.OBC.CDL.Continuous.Sources.Sine TOut(
    amplitude=5,
    offset=18 + 273.15,
    freqHz=1/3600) "Outdoor air temperature"
    annotation (Placement(transformation(extent={{-170,100},{-150,120}})));
  Buildings.Controls.OBC.CDL.Continuous.Sources.Sine ducStaPre(
    offset=200,
    amplitude=150,
    freqHz=1/3600) "Duct static pressure"
    annotation (Placement(transformation(extent={{-100,-20},{-80,0}})));
  Buildings.Controls.OBC.CDL.Continuous.Sources.Sine sine(
    offset=3,
    amplitude=2,
    freqHz=1/9600) "Duct static pressure setpoint reset requests"
    annotation (Placement(transformation(extent={{-170,-150},{-150,-130}})));
  Buildings.Controls.OBC.CDL.Continuous.Sources.Sine sine1(
    amplitude=6,
    freqHz=1/9600)
    "Maximum supply temperature setpoint reset"
    annotation (Placement(transformation(extent={{-170,-110},{-150,-90}})));
  Buildings.Controls.OBC.CDL.Continuous.Abs abs
    "Block generates absolute value of input"
    annotation (Placement(transformation(extent={{-130,-110},{-110,-90}})));
  Buildings.Controls.OBC.CDL.Continuous.Abs abs1
    "Block generates absolute value of input"
    annotation (Placement(transformation(extent={{-130,-150},{-110,-130}})));
  Buildings.Controls.OBC.CDL.Continuous.Round round1(n=0)
    "Round real number to given digits"
    annotation (Placement(transformation(extent={{-94,-110},{-74,-90}})));
  Buildings.Controls.OBC.CDL.Continuous.Round round2(n=0)
    "Round real number to given digits"
    annotation (Placement(transformation(extent={{-94,-150},{-74,-130}})));
  Buildings.Controls.OBC.CDL.Conversions.RealToInteger ducPreResReq "Convert real to integer"
    annotation (Placement(transformation(extent={{-60,-150},{-40,-130}})));
  Buildings.Controls.OBC.CDL.Conversions.RealToInteger maxSupResReq "Convert real to integer"
    annotation (Placement(transformation(extent={{-60,-110},{-40,-90}})));

equation
  connect(sine.y,abs1. u)
    annotation (Line(points={{-149,-140},{-132,-140}}, color={0,0,127}));
  connect(abs1.y,round2. u)
    annotation (Line(points={{-109,-140},{-96,-140}}, color={0,0,127}));
  connect(round2.y, ducPreResReq.u)
    annotation (Line(points={{-73,-140},{-62,-140}}, color={0,0,127}));
  connect(sine1.y, abs.u)
    annotation (Line(points={{-149,-100},{-132,-100}}, color={0,0,127}));
  connect(abs.y,round1. u)
    annotation (Line(points={{-109,-100},{-96,-100}}, color={0,0,127}));
  connect(round1.y, maxSupResReq.u)
    annotation (Line(points={{-73,-100},{-62,-100}}, color={0,0,127}));
  connect(TSetRooHeaOn.y, conAHU.THeaSet)
    annotation (Line(points={{-149,143},{-144,143},{-144,144},{-140,144},{-140,160},{-16,160},{-16,
          159.091},{10.2353,159.091}},            color={0,0,127}));
  connect(TSetRooCooOn.y, conAHU.TCooSet)
    annotation (Line(points={{-79,143.5},{-18,143.5},{-18,154.364},{10.2353,154.364}},
      color={0,0,127}));
  connect(TOut.y, conAHU.TOut)
    annotation (Line(points={{-149,110},{-140,110},{-140,126},{-18,126},{-18,144.909},{10.2353,
          144.909}},      color={0,0,127}));
  connect(TZon.y, conAHU.TZon)
    annotation (Line(points={{-79,110},{-20,110},{-20,140.182},{10.2353,140.182}},
      color={0,0,127}));
  connect(TDis.y, conAHU.TDis)
    annotation (Line(points={{-149,70},{-140,70},{-140,94},{-22,94},{-22,130.727},{10.2353,130.727}},
                          color={0,0,127}));
  connect(TOutCut.y, conAHU.TOutCut)
    annotation (Line(points={{-79,70},{-26,70},{-26,121.273},{10.2353,121.273}},
      color={0,0,127}));
  connect(TSup.y, conAHU.TSup)
    annotation (Line(points={{-149,30},{-140,30},{-140,54},{-60,54},{-60,104.727},{10.2353,104.727}},
                          color={0,0,127}));
  connect(numOfOcc1.y, conAHU.nOcc[1])
    annotation (Line(points={{-99,30},{-90,30},{-90,52},{-18,52},{-18,94.0909},
      {10.2353,94.0909}}, color={0,0,127}));
  connect(numOfOcc2.y, conAHU.nOcc[2])
    annotation (Line(points={{-59,30},{-50,30},{-50,52},{-18,52},{-18,96.4545},{10.2353,96.4545}},
                          color={0,0,127}));
  connect(VOut_flow.y, conAHU.VOut_flow)
    annotation (Line(points={{-149,-10},{-140,-10},{-140,12},{-34,12},{-34,90.5455},{10.2353,
          90.5455}},      color={0,0,127}));
  connect(ducStaPre.y, conAHU.ducStaPre)
    annotation (Line(points={{-79,-10},{-30,-10},{-30,85.8182},{10.2353,85.8182}},
      color={0,0,127}));
  connect(vavBoxFlo1.y, conAHU.VBox_flow[1])
    annotation (Line(points={{-149,-50},{-140,-50},{-140,-30},{-40,-30},{-40,77.5455},{10.2353,
          77.5455}},      color={0,0,127}));
  connect(vavBoxFlo2.y, conAHU.VBox_flow[2])
    annotation (Line(points={{-109,-50},{-100,-50},{-100,-30},{-40,-30},{-40,79.9091},
      {10.2353,79.9091}}, color={0,0,127}));
  connect(TMixMea.y, conAHU.TMix)
    annotation (Line(points={{-59,-50},{-22,-50},{-22,74},{10.2353,74}},
      color={0,0,127}));
  connect(opeMod.y, conAHU.uOpeMod)
    annotation (Line(points={{69,10},{80,10},{80,30},{0,30},{0,64.5455},{10.2353,64.5455}},
                          color={255,127,0}));
<<<<<<< HEAD
=======
  connect(freProSta.y, conAHU.uFreProSta)
    annotation (Line(points={{73,-70},{80,-70},{80,-46},{-8,-46},{-8,50.3636},{
          10.2353,50.3636}},
                          color={255,127,0}));
>>>>>>> 5316548a
  connect(maxSupResReq.y, conAHU.uZonTemResReq)
    annotation (Line(points={{-39,-100},{-16,-100},{-16,40.9091},{10.2353,40.9091}},
      color={255,127,0}));
  connect(ducPreResReq.y, conAHU.uZonPreResReq)
    annotation (Line(points={{-39,-140},{-12,-140},{-12,36.1818},{10.2353,36.1818}},
      color={255,127,0}));

annotation (experiment(StopTime=3600.0, Tolerance=1e-06),
  __Dymola_Commands(file="modelica://Buildings/Resources/Scripts/Dymola/Controls/OBC/ASHRAE/G36_PR1/AHUs/MultiZone/Validation/Controller.mos"
    "Simulate and plot"),
    Documentation(info="<html>
<p>
This example validates
<a href=\"modelica://Buildings.Controls.OBC.ASHRAE.G36_PR1.AHUs.MultiZone.Controller\">
Buildings.Controls.OBC.ASHRAE.G36_PR1.AHUs.MultiZone.Controller</a>.
</p>
</html>", revisions="<html>
<ul>
<li>
October 30, 2017, by Jianjun Hu:<br/>
First implementation.
</li>
</ul>
</html>"),
Diagram(coordinateSystem(extent={{-180,-160},{120,180}})));
end Controller;<|MERGE_RESOLUTION|>--- conflicted
+++ resolved
@@ -7,12 +7,7 @@
     zonAre={50,50},
     minZonPriFlo={(50*3/3600)*6,(50*3/3600)*6},
     maxSysPriFlo=0.7*(50*3/3600)*6*2,
-<<<<<<< HEAD
     have_occSen=true) "Multiple zone AHU controller"
-=======
-    have_occSen=true)
-    "Multiple zone AHU controller"
->>>>>>> 5316548a
     annotation (Placement(transformation(extent={{22,48},{102,152}})));
   Buildings.Controls.OBC.CDL.Continuous.Sources.Constant TSetRooCooOn(
     final k=273.15 + 24)
@@ -175,13 +170,6 @@
   connect(opeMod.y, conAHU.uOpeMod)
     annotation (Line(points={{69,10},{80,10},{80,30},{0,30},{0,64.5455},{10.2353,64.5455}},
                           color={255,127,0}));
-<<<<<<< HEAD
-=======
-  connect(freProSta.y, conAHU.uFreProSta)
-    annotation (Line(points={{73,-70},{80,-70},{80,-46},{-8,-46},{-8,50.3636},{
-          10.2353,50.3636}},
-                          color={255,127,0}));
->>>>>>> 5316548a
   connect(maxSupResReq.y, conAHU.uZonTemResReq)
     annotation (Line(points={{-39,-100},{-16,-100},{-16,40.9091},{10.2353,40.9091}},
       color={255,127,0}));
