--- conflicted
+++ resolved
@@ -70,18 +70,10 @@
     "Measured outdoor air volumetric airflow"
     annotation (Placement(transformation(extent={{-40,80},{-20,100}})));
 
-<<<<<<< HEAD
-  Modelica.Blocks.Sources.Ramp uTSup(
-    final height=0.5,
-    final offset=-0.25,
-    final duration=1400)
-                    "Supply air temperature control signal"
-=======
   Buildings.Controls.OBC.CDL.Continuous.Sources.Ramp uTSup(
     final duration=1800,
     final height=1,
     final offset=0) "Supply air temperature control signal"
->>>>>>> 4574d1e5
     annotation (Placement(transformation(extent={{-80,80},{-60,100}})));
 
 equation
