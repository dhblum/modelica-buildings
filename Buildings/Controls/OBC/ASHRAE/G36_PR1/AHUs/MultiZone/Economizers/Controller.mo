within Buildings.Controls.OBC.ASHRAE.G36_PR1.AHUs.MultiZone.Economizers;
model Controller "Multi zone VAV AHU economizer control sequence"

  parameter Boolean use_enthalpy=false
    "Set to true if enthalpy measurement is used in addition to temperature measurement";
  parameter Boolean use_TMix=true
    "Set to true if mixed air temperature measurement is enabled";
  parameter Boolean use_G36FrePro=false
    "Set to true if G36 freeze protection is implemented";
  parameter Modelica.SIunits.TemperatureDifference delTOutHis=1
    "Delta between the temperature hysteresis high and low limit"
    annotation (Evaluate=true, Dialog(tab="Advanced", group="Hysteresis"));
  parameter Modelica.SIunits.SpecificEnergy delEntHis=1000
    "Delta between the enthalpy hysteresis high and low limits"
<<<<<<< HEAD
    annotation (Evaluate=true, Dialog(tab="Advanced",group="Hysteresis",enable=use_enthalpy));
  parameter Modelica.SIunits.Time retDamFulOpeTim=180
    "Time period to keep RA damper fully open before releasing it for minimum outdoor airflow control at disable to avoid pressure fluctuations"
    annotation (Evaluate=true, Dialog(tab="Advanced", group="Delays at disable"));
=======
    annotation (Evaluate=true,
      Dialog(tab="Advanced", group="Hysteresis",  enable=use_enthalpy));
  parameter Modelica.SIunits.Time retDamFulOpeTim=180
    "Time period to keep RA damper fully open before releasing it for minimum outdoor airflow control
    at disable to avoid pressure fluctuations"
    annotation (Evaluate=true,
      Dialog(tab="Advanced", group="Delays at disable"));
>>>>>>> a0d3021b
  parameter Modelica.SIunits.Time disDel=15
    "Short time delay before closing the OA damper at disable to avoid pressure fluctuations"
    annotation (Evaluate=true, Dialog(tab="Advanced", group="Delays at disable"));

  parameter Real kPMinOut=1
    "Proportional gain of controller for minimum outdoor air"
<<<<<<< HEAD
    annotation (Evaluate=true,Dialog(tab="Commissioning", group="Control gains"));
  parameter Modelica.SIunits.Time TiMinOut=1
    "Time constant of controller for minimum outdoor air"
    annotation (Evaluate=true, Dialog(tab="Commissioning", group="Control gains"));
=======
    annotation (Evaluate=true, Dialog(tab="Commissioning", group="Control gains"));
  parameter Modelica.SIunits.Time TiMinOut=30
    "Time constant of controller for minimum outdoor air"
    annotation (Evaluate=true, Dialog(tab="Commissioning", group="Control gains"));

//  parameter Real yMinDamLim=0
//    "Lower limit of damper position limits control signal output" annotation (
//      Evaluate=true, Dialog(tab="Commissioning", group="Control gains"));
>>>>>>> a0d3021b

  parameter Real uHeaMax=-0.25
    "Lower limit of controller input when outdoor damper opens for modulation control. Require -1 < uHeaMax < uCooMin < 1."
    annotation (Evaluate=true, Dialog(tab="Commissioning", group="Controller"));
  parameter Real uCooMin=+0.25
    "Upper limit of controller input when return damper is closed for modulation control. Require -1 < uHeaMax < uCooMin < 1."
    annotation (Evaluate=true, Dialog(tab="Commissioning", group="Controller"));

  parameter Real uOutDamMax(
    final min=-1,
    final max=1,
    final unit="1") = (uHeaMax + uCooMin)/2
    "Maximum loop signal for the OA damper to be fully open. Require -1 < uHeaMax < uOutDamMax <= uRetDamMin < uCooMin < 1."
    annotation (Evaluate=true, Dialog(tab="Commissioning", group="Controller"));
  parameter Real uRetDamMin(
    final min=-1,
    final max=1,
    final unit="1") = (uHeaMax + uCooMin)/2
    "Minimum loop signal for the RA damper to be fully open. Require -1 < uHeaMax < uOutDamMax <= uRetDamMin < uCooMin < 1."
    annotation (Evaluate=true, Dialog(tab="Commissioning", group="Controller"));

  parameter Real retDamPhyPosMax(
    final min=0,
    final max=1,
    final unit="1") = 1
    "Physically fixed maximum position of the return air damper"
<<<<<<< HEAD
    annotation (Evaluate=true, Dialog(tab="Commissioning", group="Physical damper position limits"));
=======
    annotation (Evaluate=true,
      Dialog(tab="Commissioning", group="Physical damper position limits"));
>>>>>>> a0d3021b
  parameter Real retDamPhyPosMin(
    final min=0,
    final max=1,
    final unit="1") = 0
    "Physically fixed minimum position of the return air damper"
    annotation (Evaluate=true,
<<<<<<< HEAD
    Dialog(tab="Commissioning", group="Physical damper position limits"));
=======
      Dialog(tab="Commissioning", group="Physical damper position limits"));
>>>>>>> a0d3021b
  parameter Real outDamPhyPosMax(
    final min=0,
    final max=1,
    final unit="1") = 1
    "Physically fixed maximum position of the outdoor air damper"
<<<<<<< HEAD
    annotation (Evaluate=true, Dialog(tab="Commissioning",
    group="Physical damper position limits"));
=======
    annotation (Evaluate=true,
      Dialog(tab="Commissioning", group="Physical damper position limits"));
>>>>>>> a0d3021b
  parameter Real outDamPhyPosMin(
    final min=0,
    final max=1,
    final unit="1") = 0
<<<<<<< HEAD
    "Physically fixed minimum position of the outdoor air damper" annotation (
    Evaluate=true, Dialog(tab="Commissioning", group="Physical damper position limits"));
=======
    "Physically fixed minimum position of the outdoor air damper"
    annotation (Evaluate=true,
      Dialog(tab="Commissioning", group="Physical damper position limits"));
>>>>>>> a0d3021b

  parameter Modelica.SIunits.Temperature TFreSet = 277.15
    "Lower limit for mixed air temperature for freeze protection"
     annotation(Evaluate=true, Dialog(tab="Advanced", group="Freeze protection"));
  parameter Real kPFre = 1
    "Proportional gain for mixed air temperature tracking for freeze protection"
     annotation(Evaluate=true, Dialog(tab="Advanced", group="Freeze protection"));

  parameter Modelica.SIunits.Time delta=120
    "Time horizon over which the outdoor air flow measurment is averaged";

  Buildings.Controls.OBC.CDL.Interfaces.RealInput uTSup(final unit="1")
    "Signal for supply air temperature control (T Sup Control Loop Signal in diagram)"
    annotation (Placement(transformation(extent={{-180,40},{-160,60}})));
  Buildings.Controls.OBC.CDL.Interfaces.RealInput TOut(
    final unit="K",
<<<<<<< HEAD
    final quantity="ThermodynamicTemperature") "Outdoor air (OA) temperature"
    annotation (Placement(transformation(extent={{-180,130},{-160,150}}),
      iconTransformation(extent={{-180,140},{-160,160}})));
=======
    final quantity="ThermodynamicTemperature")
    "Outdoor air (OA) temperature"
    annotation (Placement(transformation(extent={{-180,130},{-160,150}})));
>>>>>>> a0d3021b
  Buildings.Controls.OBC.CDL.Interfaces.RealInput TOutCut(
    final unit="K",
    final quantity="ThermodynamicTemperature")
    "OA temperature high limit cutoff. For differential dry bulb temeprature condition use return air temperature measurement"
<<<<<<< HEAD
    annotation (Placement(transformation(extent={{-180,110},{-160,130}}),
      iconTransformation(extent={{-180,120},{-160,140}})));
  Buildings.Controls.OBC.CDL.Interfaces.RealInput hOut(
    final unit="J/kg",
    final quantity="SpecificEnergy") if use_enthalpy "Outdoor air enthalpy"
    annotation (Placement(transformation(extent={{-180,90},{-160,110}}),
      iconTransformation(extent={{-180,100},{-160,120}})));
=======
    annotation (Placement(transformation(extent={{-180,110},{-160,130}})));
  Buildings.Controls.OBC.CDL.Interfaces.RealInput hOut(
    final unit="J/kg",
    final quantity="SpecificEnergy") if use_enthalpy "Outdoor air enthalpy"
    annotation (Placement(transformation(extent={{-180,90},{-160,110}})));
>>>>>>> a0d3021b
  Buildings.Controls.OBC.CDL.Interfaces.RealInput hOutCut(
    final unit="J/kg",
    final quantity="SpecificEnergy") if use_enthalpy
    "OA enthalpy high limit cutoff. For differential enthalpy use return air enthalpy measurement"
<<<<<<< HEAD
    annotation (Placement(transformation(extent={{-180,70},{-160,90}}),
    iconTransformation(extent={{-180,80},{-160,100}})));
=======
    annotation (Placement(transformation(extent={{-180,70},{-160,90}})));
  Buildings.Controls.OBC.CDL.Interfaces.RealInput VOut_flow(
    final unit="m3/s",
    final quantity="VolumeFlowRate")
    "Measured outdoor volumetric airflow rate"
    annotation (Placement(transformation(extent={{-180,10},{-160,30}})));
  Buildings.Controls.OBC.CDL.Interfaces.RealInput VOutMinSet_flow(
    final unit="m3/s",
    final quantity="VolumeFlowRate")
    "Minimum outdoor volumetric airflow rate setpoint"
    annotation (Placement(transformation(extent={{-180,-10},{-160,10}})));

>>>>>>> a0d3021b
  Buildings.Controls.OBC.CDL.Interfaces.RealInput TMix(
    final unit="K",
    final quantity = "ThermodynamicTemperature") if use_TMix
    "Measured mixed air temperature, used for freeze protection"
    annotation (Placement(transformation(extent={{-180,-40},{-160,-20}})));
  Buildings.Controls.OBC.CDL.Interfaces.RealInput VOut_flow(
    final unit="m3/s",
    final quantity="VolumeFlowRate")
    "Measured outdoor volumetric airflow rate"
    annotation (Placement(transformation(extent={{-180,10},{-160,30}})));
  Buildings.Controls.OBC.CDL.Interfaces.RealInput VOutMinSet_flow(
    final unit= "m3/s",
    final quantity="VolumeFlowRate")
    "Minimum outdoor volumetric airflow rate setpoint"
    annotation (Placement(transformation(extent={{-180,-10},{-160,10}})));

<<<<<<< HEAD
  Buildings.Controls.OBC.CDL.Interfaces.IntegerInput uFreProSta if use_G36FrePro
    "Freeze protection status"
    annotation (Placement(transformation(extent={{-180,-150},{-160,-130}}),
    iconTransformation(extent={{-180,-160},{-160,-140}})));
  Buildings.Controls.OBC.CDL.Interfaces.IntegerInput uOpeMod
    "AHU operation mode status signal"
    annotation (Placement(transformation(extent={{-180,-110},{-160,-90}}),
    iconTransformation(extent={{-180,-120},{-160,-100}})));
  Buildings.Controls.OBC.CDL.Interfaces.BooleanInput uSupFan
    "Supply fan status"
    annotation (Placement(transformation(extent={{-180,-70},{-160,-50}}),
    iconTransformation(extent={{-180,-80},{-160,-60}})));
=======
  Buildings.Controls.OBC.CDL.Interfaces.IntegerInput uFreProSta
    "Freeze protection status"
    annotation (Placement(transformation(extent={{-180,-150},{-160,-130}})));
  Buildings.Controls.OBC.CDL.Interfaces.IntegerInput uOpeMod
    "AHU operation mode status signal"
    annotation (Placement(transformation(extent={{-180,-110},{-160,-90}})));
  Buildings.Controls.OBC.CDL.Interfaces.IntegerInput uZonSta
    "Zone state signal"
    annotation (Placement(transformation(extent={{-180,-130}, {-160,-110}})));
  Buildings.Controls.OBC.CDL.Interfaces.BooleanInput uSupFan
    "Supply fan status"
    annotation (Placement(transformation(extent={{-180,-70}, {-160,-50}})));
>>>>>>> a0d3021b

  Buildings.Controls.OBC.CDL.Interfaces.RealOutput yRetDamPos(
    final min=0,
    final max=1,
    final unit="1") "Return air damper position"
<<<<<<< HEAD
    annotation (Placement(transformation(extent={{160,30},{180,50}}),
      iconTransformation(extent={{160,70},{180,90}})));
=======
    annotation (Placement(transformation(extent={{160,70},{180,90}})));
>>>>>>> a0d3021b
  Buildings.Controls.OBC.CDL.Interfaces.RealOutput yOutDamPos(
    final min=0,
    final max=1,
    final unit="1") "Outdoor air damper position"
<<<<<<< HEAD
    annotation (Placement(transformation(extent={{160,-30},{180,-10}}),
      iconTransformation(extent={{160,-90},{180,-70}})));
=======
    annotation (Placement(transformation(extent={{160,-90},{180,-70}})));
>>>>>>> a0d3021b

  Buildings.Controls.OBC.ASHRAE.G36_PR1.AHUs.MultiZone.Economizers.Subsequences.Enable enaDis(
    final use_enthalpy=use_enthalpy,
    final delTOutHis=delTOutHis,
    final delEntHis=delEntHis,
    final retDamFulOpeTim=retDamFulOpeTim,
    final disDel=disDel,
    final TFreSet=TFreSet,
    final kPFre=kPFre)
    "Multi zone VAV AHU economizer enable/disable sequence"
    annotation (Placement(transformation(extent={{0,-40},{20,-20}})));
  Buildings.Controls.OBC.ASHRAE.G36_PR1.AHUs.MultiZone.Economizers.Subsequences.Limits
    damLim(
    final retDamPhyPosMax=retDamPhyPosMax,
    final retDamPhyPosMin=retDamPhyPosMin,
    final outDamPhyPosMax=outDamPhyPosMax,
    final outDamPhyPosMin=outDamPhyPosMin,
    final kPDamLim=kPMinOut,
    final TiDamLim=TiMinOut,
    final uRetDamMin=uRetDamMin)
    "Multi zone VAV AHU economizer minimum outdoor air requirement damper limit sequence"
    annotation (Placement(transformation(extent={{-80,0},{-60,20}})));
  Buildings.Controls.OBC.ASHRAE.G36_PR1.AHUs.MultiZone.Economizers.Subsequences.Modulation
    mod(
    final uRetDamMin=uRetDamMin,
    final uMin=uHeaMax,
    final uMax=uCooMin,
    final uOutDamMax=uOutDamMax)
    "Multi zone VAV AHU economizer damper modulation sequence"
<<<<<<< HEAD
    annotation (Placement(transformation(extent={{40,0},{60,20}})));
  Buildings.Controls.OBC.ASHRAE.G36_PR1.Generic.FreProTMix
    freProTMix(final TFreSet = TFreSet) if use_TMix
    "Block that tracks TMix against a freeze protection setpoint"
    annotation (Placement(transformation(extent={{80,-20},{100,0}})));

protected
  Buildings.Controls.OBC.CDL.Continuous.MovingMean VOutMea_flow(final delta=delta)
    "Moving average of outdoor air flow measurement"
    annotation (Placement(transformation(extent={{-140,20},{-120,40}})));
  Buildings.Controls.OBC.CDL.Continuous.Min outDamMaxFre
    "Maximum control signal for outdoor air damper due to freeze protection"
    annotation (Placement(transformation(extent={{120,-40},{140,-20}})));
  Buildings.Controls.OBC.CDL.Continuous.Max retDamMinFre
    "Minimum position for return air damper due to freeze protection"
    annotation (Placement(transformation(extent={{120,40},{140,60}})));
  Buildings.Controls.OBC.CDL.Continuous.Sources.Constant noTMix(k=0) if not use_TMix
    "Ignore max evaluation if there is no TMix sensor"
    annotation (Placement(transformation(extent={{80,70},{100,90}})));
  Buildings.Controls.OBC.CDL.Continuous.Sources.Constant noTMix1(k=1) if not use_TMix
    "Ignore min evaluation if there is no TMix sensor"
    annotation (Placement(transformation(extent={{80,-60},{100,-40}})));
  Buildings.Controls.OBC.CDL.Integers.Sources.Constant freProSta(
    final k=Constants.FreezeProtectionStages.stage0) if not use_G36FrePro
    "Freeze protection status is 0. Use if G36 freeze protection is not implemented"
    annotation (Placement(transformation(extent={{-140,-130},{-120,-110}})));

equation
  connect(uSupFan, enaDis.uSupFan)
    annotation (Line(points={{-170,-60},{-80,-60},{-80,-28},{-1,-28}}, color={255,0,255}));
  connect(uFreProSta, enaDis.uFreProSta)
    annotation (Line(points={{-170,-140},{-60,-140},{-60,-30},{-1,-30}}, color={255,127,0}));
  connect(hOutCut, enaDis.hOutCut)
    annotation (Line(points={{-170,80},{-46,80},{-46,-26},{-1,-26}}, color={0,0,127}));
  connect(hOut, enaDis.hOut)
    annotation (Line(points={{-170,100},{-44,100},{-44,-24},{-1,-24}}, color={0,0,127}));
  connect(TOutCut, enaDis.TOutCut)
    annotation (Line(points={{-170,120},{-42,120},{-42,-22},{-1,-22}}, color={0,0,127}));
  connect(TOut, enaDis.TOut)
    annotation (Line(points={{-170,140},{-40,140},{-40,-20},{-1,-20}}, color={0,0,127}));
  connect(VOutMinSet_flow, damLim.VOutMinSet_flow)
    annotation (Line(points={{-170,0},{-110,0},{-110,15},{-81,15}}, color={0,0,127}));
  connect(uSupFan, damLim.uSupFan)
    annotation (Line(points={{-170,-60},{-104,-60},{-104,10},{-81,10}}, color={255,0,255}));
  connect(uOpeMod, damLim.uOpeMod)
    annotation (Line(points={{-170,-100},{-102,-100},{-102,5},{-81,5}}, color={255,127,0}));
  connect(uFreProSta, damLim.uFreProSta)
    annotation (Line(points={{-170,-140},{-100,-140},{-100,2},{-81,2}}, color={255,127,0}));
  connect(damLim.yOutDamPosMax, enaDis.uOutDamPosMax)
    annotation (Line(points={{-59,17},{-24,17},{-24,16},{-24,-32},{-1,-32}}, color={0,0,127}));
  connect(damLim.yOutDamPosMin, enaDis.uOutDamPosMin)
    annotation (Line(points={{-59,15},{-26,15},{-26,12},{-26,-34},{-1,-34}}, color={0,0,127}));
  connect(damLim.yRetDamPosMin, enaDis.uRetDamPosMin)
    annotation (Line(points={{-59,10},{-28,10},{-28,8},{-28,-40},{-1,-40}}, color={0,0,127}));
  connect(damLim.yRetDamPhyPosMax, enaDis.uRetDamPhyPosMax)
    annotation (Line(points={{-59,6},{-32,6},{-32,2},{-32,-36},{-1,-36}}, color={0,0,127}));
  connect(damLim.yRetDamPosMax, enaDis.uRetDamPosMax)
    annotation (Line(points={{-59,8},{-30,8},{-30,-38},{-1,-38}}, color={0,0,127}));
  connect(enaDis.yOutDamPosMax, mod.uOutDamPosMax)
    annotation (Line(points={{21,-24},{26,-24},{26,6},{39,6}}, color={0,0,127}));
  connect(enaDis.yRetDamPosMax, mod.uRetDamPosMax)
    annotation (Line(points={{21,-30},{28,-30},{28,18},{39,18}}, color={0,0,127}));
  connect(damLim.yOutDamPosMin, mod.uOutDamPosMin)
    annotation (Line(points={{-59,15},{-30,15},{-30,16},{0,16},{0,2},{39,2}}, color={0,0,127}));
  connect(enaDis.yRetDamPosMin, mod.uRetDamPosMin)
    annotation (Line(points={{21,-36},{30,-36},{30,14},{39,14}}, color={0,0,127}));
  connect(uTSup, mod.uTSup)
    annotation (Line(points={{-170,50},{10,50},{10,10},{39,10}}, color={0,0,127}));
  connect(VOut_flow,VOutMea_flow. u)
    annotation (Line(points={{-170,20},{-150,20},{-150,30},{-142,30}}, color={0,0,127}));
  connect(VOutMea_flow.y, damLim.VOut_flow)
    annotation (Line(points={{-119,30},{-100,30},{-100,18},{-81,18}}, color={0,0,127}));
  connect(retDamMinFre.y, yRetDamPos)
    annotation (Line(points={{141,50},{150,50},{150,40},{170,40}}, color={0,0,127}));
  connect(mod.yOutDamPos, outDamMaxFre.u1)
    annotation (Line(points={{61,8},{110,8},{110,-24},{118,-24}}, color={0,0,127}));
  connect(outDamMaxFre.y, yOutDamPos)
    annotation (Line(points={{141,-30},{150,-30},{150,-20},{170,-20}}, color={0,0,127}));
  connect(outDamMaxFre.u2, noTMix1.y)
    annotation (Line(points={{118,-36},{110,-36},{110,-50},{101,-50}},color={0,0,127}));
  connect(mod.yRetDamPos, retDamMinFre.u2)
    annotation (Line(points={{61,12},{110,12},{110,44},{118,44}}, color={0,0,127}));
  connect(retDamMinFre.u1, noTMix.y)
    annotation (Line(points={{118,56},{110,56},{110,80},{101,80}}, color={0,0,127}));
  connect(TMix, freProTMix.TMix)
    annotation (Line(points={{-170,-30},{-120,-30},{-120,-80},{60,-80},{60,-10},{79,-10}},
    color={0,0,127}));
  connect(freProTMix.yFrePro, retDamMinFre.u1)
    annotation (Line(points={{101,-4},{104,-4},{104,56},{118,56}}, color={0,0,127}));
  connect(freProTMix.yFreProInv, outDamMaxFre.u2)
    annotation (Line(points={{101,-16},{101,-16},{104,-16},{104,-36},{118,-36},{118,-36}},
    color={0,0,127}));
  connect(freProSta.y, damLim.uFreProSta)
    annotation (Line(points={{-119,-120},{-90,-120},{-90,2},{-81,2}}, color={255,127,0}));
  connect(freProSta.y, enaDis.uFreProSta)
    annotation (Line(points={{-119,-120},{-60,-120},{-60,-30},{-1,-30}}, color={255,127,0}));
  annotation (
=======
    annotation (Placement(transformation(extent={{60,40},{80,60}})));
  Buildings.Controls.OBC.CDL.Continuous.MovingMean VOutMea_flow(final delta=delta)
    "Moving average of outdoor air flow measurement"
    annotation (Placement(transformation(extent={{-140,10},{-120,30}})));

equation
  connect(uSupFan, enaDis.uSupFan)
    annotation (Line(points={{-170,-60},{-80,-60},{-80,-26.4286},{-0.714286,
          -26.4286}},
      color={255,0,255}));
  connect(uFreProSta, enaDis.uFreProSta)
    annotation (Line(points={{-170,-140},{-60,-140},{-60,-28.2143},{-0.714286,
          -28.2143}},
      color={255,127,0}));
  connect(hOutCut, enaDis.hOutCut)
    annotation (Line(points={{-170,80},{-46,80},{-46,-24.6429},{-0.714286,
          -24.6429}},
      color={0,0,127}));
  connect(hOut, enaDis.hOut)
    annotation (Line(points={{-170,100},{-44,100},{-44,-23.2143},{-0.714286,
          -23.2143}},
      color={0,0,127}));
  connect(TOutCut, enaDis.TOutCut)
    annotation (Line(points={{-170,120},{-42,120},{-42,-21.7857},{-0.714286,
          -21.7857}},
      color={0,0,127}));
  connect(TOut, enaDis.TOut)
    annotation (Line(points={{-170,140},{-40,140},{-40,-20.3571},{-0.714286,
          -20.3571}},
      color={0,0,127}));
  connect(VOutMinSet_flow, damLim.VOutMinSet_flow)
    annotation (Line(points={{-170,0},{-110,0},{-110,15},{-81,15}},
      color={0,0,127}));
  connect(uSupFan, damLim.uSupFan)
    annotation (Line(points={{-170,-60},{-104,-60},{-104,10},{-81,10}},
      color={255,0,255}));
  connect(uOpeMod, damLim.uOpeMod)
    annotation (Line(points={{-170,-100},{-102,-100},{-102,5},{-81,5}},
      color={255,127,0}));
  connect(uFreProSta, damLim.uFreProSta)
    annotation (Line(points={{-170,-140},{-100,-140},{-100,2},{-81,2}},
      color={255,127,0}));
  connect(damLim.yOutDamPosMax, enaDis.uOutDamPosMax)
    annotation (Line(points={{-59,17},{-24,17},{-24,16},{-24,-34.2857},{
          -0.714286,-34.2857}},
                             color={0,0,127}));
  connect(damLim.yOutDamPosMin, enaDis.uOutDamPosMin)
    annotation (Line(points={{-59,15},{-26,15},{-26,12},{-26,-35.7143},{
          -0.714286,-35.7143}},
                             color={0,0,127}));
  connect(damLim.yRetDamPosMin, enaDis.uRetDamPosMin)
    annotation (Line(points={{-59,10},{-28,10},{-28,8},{-28,-40},{-0.714286,-40}},
      color={0,0,127}));
  connect(damLim.yRetDamPhyPosMax, enaDis.uRetDamPhyPosMax)
    annotation (Line(points={{-59,6},{-32,6},{-32,2},{-32,-37.1429},{-0.714286,
          -37.1429}},        color={0,0,127}));
  connect(damLim.yRetDamPosMax, enaDis.uRetDamPosMax)
    annotation (Line(points={{-59,8},{-30,8},{-30,-38.5714},{-0.714286,-38.5714}},
      color={0,0,127}));
  connect(mod.yRetDamPos, yRetDamPos)
    annotation (Line(points={{81,52},{140,52},{140,80},{170,80}},
      color={0,0,127}));
  connect(mod.yOutDamPos, yOutDamPos)
    annotation (Line(points={{81,48},{140,48},{140,-80},{170,-80}},
      color={0,0,127}));
  connect(enaDis.yOutDamPosMax, mod.uOutDamPosMax)
    annotation (Line(points={{20.3571,-27.1429},{50,-27.1429},{50,46},{59,46}},
      color={0,0,127}));
  connect(enaDis.yRetDamPosMax, mod.uRetDamPosMax)
    annotation (Line(points={{20.3571,-30},{52,-30},{52,58},{59,58}},
      color={0,0,127}));
  connect(damLim.yOutDamPosMin, mod.uOutDamPosMin)
    annotation (Line(points={{-59,15},{20,15},{20,42},{59,42}},
      color={0,0,127}));
  connect(enaDis.yRetDamPosMin, mod.uRetDamPosMin)
    annotation (Line(points={{20.3571,-33.5714},{54,-33.5714},{54,54},{59,54}},
      color={0,0,127}));
  connect(uZonSta, enaDis.uZonSta)
    annotation (Line(points={{-170,-120},{-58,-120},{-58,-30.3571},{-0.714286,
          -30.3571}},
      color={255,127,0}));
  connect(uTSup, mod.uTSup)
    annotation (Line(points={{-170,50},{59,50}},
      color={0,0,127}));
  connect(enaDis.TMix, TMix)
    annotation (Line(points={{-0.714286,-32.1429},{-0.714286,-32},{-110,-32},{
          -110,-30},{-170,-30}},
                   color={0,0,127}));
  connect(VOut_flow,VOutMea_flow. u)
    annotation (Line(points={{-170,20},{-142,20}},
      color={0,0,127}));
  connect(VOutMea_flow.y, damLim.VOut_flow)
    annotation (Line(points={{-119,20},{-100,20},{-100,18},{-81,18}},
      color={0,0,127}));

annotation (
>>>>>>> a0d3021b
    defaultComponentName="conEco",
    Icon(coordinateSystem(extent={{-160,-160},{160,160}}),
         graphics={
        Rectangle(
          extent={{-160,-160},{160,162}},
          lineColor={0,0,127},
          fillColor={255,255,255},
          fillPattern=FillPattern.Solid),
        Line(
          points={{-96,-40},{-18,-40},{20,62},{58,62}},
          color={0,0,127},
          thickness=0.5),
        Line(
          points={{-92,62},{-14,62},{24,-36},{88,-36}},
          color={0,0,127},
          pattern=LinePattern.Dash,
          thickness=0.5),
        Line(
          points={{58,62},{58,-14},{58,-26},{90,-26}},
          color={0,0,127},
          thickness=0.5),
        Text(
          extent={{-176,216},{152,178}},
          lineColor={0,0,127},
          textString="%name")}),
    Diagram(coordinateSystem(preserveAspectRatio=false, extent={{-160,-160},{
            160,160}}), graphics={Text(
          extent={{-140,22},{-110,6}},
          lineColor={95,95,95},
          textString="Not included 
in G36",  horizontalAlignment=TextAlignment.Left),
        Rectangle(
          extent={{70,100},{150,-100}},
          lineColor={0,0,127},
          fillColor={215,215,215},
          fillPattern=FillPattern.Solid),
                                  Text(
          extent={{76,-86},{154,-96}},
          lineColor={95,95,95},
          textString="Freeze protection based on TMix, 
not a part of G36",
          horizontalAlignment=TextAlignment.Left)}),
    Documentation(info="<html>
<p>
Multi zone VAV AHU economizer control sequence that calculates
outdoor and return air damper positions based on ASHRAE
Guidline 36, PART5 sections: N.2.c, N.5, N.6.c, N.7, A.17, N.12.
</p>
<p>
The sequence consists of three subsequences.
</p>
<ul>
<li>
First, the block <code>damLim</code> computes the damper position limits to satisfy
outdoor air requirements. See
<a href=\"modelica://Buildings.Controls.OBC.ASHRAE.G36_PR1.AHUs.MultiZone.Economizers.Subsequences.Limits\">
Buildings.Controls.OBC.ASHRAE.G36_PR1.AHUs.MultiZone.Economizers.Subsequences.Limits</a>
for a description.
</li>
<li>
Second, the block <code>enaDis</code> enables or disables the economizer based on
outdoor temperature and optionally enthalpy, and based on the supply fan status,
freeze protection stage and zone state.
See
<a href=\"modelica://Buildings.Controls.OBC.ASHRAE.G36_PR1.AHUs.MultiZone.Economizers.Subsequences.Enable\">
Buildings.Controls.OBC.ASHRAE.G36_PR1.AHUs.MultiZone.Economizers.Subsequences.Enable</a>
for a description.
</li>
<li>
Third, the block <code>mod</code> modulates the outdoor and return damper position
to track the supply air temperature setpoint, subject to the limits of the damper positions
that were computed in the above two blocks.
See
<a href=\"modelica://Buildings.Controls.OBC.ASHRAE.G36_PR1.AHUs.MultiZone.Economizers.Subsequences.Modulation\">
Buildings.Controls.OBC.ASHRAE.G36_PR1.AHUs.MultiZone.Economizers.Subsequences.Modulation</a>
for a description.
</li>
</ul>
</html>", revisions="<html>
<ul>
<li>
October 11, 2017, by Michael Wetter:<br/>
Corrected implementation to use control loop signal as input.
</li>
<li>
June 28, 2017, by Milica Grahovac:<br/>
First implementation.
</li>
</ul>
</html>"));
end Controller;<|MERGE_RESOLUTION|>--- conflicted
+++ resolved
@@ -12,41 +12,20 @@
     annotation (Evaluate=true, Dialog(tab="Advanced", group="Hysteresis"));
   parameter Modelica.SIunits.SpecificEnergy delEntHis=1000
     "Delta between the enthalpy hysteresis high and low limits"
-<<<<<<< HEAD
     annotation (Evaluate=true, Dialog(tab="Advanced",group="Hysteresis",enable=use_enthalpy));
   parameter Modelica.SIunits.Time retDamFulOpeTim=180
     "Time period to keep RA damper fully open before releasing it for minimum outdoor airflow control at disable to avoid pressure fluctuations"
     annotation (Evaluate=true, Dialog(tab="Advanced", group="Delays at disable"));
-=======
-    annotation (Evaluate=true,
-      Dialog(tab="Advanced", group="Hysteresis",  enable=use_enthalpy));
-  parameter Modelica.SIunits.Time retDamFulOpeTim=180
-    "Time period to keep RA damper fully open before releasing it for minimum outdoor airflow control
-    at disable to avoid pressure fluctuations"
-    annotation (Evaluate=true,
-      Dialog(tab="Advanced", group="Delays at disable"));
->>>>>>> a0d3021b
   parameter Modelica.SIunits.Time disDel=15
     "Short time delay before closing the OA damper at disable to avoid pressure fluctuations"
     annotation (Evaluate=true, Dialog(tab="Advanced", group="Delays at disable"));
 
   parameter Real kPMinOut=1
     "Proportional gain of controller for minimum outdoor air"
-<<<<<<< HEAD
     annotation (Evaluate=true,Dialog(tab="Commissioning", group="Control gains"));
   parameter Modelica.SIunits.Time TiMinOut=1
     "Time constant of controller for minimum outdoor air"
     annotation (Evaluate=true, Dialog(tab="Commissioning", group="Control gains"));
-=======
-    annotation (Evaluate=true, Dialog(tab="Commissioning", group="Control gains"));
-  parameter Modelica.SIunits.Time TiMinOut=30
-    "Time constant of controller for minimum outdoor air"
-    annotation (Evaluate=true, Dialog(tab="Commissioning", group="Control gains"));
-
-//  parameter Real yMinDamLim=0
-//    "Lower limit of damper position limits control signal output" annotation (
-//      Evaluate=true, Dialog(tab="Commissioning", group="Control gains"));
->>>>>>> a0d3021b
 
   parameter Real uHeaMax=-0.25
     "Lower limit of controller input when outdoor damper opens for modulation control. Require -1 < uHeaMax < uCooMin < 1."
@@ -73,47 +52,27 @@
     final max=1,
     final unit="1") = 1
     "Physically fixed maximum position of the return air damper"
-<<<<<<< HEAD
     annotation (Evaluate=true, Dialog(tab="Commissioning", group="Physical damper position limits"));
-=======
-    annotation (Evaluate=true,
-      Dialog(tab="Commissioning", group="Physical damper position limits"));
->>>>>>> a0d3021b
   parameter Real retDamPhyPosMin(
     final min=0,
     final max=1,
     final unit="1") = 0
     "Physically fixed minimum position of the return air damper"
     annotation (Evaluate=true,
-<<<<<<< HEAD
     Dialog(tab="Commissioning", group="Physical damper position limits"));
-=======
-      Dialog(tab="Commissioning", group="Physical damper position limits"));
->>>>>>> a0d3021b
   parameter Real outDamPhyPosMax(
     final min=0,
     final max=1,
     final unit="1") = 1
     "Physically fixed maximum position of the outdoor air damper"
-<<<<<<< HEAD
     annotation (Evaluate=true, Dialog(tab="Commissioning",
     group="Physical damper position limits"));
-=======
-    annotation (Evaluate=true,
-      Dialog(tab="Commissioning", group="Physical damper position limits"));
->>>>>>> a0d3021b
   parameter Real outDamPhyPosMin(
     final min=0,
     final max=1,
     final unit="1") = 0
-<<<<<<< HEAD
     "Physically fixed minimum position of the outdoor air damper" annotation (
     Evaluate=true, Dialog(tab="Commissioning", group="Physical damper position limits"));
-=======
-    "Physically fixed minimum position of the outdoor air damper"
-    annotation (Evaluate=true,
-      Dialog(tab="Commissioning", group="Physical damper position limits"));
->>>>>>> a0d3021b
 
   parameter Modelica.SIunits.Temperature TFreSet = 277.15
     "Lower limit for mixed air temperature for freeze protection"
@@ -130,20 +89,13 @@
     annotation (Placement(transformation(extent={{-180,40},{-160,60}})));
   Buildings.Controls.OBC.CDL.Interfaces.RealInput TOut(
     final unit="K",
-<<<<<<< HEAD
     final quantity="ThermodynamicTemperature") "Outdoor air (OA) temperature"
     annotation (Placement(transformation(extent={{-180,130},{-160,150}}),
       iconTransformation(extent={{-180,140},{-160,160}})));
-=======
-    final quantity="ThermodynamicTemperature")
-    "Outdoor air (OA) temperature"
-    annotation (Placement(transformation(extent={{-180,130},{-160,150}})));
->>>>>>> a0d3021b
   Buildings.Controls.OBC.CDL.Interfaces.RealInput TOutCut(
     final unit="K",
     final quantity="ThermodynamicTemperature")
     "OA temperature high limit cutoff. For differential dry bulb temeprature condition use return air temperature measurement"
-<<<<<<< HEAD
     annotation (Placement(transformation(extent={{-180,110},{-160,130}}),
       iconTransformation(extent={{-180,120},{-160,140}})));
   Buildings.Controls.OBC.CDL.Interfaces.RealInput hOut(
@@ -151,34 +103,12 @@
     final quantity="SpecificEnergy") if use_enthalpy "Outdoor air enthalpy"
     annotation (Placement(transformation(extent={{-180,90},{-160,110}}),
       iconTransformation(extent={{-180,100},{-160,120}})));
-=======
-    annotation (Placement(transformation(extent={{-180,110},{-160,130}})));
-  Buildings.Controls.OBC.CDL.Interfaces.RealInput hOut(
-    final unit="J/kg",
-    final quantity="SpecificEnergy") if use_enthalpy "Outdoor air enthalpy"
-    annotation (Placement(transformation(extent={{-180,90},{-160,110}})));
->>>>>>> a0d3021b
   Buildings.Controls.OBC.CDL.Interfaces.RealInput hOutCut(
     final unit="J/kg",
     final quantity="SpecificEnergy") if use_enthalpy
     "OA enthalpy high limit cutoff. For differential enthalpy use return air enthalpy measurement"
-<<<<<<< HEAD
     annotation (Placement(transformation(extent={{-180,70},{-160,90}}),
     iconTransformation(extent={{-180,80},{-160,100}})));
-=======
-    annotation (Placement(transformation(extent={{-180,70},{-160,90}})));
-  Buildings.Controls.OBC.CDL.Interfaces.RealInput VOut_flow(
-    final unit="m3/s",
-    final quantity="VolumeFlowRate")
-    "Measured outdoor volumetric airflow rate"
-    annotation (Placement(transformation(extent={{-180,10},{-160,30}})));
-  Buildings.Controls.OBC.CDL.Interfaces.RealInput VOutMinSet_flow(
-    final unit="m3/s",
-    final quantity="VolumeFlowRate")
-    "Minimum outdoor volumetric airflow rate setpoint"
-    annotation (Placement(transformation(extent={{-180,-10},{-160,10}})));
-
->>>>>>> a0d3021b
   Buildings.Controls.OBC.CDL.Interfaces.RealInput TMix(
     final unit="K",
     final quantity = "ThermodynamicTemperature") if use_TMix
@@ -195,7 +125,6 @@
     "Minimum outdoor volumetric airflow rate setpoint"
     annotation (Placement(transformation(extent={{-180,-10},{-160,10}})));
 
-<<<<<<< HEAD
   Buildings.Controls.OBC.CDL.Interfaces.IntegerInput uFreProSta if use_G36FrePro
     "Freeze protection status"
     annotation (Placement(transformation(extent={{-180,-150},{-160,-130}}),
@@ -208,41 +137,19 @@
     "Supply fan status"
     annotation (Placement(transformation(extent={{-180,-70},{-160,-50}}),
     iconTransformation(extent={{-180,-80},{-160,-60}})));
-=======
-  Buildings.Controls.OBC.CDL.Interfaces.IntegerInput uFreProSta
-    "Freeze protection status"
-    annotation (Placement(transformation(extent={{-180,-150},{-160,-130}})));
-  Buildings.Controls.OBC.CDL.Interfaces.IntegerInput uOpeMod
-    "AHU operation mode status signal"
-    annotation (Placement(transformation(extent={{-180,-110},{-160,-90}})));
-  Buildings.Controls.OBC.CDL.Interfaces.IntegerInput uZonSta
-    "Zone state signal"
-    annotation (Placement(transformation(extent={{-180,-130}, {-160,-110}})));
-  Buildings.Controls.OBC.CDL.Interfaces.BooleanInput uSupFan
-    "Supply fan status"
-    annotation (Placement(transformation(extent={{-180,-70}, {-160,-50}})));
->>>>>>> a0d3021b
 
   Buildings.Controls.OBC.CDL.Interfaces.RealOutput yRetDamPos(
     final min=0,
     final max=1,
     final unit="1") "Return air damper position"
-<<<<<<< HEAD
     annotation (Placement(transformation(extent={{160,30},{180,50}}),
       iconTransformation(extent={{160,70},{180,90}})));
-=======
-    annotation (Placement(transformation(extent={{160,70},{180,90}})));
->>>>>>> a0d3021b
   Buildings.Controls.OBC.CDL.Interfaces.RealOutput yOutDamPos(
     final min=0,
     final max=1,
     final unit="1") "Outdoor air damper position"
-<<<<<<< HEAD
     annotation (Placement(transformation(extent={{160,-30},{180,-10}}),
       iconTransformation(extent={{160,-90},{180,-70}})));
-=======
-    annotation (Placement(transformation(extent={{160,-90},{180,-70}})));
->>>>>>> a0d3021b
 
   Buildings.Controls.OBC.ASHRAE.G36_PR1.AHUs.MultiZone.Economizers.Subsequences.Enable enaDis(
     final use_enthalpy=use_enthalpy,
@@ -272,7 +179,6 @@
     final uMax=uCooMin,
     final uOutDamMax=uOutDamMax)
     "Multi zone VAV AHU economizer damper modulation sequence"
-<<<<<<< HEAD
     annotation (Placement(transformation(extent={{40,0},{60,20}})));
   Buildings.Controls.OBC.ASHRAE.G36_PR1.Generic.FreProTMix
     freProTMix(final TFreSet = TFreSet) if use_TMix
@@ -370,104 +276,6 @@
   connect(freProSta.y, enaDis.uFreProSta)
     annotation (Line(points={{-119,-120},{-60,-120},{-60,-30},{-1,-30}}, color={255,127,0}));
   annotation (
-=======
-    annotation (Placement(transformation(extent={{60,40},{80,60}})));
-  Buildings.Controls.OBC.CDL.Continuous.MovingMean VOutMea_flow(final delta=delta)
-    "Moving average of outdoor air flow measurement"
-    annotation (Placement(transformation(extent={{-140,10},{-120,30}})));
-
-equation
-  connect(uSupFan, enaDis.uSupFan)
-    annotation (Line(points={{-170,-60},{-80,-60},{-80,-26.4286},{-0.714286,
-          -26.4286}},
-      color={255,0,255}));
-  connect(uFreProSta, enaDis.uFreProSta)
-    annotation (Line(points={{-170,-140},{-60,-140},{-60,-28.2143},{-0.714286,
-          -28.2143}},
-      color={255,127,0}));
-  connect(hOutCut, enaDis.hOutCut)
-    annotation (Line(points={{-170,80},{-46,80},{-46,-24.6429},{-0.714286,
-          -24.6429}},
-      color={0,0,127}));
-  connect(hOut, enaDis.hOut)
-    annotation (Line(points={{-170,100},{-44,100},{-44,-23.2143},{-0.714286,
-          -23.2143}},
-      color={0,0,127}));
-  connect(TOutCut, enaDis.TOutCut)
-    annotation (Line(points={{-170,120},{-42,120},{-42,-21.7857},{-0.714286,
-          -21.7857}},
-      color={0,0,127}));
-  connect(TOut, enaDis.TOut)
-    annotation (Line(points={{-170,140},{-40,140},{-40,-20.3571},{-0.714286,
-          -20.3571}},
-      color={0,0,127}));
-  connect(VOutMinSet_flow, damLim.VOutMinSet_flow)
-    annotation (Line(points={{-170,0},{-110,0},{-110,15},{-81,15}},
-      color={0,0,127}));
-  connect(uSupFan, damLim.uSupFan)
-    annotation (Line(points={{-170,-60},{-104,-60},{-104,10},{-81,10}},
-      color={255,0,255}));
-  connect(uOpeMod, damLim.uOpeMod)
-    annotation (Line(points={{-170,-100},{-102,-100},{-102,5},{-81,5}},
-      color={255,127,0}));
-  connect(uFreProSta, damLim.uFreProSta)
-    annotation (Line(points={{-170,-140},{-100,-140},{-100,2},{-81,2}},
-      color={255,127,0}));
-  connect(damLim.yOutDamPosMax, enaDis.uOutDamPosMax)
-    annotation (Line(points={{-59,17},{-24,17},{-24,16},{-24,-34.2857},{
-          -0.714286,-34.2857}},
-                             color={0,0,127}));
-  connect(damLim.yOutDamPosMin, enaDis.uOutDamPosMin)
-    annotation (Line(points={{-59,15},{-26,15},{-26,12},{-26,-35.7143},{
-          -0.714286,-35.7143}},
-                             color={0,0,127}));
-  connect(damLim.yRetDamPosMin, enaDis.uRetDamPosMin)
-    annotation (Line(points={{-59,10},{-28,10},{-28,8},{-28,-40},{-0.714286,-40}},
-      color={0,0,127}));
-  connect(damLim.yRetDamPhyPosMax, enaDis.uRetDamPhyPosMax)
-    annotation (Line(points={{-59,6},{-32,6},{-32,2},{-32,-37.1429},{-0.714286,
-          -37.1429}},        color={0,0,127}));
-  connect(damLim.yRetDamPosMax, enaDis.uRetDamPosMax)
-    annotation (Line(points={{-59,8},{-30,8},{-30,-38.5714},{-0.714286,-38.5714}},
-      color={0,0,127}));
-  connect(mod.yRetDamPos, yRetDamPos)
-    annotation (Line(points={{81,52},{140,52},{140,80},{170,80}},
-      color={0,0,127}));
-  connect(mod.yOutDamPos, yOutDamPos)
-    annotation (Line(points={{81,48},{140,48},{140,-80},{170,-80}},
-      color={0,0,127}));
-  connect(enaDis.yOutDamPosMax, mod.uOutDamPosMax)
-    annotation (Line(points={{20.3571,-27.1429},{50,-27.1429},{50,46},{59,46}},
-      color={0,0,127}));
-  connect(enaDis.yRetDamPosMax, mod.uRetDamPosMax)
-    annotation (Line(points={{20.3571,-30},{52,-30},{52,58},{59,58}},
-      color={0,0,127}));
-  connect(damLim.yOutDamPosMin, mod.uOutDamPosMin)
-    annotation (Line(points={{-59,15},{20,15},{20,42},{59,42}},
-      color={0,0,127}));
-  connect(enaDis.yRetDamPosMin, mod.uRetDamPosMin)
-    annotation (Line(points={{20.3571,-33.5714},{54,-33.5714},{54,54},{59,54}},
-      color={0,0,127}));
-  connect(uZonSta, enaDis.uZonSta)
-    annotation (Line(points={{-170,-120},{-58,-120},{-58,-30.3571},{-0.714286,
-          -30.3571}},
-      color={255,127,0}));
-  connect(uTSup, mod.uTSup)
-    annotation (Line(points={{-170,50},{59,50}},
-      color={0,0,127}));
-  connect(enaDis.TMix, TMix)
-    annotation (Line(points={{-0.714286,-32.1429},{-0.714286,-32},{-110,-32},{
-          -110,-30},{-170,-30}},
-                   color={0,0,127}));
-  connect(VOut_flow,VOutMea_flow. u)
-    annotation (Line(points={{-170,20},{-142,20}},
-      color={0,0,127}));
-  connect(VOutMea_flow.y, damLim.VOut_flow)
-    annotation (Line(points={{-119,20},{-100,20},{-100,18},{-81,18}},
-      color={0,0,127}));
-
-annotation (
->>>>>>> a0d3021b
     defaultComponentName="conEco",
     Icon(coordinateSystem(extent={{-160,-160},{160,160}}),
          graphics={
@@ -497,7 +305,7 @@
             160,160}}), graphics={Text(
           extent={{-140,22},{-110,6}},
           lineColor={95,95,95},
-          textString="Not included 
+          textString="Not included
 in G36",  horizontalAlignment=TextAlignment.Left),
         Rectangle(
           extent={{70,100},{150,-100}},
@@ -507,7 +315,7 @@
                                   Text(
           extent={{76,-86},{154,-96}},
           lineColor={95,95,95},
-          textString="Freeze protection based on TMix, 
+          textString="Freeze protection based on TMix,
 not a part of G36",
           horizontalAlignment=TextAlignment.Left)}),
     Documentation(info="<html>
