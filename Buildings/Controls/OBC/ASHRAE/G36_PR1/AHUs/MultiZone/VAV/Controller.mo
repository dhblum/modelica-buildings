--- conflicted
+++ resolved
@@ -32,7 +32,7 @@
 
   parameter Real delTOutHis(
     final unit="K",
-    displayUnit="K",
+    final displayUnit="K",
     final quantity="TemperatureDifference")=1
     "Delta between the temperature hysteresis high and low limit"
     annotation (Dialog(tab="Economizer"));
@@ -134,7 +134,7 @@
 
   parameter Real TFreSet(
      final unit="K",
-     displayUnit="degC",
+     final displayUnit="degC",
      final quantity="ThermodynamicTemperature")= 279.15
     "Lower limit for mixed air temperature for freeze protection, used if use_TMix=true"
      annotation(Dialog(group="Economizer freeze protection", enable=use_TMix));
@@ -155,21 +155,21 @@
   // ----------- parameters for fan speed control  -----------
   parameter Real pIniSet(
     final unit="Pa",
-    displayUnit="Pa",
+    final displayUnit="Pa",
     final quantity="PressureDifference")=60
     "Initial pressure setpoint for fan speed control"
     annotation (Dialog(tab="Fan speed", group="Trim and respond for reseting duct static pressure setpoint"));
 
   parameter Real pMinSet(
     final unit="Pa",
-    displayUnit="Pa",
+    final displayUnit="Pa",
     final quantity="PressureDifference")=25
     "Minimum pressure setpoint for fan speed control"
     annotation (Dialog(tab="Fan speed", group="Trim and respond for reseting duct static pressure setpoint"));
 
   parameter Real pMaxSet(
     final unit="Pa",
-    displayUnit="Pa",
+    final displayUnit="Pa",
     final quantity="PressureDifference")=400
     "Maximum pressure setpoint for fan speed control"
     annotation (Dialog(tab="Fan speed", group="Trim and respond for reseting duct static pressure setpoint"));
@@ -186,21 +186,21 @@
 
   parameter Real pTriAmo(
     final unit="Pa",
-    displayUnit="Pa",
+    final displayUnit="Pa",
     final quantity="PressureDifference")=-12.0
     "Trim amount for fan speed control"
     annotation (Dialog(tab="Fan speed", group="Trim and respond for reseting duct static pressure setpoint"));
 
   parameter Real pResAmo(
     final unit="Pa",
-    displayUnit="Pa",
+    final displayUnit="Pa",
     final quantity="PressureDifference")=15
     "Respond amount (must be opposite in to triAmo) for fan speed control"
     annotation (Dialog(tab="Fan speed", group="Trim and respond for reseting duct static pressure setpoint"));
 
   parameter Real pMaxRes(
     final unit="Pa",
-    displayUnit="Pa",
+    final displayUnit="Pa",
     final quantity="PressureDifference")=32
     "Maximum response per time interval (same sign as resAmo) for fan speed control"
     annotation (Dialog(tab="Fan speed", group="Trim and respond for reseting duct static pressure setpoint"));
@@ -248,72 +248,57 @@
   // ----------- parameters for supply air temperature control  -----------
   parameter Real TSupSetMin(
     final unit="K",
-    displayUnit="degC",
+    final displayUnit="degC",
     final quantity="ThermodynamicTemperature")=285.15
     "Lowest cooling supply air temperature setpoint"
     annotation (Dialog(tab="Supply air temperature", group="Temperature limits"));
 
   parameter Real TSupSetMax(
     final unit="K",
-    displayUnit="degC",
+    final displayUnit="degC",
     final quantity="ThermodynamicTemperature")=291.15
     "Highest cooling supply air temperature setpoint. It is typically 18 degC (65 degF) in mild and dry climates, 16 degC (60 degF) or lower in humid climates"
     annotation (Dialog(tab="Supply air temperature", group="Temperature limits"));
 
   parameter Real TSupSetDes(
     final unit="K",
-    displayUnit="degC",
+    final displayUnit="degC",
     final quantity="ThermodynamicTemperature")=286.15
     "Nominal supply air temperature setpoint"
     annotation (Dialog(tab="Supply air temperature", group="Temperature limits"));
 
   parameter Real TOutMin(
     final unit="K",
-    displayUnit="degC",
+    final displayUnit="degC",
     final quantity="ThermodynamicTemperature")=289.15
     "Lower value of the outdoor air temperature reset range. Typically value is 16 degC (60 degF)"
     annotation (Dialog(tab="Supply air temperature", group="Temperature limits"));
 
   parameter Real TOutMax(
     final unit="K",
-    displayUnit="degC",
+    final displayUnit="degC",
     final quantity="ThermodynamicTemperature")=294.15
     "Higher value of the outdoor air temperature reset range. Typically value is 21 degC (70 degF)"
     annotation (Dialog(tab="Supply air temperature", group="Temperature limits"));
 
   parameter Real iniSetSupTem(
     final unit="K",
-<<<<<<< HEAD
-    displayUnit="degC",
-    final quantity="ThermodynamicTemperature")=supTemSetPoi.maxSet
-=======
     final displayUnit="degC",
     final quantity="ThermodynamicTemperature")=TSupSetMax
->>>>>>> 1c9cebc8
     "Initial setpoint for supply temperature control"
     annotation (Dialog(tab="Supply air temperature", group="Trim and respond for reseting TSup setpoint"));
 
   parameter Real maxSetSupTem(
     final unit="K",
-<<<<<<< HEAD
-    displayUnit="degC",
-    final quantity="ThermodynamicTemperature")=supTemSetPoi.TSupSetMax
-=======
     final displayUnit="degC",
     final quantity="ThermodynamicTemperature")=TSupSetMax
->>>>>>> 1c9cebc8
     "Maximum setpoint for supply temperature control"
     annotation (Dialog(tab="Supply air temperature", group="Trim and respond for reseting TSup setpoint"));
 
   parameter Real minSetSupTem(
     final unit="K",
-<<<<<<< HEAD
-    displayUnit="degC",
-    final quantity="ThermodynamicTemperature")=supTemSetPoi.TSupSetDes
-=======
     final displayUnit="degC",
     final quantity="ThermodynamicTemperature")=TSupSetDes
->>>>>>> 1c9cebc8
     "Minimum setpoint for supply temperature control"
     annotation (Dialog(tab="Supply air temperature", group="Trim and respond for reseting TSup setpoint"));
 
@@ -329,21 +314,21 @@
 
   parameter Real triAmoSupTem(
     final unit="K",
-    displayUnit="K",
+    final displayUnit="K",
     final quantity="TemperatureDifference")=0.1
     "Trim amount for supply temperature control"
     annotation (Dialog(tab="Supply air temperature", group="Trim and respond for reseting TSup setpoint"));
 
   parameter Real resAmoSupTem(
     final unit="K",
-    displayUnit="K",
+    final displayUnit="K",
     final quantity="TemperatureDifference")=-0.2
     "Response amount for supply temperature control"
     annotation (Dialog(tab="Supply air temperature", group="Trim and respond for reseting TSup setpoint"));
 
   parameter Real maxResSupTem(
     final unit="K",
-    displayUnit="K",
+    final displayUnit="K",
     final quantity="TemperatureDifference")=-0.6
     "Maximum response per time interval for supply temperature control"
     annotation (Dialog(tab="Supply air temperature", group="Trim and respond for reseting TSup setpoint"));
@@ -383,7 +368,7 @@
 
   Buildings.Controls.OBC.CDL.Interfaces.RealInput TZonHeaSet(
     final unit="K",
-    displayUnit="degC",
+    final displayUnit="degC",
     final quantity="ThermodynamicTemperature")
     "Zone air temperature heating setpoint"
     annotation (Placement(transformation(extent={{-240,280},{-200,320}}),
@@ -391,7 +376,7 @@
 
   Buildings.Controls.OBC.CDL.Interfaces.RealInput TZonCooSet(
     final unit="K",
-    displayUnit="degC",
+    final displayUnit="degC",
     final quantity="ThermodynamicTemperature")
     "Zone air temperature cooling setpoint"
     annotation (Placement(transformation(extent={{-240,250},{-200,290}}),
@@ -399,14 +384,14 @@
 
   Buildings.Controls.OBC.CDL.Interfaces.RealInput TOut(
     final unit="K",
-    displayUnit="degC",
+    final displayUnit="degC",
     final quantity="ThermodynamicTemperature") "Outdoor air temperature"
     annotation (Placement(transformation(extent={{-240,220},{-200,260}}),
         iconTransformation(extent={{-240,260},{-200,300}})));
 
   Buildings.Controls.OBC.CDL.Interfaces.RealInput ducStaPre(
     final unit="Pa",
-    displayUnit="Pa")
+    final displayUnit="Pa")
     "Measured duct static pressure"
     annotation (Placement(transformation(extent={{-240,190},{-200,230}}),
         iconTransformation(extent={{-240,230},{-200,270}})));
@@ -466,7 +451,7 @@
 
   Buildings.Controls.OBC.CDL.Interfaces.RealInput TSup(
     final unit="K",
-    displayUnit="degC",
+    final displayUnit="degC",
     final quantity="ThermodynamicTemperature")
     "Measured supply air temperature"
     annotation (Placement(transformation(extent={{-240,-50},{-200,-10}}),
@@ -474,7 +459,7 @@
 
   Buildings.Controls.OBC.CDL.Interfaces.RealInput TOutCut(
     final unit="K",
-    displayUnit="degC",
+    final displayUnit="degC",
     final quantity="ThermodynamicTemperature")
     "OA temperature high limit cutoff. For differential dry bulb temeprature condition use return air temperature measurement"
     annotation (Placement(transformation(extent={{-240,-80},{-200,-40}}),
@@ -503,7 +488,7 @@
 
   Buildings.Controls.OBC.CDL.Interfaces.RealInput TMix(
     final unit="K",
-    displayUnit="degC",
+    final displayUnit="degC",
     final quantity = "ThermodynamicTemperature") if use_TMix
     "Measured mixed air temperature, used for freeze protection if use_TMix=true"
     annotation (Placement(transformation(extent={{-240,-200},{-200,-160}}),
@@ -544,7 +529,7 @@
 
   Buildings.Controls.OBC.CDL.Interfaces.RealOutput TSupSet(
     final unit="K",
-    displayUnit="degC",
+    final displayUnit="degC",
     final quantity="ThermodynamicTemperature")
     "Setpoint for supply air temperature"
     annotation (Placement(transformation(extent={{200,160},{240,200}}),
