--- conflicted
+++ resolved
@@ -390,145 +390,67 @@
     each quantity="VolumeFlowRate",
     each min=0)
     "Primary airflow rate to the ventilation zone from the air handler, including outdoor air and recirculated air"
-<<<<<<< HEAD
     annotation (Placement(transformation(extent={{-240,130},{-200,170}})));
-=======
-    annotation (Placement(transformation(extent={{-220,110},{-200,130}}),
-      iconTransformation(extent={{-220,-80},{-200,-60}})));
-
->>>>>>> fa8a8700
   Buildings.Controls.OBC.CDL.Interfaces.RealInput TMix(
     final unit="K",
     final quantity = "ThermodynamicTemperature") if use_TMix
     "Measured mixed air temperature, used for freeze protection if use_TMix=true"
-<<<<<<< HEAD
     annotation (Placement(transformation(extent={{-240,-150},{-200,-110}})));
-=======
-    annotation (Placement(transformation(extent={{-220,-110},{-200,-90}}),
-      iconTransformation(extent={{-220,-100},{-200,-80}})));
-
->>>>>>> fa8a8700
   Buildings.Controls.OBC.CDL.Interfaces.RealInput ducStaPre(
     final unit="Pa",
     displayUnit="Pa")
     "Measured duct static pressure"
-<<<<<<< HEAD
     annotation (Placement(transformation(extent={{-240,100},{-200,140}})));
   Buildings.Controls.OBC.CDL.Interfaces.RealInput TOut(
     final unit="K",
     final quantity="ThermodynamicTemperature") "Outdoor air temperature"
     annotation (Placement(transformation(extent={{-240,160},{-200,200}})));
-=======
-    annotation (Placement(transformation(extent={{-220,92},{-200,112}}),
-      iconTransformation(extent={{-220,-50},{-200,-30}})));
-
-  Buildings.Controls.OBC.CDL.Interfaces.RealInput TOut(
-    final unit="K",
-    final quantity="ThermodynamicTemperature") "Outdoor air temperature"
-    annotation (Placement(transformation(extent={{-220,136},{-200,156}}),
-      iconTransformation(extent={{-220,200},{-200,220}})));
-
->>>>>>> fa8a8700
   Buildings.Controls.OBC.CDL.Interfaces.RealInput TOutCut(
     final unit="K",
     final quantity="ThermodynamicTemperature")
     "OA temperature high limit cutoff. For differential dry bulb temeprature condition use return air temperature measurement"
-<<<<<<< HEAD
     annotation (Placement(transformation(extent={{-240,-30},{-200,10}})));
   Buildings.Controls.OBC.CDL.Interfaces.RealInput hOut(
     final unit="J/kg",
     final quantity="SpecificEnergy") if use_enthalpy "Outdoor air enthalpy"
     annotation (Placement(transformation(extent={{-240,-60},{-200,-20}})));
-=======
-    annotation (Placement(transformation(extent={{-220,-30},{-200,-10}}),
-      iconTransformation(extent={{-220,100},{-200,120}})));
-
-  Buildings.Controls.OBC.CDL.Interfaces.RealInput hOut(
-    final unit="J/kg",
-    final quantity="SpecificEnergy") if use_enthalpy "Outdoor air enthalpy"
-    annotation (Placement(transformation(extent={{-220,-62},{-200,-42}}),
-      iconTransformation(extent={{-220,80},{-200,100}})));
-
->>>>>>> fa8a8700
   Buildings.Controls.OBC.CDL.Interfaces.RealInput hOutCut(
     final unit="J/kg",
     final quantity="SpecificEnergy") if use_enthalpy
     "OA enthalpy high limit cutoff. For differential enthalpy use return air enthalpy measurement"
-<<<<<<< HEAD
     annotation (Placement(transformation(extent={{-240,-90},{-200,-50}})));
-=======
-    annotation (Placement(transformation(extent={{-220,-74},{-200,-54}}),
-      iconTransformation(extent={{-220,60},{-200,80}})));
-
->>>>>>> fa8a8700
   Buildings.Controls.OBC.CDL.Interfaces.RealInput TSup(
     final unit="K",
     final quantity="ThermodynamicTemperature")
     "Measured supply air temperature"
-<<<<<<< HEAD
     annotation (Placement(transformation(extent={{-240,0},{-200,40}})));
-=======
-    annotation (Placement(transformation(extent={{-220,0},{-200,20}}),
-      iconTransformation(extent={{-220,30},{-200,50}})));
-
->>>>>>> fa8a8700
   Buildings.Controls.OBC.CDL.Interfaces.RealInput TZonHeaSet(
     final unit="K",
     final quantity="ThermodynamicTemperature")
     "Zone air temperature heating setpoint"
-<<<<<<< HEAD
     annotation (Placement(transformation(extent={{-240,250},{-200,290}})));
-=======
-    annotation (Placement(transformation(extent={{-220,200},{-200,220}}),
-      iconTransformation(extent={{-220,260},{-200,280}})));
-
->>>>>>> fa8a8700
   Buildings.Controls.OBC.CDL.Interfaces.RealInput VOut_flow(
     final unit="m3/s",
     final quantity="VolumeFlowRate")
     "Measured outdoor volumetric airflow rate"
-<<<<<<< HEAD
     annotation (Placement(transformation(extent={{-240,-120},{-200,-80}})));
   Buildings.Controls.OBC.CDL.Interfaces.RealInput nOcc[numZon] if have_occSen
     "Number of occupants"
     annotation (Placement(transformation(extent={{-240,70},{-200,110}})));
-=======
-    annotation (Placement(transformation(extent={{-220,-90},{-200,-70}}),
-      iconTransformation(extent={{-220,-30},{-200,-10}})));
-
-  CDL.Interfaces.IntegerInput nOcc[numZon] if have_occSen
-    "Number of occupants"
-    annotation (Placement(transformation(extent={{-220,70},{-200,90}}),
-      iconTransformation(extent={{-220,-10},{-200,10}})));
-
->>>>>>> fa8a8700
   Buildings.Controls.OBC.CDL.Interfaces.RealInput TZon[numZon](
     each final unit="K",
     each final quantity="ThermodynamicTemperature")
     "Measured zone air temperature"
-<<<<<<< HEAD
     annotation (Placement(transformation(extent={{-240,50},{-200,90}})));
-=======
-    annotation (Placement(transformation(extent={{-220,50},{-200,70}}),
-      iconTransformation(extent={{-220,180},{-200,200}})));
-
->>>>>>> fa8a8700
   Buildings.Controls.OBC.CDL.Interfaces.RealInput TDis[numZon](
     each final unit="K",
     each final quantity="ThermodynamicTemperature")
     "Discharge air temperature"
-<<<<<<< HEAD
     annotation (Placement(transformation(extent={{-240,30},{-200,70}})));
-=======
-    annotation (Placement(transformation(extent={{-220,32},{-200,52}}),
-      iconTransformation(extent={{-220,140},{-200,160}})));
-
->>>>>>> fa8a8700
   Buildings.Controls.OBC.CDL.Interfaces.RealInput TZonCooSet(
     final unit="K",
     final quantity="ThermodynamicTemperature")
     "Zone air temperature cooling setpoint"
-<<<<<<< HEAD
     annotation (Placement(transformation(extent={{-240,220},{-200,260}})));
   Buildings.Controls.OBC.CDL.Interfaces.IntegerInput uZonTemResReq
     "Zone cooling supply air temperature reset request"
@@ -542,102 +464,42 @@
   Buildings.Controls.OBC.CDL.Interfaces.BooleanInput uWin[numZon] if have_winSen
     "Window status, true if open, false if closed"
     annotation (Placement(transformation(extent={{-240,190},{-200,230}})));
-=======
-    annotation (Placement(transformation(extent={{-220,180},{-200,200}}),
-      iconTransformation(extent={{-220,240},{-200,260}})));
-
-  Buildings.Controls.OBC.CDL.Interfaces.IntegerInput uZonTemResReq
-    "Zone cooling supply air temperature reset request"
-    annotation (Placement(transformation(extent={{-220,-170},{-200,-150}}),
-      iconTransformation(extent={{-220,-190},{-200,-170}})));
-
-  Buildings.Controls.OBC.CDL.Interfaces.IntegerInput uZonPreResReq
-    "Zone static pressure reset requests"
-    annotation (Placement(transformation(extent={{-220,-190},{-200,-170}}),
-      iconTransformation(extent={{-220,-220},{-200,-200}})));
-
-  Buildings.Controls.OBC.CDL.Interfaces.IntegerInput uOpeMod
-    "AHU operation mode status signal"
-    annotation (Placement(transformation(extent={{-220,-130},{-200,-110}}),
-      iconTransformation(extent={{-220,-140},{-200,-120}})));
-
-  Buildings.Controls.OBC.CDL.Interfaces.BooleanInput uWin[numZon] if have_winSen
-    "Window status, true if open, false if closed"
-    annotation (Placement(transformation(extent={{-222,158},{-200,180}}),
-      iconTransformation(extent={{-220,10},{-200,30}})));
->>>>>>> fa8a8700
 
   Buildings.Controls.OBC.CDL.Interfaces.IntegerInput uFreProSta if
       use_G36FrePro
    "Freeze protection status, used if use_G36FrePro=true"
-<<<<<<< HEAD
     annotation (Placement(transformation(extent={{-240,-270},{-200,-230}})));
-=======
-    annotation (Placement(transformation(extent={{-220,-210},{-200,-190}}),
-      iconTransformation(extent={{-220,-260},{-200,-240}})));
->>>>>>> fa8a8700
 
   Buildings.Controls.OBC.CDL.Interfaces.RealOutput TSupSet(
     final unit="K",
     final quantity="ThermodynamicTemperature")
     "Setpoint for supply air temperature"
-<<<<<<< HEAD
     annotation (Placement(transformation(extent={{200,70},{240,110}})));
-=======
-    annotation (Placement(transformation(extent={{200,60},{220,80}}),
-      iconTransformation(extent={{200,-110},{220,-90}})));
-
->>>>>>> fa8a8700
   Buildings.Controls.OBC.CDL.Interfaces.RealOutput yHea(
     final min=0,
     final max=1,
     final unit="1")
     "Control signal for heating"
-<<<<<<< HEAD
     annotation (Placement(transformation(extent={{200,30},{240,70}})));
-=======
-    annotation (Placement(transformation(extent={{200,10},{220,30}}),
-      iconTransformation(extent={{200,-200},{220,-180}})));
-
->>>>>>> fa8a8700
   Buildings.Controls.OBC.CDL.Interfaces.RealOutput yCoo(
     final min=0,
     final max=1,
     final unit="1") "Control signal for cooling"
-<<<<<<< HEAD
     annotation (Placement(transformation(extent={{200,-20},{240,20}})));
-=======
-    annotation (Placement(transformation(extent={{200,-34},{220,-14}}),
-      iconTransformation(extent={{200,-240},{220,-220}})));
-
->>>>>>> fa8a8700
   Buildings.Controls.OBC.CDL.Interfaces.RealOutput ySupFanSpe(
     final min=0,
     final max=1,
     final unit="1") "Supply fan speed"
-<<<<<<< HEAD
     annotation (Placement(transformation(extent={{200,110},{240,150}})));
-=======
-    annotation (Placement(transformation(extent={{200,100},{220,120}}),
-      iconTransformation(extent={{200,180},{220,200}})));
-
->>>>>>> fa8a8700
   Buildings.Controls.OBC.CDL.Interfaces.RealOutput yRetDamPos(
     final min=0,
     final max=1,
     final unit="1") "Return air damper position"
-<<<<<<< HEAD
     annotation (Placement(transformation(extent={{200,-60},{240,-20}})));
-=======
-    annotation (Placement(transformation(extent={{200,-70},{220,-50}}),
-      iconTransformation(extent={{200,-10},{220,10}})));
-
->>>>>>> fa8a8700
   Buildings.Controls.OBC.CDL.Interfaces.RealOutput yOutDamPos(
     final min=0,
     final max=1,
     final unit="1") "Outdoor air damper position"
-<<<<<<< HEAD
     annotation (Placement(transformation(extent={{200,-160},{240,-120}})));
   Buildings.Controls.OBC.CDL.Interfaces.BooleanOutput ySupFan
     "Supply fan status, true if fan should be on"
@@ -646,20 +508,6 @@
   Buildings.Controls.OBC.CDL.Continuous.Average TZonSetPoiAve
     "Average of all zone set points"
     annotation (Placement(transformation(extent={{-160,240},{-140,260}})));
-=======
-    annotation (Placement(transformation(extent={{200,-180},{220,-160}}),
-      iconTransformation(extent={{200,30},{220,50}})));
-
-  Buildings.Controls.OBC.CDL.Interfaces.BooleanOutput ySupFan
-    "Supply fan status, true if fan should be on"
-    annotation (Placement(transformation(extent={{200,150},{220,170}}),
-      iconTransformation(extent={{200,220},{220,240}})));
-
-  Buildings.Controls.OBC.CDL.Continuous.Average TZonSetPoiAve
-    "Average of all zone set points"
-    annotation (Placement(transformation(extent={{-160,190},{-140,210}})));
-
->>>>>>> fa8a8700
   Buildings.Controls.OBC.ASHRAE.G36_PR1.AHUs.MultiZone.VAV.SetPoints.OutsideAirFlow
     outAirSetPoi(
     final AFlo=AFlo,
@@ -767,237 +615,131 @@
     annotation (Placement(transformation(extent={{20,-40},{40,-20}})));
 
 equation
-<<<<<<< HEAD
-  connect(eco.yRetDamPos, yRetDamPos) annotation (Line(points={{161.25,-47.5},{180,
-          -47.5},{180,-40},{220,-40}},
-                                     color={0,0,127}));
-  connect(eco.yOutDamPos, yOutDamPos) annotation (Line(points={{161.25,-52.5},{180,
-          -52.5},{180,-140},{220,-140}},
-                                       color={0,0,127}));
-  connect(eco.uSupFan, supFan.ySupFan) annotation (Line(points={{138.75,-55},{-84,
-          -55},{-84,137},{-138,137}},
-                                color={255,0,255}));
+  connect(eco.yRetDamPos, yRetDamPos)
+    annotation (Line(points={{161.25,-67.5},{180,-67.5},{180,-40},{220,-40}},
+      color={0,0,127}));
+  connect(eco.yOutDamPos, yOutDamPos)
+    annotation (Line(points={{161.25,-72.5},{180,-72.5},{180,-140},{220,-140}},
+      color={0,0,127}));
+  connect(eco.uSupFan, supFan.ySupFan)
+    annotation (Line(points={{138.75,-75},{-84,-75},{-84,117},{-138,117}},
+      color={255,0,255}));
   connect(supFan.ySupFanSpe, ySupFanSpe)
-    annotation (Line(points={{-138,130},{220,130}},
-      color={0,0,127}));
-  connect(TOut, eco.TOut) annotation (Line(points={{-220,180},{-60,180},{-60,-40.625},
-          {138.75,-40.625}},
-                     color={0,0,127}));
-  connect(eco.TOutCut, TOutCut) annotation (Line(points={{138.75,-42.5},{-74,-42.5},
-          {-74,-10},{-220,-10}},
-                       color={0,0,127}));
-  connect(eco.hOut, hOut) annotation (Line(points={{138.75,-44.375},{-78,-44.375},
-          {-78,-40},{-220,-40}},
-                 color={0,0,127}));
-  connect(eco.hOutCut, hOutCut) annotation (Line(points={{138.75,-45.625},{-94,-45.625},
-          {-94,-70},{-220,-70}},
-                       color={0,0,127}));
-  connect(eco.uOpeMod, uOpeMod) annotation (Line(points={{138.75,-56.875},{60,-56.875},
-          {60,-160},{-220,-160}},
-                        color={255,127,0}));
+    annotation (Line(points={{-138,110},{42,110},{42,130},{220,130}},
+      color={0,0,127}));
+  connect(TOut, eco.TOut)
+    annotation (Line(points={{-220,180},{-60,180},{-60,-60.625},{138.75,-60.625}},
+      color={0,0,127}));
+  connect(eco.TOutCut, TOutCut)
+    annotation (Line(points={{138.75,-62.5},{-74,-62.5},{-74,-10},{-220,-10}},
+      color={0,0,127}));
+  connect(eco.hOut, hOut)
+    annotation (Line(points={{138.75,-64.375},{-78,-64.375},{-78,-40},{-220,-40}},
+      color={0,0,127}));
+  connect(eco.hOutCut, hOutCut)
+    annotation (Line(points={{138.75,-65.625},{-94,-65.625},{-94,-70},{-220,-70}},
+      color={0,0,127}));
+  connect(eco.uOpeMod, uOpeMod)
+    annotation (Line(points={{138.75,-76.875},{60,-76.875},{60,-160},{-220,-160}},
+      color={255,127,0}));
   connect(supTemSetPoi.TSupSet, TSupSet)
-    annotation (Line(points={{22,90},{220,90}}, color={0,0,127}));
-  connect(supTemSetPoi.TOut, TOut) annotation (Line(points={{-2,94},{-60,94},{-60,
-          180},{-220,180}}, color={0,0,127}));
-  connect(supTemSetPoi.uSupFan, supFan.ySupFan) annotation (Line(points={{-2,86},
-          {-84,86},{-84,137},{-138,137}},    color={255,0,255}));
-  connect(supTemSetPoi.uZonTemResReq, uZonTemResReq) annotation (Line(points={{-2,90},
-          {-52,90},{-52,-190},{-220,-190}},     color={255,127,0}));
-  connect(supTemSetPoi.uOpeMod, uOpeMod) annotation (Line(points={{-2,82},{-48,82},
-          {-48,-160},{-220,-160}},     color={255,127,0}));
+    annotation (Line(points={{22,70},{122,70},{122,90},{220,90}}, color={0,0,127}));
+  connect(supTemSetPoi.TOut, TOut)
+    annotation (Line(points={{-2,74},{-60,74},{-60,180},{-220,180}},
+      color={0,0,127}));
+  connect(supTemSetPoi.uSupFan, supFan.ySupFan)
+    annotation (Line(points={{-2,66},{-84,66},{-84,117},{-138,117}},
+      color={255,0,255}));
+  connect(supTemSetPoi.uZonTemResReq, uZonTemResReq)
+    annotation (Line(points={{-2,70},{-52,70},{-52,-190},{-220,-190}},
+      color={255,127,0}));
+  connect(supTemSetPoi.uOpeMod, uOpeMod)
+    annotation (Line(points={{-2,62},{-48,62},{-48,-160},{-220,-160}},
+      color={255,127,0}));
   connect(supFan.uOpeMod, uOpeMod)
-    annotation (Line(points={{-162,138},{-180,138},{-180,-160},{-220,-160}},
+    annotation (Line(points={{-162,118},{-180,118},{-180,-160},{-220,-160}},
       color={255,127,0}));
   connect(supFan.uZonPreResReq, uZonPreResReq)
-    annotation (Line(points={{-162,127},{-176,127},{-176,-220},{-220,-220}},
+    annotation (Line(points={{-162,107},{-176,107},{-176,-220},{-220,-220}},
       color={255,127,0}));
   connect(supFan.ducStaPre, ducStaPre)
-    annotation (Line(points={{-162,122},{-192,122},{-192,120},{-220,120}},
+    annotation (Line(points={{-162,102},{-192,102},{-192,120},{-220,120}},
       color={0,0,127}));
   connect(eco.VOutMinSet_flow_normalized, outAirSetPoi.VOutMinSet_flow)
-    annotation (Line(points={{138.75,-51.25},{-4,-51.25},{-4,57},{-16,57}},
-                                                                         color={
-          0,0,127}));
+    annotation (Line(points={{138.75,-71.25},{-4,-71.25},{-4,37},{-18,37}},
+      color={0,0,127}));
   connect(outAirSetPoi.nOcc, nOcc)
-    annotation (Line(points={{-40,69},{-128,69},{-128,90},{-220,90}},
+    annotation (Line(points={{-42,49},{-128,49},{-128,90},{-220,90}},
       color={0,0,127}));
   connect(outAirSetPoi.TZon, TZon)
-    annotation (Line(points={{-40,63},{-132,63},{-132,70},{-220,70}},
+    annotation (Line(points={{-42,43},{-132,43},{-132,70},{-220,70}},
       color={0,0,127}));
   connect(outAirSetPoi.TDis, TDis)
-    annotation (Line(points={{-40,60},{-126,60},{-126,50},{-220,50}},
+    annotation (Line(points={{-42,40},{-126,40},{-126,50},{-220,50}},
       color={0,0,127}));
   connect(supFan.ySupFan, outAirSetPoi.uSupFan)
-    annotation (Line(points={{-138,137},{-84,137},{-84,57},{-40,57}},
+    annotation (Line(points={{-138,117},{-84,117},{-84,37},{-42,37}},
       color={255,0,255}));
   connect(supTemSetPoi.TZonSetAve, TZonSetPoiAve.y)
-    annotation (Line(points={{-2,98},{-20,98},{-20,250},{-138,250}},
+    annotation (Line(points={{-2,78},{-20,78},{-20,250},{-138,250}},
       color={0,0,127}));
   connect(outAirSetPoi.VDis_flow, VDis_flow)
-    annotation (Line(points={{-40,51},{-184,51},{-184,150},{-220,150}},
+    annotation (Line(points={{-42,31},{-184,31},{-184,150},{-220,150}},
       color={0,0,127}));
   connect(supFan.VDis_flow, VDis_flow)
-    annotation (Line(points={{-162,133},{-184,133},{-184,150},{-220,150}},
+    annotation (Line(points={{-162,113},{-184,113},{-184,150},{-220,150}},
       color={0,0,127}));
   connect(supFan.ySupFan, ySupFan)
-    annotation (Line(points={{-138,137},{180,137},{180,190},{220,190}},
+    annotation (Line(points={{-138,117},{180,117},{180,190},{220,190}},
       color={255,0,255}));
   connect(outAirSetPoi.uOpeMod, uOpeMod)
-    annotation (Line(points={{-40,54},{-120,54},{-120,-160},{-220,-160}},
+    annotation (Line(points={{-42,34},{-120,34},{-120,-160},{-220,-160}},
       color={255,127,0}));
   connect(TZonSetPoiAve.u2, TZonCooSet)
     annotation (Line(points={{-162,244},{-180,244},{-180,240},{-220,240}},
       color={0,0,127}));
   connect(eco.TMix, TMix)
-    annotation (Line(points={{138.75,-53.125},{-12,-53.125},{-12,-130},{-220,-130}},
+    annotation (Line(points={{138.75,-73.125},{-12,-73.125},{-12,-130},{-220,-130}},
       color={0,0,127}));
   connect(TSup, val.TSup)
-    annotation (Line(points={{-220,20},{-66,20},{-66,25},{78,25}},
+    annotation (Line(points={{-220,20},{-66,20},{-66,5},{78,5}},
       color={0,0,127}));
   connect(supFan.ySupFan, val.uSupFan)
-    annotation (Line(points={{-138,137},{-84,137},{-84,35},{78,35}},
+    annotation (Line(points={{-138,117},{-84,117},{-84,15},{78,15}},
       color={255,0,255}));
   connect(val.uTSup, eco.uTSup)
-    annotation (Line(points={{102,34},{120,34},{120,-47.5},{138.75,-47.5}},
+    annotation (Line(points={{102,14},{120,14},{120,-67.5},{138.75,-67.5}},
       color={0,0,127}));
   connect(val.yHea, yHea)
-    annotation (Line(points={{102,30},{180,30},{180,50},{220,50}},
+    annotation (Line(points={{102,10},{180,10},{180,50},{220,50}},
       color={0,0,127}));
   connect(val.yCoo, yCoo)
-    annotation (Line(points={{102,26},{180,26},{180,0},{220,0}},
+    annotation (Line(points={{102,6},{180,6},{180,0},{220,0}},
       color={0,0,127}));
   connect(outAirSetPoi.uWin, uWin)
-    annotation (Line(points={{-40,66},{-120,66},{-120,210},{-220,210}},
+    annotation (Line(points={{-42,46},{-120,46},{-120,210},{-220,210}},
       color={255,0,255}));
   connect(supTemSetPoi.TSupSet, val.TSupSet)
-    annotation (Line(points={{22,90},{40,90},{40,30},{78,30}},
+    annotation (Line(points={{22,70},{40,70},{40,10},{78,10}},
       color={0,0,127}));
   connect(TZonHeaSet, TZonSetPoiAve.u1)
     annotation (Line(points={{-220,270},{-180,270},{-180,256},{-162,256}},
       color={0,0,127}));
-
-  connect(eco.uFreProSta, uFreProSta) annotation (Line(points={{138.75,-59.375},
-          {66,-59.375},{66,-250},{-220,-250}},   color={255,127,0}));
-  connect(eco.VOut_flow_normalized, VOut_flow_normalized.y) annotation (Line(
-        points={{138.75,-49.375},{60,-49.375},{60,-10},{42,-10}},color={0,0,127}));
+  connect(eco.uFreProSta, uFreProSta)
+    annotation (Line(points={{138.75,-79.375},{66,-79.375},{66,-250},{-220,-250}},
+      color={255,127,0}));
+  connect(eco.VOut_flow_normalized, VOut_flow_normalized.y)
+    annotation (Line(points={{138.75,-69.375},{60,-69.375},{60,-30},{42,-30}},
+      color={0,0,127}));
   connect(outAirSetPoi.VDesOutMin_flow_nominal, VOut_flow_normalized.u2)
-    annotation (Line(points={{-16,63},{0,63},{0,-16},{18,-16}},     color={0,0,127}));
-  connect(VOut_flow_normalized.u1, VOut_flow) annotation (Line(points={{18,-4},{
-          -160,-4},{-160,-100},{-220,-100}},
-                                           color={0,0,127}));
-=======
-  connect(eco.yRetDamPos, yRetDamPos) annotation (Line(points={{160.625,-65},{
-          180,-65},{180,-60},{210,-60}},color={0,0,127}));
-  connect(eco.yOutDamPos, yOutDamPos) annotation (Line(points={{160.625,-75},{
-          180,-75},{180,-170},{210,-170}},color={0,0,127}));
-  connect(eco.uSupFan, supFan.ySupFan) annotation (Line(points={{139.375,
-          -74.375},{-84,-74.375},{-84,117},{-139,117}},color={255,0,255}));
-  connect(supFan.ySupFanSpe, ySupFanSpe)
-    annotation (Line(points={{-139,110},{210,110}},
-      color={0,0,127}));
-  connect(TOut, eco.TOut) annotation (Line(points={{-210,146},{-60,146},{-60,
-          -60.625},{139.375,-60.625}}, color={0,0,127}));
-  connect(eco.TOutCut, TOutCut) annotation (Line(points={{139.375,-61.875},{-74,
-          -61.875},{-74,-20},{-210,-20}},  color={0,0,127}));
-  connect(eco.hOut, hOut) annotation (Line(points={{139.375,-63.125},{-80,
-          -63.125},{-80,-52},{-210,-52}}, color={0,0,127}));
-  connect(eco.hOutCut, hOutCut) annotation (Line(points={{139.375,-65},{-100,
-          -65},{-100,-64},{-210,-64}}, color={0,0,127}));
-  connect(eco.uOpeMod, uOpeMod) annotation (Line(points={{139.375,-76.875},{60,
-          -76.875},{60,-120},{-210,-120}}, color={255,127,0}));
-  connect(supTemSetPoi.TSupSet, TSupSet)
-    annotation (Line(points={{21,70},{210,70}}, color={0,0,127}));
-  connect(supTemSetPoi.TOut, TOut) annotation (Line(points={{-1,74},{-60,74},{
-          -60,146},{-210,146}}, color={0,0,127}));
-  connect(supTemSetPoi.uSupFan, supFan.ySupFan) annotation (Line(points={{-1,70},
-          {-84,70},{-84,117},{-139,117}}, color={255,0,255}));
-  connect(supTemSetPoi.uZonTemResReq, uZonTemResReq) annotation (Line(points={{-1,66},
-          {-52,66},{-52,-160},{-210,-160}}, color={255,127,0}));
-  connect(supTemSetPoi.uOpeMod, uOpeMod) annotation (Line(points={{-1,62},{-48,
-          62},{-48,-120},{-210,-120}}, color={255,127,0}));
-  connect(supFan.uOpeMod, uOpeMod)
-    annotation (Line(points={{-162,118},{-180,118},{-180,-120},{-210,-120}},
-      color={255,127,0}));
-  connect(supFan.uZonPreResReq, uZonPreResReq)
-    annotation (Line(points={{-162,107},{-176,107},{-176,-180},{-210,-180}},
-      color={255,127,0}));
-  connect(supFan.ducStaPre, ducStaPre)
-    annotation (Line(points={{-162,102},{-210,102}},
-      color={0,0,127}));
-  connect(eco.VOutMinSet_flow_normalized, outAirSetPoi.VOutMinSet_flow)
-    annotation (Line(points={{139.375,-70},{-4,-70},{-4,40},{-19,40}},
-      color={0,0,127}));
-  connect(outAirSetPoi.nOcc, nOcc)
-    annotation (Line(points={{-41,48},{-128,48},{-128,80},{-210,80}},
-      color={0,0,127}));
-  connect(outAirSetPoi.TZon, TZon)
-    annotation (Line(points={{-41,45},{-132,45},{-132,60},{-210,60}},
-      color={0,0,127}));
-  connect(outAirSetPoi.TDis, TDis)
-    annotation (Line(points={{-41,42},{-210,42}},
-      color={0,0,127}));
-  connect(supFan.ySupFan, outAirSetPoi.uSupFan)
-    annotation (Line(points={{-139,117},{-84,117},{-84,36},{-41,36}},
-      color={255,0,255}));
-  connect(supTemSetPoi.TZonSetAve, TZonSetPoiAve.y)
-    annotation (Line(points={{-1,78},{-20,78},{-20,200.2},{-139,200.2}},
-      color={0,0,127}));
-  connect(outAirSetPoi.VDis_flow, VDis_flow)
-    annotation (Line(points={{-41,31},{-184,31},{-184,120},{-210,120}},
-      color={0,0,127}));
-  connect(supFan.VDis_flow, VDis_flow)
-    annotation (Line(points={{-162,113},{-184,113},{-184,120},{-210,120}},
-      color={0,0,127}));
-  connect(supFan.ySupFan, ySupFan)
-    annotation (Line(points={{-139,117},{180,117},{180,160},{210,160}},
-      color={255,0,255}));
-  connect(outAirSetPoi.uOpeMod, uOpeMod)
-    annotation (Line(points={{-41,34},{-120,34},{-120,-120},{-210,-120}},
-      color={255,127,0}));
-  connect(TZonSetPoiAve.u2, TZonCooSet)
-    annotation (Line(points={{-162,194},{-180,194},{-180,190},{-210,190}},
-      color={0,0,127}));
-  connect(eco.TMix, TMix)
-    annotation (Line(points={{139.375,-71.875},{-10,-71.875},{-10,-100},{-210,
-          -100}}, color={0,0,127}));
-  connect(TSup, val.TSup)
-    annotation (Line(points={{-210,10},{79,10}},
-      color={0,0,127}));
-  connect(supFan.ySupFan, val.uSupFan)
-    annotation (Line(points={{-139,117},{-84,117},{-84,5},{79,5}},
-      color={255,0,255}));
-  connect(val.uTSup, eco.uTSup)
-    annotation (Line(points={{101,14},{120,14},{120,-66.875},{139.375,-66.875}},
-      color={0,0,127}));
-  connect(val.yHea, yHea)
-    annotation (Line(points={{101,10},{180,10},{180,20},{210,20}},
-      color={0,0,127}));
-  connect(val.yCoo, yCoo)
-    annotation (Line(points={{101,6},{180,6},{180,-24},{210,-24}},
-      color={0,0,127}));
-  connect(outAirSetPoi.uWin, uWin)
-    annotation (Line(points={{-41,38},{-120,38},{-120,169},{-211,169}},
-      color={255,0,255}));
-  connect(supTemSetPoi.TSupSet, val.TSupSet)
-    annotation (Line(points={{21,70},{40,70},{40,15},{79,15}},
-      color={0,0,127}));
-  connect(TZonHeaSet, TZonSetPoiAve.u1)
-    annotation (Line(points={{-210,210},{-180,210},{-180,206},{-162,206}},
-      color={0,0,127}));
-  connect(eco.uFreProSta, uFreProSta)
-    annotation (Line(points={{139.375,-79.375},{70,-79.375},{70,-200},{-210,
-          -200}}, color={255,127,0}));
-  connect(eco.VOut_flow_normalized, VOut_flow_normalized.y) annotation (Line(
-        points={{139.375,-68.75},{60,-68.75},{60,-30},{41,-30}}, color={0,0,127}));
-  connect(outAirSetPoi.VDesOutMin_flow_nominal, VOut_flow_normalized.u2)
-    annotation (Line(points={{-19,45},{0,45},{0,-36},{18,-36}}, color={0,0,127}));
-  connect(VOut_flow_normalized.u1, VOut_flow) annotation (Line(points={{18,-24},
-          {-160,-24},{-160,-80},{-210,-80}}, color={0,0,127}));
-
->>>>>>> fa8a8700
+    annotation (Line(points={{-18,43},{0,43},{0,-36},{18,-36}}, color={0,0,127}));
+  connect(VOut_flow_normalized.u1, VOut_flow)
+    annotation (Line(points={{18,-24},{-160,-24},{-160,-100},{-220,-100}},
+      color={0,0,127}));
+
 annotation (defaultComponentName="conAHU",
-    Diagram(coordinateSystem(extent={{-200,-240},{200,240}}, initialScale=0.2)),
-    Icon(coordinateSystem(extent={{-200,-240},{200,240}}, initialScale=0.2),
+    Diagram(coordinateSystem(extent={{-200,-280},{200,280}}, initialScale=0.2)),
+    Icon(coordinateSystem(extent={{-200,-280},{200,280}}, initialScale=0.2),
         graphics={Rectangle(
           extent={{200,280},{-200,-280}},
           lineColor={0,0,0},
