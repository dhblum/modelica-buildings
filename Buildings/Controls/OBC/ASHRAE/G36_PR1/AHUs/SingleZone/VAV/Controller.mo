within Buildings.Controls.OBC.ASHRAE.G36_PR1.AHUs.SingleZone.VAV;
block Controller
  "Single Zone AHU controller that composes subsequences for controlling fan speed, economizer, and supply air temperature"

  parameter Boolean have_winSen "Check if the zone has window status sensor";
  parameter Boolean have_occSen  "Set to true if zones have occupancy sensor";
  parameter Real TZonHeaOn(
    final unit="K",
    displayUnit="degC",
    final quantity="ThermodynamicTemperature")=293.15
    "Heating setpoint during on"
    annotation (Dialog(group="Zone setpoints"));
  parameter Real TZonHeaOff(
    final unit="K",
    displayUnit="degC",
    final quantity="ThermodynamicTemperature")=285.15
    "Heating setpoint during off"
    annotation (Dialog(group="Zone setpoints"));
  parameter Real TZonCooOn(
    final unit="K",
    displayUnit="degC",
    final quantity="ThermodynamicTemperature")=297.15
    "Cooling setpoint during on"
    annotation (Dialog(group="Zone setpoints"));
  parameter Real TZonCooOff(
    final unit="K",
    displayUnit="degC",
    final quantity="ThermodynamicTemperature")=303.15
    "Cooling setpoint during off"
    annotation (Dialog(group="Zone setpoints"));

  parameter Buildings.Controls.OBC.CDL.Types.SimpleController controllerTypeCoo=
     Buildings.Controls.OBC.CDL.Types.SimpleController.PI "Type of controller"
    annotation (Dialog(group="Cooling loop signal"));
  parameter Real kCoo(final unit="1/K") = 0.1
    "Gain for cooling control loop signal"
    annotation(Dialog(group="Cooling loop signal"));
  parameter Real TiCoo(
    final unit="s",
    final quantity="Time")=900
    "Time constant of integrator block for cooling control loop signal"
    annotation(Dialog(group="Cooling loop signal",
      enable=controllerTypeCoo == Buildings.Controls.OBC.CDL.Types.SimpleController.PI
          or controllerTypeCoo == Buildings.Controls.OBC.CDL.Types.SimpleController.PID));
  parameter Real TdCoo(
    final unit="s",
    final quantity="Time")=0.1
    "Time constant of derivative block for cooling control loop signal"
    annotation (Dialog(group="Cooling loop signal",
      enable=controllerTypeCoo == Buildings.Controls.OBC.CDL.Types.SimpleController.PD
          or controllerTypeCoo == Buildings.Controls.OBC.CDL.Types.SimpleController.PID));

  parameter Buildings.Controls.OBC.CDL.Types.SimpleController controllerTypeHea=
    Buildings.Controls.OBC.CDL.Types.SimpleController.PI
    "Type of controller"
    annotation(Dialog(group="Heating loop signal"));
  parameter Real kHea(final unit="1/K")=0.1
    "Gain for heating control loop signal"
    annotation(Dialog(group="Heating loop signal"));
  parameter Real TiHea(
    final unit="s",
    final quantity="Time")=900
    "Time constant of integrator block for heating control loop signal"
    annotation(Dialog(group="Heating loop signal",
    enable=controllerTypeHea == Buildings.Controls.OBC.CDL.Types.SimpleController.PI
        or controllerTypeHea == Buildings.Controls.OBC.CDL.Types.SimpleController.PID));
  parameter Real TdHea(
    final unit="s",
    final quantity="Time")=0.1
    "Time constant of derivative block for heating control loop signal"
    annotation (Dialog(group="Heating loop signal",
      enable=controllerTypeHea == Buildings.Controls.OBC.CDL.Types.SimpleController.PD
          or controllerTypeHea == Buildings.Controls.OBC.CDL.Types.SimpleController.PID));

  parameter Buildings.Controls.OBC.CDL.Types.SimpleController controllerTypeCooCoi=
    Buildings.Controls.OBC.CDL.Types.SimpleController.P
    "Type of controller"
    annotation(Dialog(group="Cooling coil loop signal"));
  parameter Real kCooCoi(final unit="1/K")=1.0
    "Gain for cooling coil control loop signal"
    annotation(Dialog(group="Cooling coil loop signal"));
  parameter Real TiCooCoil(
    final unit="s",
    final quantity="Time")=900
    "Time constant of integrator block for cooling coil control loop signal"
    annotation(Dialog(group="Cooling coil loop signal",
    enable=controllerTypeCooCoi == Buildings.Controls.OBC.CDL.Types.SimpleController.PI
        or controllerTypeCooCoi == Buildings.Controls.OBC.CDL.Types.SimpleController.PID));
  parameter Real TdCooCoil(
    final unit="s",
    final quantity="Time")=0.1
    "Time constant of derivative block for cooling coil control loop signal"
    annotation (Dialog(group="Cooling coil loop signal",
      enable=controllerTypeCooCoi == Buildings.Controls.OBC.CDL.Types.SimpleController.PD
          or controllerTypeCooCoi == Buildings.Controls.OBC.CDL.Types.SimpleController.PID));

  parameter Real TSupSetMax(
    final unit="K",
    displayUnit="degC",
    final quantity="ThermodynamicTemperature")
    "Maximum supply air temperature for heating"
    annotation (Dialog(tab="VAV Setpoints",group="Temperature limits"));
  parameter Real TSupSetMin(
    final unit="K",
    displayUnit="degC",
    final quantity="ThermodynamicTemperature")
    "Minimum supply air temperature for cooling"
    annotation (Dialog(tab="VAV Setpoints",group="Temperature limits"));
  parameter Real yHeaMax(min=0, max=1, unit="1")
    "Maximum fan speed for heating"
    annotation (Dialog(tab="VAV Setpoints",group="Speed"));
  parameter Real yMin(min=0, max=1, unit="1")
    "Minimum fan speed"
    annotation (Dialog(tab="VAV Setpoints",group="Speed"));
  parameter Real yCooMax(min=0, max=1, unit="1") = 1
    "Maximum fan speed for cooling"
    annotation (Dialog(tab="VAV Setpoints",group="Speed"));

  parameter Real VOutPerAre_flow(final unit="m3/(s.m2)") = 3e-4
    "Outdoor air rate per unit area"
    annotation(Dialog(tab="Outside Air Flow", group="Nominal condition"));
  parameter Real VOutPerPer_flow(
    final unit="m3/s",
    final quantity="VolumeFlowRate") = 2.5e-3
    "Outdoor air rate per person"
    annotation(Dialog(tab="Outside Air Flow", group="Nominal condition"));
  parameter Real AFlo(final unit="m2", final quantity="Area")
    "Floor area"
    annotation(Dialog(tab="Outside Air Flow", group="Nominal condition"));
  parameter Real occDen(final unit="1/m2") = 0.05
    "Default number of person in unit area"
    annotation(Dialog(tab="Outside Air Flow", group="Occupancy"));
  parameter Real zonDisEffHea(final unit="1") = 0.8
    "Zone air distribution effectiveness during heating"
    annotation(Dialog(tab="Outside Air Flow", group="Occupancy"));
  parameter Real zonDisEffCoo(final unit="1") = 1.0
    "Zone air distribution effectiveness during cooling"
    annotation(Dialog(tab="Outside Air Flow", group="Occupancy"));
  parameter Boolean use_enthalpy=false
    "Set to true if enthalpy measurement is used in addition to temperature measurement"
    annotation(Dialog(tab="Economizer", group="General", enable=not use_fixed_plus_differential_drybulb));
  parameter Boolean use_fixed_plus_differential_drybulb=false
    "Set to true to only evaluate fixed plus differential dry bulb temperature high limit cutoff;
    shall not be used with enthalpy"
    annotation(Dialog(tab="Economizer", group="General", enable=not use_enthalpy));
  parameter Boolean use_TMix=true
    "Set to true if mixed air temperature measurement is enabled"
    annotation(Dialog(tab="Economizer", group="General"));
  parameter Boolean use_G36FrePro=false
    "Set to true if G36 freeze protection is implemented"
    annotation(Dialog(tab="Economizer", group="General"));
<<<<<<< HEAD
  parameter Real delTOutHis(
    final unit="K",
    displayUnit="K",
    final quantity="TemperatureDifference")=1
    "Delta between the temperature hysteresis high and low limit"
    annotation(Dialog(tab="Economizer", group="Advanced"));
=======
>>>>>>> 1c9cebc8
  parameter Real delEntHis(
    final unit="J/kg",
    final quantity="SpecificEnergy")=1000
    "Delta between the enthalpy hysteresis high and low limits"
     annotation(Dialog(tab="Economizer", group="Advanced", enable = use_enthalpy));
  parameter Buildings.Controls.OBC.CDL.Types.SimpleController controllerTypeMod=
    Buildings.Controls.OBC.CDL.Types.SimpleController.PI
    "Type of controller"
    annotation(Dialog(tab="Economizer", group="Modulation"));
  parameter Real kMod(final unit="1/K")=1 "Gain of modulation controller"
    annotation(Dialog(tab="Economizer", group="Modulation"));
  parameter Real TiMod(
    final unit="s",
    final quantity="Time")=300
    "Time constant of modulation controller integrator block"
    annotation (Dialog(tab="Economizer", group="Modulation",
      enable=controllerTypeMod == Buildings.Controls.OBC.CDL.Types.SimpleController.PI
          or controllerTypeMod == Buildings.Controls.OBC.CDL.Types.SimpleController.PID));
  parameter Real TdMod(
    final unit="s",
    final quantity="Time")=0.1
    "Time constant of derivative block for modulation controller"
    annotation (Dialog(tab="Economizer", group="Modulation",
      enable=controllerTypeMod == Buildings.Controls.OBC.CDL.Types.SimpleController.PD
          or controllerTypeMod == Buildings.Controls.OBC.CDL.Types.SimpleController.PID));
  parameter Real uMin(
    final min=0,
    final max=1,
    final unit="1") = 0.1
    "Lower limit of controller output uTSup at which the dampers are at their limits"
    annotation(Dialog(tab="Economizer", group="General"));
  parameter Real uMax(
    final min=0,
    final max=1,
    final unit="1") = 0.9
    "Upper limit of controller output uTSup at which the dampers are at their limits"
    annotation(Dialog(tab="Economizer", group="General"));

  parameter Buildings.Controls.OBC.CDL.Types.SimpleController controllerTypeFre=
    Buildings.Controls.OBC.CDL.Types.SimpleController.PI
    "Type of controller"
    annotation(Dialog(tab="Economizer", group="Freeze protection", enable=use_TMix));
  parameter Real kFre(final unit="1/K") = 0.1
    "Gain for mixed air temperature tracking for freeze protection, used if use_TMix=true"
     annotation(Dialog(tab="Economizer", group="Freeze protection", enable=use_TMix));
  parameter Real TiFre(
    final unit="s",
    final quantity="Time")=120
    "Time constant of controller for mixed air temperature tracking for freeze protection. Require TiFre < TiMinOut"
     annotation(Dialog(tab="Economizer", group="Freeze protection",
       enable=use_TMix
         and (controllerTypeFre == Buildings.Controls.OBC.CDL.Types.SimpleController.PI
           or controllerTypeFre == Buildings.Controls.OBC.CDL.Types.SimpleController.PID)));
  parameter Real TdFre(
    final unit="s",
    final quantity="Time")=0.1
     "Time constant of derivative block for freeze protection"
     annotation (Dialog(tab="Economizer", group="Freeze protection",
       enable=use_TMix and
           (controllerTypeFre == Buildings.Controls.OBC.CDL.Types.SimpleController.PD
           or controllerTypeFre == Buildings.Controls.OBC.CDL.Types.SimpleController.PID)));
  parameter Real TFreSet(
    final unit="K",
    displayUnit="degC",
    final quantity="ThermodynamicTemperature")=277.15
    "Lower limit for mixed air temperature for freeze protection, used if use_TMix=true"
     annotation(Dialog(tab="Economizer", group="Freeze protection", enable=use_TMix));

  parameter Real VOutMin_flow(
    final unit="m3/s",
    final quantity="VolumeFlowRate")=1.0
    "Calculated minimum outdoor airflow rate"
    annotation(Dialog(tab="Economizer", group="Commissioning"));
  parameter Real VOutDes_flow(
    final unit="m3/s",
    final quantity="VolumeFlowRate")=2.0
    "Calculated design outdoor airflow rate"
    annotation(Dialog(tab="Economizer", group="Commissioning"));
  parameter Real yDam_VOutMin_minSpe(
    final min=outDamPhyPosMin,
    final max=outDamPhyPosMax,
    final unit="1") = 0.4
    "OA damper position to supply minimum outdoor airflow at minimum fan speed"
    annotation(Dialog(tab="Economizer", group="Commissioning"));
  parameter Real yDam_VOutMin_maxSpe(
    final min=outDamPhyPosMin,
    final max=outDamPhyPosMax,
    final unit="1") = 0.3
    "OA damper position to supply minimum outdoor airflow at maximum fan speed"
    annotation(Dialog(tab="Economizer", group="Commissioning"));
  parameter Real yDam_VOutDes_minSpe(
    final min=yDam_VOutMin_minSpe,
    final max=outDamPhyPosMax,
    final unit="1") = 0.9
    "OA damper position to supply design outdoor airflow at minimum fan speed"
    annotation(Dialog(tab="Economizer", group="Commissioning"));
  parameter Real yDam_VOutDes_maxSpe(
    final min=yDam_VOutMin_maxSpe,
    final max=outDamPhyPosMax,
    final unit="1") = 0.8
    "OA damper position to supply design outdoor airflow at maximum fan speed"
    annotation(Dialog(tab="Economizer", group="Commissioning"));
  parameter Real outDamPhyPosMax(
    final min=0,
    final max=1,
    final unit="1") = 1
    "Physically fixed maximum position of the outdoor air damper"
    annotation(Dialog(tab="Economizer", group="Commissioning"));
  parameter Real outDamPhyPosMin(
    final min=0,
    final max=1,
    final unit="1") = 0
    "Physically fixed minimum position of the outdoor air damper"
    annotation(Dialog(tab="Economizer", group="Commissioning"));
  parameter Real retDamPhyPosMax(
    final min=0,
    final max=1,
    final unit="1") = 1
    "Physically fixed maximum position of the return air damper"
    annotation(Dialog(tab="Economizer", group="Commissioning"));
  parameter Real retDamPhyPosMin(
    final min=0,
    final max=1,
    final unit="1") = 0
    "Physically fixed minimum position of the return air damper"
    annotation(Dialog(tab="Economizer", group="Commissioning"));
  parameter Boolean cooAdj=false
    "Flag, set to true if both cooling and heating setpoint are adjustable separately"
    annotation (Dialog(tab="Adjust temperature setpoint", group="General"));
  parameter Boolean heaAdj=false
    "Flag, set to true if heating setpoint is adjustable"
    annotation (Dialog(tab="Adjust temperature setpoint", group="General"));
  parameter Boolean sinAdj=false
    "Flag, set to true if both cooling and heating setpoint are adjustable through a single common knob"
    annotation (Dialog(tab="Adjust temperature setpoint", group="General"));
  parameter Boolean ignDemLim=false
    "Flag, set to true to exempt individual zone from demand limit setpoint adjustment"
    annotation (Dialog(tab="Adjust temperature setpoint", group="General"));
  parameter Real TZonCooOnMax(
    final unit="K",
    displayUnit="degC",
    final quantity="ThermodynamicTemperature")=300.15 "Maximum cooling setpoint during on"
    annotation (Dialog(tab="Adjust temperature setpoint", group="Limits"));
  parameter Real TZonCooOnMin(
    final unit="K",
    displayUnit="degC",
    final quantity="ThermodynamicTemperature")=295.15 "Minimum cooling setpoint during on"
    annotation (Dialog(tab="Adjust temperature setpoint", group="Limits"));
  parameter Real TZonHeaOnMax(
    final unit="K",
    displayUnit="degC",
    final quantity="ThermodynamicTemperature")=295.15 "Maximum heating setpoint during on"
    annotation (Dialog(tab="Adjust temperature setpoint", group="Limits"));
  parameter Real TZonHeaOnMin(
    final unit="K",
    displayUnit="degC",
    final quantity="ThermodynamicTemperature")=291.15 "Minimum heating setpoint during on"
    annotation (Dialog(tab="Adjust temperature setpoint", group="Limits"));
  parameter Real TZonCooSetWinOpe(
    final unit="K",
    displayUnit="degC",
    final quantity="ThermodynamicTemperature")=322.15 "Cooling setpoint when window is open"
    annotation (Dialog(tab="Adjust temperature setpoint", group="Limits"));
  parameter Real TZonHeaSetWinOpe(
    final unit="K",
    displayUnit="degC",
    final quantity="ThermodynamicTemperature")=277.15 "Heating setpoint when window is open"
    annotation (Dialog(tab="Adjust temperature setpoint", group="Limits"));
  parameter Real incTSetDem_1=0.56
    "Cooling setpoint increase value (degC) when cooling demand limit level 1 is imposed"
    annotation (Dialog(tab="Adjust temperature setpoint", group="Demand control adjustment"));
  parameter Real incTSetDem_2=1.1
    "Cooling setpoint increase value (degC) when cooling demand limit level 2 is imposed"
    annotation (Dialog(tab="Adjust temperature setpoint", group="Demand control adjustment"));
  parameter Real incTSetDem_3=2.2
    "Cooling setpoint increase value (degC) when cooling demand limit level 3 is imposed"
    annotation (Dialog(tab="Adjust temperature setpoint", group="Demand control adjustment"));
  parameter Real decTSetDem_1=0.56
    "Heating setpoint decrease value (degC) when heating demand limit level 1 is imposed"
    annotation (Dialog(tab="Adjust temperature setpoint", group="Demand control adjustment"));
  parameter Real decTSetDem_2=1.1
    "Heating setpoint decrease value (degC) when heating demand limit level 2 is imposed"
    annotation (Dialog(tab="Adjust temperature setpoint", group="Demand control adjustment"));
  parameter Real decTSetDem_3=2.2
    "Heating setpoint decrease value (degC) when heating demand limit level 3 is imposed"
    annotation (Dialog(tab="Adjust temperature setpoint", group="Demand control adjustment"));
  parameter Real uLow=-0.1
    "Low limit of the hysteresis for checking temperature difference"
    annotation (Dialog(tab="Advanced"));
  parameter Real uHigh=0.1
    "High limit of the hysteresis for checking temperature difference"
    annotation (Dialog(tab="Advanced"));

  Buildings.Controls.OBC.CDL.Interfaces.RealInput TOut(
    final unit="K",
    displayUnit="degC",
    final quantity = "ThermodynamicTemperature")
    "Outside air temperature"
    annotation (Placement(transformation(extent={{-240,230},{-200,270}}),
        iconTransformation(extent={{-240,230},{-200,270}})));
  Buildings.Controls.OBC.CDL.Interfaces.RealInput warUpTim(
    final unit="s",
    final quantity="Time")
    "Warm-up time retrieved from optimal warm-up block"
    annotation (Placement(transformation(extent={{-240,170},{-200,210}}),
        iconTransformation(extent={{-240,200},{-200,240}})));
  Buildings.Controls.OBC.CDL.Interfaces.RealInput cooDowTim(
    final unit="s",
    final quantity="Time")
    "Cool-down time retrieved from optimal cool-down block"
    annotation (Placement(transformation(extent={{-240,200},{-200,240}}),
        iconTransformation(extent={{-240,170},{-200,210}})));
  Buildings.Controls.OBC.CDL.Interfaces.RealInput tNexOcc
    "Time to next occupied period"
    annotation (Placement(transformation(extent={{-240,140},{-200,180}}),
        iconTransformation(extent={{-240,140},{-200,180}})));
  Buildings.Controls.OBC.CDL.Interfaces.RealInput TZon(
    final unit="K",
    displayUnit="degC",
    final quantity = "ThermodynamicTemperature")
    "Measured zone temperatures"
    annotation (Placement(transformation(extent={{-240,110},{-200,150}}),
        iconTransformation(extent={{-240,110},{-200,150}})));
  Buildings.Controls.OBC.CDL.Interfaces.BooleanInput uOcc
    "Current occupancy period, true if it is in occupant period"
<<<<<<< HEAD
    annotation (Placement(transformation(extent={{-240,100},{-200,140}}),
        iconTransformation(extent={{-240,100},{-200,140}})));
  Buildings.Controls.OBC.CDL.Interfaces.RealInput TCut(
    final unit="K",
    displayUnit="degC",
    final quantity="ThermodynamicTemperature")
    "Economizer high limit cutoff. Fixed dry bulb or differential dry bulb temeprature"
    annotation (Placement(transformation(extent={{-240,60},{-200,100}}),
        iconTransformation(extent={{-240,60},{-200,100}})));
=======
    annotation (Placement(transformation(extent={{-240,80},{-200,120}}),
        iconTransformation(extent={{-240,80},{-200,120}})));
  Buildings.Controls.OBC.CDL.Interfaces.IntegerInput uCooDemLimLev
    "Cooling demand limit level"
    annotation (Placement(transformation(extent={{-240,50},{-200,90}}),
        iconTransformation(extent={{-240,50},{-200,90}})));
  Buildings.Controls.OBC.CDL.Interfaces.IntegerInput uHeaDemLimLev
    "Heating demand limit level"
    annotation (Placement(transformation(extent={{-240,20},{-200,60}}),
        iconTransformation(extent={{-240,30},{-200,70}})));
>>>>>>> 1c9cebc8
  Buildings.Controls.OBC.CDL.Interfaces.RealInput TSup(
    final unit="K",
    displayUnit="degC",
    final quantity = "ThermodynamicTemperature")
    "Measured supply air temperature"
    annotation (Placement(transformation(extent={{-240,-10},{-200,30}}),
        iconTransformation(extent={{-240,0},{-200,40}})));
  Buildings.Controls.OBC.CDL.Interfaces.RealInput TCut(
    final unit="K",
    displayUnit="degC",
    final quantity="ThermodynamicTemperature")
    "Economizer high limit cutoff. Fixed dry bulb or differential dry bulb temeprature"
    annotation (Placement(transformation(extent={{-240,-40},{-200,0}}),
        iconTransformation(extent={{-240,-30},{-200,10}})));
  Buildings.Controls.OBC.CDL.Interfaces.RealInput TMix(
    final unit="K",
    displayUnit="degC",
    final quantity = "ThermodynamicTemperature") if use_TMix
    "Measured mixed air temperature, used for freeze protection if use_TMix is true"
    annotation (Placement(transformation(extent={{-240,-70},{-200,-30}}),
        iconTransformation(extent={{-240,-60},{-200,-20}})));
  Buildings.Controls.OBC.CDL.Interfaces.RealInput nOcc(final unit="1") if
       have_occSen "Number of occupants"
    annotation (Placement(transformation(extent={{-240,-100},{-200,-60}}),
        iconTransformation(extent={{-240,-90},{-200,-50}})));
  Buildings.Controls.OBC.CDL.Interfaces.BooleanInput uWin if have_winSen
    "Window status, true if open, false if closed"
    annotation (Placement(transformation(extent={{-240,-130},{-200,-90}}),
        iconTransformation(extent={{-240,-120},{-200,-80}})));
  Buildings.Controls.OBC.CDL.Interfaces.RealInput hOut(
    final unit="J/kg",
    final quantity="SpecificEnergy") if use_enthalpy "Outdoor air enthalpy"
    annotation (Placement(transformation(extent={{-240,-170},{-200,-130}}),
        iconTransformation(extent={{-240,-150},{-200,-110}})));
  Buildings.Controls.OBC.CDL.Interfaces.RealInput hCut(
    final unit="J/kg",
    final quantity="SpecificEnergy") if use_enthalpy
    "Economizer enthalpy high limit cutoff. Fixed enthalpy or differential enthalpy"
    annotation (Placement(transformation(extent={{-240,-200},{-200,-160}}),
        iconTransformation(extent={{-240,-190},{-200,-150}})));
  Buildings.Controls.OBC.CDL.Interfaces.RealInput TRet(
    final unit="K",
    displayUnit="degC",
    final quantity="ThermodynamicTemperature") if
       use_fixed_plus_differential_drybulb
    "Used only for fixed plus differential dry bulb temperature high limit cutoff"
    annotation (Placement(transformation(extent={{-240,-230},{-200,-190}}),
        iconTransformation(extent={{-240,-230},{-200,-190}})));
  Buildings.Controls.OBC.CDL.Interfaces.IntegerInput uFreProSta if
       use_G36FrePro
    "Freeze protection status, used if use_G36FrePro=true"
    annotation (Placement(transformation(extent={{-240,-260},{-200,-220}}),
        iconTransformation(extent={{-240,-270},{-200,-230}})));
  Buildings.Controls.OBC.CDL.Interfaces.RealOutput TSupHeaEco(
    final unit="K",
    displayUnit="degC",
    final quantity = "ThermodynamicTemperature")
    "Temperature setpoint for heating coil and for economizer"
    annotation (Placement(transformation(extent={{200,230},{240,270}}),
        iconTransformation(extent={{200,200},{240,240}})));
  Buildings.Controls.OBC.CDL.Interfaces.RealOutput TSupCoo(
    final unit="K",
    displayUnit="degC",
    final quantity = "ThermodynamicTemperature")
    "Cooling supply air temperature setpoint"
    annotation (Placement(transformation(extent={{200,170},{240,210}}),
        iconTransformation(extent={{200,150},{240,190}})));
  Buildings.Controls.OBC.CDL.Interfaces.RealOutput yFan(
    final min=0,
    final max=1,
    final unit="1") "Fan speed"
    annotation (Placement(transformation(extent={{200,140},{240,180}}),
        iconTransformation(extent={{200,100},{240,140}})));
  Buildings.Controls.OBC.CDL.Interfaces.RealOutput TZonHeaSet(
    final unit="K",
    displayUnit="degC",
    final quantity = "ThermodynamicTemperature")
    "Heating setpoint temperature"
    annotation (Placement(transformation(extent={{200,90},{240,130}}),
      iconTransformation(extent={{200,40},{240,80}})));
  Buildings.Controls.OBC.CDL.Interfaces.RealOutput TZonCooSet(
    final unit="K",
    displayUnit="degC",
<<<<<<< HEAD
    final quantity = "ThermodynamicTemperature")  "Zone cooling setpoint temperature"
    annotation (Placement(transformation(extent={{200,-10},{220,10}}),
        iconTransformation(extent={{200,-20},{240,20}})));
=======
    final quantity = "ThermodynamicTemperature")
    "Cooling setpoint temperature"
    annotation (Placement(transformation(extent={{200,40},{240,80}}),
      iconTransformation(extent={{200,-20},{240,20}})));
>>>>>>> 1c9cebc8
  Buildings.Controls.OBC.CDL.Interfaces.RealOutput yHeaCoi(
    final min=0,
    final max=1,
    final unit="1") "Heating coil control signal"
    annotation (Placement(transformation(extent={{200,-70},{240,-30}}),
        iconTransformation(extent={{200,-80},{240,-40}})));
  Buildings.Controls.OBC.CDL.Interfaces.RealOutput yCooCoi(
    final min=0,
    final max=1,
    final unit="1") "Cooling coil control signal"
    annotation (Placement(transformation(extent={{200,-130},{240,-90}}),
        iconTransformation(extent={{200,-140},{240,-100}})));
  Buildings.Controls.OBC.CDL.Interfaces.RealOutput yOutDamPos(
    final min=0,
    final max=1,
    final unit="1")
    "Outdoor air damper position"
    annotation (Placement(transformation(extent={{200,-190},{240,-150}}),
        iconTransformation(extent={{200,-190},{240,-150}})));
  Buildings.Controls.OBC.CDL.Interfaces.RealOutput yRetDamPos(
    final min=0,
    final max=1,
    final unit="1")
    "Return air damper position"
    annotation (Placement(transformation(extent={{200,-250},{240,-210}}),
        iconTransformation(extent={{200,-240},{240,-200}})));

  Buildings.Controls.OBC.ASHRAE.G36_PR1.AHUs.SingleZone.VAV.SetPoints.ModeAndSetPoints
    modSetPoi(
    final have_winSen=have_winSen,
    final have_occSen=have_occSen,
    final THeaSetOcc=TZonHeaOn,
    final THeaSetUno=TZonHeaOff,
    final TCooSetOcc=TZonCooOn,
    final TCooSetUno=TZonCooOff,
    final cooAdj=cooAdj,
    final heaAdj=heaAdj,
    final sinAdj=sinAdj,
    final ignDemLim=ignDemLim,
    final TZonCooOnMax=TZonCooOnMax,
    final TZonCooOnMin=TZonCooOnMin,
    final TZonHeaOnMax=TZonHeaOnMax,
    final TZonHeaOnMin=TZonHeaOnMin,
    final TZonCooSetWinOpe=TZonCooSetWinOpe,
    final TZonHeaSetWinOpe=TZonHeaSetWinOpe,
    final incTSetDem_1=incTSetDem_1,
    final incTSetDem_2=incTSetDem_2,
    final incTSetDem_3=incTSetDem_3,
    final decTSetDem_1=decTSetDem_1,
    final decTSetDem_2=decTSetDem_2,
    final decTSetDem_3=decTSetDem_3,
    final uLow=uLow,
    final uHigh=uHigh) "Zone setpoint and operation mode"
    annotation (Placement(transformation(extent={{-140,150},{-120,170}})));
  Buildings.Controls.OBC.ASHRAE.G36_PR1.AHUs.SingleZone.VAV.SetPoints.Supply
    setPoiVAV(
    final TSupSetMax=TSupSetMax,
    final TSupSetMin=TSupSetMin,
    final yHeaMax=yHeaMax,
    final yMin=yMin,
    final yCooMax=yCooMax)
    "Supply air set point and fan signal for single zone VAV system"
    annotation (Placement(transformation(extent={{40,180},{60,200}})));
  Buildings.Controls.OBC.CDL.Continuous.PIDWithReset cooPI(
    final reverseActing=false,
    final controllerType=controllerTypeCoo,
    final k=kCoo,
    final Ti=TiCoo,
    final Td=TdCoo)
    "Zone cooling control signal"
    annotation (Placement(transformation(extent={{-50,150},{-30,170}})));
  Buildings.Controls.OBC.CDL.Continuous.PIDWithReset heaPI(
    final controllerType=controllerTypeHea,
    final k=kHea,
    final Ti=TiHea,
    final Td=TdHea) "Zone heating control signal"
    annotation (Placement(transformation(extent={{-80,210},{-60,230}})));
  Buildings.Controls.OBC.CDL.Continuous.Average ave
    "Average of zone heating and cooling setpoint"
    annotation (Placement(transformation(extent={{-40,190},{-20,210}})));
  Buildings.Controls.OBC.ASHRAE.G36_PR1.AHUs.SingleZone.VAV.Economizers.Controller
    conEco(
    final use_TMix=use_TMix,
    final use_G36FrePro=use_G36FrePro,
    final delTOutHis=uHigh - uLow,
    final delEntHis=delEntHis,
    final controllerTypeMod=controllerTypeMod,
    final kMod=kMod,
    final TiMod=TiMod,
    final TdMod=TdMod,
    final uMin=uMin,
    final uMax=uMax,
    final controllerTypeFre=controllerTypeFre,
    final kFre=kFre,
    final TiFre=TiFre,
    final TdFre=TdFre,
    final TFreSet=TFreSet,
    final VOutMin_flow=VOutMin_flow,
    final VOutDes_flow=VOutDes_flow,
    final yDam_VOutMin_maxSpe=yDam_VOutMin_maxSpe,
    final yDam_VOutDes_minSpe=yDam_VOutDes_minSpe,
    final yDam_VOutDes_maxSpe=yDam_VOutDes_maxSpe,
    final outDamPhyPosMax=outDamPhyPosMax,
    final outDamPhyPosMin=outDamPhyPosMin,
    final retDamPhyPosMax=retDamPhyPosMax,
    final retDamPhyPosMin=retDamPhyPosMin,
    final use_enthalpy=use_enthalpy,
    final use_fixed_plus_differential_drybulb=use_fixed_plus_differential_drybulb,
    final yFanMin=0,
    final yFanMax=1) "Economizer control sequence"
    annotation (Placement(transformation(extent={{120,-50},{140,-30}})));
  Buildings.Controls.OBC.ASHRAE.G36_PR1.AHUs.SingleZone.VAV.SetPoints.OutsideAirFlow
    outAirSetPoi(
    final AFlo=AFlo,
    final have_occSen=have_occSen,
    final VOutPerAre_flow=VOutPerAre_flow,
    final VOutPerPer_flow=VOutPerPer_flow,
    final occDen=occDen,
    final zonDisEffHea=zonDisEffHea,
    final zonDisEffCoo=zonDisEffCoo,
    final uLow=uLow,
    final uHigh=uHigh)
    "Output the minimum outdoor airflow rate setpoint "
    annotation (Placement(transformation(extent={{40,20},{60,40}})));
  Buildings.Controls.OBC.ASHRAE.G36_PR1.AHUs.SingleZone.VAV.ZoneState zonSta "Zone state"
    annotation (Placement(transformation(extent={{40,130},{60,150}})));
  Buildings.Controls.OBC.CDL.Integers.Sources.Constant conInt(
    final k=Buildings.Controls.OBC.ASHRAE.G36_PR1.Types.OperationModes.unoccupied)
    "Unoccupied mode"
    annotation (Placement(transformation(extent={{-160,-240},{-140,-220}})));
  Buildings.Controls.OBC.CDL.Integers.Equal intEqu
    "Check if current operation mode is unoccupied mode"
    annotation (Placement(transformation(extent={{-100,-240},{-80,-220}})));
  Buildings.Controls.OBC.CDL.Logical.Not switch "If in unoccupied mode, switch off"
    annotation (Placement(transformation(extent={{-70,-240},{-50,-220}})));
  Buildings.Controls.OBC.ASHRAE.G36_PR1.AHUs.SingleZone.VAV.CoolingCoil cooCoi(
    final controllerTypeCooCoi=controllerTypeCooCoi, kCooCoi=kCooCoi)
    "Controller for cooling coil valve"
    annotation (Placement(transformation(extent={{120,-130},{140,-110}})));
  Buildings.Controls.OBC.CDL.Logical.Sources.Constant win(
    final k=false) if not have_winSen
    "Window status"
    annotation (Placement(transformation(extent={{-180,-140},{-160,-120}})));
  Buildings.Controls.OBC.CDL.Continuous.GreaterEqualThreshold havOcc(
    final threshold=0.5) if have_occSen "Check if there is occupant"
    annotation (Placement(transformation(extent={{-100,50},{-80,70}})));

equation
  connect(ave.y, setPoiVAV.TZonSet) annotation (Line(points={{-18,200},{-10,200},
          {-10,191.667},{38,191.667}}, color={0,0,127}));
  connect(TCut, conEco.TCut) annotation (Line(points={{-220,-20},{-180,-20},{-180,
          -32.2},{119,-32.2}}, color={0,0,127}));
  connect(conEco.TSup, TSup) annotation (Line(points={{119,-38.6},{-4,-38.6},{-4,
          10},{-220,10}}, color={0,0,127}));
  connect(setPoiVAV.TSupHeaEco, conEco.THeaSupSet) annotation (Line(points={{62,195},
          {92,195},{92,-40.2},{119,-40.2}},   color={0,0,127}));
  connect(setPoiVAV.y, conEco.uSupFanSpe) annotation (Line(points={{62,185},{86,
          185},{86,-43},{119,-43}}, color={0,0,127}));
  connect(TMix, conEco.TMix) annotation (Line(points={{-220,-50},{-180,-50},{-180,
          -44.4},{119,-44.4}}, color={0,0,127}));
  connect(setPoiVAV.TSupHeaEco, TSupHeaEco) annotation (Line(points={{62,195},{160,
          195},{160,250},{220,250}}, color={0,0,127}));
  connect(setPoiVAV.TSupCoo, TSupCoo) annotation (Line(points={{62,190},{220,190}},
          color={0,0,127}));
  connect(setPoiVAV.y, yFan) annotation (Line(points={{62,185},{120,185},{120,160},
          {220,160}}, color={0,0,127}));
  connect(conEco.yRetDamPos, yRetDamPos) annotation (Line(points={{141,-40},{168,
          -40},{168,-230},{220,-230}}, color={0,0,127}));
  connect(conEco.yOutDamPos, yOutDamPos) annotation (Line(points={{141,-44},{160,
          -44},{160,-170},{220,-170}}, color={0,0,127}));
  connect(outAirSetPoi.TDis, TSup) annotation (Line(points={{38,27},{-4,27},{-4,
          10},{-220,10}}, color={0,0,127}));
  connect(conEco.VOutMinSet_flow, outAirSetPoi.VOutMinSet_flow) annotation (
      Line(points={{119,-41.6},{108,-41.6},{108,30},{62,30}}, color={0,0,127}));
  connect(TOut, setPoiVAV.TOut) annotation (Line(points={{-220,250},{10,250},{10,
          185},{38,185}},    color={0,0,127}));
  connect(conEco.TOut, setPoiVAV.TOut) annotation (Line(points={{119,-30.6},{10,
          -30.6},{10,185},{38,185}}, color={0,0,127}));
  connect(zonSta.yZonSta, conEco.uZonSta) annotation (Line(points={{61,140},{74,
          140},{74,-48.2},{119,-48.2}}, color={255,127,0}));
  connect(conInt.y, intEqu.u2) annotation (Line(points={{-138,-230},{-120,-230},
          {-120,-238},{-102,-238}},color={255,127,0}));
  connect(intEqu.y, switch.u) annotation (Line(points={{-78,-230},{-72,-230}}, color={255,0,255}));
  connect(outAirSetPoi.uWin, uWin) annotation (Line(points={{38,34},{8,34},{8,-110},
          {-220,-110}},color={255,0,255}));
  connect(TZon, cooPI.u_m) annotation (Line(points={{-220,130},{-30,130},{-30,148}},
          color={0,0,127}));
  connect(nOcc, outAirSetPoi.nOcc) annotation (Line(points={{-220,-80},{-60,-80},
          {-60,38},{38,38}}, color={0,0,127}));
  connect(uFreProSta, conEco.uFreProSta) annotation (Line(points={{-220,-240},{-180,
          -240},{-180,-200},{40,-200},{40,-49.6},{119,-49.6}}, color={255,127,0}));
  connect(conEco.hOut, hOut) annotation (Line(points={{119,-35.4},{100,-35.4},{100,
          -150},{-220,-150}}, color={0,0,127}));
  connect(conEco.hCut, hCut) annotation (Line(points={{119,-37},{96,-37},{96,-180},
          {-220,-180}}, color={0,0,127}));
  connect(conEco.TRet, TRet) annotation (Line(points={{119,-33.8},{104,-33.8},{104,
          -210},{-220,-210}}, color={0,0,127}));
  connect(conEco.yHeaCoi, yHeaCoi) annotation (Line(points={{141,-36},{174,-36},
          {174,-50},{220,-50}}, color={0,0,127}));
  connect(cooCoi.yCooCoi, yCooCoi)
    annotation (Line(points={{142,-120},{178,-120},{178,-110},{220,-110}},
          color={0,0,127}));
  connect(switch.y, cooCoi.uSupFan) annotation (Line(points={{-48,-230},{60,-230},
          {60,-128},{118,-128}},  color={255,0,255}));
  connect(zonSta.yZonSta, cooCoi.uZonSta) annotation (Line(points={{61,140},{74,
          140},{74,-124},{118,-124}}, color={255,127,0}));
  connect(cooCoi.TSup, TSup) annotation (Line(points={{118,-116},{-4,-116},{-4,10},
          {-220,10}}, color={0,0,127}));
  connect(switch.y, outAirSetPoi.uSupFan) annotation (Line(points={{-48,-230},{-36,
          -230},{-36,24},{38,24}}, color={255,0,255}));
  connect(switch.y, conEco.uSupFan) annotation (Line(points={{-48,-230},{60,-230},
          {60,-45.6},{119,-45.6}}, color={255,0,255}));
  connect(switch.y, setPoiVAV.uFan) annotation (Line(points={{-48,-230},{28,
          -230},{28,181.667},{38,181.667}},
                                      color={255,0,255}));
  connect(heaPI.y, setPoiVAV.uHea) annotation (Line(points={{-58,220},{0,220},{
          0,198.333},{38,198.333}},
                                  color={0,0,127}));
  connect(heaPI.y, zonSta.uHea) annotation (Line(points={{-58,220},{0,220},{0,144},
          {38,144}}, color={0,0,127}));
  connect(cooPI.y, setPoiVAV.uCoo) annotation (Line(points={{-18,160},{20,160},{
          20,195},{38,195}}, color={0,0,127}));
  connect(cooPI.y, zonSta.uCoo) annotation (Line(points={{-18,160},{20,160},{20,
          136},{38,136}}, color={0,0,127}));
  connect(switch.y, heaPI.trigger) annotation (Line(points={{-48,-230},{-36,-230},
          {-36,84},{-76,84},{-76,208}}, color={255,0,255}));
  connect(switch.y, cooPI.trigger) annotation (Line(points={{-48,-230},{-36,-230},
          {-36,148}}, color={255,0,255}));
  connect(TZon, heaPI.u_m) annotation (Line(points={{-220,130},{-70,130},{-70,208}},
          color={0,0,127}));
  connect(setPoiVAV.TSupCoo, cooCoi.TSupCoo) annotation (Line(points={{62,190},{
          80,190},{80,-112},{118,-112}}, color={0,0,127}));
  connect(TZon, setPoiVAV.TZon) annotation (Line(points={{-220,130},{-70,130},{
          -70,180},{-10,180},{-10,188.333},{38,188.333}},  color={0,0,127}));
  connect(TZon, outAirSetPoi.TZon) annotation (Line(points={{-220,130},{-70,130},
          {-70,30},{38,30}}, color={0,0,127}));
  connect(modSetPoi.TZonHeaSet, heaPI.u_s) annotation (Line(points={{-118,152},{
          -100,152},{-100,220},{-82,220}}, color={0,0,127}));
  connect(modSetPoi.TZonHeaSet, ave.u2) annotation (Line(points={{-118,152},{-100,
          152},{-100,194},{-42,194}}, color={0,0,127}));
  connect(modSetPoi.TZonHeaSet, TZonHeaSet) annotation (Line(points={{-118,152},
          {-100,152},{-100,110},{220,110}}, color={0,0,127}));
  connect(modSetPoi.TZonCooSet, ave.u1) annotation (Line(points={{-118,160},{-50,
          160},{-50,206},{-42,206}}, color={0,0,127}));
  connect(modSetPoi.TZonCooSet, cooPI.u_s) annotation (Line(points={{-118,160},{
          -42,160}}, color={0,0,127}));
  connect(modSetPoi.TZonCooSet, TZonCooSet) annotation (Line(points={{-118,160},
          {-50,160},{-50,60},{220,60}}, color={0,0,127}));
  connect(TZon, modSetPoi.TZon) annotation (Line(points={{-220,130},{-168,130},{
          -168,164},{-142,164}}, color={0,0,127}));
  connect(tNexOcc, modSetPoi.tNexOcc) annotation (Line(points={{-220,160},{-142,
          160}}, color={0,0,127}));
  connect(uOcc, modSetPoi.uOcc) annotation (Line(points={{-220,100},{-174,100},{
          -174,162},{-142,162}}, color={255,0,255}));
  connect(modSetPoi.yOpeMod, outAirSetPoi.uOpeMod) annotation (Line(points={{-118,
          168},{-110,168},{-110,21},{38,21}}, color={255,127,0}));
  connect(modSetPoi.yOpeMod, conEco.uOpeMod) annotation (Line(points={{-118,168},
          {-110,168},{-110,-47},{119,-47}}, color={255,127,0}));
  connect(modSetPoi.yOpeMod, intEqu.u1) annotation (Line(points={{-118,168},{-110,
          168},{-110,-230},{-102,-230}}, color={255,127,0}));
  connect(win.y, modSetPoi.uWin) annotation (Line(points={{-158,-130},{-150,-130},
          {-150,166},{-142,166}}, color={255,0,255}));
  connect(uWin, modSetPoi.uWin) annotation (Line(points={{-220,-110},{-150,-110},
          {-150,166},{-142,166}},color={255,0,255}));
  connect(win.y, outAirSetPoi.uWin) annotation (Line(points={{-158,-130},{8,-130},
          {8,34},{38,34}}, color={255,0,255}));
  connect(nOcc, havOcc.u) annotation (Line(points={{-220,-80},{-120,-80},{-120,60},
          {-102,60}}, color={0,0,127}));
  connect(havOcc.y, modSetPoi.uOccSen) annotation (Line(points={{-78,60},{-60,60},
          {-60,120},{-180,120},{-180,154},{-142,154}}, color={255,0,255}));
  connect(modSetPoi.warUpTim, warUpTim) annotation (Line(points={{-142,168},{-180,
          168},{-180,190},{-220,190}}, color={0,0,127}));
  connect(modSetPoi.cooDowTim, cooDowTim) annotation (Line(points={{-142,170},{-174,
          170},{-174,220},{-220,220}}, color={0,0,127}));
  connect(modSetPoi.uCooDemLimLev, uCooDemLimLev) annotation (Line(points={{-142,
          152},{-162,152},{-162,70},{-220,70}}, color={255,127,0}));
  connect(modSetPoi.uHeaDemLimLev, uHeaDemLimLev) annotation (Line(points={{-142,
          150},{-156,150},{-156,40},{-220,40}}, color={255,127,0}));

annotation (defaultComponentName="conVAV",
    Icon(coordinateSystem(preserveAspectRatio=false, extent={{-200,-260},{200,260}}),
        graphics={Rectangle(
        extent={{-200,-260},{200,260}},
        lineColor={0,0,127},
        fillColor={255,255,255},
        fillPattern=FillPattern.Solid),
        Text(
          extent={{-220,340},{200,260}},
          textString="%name",
          lineColor={0,0,255}),
        Text(
          extent={{-200,260},{-154,242}},
          lineColor={0,0,127},
          fillColor={0,0,0},
          fillPattern=FillPattern.Solid,
          textString="TOut"),
        Text(
          extent={{-194,178},{-132,150}},
          lineColor={0,0,127},
          fillColor={0,0,0},
          fillPattern=FillPattern.Solid,
          textString="tNexOcc"),
        Text(
          extent={{-200,142},{-156,122}},
          lineColor={0,0,127},
          fillColor={0,0,0},
          fillPattern=FillPattern.Solid,
          textString="TZon"),
        Text(
          extent={{-198,116},{-152,96}},
          lineColor={255,0,255},
          fillColor={0,0,0},
          fillPattern=FillPattern.Solid,
          textString="uOcc"),
        Text(
          extent={{-200,0},{-152,-20}},
          lineColor={0,0,127},
          fillColor={0,0,0},
          fillPattern=FillPattern.Solid,
          textString="TCut"),
        Text(
          extent={{-200,32},{-152,10}},
          lineColor={0,0,127},
          fillColor={0,0,0},
          fillPattern=FillPattern.Solid,
          textString="TSup"),
        Text(
          visible=use_TMix,
          extent={{-200,-30},{-156,-50}},
          lineColor={0,0,127},
          fillColor={0,0,0},
          fillPattern=FillPattern.Solid,
          textString="TMix"),
        Text(
          visible=have_occSen,
          extent={{-196,-82},{-150,-54}},
          lineColor={0,0,127},
          fillColor={0,0,0},
          fillPattern=FillPattern.Solid,
          textString="nOcc"),
        Text(
          visible=have_winSen,
          extent={{-196,-86},{-152,-108}},
          lineColor={255,0,255},
          fillColor={0,0,0},
          fillPattern=FillPattern.Solid,
          textString="uWin"),
        Text(
          visible=use_enthalpy,
          extent={{-192,-152},{-138,-190}},
          lineColor={0,0,127},
          fillColor={0,0,0},
          fillPattern=FillPattern.Solid,
          textString="hCut"),
        Text(
          visible=use_enthalpy,
          extent={{-192,-114},{-138,-152}},
          lineColor={0,0,127},
          fillColor={0,0,0},
          fillPattern=FillPattern.Solid,
          textString="hOut"),
        Text(
          visible=use_fixed_plus_differential_drybulb,
          extent={{-192,-190},{-138,-228}},
          lineColor={0,0,127},
          fillColor={0,0,0},
          fillPattern=FillPattern.Solid,
          textString="TRet"),
        Text(
          visible=use_G36FrePro,
          extent={{-196,-230},{-112,-262}},
          lineColor={255,127,0},
          fillColor={0,0,0},
          fillPattern=FillPattern.Solid,
          textString="uFreProSta"),
        Text(
          extent={{104,238},{190,204}},
          lineColor={0,0,127},
          fillColor={0,0,0},
          fillPattern=FillPattern.Solid,
          textString="TSupHeaEco"),
        Text(
          extent={{124,186},{190,152}},
          lineColor={0,0,127},
          fillColor={0,0,0},
          fillPattern=FillPattern.Solid,
          textString="TSupCoo"),
        Text(
          extent={{146,134},{194,110}},
          lineColor={0,0,127},
          fillColor={0,0,0},
          fillPattern=FillPattern.Solid,
          textString="yFan"),
        Text(
          extent={{112,78},{190,44}},
          lineColor={0,0,127},
          fillColor={0,0,0},
          fillPattern=FillPattern.Solid,
          textString="TZonHeaSet"),
        Text(
          extent={{114,22},{194,-16}},
          lineColor={0,0,127},
          fillColor={0,0,0},
          fillPattern=FillPattern.Solid,
          textString="TZonCooSet"),
        Text(
          extent={{140,-40},{194,-78}},
          lineColor={0,0,127},
          fillColor={0,0,0},
          fillPattern=FillPattern.Solid,
          textString="yHeaCoi"),
        Text(
          extent={{140,-100},{194,-138}},
          lineColor={0,0,127},
          fillColor={0,0,0},
          fillPattern=FillPattern.Solid,
          textString="yCooCoi"),
        Text(
          extent={{108,-156},{192,-188}},
          lineColor={0,0,127},
          fillColor={0,0,0},
          fillPattern=FillPattern.Solid,
          textString="yOutDamPos"),
        Text(
          extent={{106,-200},{194,-238}},
          lineColor={0,0,127},
          fillColor={0,0,0},
          fillPattern=FillPattern.Solid,
          textString="yRetDamPos"),
        Text(
          extent={{-196,238},{-122,206}},
          lineColor={0,0,127},
          fillColor={0,0,0},
          fillPattern=FillPattern.Solid,
          textString="warUpTim"),
        Text(
          extent={{-196,208},{-116,176}},
          lineColor={0,0,127},
          fillColor={0,0,0},
          fillPattern=FillPattern.Solid,
          textString="cooDowTim"),
        Text(
          extent={{-196,84},{-84,62}},
          lineColor={255,127,0},
          fillColor={0,0,0},
          fillPattern=FillPattern.Solid,
          textString="uCooDemLimLev"),
        Text(
          extent={{-196,62},{-84,40}},
          lineColor={255,127,0},
          fillColor={0,0,0},
          fillPattern=FillPattern.Solid,
          textString="uHeaDemLimLev")}),
          Diagram(coordinateSystem(
          preserveAspectRatio=false, extent={{-200,-260},{200,260}})),
Documentation(info="<html>
<p>
Block for single zone VAV control. It outputs supply fan speed, supply air temperature
setpoints for heating, economizer and cooling, zone air heating and cooling setpoints,
outdoor and return air damper positions, and valve positions of heating and cooling coils.
</p>
<p>
It is implemented according to the ASHRAE Guideline 36, Part 5.18.
</p>
<p>
The sequences consist of the following subsequences.
</p>
<h4>Supply fan speed control</h4>
<p>
The fan speed control is implemented according to PART 5.18.4. It outputs
the control signal <code>yFan</code> to adjust the speed of the supply fan.
See
<a href=\"modelica://Buildings.Controls.OBC.ASHRAE.G36_PR1.AHUs.SingleZone.VAV.SetPoints.Supply\">
Buildings.Controls.OBC.ASHRAE.G36_PR1.AHUs.SingleZone.VAV.SetPoints.Supply</a>
for more detailed description.
</p>
<h4>Supply air temperature setpoints</h4>
<p>
The supply air temperature setpoints control sequences are implemented based on PART 5.18.4.
They are implemented in the same control block as the supply fan speed control. The supply air temperature setpoint
for heating and economizer is the same; while the supply air temperature setpoint for cooling has
a separate control loop. See
<a href=\"modelica://Buildings.Controls.OBC.ASHRAE.G36_PR1.AHUs.SingleZone.VAV.SetPoints.Supply\">
Buildings.Controls.OBC.ASHRAE.G36_PR1.AHUs.SingleZone.VAV.SetPoints.Supply</a>
for more detailed description.
</p>
<h4>Economizer control</h4>
<p>
The Economizer control block outputs outdoor and return air damper position, i.e. <code>yOutDamPos</code> and
<code>yRetDamPos</code>, as well as control signal for heating coil <code>yHeaCoi</code>.
Optionally, there is also an override for freeze protection, which is not part of Guideline 36.
See
<a href=\"modelica://Buildings.Controls.OBC.ASHRAE.G36_PR1.AHUs.SingleZone.VAV.Economizers.Controller\">
Buildings.Controls.OBC.ASHRAE.G36_PR1.AHUs.SingleZone.VAV.Economizers.Controller</a>
for more detailed description.
</p>
<h4>Minimum outdoor airflow</h4>
<p>
Control sequences are implemented to compute the minimum outdoor airflow
setpoint, which is used as an input for the economizer control. More detailed
information can be found at
<a href=\"modelica://Buildings.Controls.OBC.ASHRAE.G36_PR1.AHUs.SingleZone.VAV.SetPoints.OutsideAirFlow\">
Buildings.Controls.OBC.ASHRAE.G36_PR1.AHUs.SingleZone.VAV.SetPoints.OutsideAirFlow</a>.
</p>
<h4>Zone air heating and cooling setpoints</h4>
<p>
Zone air heating and cooling setpoints as well as system operation modes are detailed at
<a href=\"modelica://Buildings.Controls.OBC.ASHRAE.G36_PR1.TerminalUnits.ModeAndSetPoints\">
Buildings.Controls.OBC.ASHRAE.G36_PR1.TerminalUnits.ModeAndSetPoints</a>.
</p>
</html>",
revisions="<html>
<ul>
<li>
June 20, 2020, by Jianjun Hu:<br/>
Updated the block of specifying operating mode and setpoints.<br/>
This is for <a href=\"https://github.com/lbl-srg/modelica-buildings/issues/1893\">#1893</a>.
</li>
<li>
March 10, 2020, by Jianjun Hu:<br/>
Replaced the block for calculating the operation mode and setpoint temperature with the one
from the terminal unit package. The new block does not have vector-valued calculations.<br/>
This is for <a href=\"https://github.com/lbl-srg/modelica-buildings/issues/1709\">#1709</a>.
</li>
<li>
August 3, 2019, by David Blum &amp; Kun Zhang:<br/>
First implementation.
</li>
</ul>
</html>"));
end Controller;<|MERGE_RESOLUTION|>--- conflicted
+++ resolved
@@ -149,15 +149,6 @@
   parameter Boolean use_G36FrePro=false
     "Set to true if G36 freeze protection is implemented"
     annotation(Dialog(tab="Economizer", group="General"));
-<<<<<<< HEAD
-  parameter Real delTOutHis(
-    final unit="K",
-    displayUnit="K",
-    final quantity="TemperatureDifference")=1
-    "Delta between the temperature hysteresis high and low limit"
-    annotation(Dialog(tab="Economizer", group="Advanced"));
-=======
->>>>>>> 1c9cebc8
   parameter Real delEntHis(
     final unit="J/kg",
     final quantity="SpecificEnergy")=1000
@@ -383,17 +374,6 @@
         iconTransformation(extent={{-240,110},{-200,150}})));
   Buildings.Controls.OBC.CDL.Interfaces.BooleanInput uOcc
     "Current occupancy period, true if it is in occupant period"
-<<<<<<< HEAD
-    annotation (Placement(transformation(extent={{-240,100},{-200,140}}),
-        iconTransformation(extent={{-240,100},{-200,140}})));
-  Buildings.Controls.OBC.CDL.Interfaces.RealInput TCut(
-    final unit="K",
-    displayUnit="degC",
-    final quantity="ThermodynamicTemperature")
-    "Economizer high limit cutoff. Fixed dry bulb or differential dry bulb temeprature"
-    annotation (Placement(transformation(extent={{-240,60},{-200,100}}),
-        iconTransformation(extent={{-240,60},{-200,100}})));
-=======
     annotation (Placement(transformation(extent={{-240,80},{-200,120}}),
         iconTransformation(extent={{-240,80},{-200,120}})));
   Buildings.Controls.OBC.CDL.Interfaces.IntegerInput uCooDemLimLev
@@ -404,7 +384,6 @@
     "Heating demand limit level"
     annotation (Placement(transformation(extent={{-240,20},{-200,60}}),
         iconTransformation(extent={{-240,30},{-200,70}})));
->>>>>>> 1c9cebc8
   Buildings.Controls.OBC.CDL.Interfaces.RealInput TSup(
     final unit="K",
     displayUnit="degC",
@@ -488,16 +467,10 @@
   Buildings.Controls.OBC.CDL.Interfaces.RealOutput TZonCooSet(
     final unit="K",
     displayUnit="degC",
-<<<<<<< HEAD
-    final quantity = "ThermodynamicTemperature")  "Zone cooling setpoint temperature"
-    annotation (Placement(transformation(extent={{200,-10},{220,10}}),
-        iconTransformation(extent={{200,-20},{240,20}})));
-=======
     final quantity = "ThermodynamicTemperature")
     "Cooling setpoint temperature"
     annotation (Placement(transformation(extent={{200,40},{240,80}}),
       iconTransformation(extent={{200,-20},{240,20}})));
->>>>>>> 1c9cebc8
   Buildings.Controls.OBC.CDL.Interfaces.RealOutput yHeaCoi(
     final min=0,
     final max=1,
