--- conflicted
+++ resolved
@@ -693,15 +693,7 @@
           pattern=LinePattern.Dash,
           textString="VChiWat_flow"),
         Text(
-<<<<<<< HEAD
           extent={{-98,-24},{-38,-36}},
-=======
-          extent={{-96,6},{-44,-6}},
-          lineColor={255,0,255},
-          textString="uChiHeaCon"),
-        Text(
-          extent={{-98,-22},{-38,-34}},
->>>>>>> 6737a9d9
           lineColor={0,0,127},
           pattern=LinePattern.Dash,
           textString="uChiWatIsoVal"),
