--- conflicted
+++ resolved
@@ -7,12 +7,8 @@
     final min=fill(0,nChi),
     final unit=fill("m3/s",nChi),
     quantity=fill("VolumeFlowRate",nChi))
-<<<<<<< HEAD
-    "Minimum chilled water flow through each chiller";
-=======
     "Minimum chilled water flow through each chiller"
     annotation (evaluate=true);
->>>>>>> 256428ac
   parameter Buildings.Controls.OBC.CDL.Types.SimpleController controllerType=
     Buildings.Controls.OBC.CDL.Types.SimpleController.PI
     "Type of controller"
