within Buildings.Controls.OBC.ASHRAE.PrimarySystem.ChillerPlant.Generic;
block PlantEnable "Sequence to enable and disable plant"

<<<<<<< HEAD
  parameter Boolean have_WSE = true
    "Flag to indicate if the plant has waterside economizer";
=======
>>>>>>> 361480cc
  parameter Real schTab[4,2] = [0,1; 6*3600,1; 19*3600,1; 24*3600,1]
    "Plant enabling schedule allowing operators to lock out the plant during off-hour";

  parameter Modelica.SIunits.Temperature TChiLocOut=277.5
    "Outdoor air lockout temperature below which the chiller plant should be disabled";

  parameter Modelica.SIunits.Time plaThrTim = 15*60
    "Threshold time to check status of chiller plant";

  parameter Modelica.SIunits.Time reqThrTim = 3*60
    "Threshold time to check current chiller plant request";

  parameter Integer ignReq = 0
    "Ignorable chiller plant requests";
<<<<<<< HEAD
  parameter Modelica.SIunits.TemperatureDifference heaExcAppDes=2
    "Design heat exchanger approach"
    annotation (Dialog(group="Waterside economizer", enable=have_WSE));
  parameter Modelica.SIunits.TemperatureDifference cooTowAppDes=2
    "Design cooling tower approach"
    annotation (Dialog(group="Waterside economizer", enable=have_WSE));
  parameter Modelica.SIunits.Temperature TOutWetDes=288.15
    "Design outdoor air wet bulb temperature"
    annotation (Dialog(group="Waterside economizer", enable=have_WSE));
  parameter Modelica.SIunits.VolumeFlowRate VHeaExcDes_flow=0.01
    "Desing heat exchanger chilled water flow rate"
    annotation (Dialog(group="Waterside economizer", enable=have_WSE));
=======

>>>>>>> 361480cc
  parameter Real locDt = 1
    "Offset temperature for lockout chiller"
    annotation (Dialog(tab="Advanced"));

  Buildings.Controls.OBC.CDL.Interfaces.IntegerInput chiWatSupResReq
    "Number of chiller plant cooling requests"
    annotation (Placement(transformation(extent={{-240,70},{-200,110}}),
      iconTransformation(extent={{-140,20},{-100,60}})));

  Buildings.Controls.OBC.CDL.Interfaces.RealInput TOut(
    final unit="K",
    final quantity="ThermodynamicTemperature")
    "Outdoor air temperature"
<<<<<<< HEAD
    annotation (Placement(transformation(extent={{-240,-80},{-200,-40}}),
      iconTransformation(extent={{-140,20},{-100,60}})));
  Buildings.Controls.OBC.CDL.Interfaces.RealInput TOutWet(
    final unit="K",
    final quantity="ThermodynamicTemperature") if have_WSE
    "Outdoor air wet bulb temperature"
    annotation (Placement(transformation(extent={{-240,-160},{-200,-120}}),
      iconTransformation(extent={{-140,-20},{-100,20}})));
  Buildings.Controls.OBC.CDL.Interfaces.RealInput uTunPar if have_WSE
    "Tuning parameter as at last plant disable"
    annotation (Placement(transformation(extent={{-240,-240},{-200,-200}}),
      iconTransformation(extent={{-140,-60},{-100,-20}})));
  Buildings.Controls.OBC.CDL.Interfaces.RealInput TChiWatSupSet(
    final unit="K",
    final quantity="ThermodynamicTemperature") if have_WSE
    "Chilled water supply setpoint"
    annotation (Placement(transformation(extent={{-240,-120},{-200,-80}}),
      iconTransformation(extent={{-140,-100},{-100,-60}})));
  Buildings.Controls.OBC.CDL.Interfaces.IntegerOutput yIniChiSta
    "Initial chiller plant stage"
    annotation (Placement(transformation(extent={{200,-210},{220,-190}}),
      iconTransformation(extent={{100,-70},{120,-50}})));
=======
    annotation (Placement(transformation(extent={{-240,-170},{-200,-130}}),
      iconTransformation(extent={{-140,-62},{-100,-22}})));

>>>>>>> 361480cc
  Buildings.Controls.OBC.CDL.Interfaces.BooleanOutput yPla
    "Chiller plant enabling status"
    annotation (Placement(transformation(extent={{200,70},{220,90}}),
      iconTransformation(extent={{100,-10},{120,10}})));

<<<<<<< HEAD
  Buildings.Controls.OBC.ASHRAE.PrimarySystem.ChillerPlant.Economizer.Subsequences.PredictedOutletTemperature
    wseTOut(
    final heaExcAppDes=heaExcAppDes,
    final cooTowAppDes=cooTowAppDes,
    final TOutWetDes=TOutWetDes,
    final VHeaExcDes_flow=VHeaExcDes_flow) if have_WSE
    "Waterside economizer outlet temperature predictor"
    annotation (Placement(transformation(extent={{-140,-190},{-120,-170}})));
=======
  Buildings.Controls.OBC.CDL.Continuous.Sources.TimeTable enaSch(
    final table=schTab,
    final smoothness=tabSmo,
    final extrapolation=extrapolation)
    "Plant enabling schedule allowing operators to lock out the plant during off-hour"
    annotation (Placement(transformation(extent={{-140,40},{-120,60}})));
>>>>>>> 361480cc

protected
  final parameter Buildings.Controls.OBC.CDL.Types.Smoothness tabSmo=
    Buildings.Controls.OBC.CDL.Types.Smoothness.ConstantSegments
    "Smoothness of table interpolation";

  final parameter Buildings.Controls.OBC.CDL.Types.Extrapolation extrapolation=
    Buildings.Controls.OBC.CDL.Types.Extrapolation.Periodic
    "Extrapolation of data outside the definition range";

  Buildings.Controls.OBC.CDL.Continuous.GreaterEqualThreshold schOn(
    final threshold=0.5)
    "Check if enabling schedule is active"
    annotation (Placement(transformation(extent={{-100,40},{-80,60}})));

  Buildings.Controls.OBC.CDL.Logical.Not not1 "Logical not"
    annotation (Placement(transformation(extent={{-140,110},{-120,130}})));

  Buildings.Controls.OBC.CDL.Logical.Timer disTim
    "Chiller plant disabled time"
    annotation (Placement(transformation(extent={{-100,110},{-80,130}})));

  Buildings.Controls.OBC.CDL.Integers.GreaterThreshold hasReq(
    final threshold=ignReq)
    "Check if the number of chiller plant request is greater than the number of ignorable request"
    annotation (Placement(transformation(extent={{-140,80},{-120,100}})));

  Buildings.Controls.OBC.CDL.Logical.MultiAnd mulAnd(
    final nu=4) "Logical and receiving multiple input"
    annotation (Placement(transformation(extent={{40,70},{60,90}})));

  Buildings.Controls.OBC.CDL.Logical.Timer enaTim "Chiller plant enabled time"
    annotation (Placement(transformation(extent={{-140,-20},{-120,0}})));

  Buildings.Controls.OBC.CDL.Logical.Timer enaTim1
    "Total time when chiller plant request is less than ignorable request"
    annotation (Placement(transformation(extent={{-100,-80},{-80,-60}})));

  Buildings.Controls.OBC.CDL.Logical.Not not2 "Logical not"
    annotation (Placement(transformation(extent={{-20,-60},{0,-40}})));

  Buildings.Controls.OBC.CDL.Logical.And and2 "Logical and"
    annotation (Placement(transformation(extent={{40,-20},{60,0}})));

  Buildings.Controls.OBC.CDL.Logical.Latch lat
    "Maintains an on signal until conditions changes"
    annotation (Placement(transformation(extent={{100,70},{120,90}})));

  Buildings.Controls.OBC.CDL.Continuous.Hysteresis hys(
    final uLow=0,
    final uHigh=locDt)
    "Check if outdoor temperature is higher than chiller lockout temperature"
    annotation (Placement(transformation(extent={{-100,-140},{-80,-120}})));

  Buildings.Controls.OBC.CDL.Continuous.GreaterEqualThreshold greEquThr(
    final threshold=plaThrTim)
    "Check if chiller plant has been disabled more than threshold time"
    annotation (Placement(transformation(extent={{-60,110},{-40,130}})));

  Buildings.Controls.OBC.CDL.Continuous.GreaterEqualThreshold greEquThr1(
    final threshold=plaThrTim)
    "Check if chiller plant has been enabled more than threshold time"
    annotation (Placement(transformation(extent={{-100,-20},{-80,0}})));

  Buildings.Controls.OBC.CDL.Continuous.GreaterEqualThreshold greEquThr2(
    final threshold=reqThrTim)
    "Check if number of chiller plant request has been less than ignorable request by more than threshold time"
    annotation (Placement(transformation(extent={{-60,-80},{-40,-60}})));

  Buildings.Controls.OBC.CDL.Logical.Or3 mulOr "Logical or"
<<<<<<< HEAD
    annotation (Placement(transformation(extent={{40,10},{60,30}})));
  Buildings.Controls.OBC.CDL.Continuous.Sources.Constant staZer(final k=0)
    "Zero stage"
    annotation (Placement(transformation(extent={{0,-110},{20,-90}})));
  Buildings.Controls.OBC.CDL.Continuous.Hysteresis hys1(final uLow=wseDt,
      final uHigh=wseDt + hysDt) if have_WSE
    "Check if predict heat exchange leaving water temperature is greater than chilled water supply temperature setpoint minus 1degF"
    annotation (Placement(transformation(extent={{-60,-130},{-40,-110}})));
  Buildings.Controls.OBC.CDL.Continuous.Feedback feedback if have_WSE
    "Difference between predicted heat exchanger leaving water temperature and chilled water supply temperature setpoint"
    annotation (Placement(transformation(extent={{-110,-130},{-90,-110}})));
  Buildings.Controls.OBC.CDL.Logical.Switch swi "Logical switch"
    annotation (Placement(transformation(extent={{60,-130},{80,-110}})));
  Buildings.Controls.OBC.CDL.Logical.Sources.Constant con2(
    final k=true) if not have_WSE "Constant true"
    annotation (Placement(transformation(extent={{-60,-190},{-40,-170}})));
  Buildings.Controls.OBC.CDL.Continuous.Sources.Constant con3(k=VHeaExcDes_flow) if have_WSE
    "Design heat exchanger chiller water flow rate"
    annotation (Placement(transformation(extent={{-180,-190},{-160,-170}})));
=======
    annotation (Placement(transformation(extent={{40,-80},{60,-60}})));

>>>>>>> 361480cc
  Buildings.Controls.OBC.CDL.Logical.Not not3 "Logical not"
    annotation (Placement(transformation(extent={{-140,-80},{-120,-60}})));

  Buildings.Controls.OBC.CDL.Logical.Not not4 "Logical not"
    annotation (Placement(transformation(extent={{-20,0},{0,20}})));

  Buildings.Controls.OBC.CDL.Logical.Pre pre1 "Pre"
    annotation (Placement(transformation(extent={{-180,110},{-160,130}})));

  Buildings.Controls.OBC.CDL.Continuous.Sources.Constant chiLocOutTem(
    final k=TChiLocOut)
    "Outdoor air lockout temperature"
    annotation (Placement(transformation(extent={{-180,-120},{-160,-100}})));

  Buildings.Controls.OBC.CDL.Continuous.Add add2(final k1=1, final k2=-1)
    "Difference between chiller lockout temperature and outdoor temperature"
    annotation (Placement(transformation(extent={{-140,-140},{-120,-120}})));

equation
  connect(enaSch.y[1], schOn.u)
    annotation (Line(points={{-118,50},{-102,50}},   color={0,0,127}));
  connect(not1.y, disTim.u)
    annotation (Line(points={{-118,120},{-102,120}}, color={255,0,255}));
  connect(disTim.y, greEquThr.u)
    annotation (Line(points={{-78,120},{-62,120}}, color={0,0,127}));
  connect(chiWatSupResReq, hasReq.u)
    annotation (Line(points={{-220,90},{-142,90}},   color={255,127,0}));
  connect(enaTim.y, greEquThr1.u)
    annotation (Line(points={{-118,-10},{-102,-10}},
                                                   color={0,0,127}));
  connect(enaTim1.y, greEquThr2.u)
    annotation (Line(points={{-78,-70},{-62,-70}}, color={0,0,127}));
  connect(greEquThr1.y, and2.u1)
    annotation (Line(points={{-78,-10},{38,-10}},
      color={255,0,255}));
  connect(greEquThr.y, mulAnd.u[1])
    annotation (Line(points={{-38,120},{20,120},{20,85.25},{38,85.25}},
      color={255,0,255}));
  connect(hasReq.y, mulAnd.u[2])
    annotation (Line(points={{-118,90},{-20,90},{-20,81.75},{38,81.75}},
      color={255,0,255}));
  connect(schOn.y, mulAnd.u[3])
    annotation (Line(points={{-78,50},{0,50},{0,78.25},{38,78.25}},
      color={255,0,255}));
  connect(schOn.y, not2.u)
    annotation (Line(points={{-78,50},{-40,50},{-40,-50},{-22,-50}},
      color={255,0,255}));
  connect(mulAnd.y, lat.u)
    annotation (Line(points={{62,80},{98,80}},     color={255,0,255}));
  connect(lat.y, yPla)
    annotation (Line(points={{122,80},{210,80}},   color={255,0,255}));
  connect(mulOr.y, and2.u2)
    annotation (Line(points={{62,-70},{80,-70},{80,-30},{20,-30},{20,-18},{38,-18}},
      color={255,0,255}));
  connect(not2.y, mulOr.u1)
    annotation (Line(points={{2,-50},{20,-50},{20,-62},{38,-62}},
                                                               color={255,0,255}));
  connect(greEquThr2.y, mulOr.u2)
    annotation (Line(points={{-38,-70},{38,-70}},
                                                color={255,0,255}));
  connect(hasReq.y, not3.u)
    annotation (Line(points={{-118,90},{-20,90},{-20,70},{-180,70},{-180,-70},{-142,
          -70}},   color={255,0,255}));
  connect(not3.y, enaTim1.u)
    annotation (Line(points={{-118,-70},{-102,-70}},
                                                   color={255,0,255}));
  connect(lat.y, pre1.u)
    annotation (Line(points={{122,80},{140,80},{140,140},{-190,140},{-190,120},{
          -182,120}},
                   color={255,0,255}));
  connect(pre1.y, not1.u)
    annotation (Line(points={{-158,120},{-142,120}}, color={255,0,255}));
  connect(pre1.y, enaTim.u)
    annotation (Line(points={{-158,120},{-150,120},{-150,-10},{-142,-10}},
      color={255,0,255}));
  connect(TOut, add2.u2)
    annotation (Line(points={{-220,-150},{-150,-150},{-150,-136},{-142,-136}},
      color={0,0,127}));
  connect(chiLocOutTem.y, add2.u1)
    annotation (Line(points={{-158,-110},{-150,-110},{-150,-124},{-142,-124}},
      color={0,0,127}));
  connect(add2.y, hys.u)
    annotation (Line(points={{-118,-130},{-102,-130}},
                                                     color={0,0,127}));
  connect(hys.y, mulOr.u3)
    annotation (Line(points={{-78,-130},{20,-130},{20,-78},{38,-78}},
      color={255,0,255}));
  connect(hys.y, not4.u)
    annotation (Line(points={{-78,-130},{-70,-130},{-70,10},{-22,10}},
      color={255,0,255}));
  connect(not4.y, mulAnd.u[4])
    annotation (Line(points={{2,10},{20,10},{20,74.75},{38,74.75}},
      color={255,0,255}));
  connect(and2.y, lat.clr) annotation (Line(points={{62,-10},{80,-10},{80,74},{98,
          74}},     color={255,0,255}));
annotation (
  defaultComponentName = "plaEna",
  Diagram(coordinateSystem(preserveAspectRatio=false, extent={{-200,-180},{200,180}})),
  Icon(graphics={
        Rectangle(
          extent={{-100,100},{100,-100}},
          lineColor={28,108,200},
          fillColor={255,255,255},
          fillPattern=FillPattern.Solid,
          lineThickness=5,
          borderPattern=BorderPattern.Raised),
        Text(
          extent={{-120,146},{100,108}},
          lineColor={0,0,255},
          textString="%name"),
        Ellipse(extent={{-80,80},{80,-80}}, lineColor={28,108,200},fillColor={170,255,213},
          fillPattern=FillPattern.Solid),
        Ellipse(extent={{-90,90},{90,-90}}, lineColor={28,108,200}),
        Rectangle(extent={{-75,2},{75,-2}}, lineColor={28,108,200},
          fillColor={28,108,200},
          fillPattern=FillPattern.Solid),
        Text(
          extent={{-66,46},{76,10}},
          lineColor={28,108,200},
          textString="START"),
        Text(
          extent={{-66,-8},{76,-44}},
          lineColor={28,108,200},
          textString="STOP")}),
 Documentation(info="<html>
<p>
Block that generate chiller plant enable signals and output the initial plant stage,
according to ASHRAE RP-1711 Advanced Sequences of Operation for HVAC Systems Phase II –
Central Plants and Hydronic Systems (Draft 4 on January 7, 2019), section 5.2.2 and 
5.2.4.13 Table 2.
</p>
<p>
The chiller plant should be enabled and disabled according to following sequences:
</p>
<ol>
<li>
An enabling schedule should be included to allow operators to lock out the 
chiller plant during off-hour, e.g. to allow off-hour operation of HVAC systems
except the chiller plant. The default schedule shall be 24/7 and be adjustable.
</li>
<li>
The plant should be enabled in the lowest stage when the plant has been
disabled for at least <code>plaThrTim</code>, e.g. 15 minutes and: 
<ul>
<li>
Number of chiller plant requests &gt; <code>ignReq</code> (<code>ignReq</code>
should default to 0 and adjustable), and,
</li>
<li>
Outdoor air temperature is greater than chiller lockout temperature, 
<code>TOut</code> &gt; <code>TChiLocOut</code>, and,
</li>
<li>
The chiller enable schedule is active.
</li>
</ul>
</li>
<li>
The plant should be disabled when it has been enabled for at least 
<code>plaThrTim</code>, e.g. 15 minutes and:
<ul>
<li>
Number of chiller plant requests &le; <code>ignReq</code> for <code>reqThrTim</code>, or,
</li>
<li>
Outdoor air temperature is 1 &deg;F less than chiller lockout temperature,
<code>TOut</code> &lt; <code>TChiLocOut</code> - 1 &deg;F, or,
</li>
<li>
The chiller enable schedule is inactive.
</li>
</ul>
</li>
</ol>
<<<<<<< HEAD

<p>
The initial stage <code>yIniChiSta</code> should be defined as:
</p>
<ol>
<li>
When the plant is enabled and the plant has no waterside economizer (<code>have_WSE</code>=false), 
the initial stage will be 1.
</li>
<li>
When the plant is enabled and the plant has waterside economizer (<code>have_WSE</code>=true),
the initial stage should be:
<ul>
<li>
If predicted heat exchanger leaving water temperature <code>TPreHeaChaLea</code> (
calculated with predicted heat exchanger part load ratio <code>PLRHeaExc</code> 
equals to 1) is 1 &deg;F &lt; <code>TChiWatSupSet</code> (the chilled water supply
temperature setpoint), then the initial stage will be 0. Waterside economizer will be
enabled.
</li>
<li>
Otherwise, the initial stage will be 1.
</li>

</ul>
</li>
</ol>

=======
>>>>>>> 361480cc
</html>",
revisions="<html>
<ul>
<li>
March 12, 2020, by Milica Grahovac:<br/>
Removed initial stage determination as it is imlemented as a separate sequence. This is for
<a href=\"https://github.com/lbl-srg/modelica-buildings/issues/1831\">issue 1831</a>.
</li>
<li>
January 24, 2019, by Jianjun Hu:<br/>
First implementation.
</li>
</ul>
</html>"));
end PlantEnable;<|MERGE_RESOLUTION|>--- conflicted
+++ resolved
@@ -1,11 +1,9 @@
 within Buildings.Controls.OBC.ASHRAE.PrimarySystem.ChillerPlant.Generic;
 block PlantEnable "Sequence to enable and disable plant"
 
-<<<<<<< HEAD
   parameter Boolean have_WSE = true
     "Flag to indicate if the plant has waterside economizer";
-=======
->>>>>>> 361480cc
+
   parameter Real schTab[4,2] = [0,1; 6*3600,1; 19*3600,1; 24*3600,1]
     "Plant enabling schedule allowing operators to lock out the plant during off-hour";
 
@@ -20,22 +18,7 @@
 
   parameter Integer ignReq = 0
     "Ignorable chiller plant requests";
-<<<<<<< HEAD
-  parameter Modelica.SIunits.TemperatureDifference heaExcAppDes=2
-    "Design heat exchanger approach"
-    annotation (Dialog(group="Waterside economizer", enable=have_WSE));
-  parameter Modelica.SIunits.TemperatureDifference cooTowAppDes=2
-    "Design cooling tower approach"
-    annotation (Dialog(group="Waterside economizer", enable=have_WSE));
-  parameter Modelica.SIunits.Temperature TOutWetDes=288.15
-    "Design outdoor air wet bulb temperature"
-    annotation (Dialog(group="Waterside economizer", enable=have_WSE));
-  parameter Modelica.SIunits.VolumeFlowRate VHeaExcDes_flow=0.01
-    "Desing heat exchanger chilled water flow rate"
-    annotation (Dialog(group="Waterside economizer", enable=have_WSE));
-=======
-
->>>>>>> 361480cc
+
   parameter Real locDt = 1
     "Offset temperature for lockout chiller"
     annotation (Dialog(tab="Advanced"));
@@ -49,56 +32,20 @@
     final unit="K",
     final quantity="ThermodynamicTemperature")
     "Outdoor air temperature"
-<<<<<<< HEAD
-    annotation (Placement(transformation(extent={{-240,-80},{-200,-40}}),
-      iconTransformation(extent={{-140,20},{-100,60}})));
-  Buildings.Controls.OBC.CDL.Interfaces.RealInput TOutWet(
-    final unit="K",
-    final quantity="ThermodynamicTemperature") if have_WSE
-    "Outdoor air wet bulb temperature"
-    annotation (Placement(transformation(extent={{-240,-160},{-200,-120}}),
-      iconTransformation(extent={{-140,-20},{-100,20}})));
-  Buildings.Controls.OBC.CDL.Interfaces.RealInput uTunPar if have_WSE
-    "Tuning parameter as at last plant disable"
-    annotation (Placement(transformation(extent={{-240,-240},{-200,-200}}),
-      iconTransformation(extent={{-140,-60},{-100,-20}})));
-  Buildings.Controls.OBC.CDL.Interfaces.RealInput TChiWatSupSet(
-    final unit="K",
-    final quantity="ThermodynamicTemperature") if have_WSE
-    "Chilled water supply setpoint"
-    annotation (Placement(transformation(extent={{-240,-120},{-200,-80}}),
-      iconTransformation(extent={{-140,-100},{-100,-60}})));
-  Buildings.Controls.OBC.CDL.Interfaces.IntegerOutput yIniChiSta
-    "Initial chiller plant stage"
-    annotation (Placement(transformation(extent={{200,-210},{220,-190}}),
-      iconTransformation(extent={{100,-70},{120,-50}})));
-=======
     annotation (Placement(transformation(extent={{-240,-170},{-200,-130}}),
       iconTransformation(extent={{-140,-62},{-100,-22}})));
 
->>>>>>> 361480cc
   Buildings.Controls.OBC.CDL.Interfaces.BooleanOutput yPla
     "Chiller plant enabling status"
     annotation (Placement(transformation(extent={{200,70},{220,90}}),
       iconTransformation(extent={{100,-10},{120,10}})));
 
-<<<<<<< HEAD
-  Buildings.Controls.OBC.ASHRAE.PrimarySystem.ChillerPlant.Economizer.Subsequences.PredictedOutletTemperature
-    wseTOut(
-    final heaExcAppDes=heaExcAppDes,
-    final cooTowAppDes=cooTowAppDes,
-    final TOutWetDes=TOutWetDes,
-    final VHeaExcDes_flow=VHeaExcDes_flow) if have_WSE
-    "Waterside economizer outlet temperature predictor"
-    annotation (Placement(transformation(extent={{-140,-190},{-120,-170}})));
-=======
   Buildings.Controls.OBC.CDL.Continuous.Sources.TimeTable enaSch(
     final table=schTab,
     final smoothness=tabSmo,
     final extrapolation=extrapolation)
     "Plant enabling schedule allowing operators to lock out the plant during off-hour"
     annotation (Placement(transformation(extent={{-140,40},{-120,60}})));
->>>>>>> 361480cc
 
 protected
   final parameter Buildings.Controls.OBC.CDL.Types.Smoothness tabSmo=
@@ -169,30 +116,8 @@
     annotation (Placement(transformation(extent={{-60,-80},{-40,-60}})));
 
   Buildings.Controls.OBC.CDL.Logical.Or3 mulOr "Logical or"
-<<<<<<< HEAD
-    annotation (Placement(transformation(extent={{40,10},{60,30}})));
-  Buildings.Controls.OBC.CDL.Continuous.Sources.Constant staZer(final k=0)
-    "Zero stage"
-    annotation (Placement(transformation(extent={{0,-110},{20,-90}})));
-  Buildings.Controls.OBC.CDL.Continuous.Hysteresis hys1(final uLow=wseDt,
-      final uHigh=wseDt + hysDt) if have_WSE
-    "Check if predict heat exchange leaving water temperature is greater than chilled water supply temperature setpoint minus 1degF"
-    annotation (Placement(transformation(extent={{-60,-130},{-40,-110}})));
-  Buildings.Controls.OBC.CDL.Continuous.Feedback feedback if have_WSE
-    "Difference between predicted heat exchanger leaving water temperature and chilled water supply temperature setpoint"
-    annotation (Placement(transformation(extent={{-110,-130},{-90,-110}})));
-  Buildings.Controls.OBC.CDL.Logical.Switch swi "Logical switch"
-    annotation (Placement(transformation(extent={{60,-130},{80,-110}})));
-  Buildings.Controls.OBC.CDL.Logical.Sources.Constant con2(
-    final k=true) if not have_WSE "Constant true"
-    annotation (Placement(transformation(extent={{-60,-190},{-40,-170}})));
-  Buildings.Controls.OBC.CDL.Continuous.Sources.Constant con3(k=VHeaExcDes_flow) if have_WSE
-    "Design heat exchanger chiller water flow rate"
-    annotation (Placement(transformation(extent={{-180,-190},{-160,-170}})));
-=======
     annotation (Placement(transformation(extent={{40,-80},{60,-60}})));
 
->>>>>>> 361480cc
   Buildings.Controls.OBC.CDL.Logical.Not not3 "Logical not"
     annotation (Placement(transformation(extent={{-140,-80},{-120,-60}})));
 
@@ -248,21 +173,17 @@
     annotation (Line(points={{62,-70},{80,-70},{80,-30},{20,-30},{20,-18},{38,-18}},
       color={255,0,255}));
   connect(not2.y, mulOr.u1)
-    annotation (Line(points={{2,-50},{20,-50},{20,-62},{38,-62}},
-                                                               color={255,0,255}));
+    annotation (Line(points={{2,-50},{20,-50},{20,-62},{38,-62}}, color={255,0,255}));
   connect(greEquThr2.y, mulOr.u2)
-    annotation (Line(points={{-38,-70},{38,-70}},
-                                                color={255,0,255}));
+    annotation (Line(points={{-38,-70},{38,-70}}, color={255,0,255}));
   connect(hasReq.y, not3.u)
     annotation (Line(points={{-118,90},{-20,90},{-20,70},{-180,70},{-180,-70},{-142,
           -70}},   color={255,0,255}));
   connect(not3.y, enaTim1.u)
-    annotation (Line(points={{-118,-70},{-102,-70}},
-                                                   color={255,0,255}));
+    annotation (Line(points={{-118,-70},{-102,-70}}, color={255,0,255}));
   connect(lat.y, pre1.u)
     annotation (Line(points={{122,80},{140,80},{140,140},{-190,140},{-190,120},{
-          -182,120}},
-                   color={255,0,255}));
+          -182,120}}, color={255,0,255}));
   connect(pre1.y, not1.u)
     annotation (Line(points={{-158,120},{-142,120}}, color={255,0,255}));
   connect(pre1.y, enaTim.u)
@@ -275,8 +196,7 @@
     annotation (Line(points={{-158,-110},{-150,-110},{-150,-124},{-142,-124}},
       color={0,0,127}));
   connect(add2.y, hys.u)
-    annotation (Line(points={{-118,-130},{-102,-130}},
-                                                     color={0,0,127}));
+    annotation (Line(points={{-118,-130},{-102,-130}}, color={0,0,127}));
   connect(hys.y, mulOr.u3)
     annotation (Line(points={{-78,-130},{20,-130},{20,-78},{38,-78}},
       color={255,0,255}));
@@ -288,6 +208,7 @@
       color={255,0,255}));
   connect(and2.y, lat.clr) annotation (Line(points={{62,-10},{80,-10},{80,74},{98,
           74}},     color={255,0,255}));
+
 annotation (
   defaultComponentName = "plaEna",
   Diagram(coordinateSystem(preserveAspectRatio=false, extent={{-200,-180},{200,180}})),
@@ -367,37 +288,6 @@
 </ul>
 </li>
 </ol>
-<<<<<<< HEAD
-
-<p>
-The initial stage <code>yIniChiSta</code> should be defined as:
-</p>
-<ol>
-<li>
-When the plant is enabled and the plant has no waterside economizer (<code>have_WSE</code>=false), 
-the initial stage will be 1.
-</li>
-<li>
-When the plant is enabled and the plant has waterside economizer (<code>have_WSE</code>=true),
-the initial stage should be:
-<ul>
-<li>
-If predicted heat exchanger leaving water temperature <code>TPreHeaChaLea</code> (
-calculated with predicted heat exchanger part load ratio <code>PLRHeaExc</code> 
-equals to 1) is 1 &deg;F &lt; <code>TChiWatSupSet</code> (the chilled water supply
-temperature setpoint), then the initial stage will be 0. Waterside economizer will be
-enabled.
-</li>
-<li>
-Otherwise, the initial stage will be 1.
-</li>
-
-</ul>
-</li>
-</ol>
-
-=======
->>>>>>> 361480cc
 </html>",
 revisions="<html>
 <ul>
