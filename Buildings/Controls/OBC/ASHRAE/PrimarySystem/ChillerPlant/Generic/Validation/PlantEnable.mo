--- conflicted
+++ resolved
@@ -5,30 +5,16 @@
     "Chilled water supply set temperature";
 
   Buildings.Controls.OBC.ASHRAE.PrimarySystem.ChillerPlant.Generic.PlantEnable disPlaSch(
-<<<<<<< HEAD
-    final have_WSE=false,
-    final schTab=[0,0; 6*3600,1; 19*3600,0; 24*3600,0])
-=======
     final schTab=[0,0; 6*3600,1; 19*3600,0; 24*3600,0], ignReq=1)
->>>>>>> 361480cc
     "Disable plant without waterside economizer, due to schedule"
     annotation (Placement(transformation(extent={{40,90},{60,110}})));
 
   Buildings.Controls.OBC.ASHRAE.PrimarySystem.ChillerPlant.Generic.PlantEnable disPlaReq(
-<<<<<<< HEAD
-    final have_WSE=false,
-    final schTab=[0,0; 6*3600,1; 19*3600,0; 24*3600,0])
-=======
     final schTab=[0,0; 6*3600,1; 19*3600,0; 24*3600,0], ignReq=1)
->>>>>>> 361480cc
     "Disable plant without waterside economizer, due to lack of request"
     annotation (Placement(transformation(extent={{40,0},{60,20}})));
 
   Buildings.Controls.OBC.ASHRAE.PrimarySystem.ChillerPlant.Generic.PlantEnable disPlaOutTem(
-<<<<<<< HEAD
-    final have_WSE=false,
-=======
->>>>>>> 361480cc
     final schTab=[0,0; 6*3600,1; 19*3600,0; 24*3600,0])
     "Disable plant without waterside economizer, due to low outdoor temperature"
     annotation (Placement(transformation(extent={{40,-80},{60,-60}})));
