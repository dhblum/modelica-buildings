--- conflicted
+++ resolved
@@ -2,13 +2,8 @@
 block Speed
   "Output design speed of condenser water pumps at current stage"
 
-<<<<<<< HEAD
-  parameter Boolean haveWSE = true
-    "Flag to indicate if the plant has water side economiser";
-=======
   parameter Boolean have_WSE = true
     "Flag to indicate if the plant has water side economizer";
->>>>>>> af3816eb
   parameter Integer totSta = 6
     "Total number of stages, including the stages with a WSE, if applicable";
   parameter Real staVec[totSta] = {0, 0.5, 1, 1.5, 2, 2.5}
@@ -24,7 +19,7 @@
     "Current chiller stage index that does not include the WSE"
     annotation (Placement(transformation(extent={{-180,40},{-140,80}}),
       iconTransformation(extent={{-140,20},{-100,60}})));
-  Buildings.Controls.OBC.CDL.Interfaces.BooleanInput uWSE if haveWSE
+  Buildings.Controls.OBC.CDL.Interfaces.BooleanInput uWSE if have_WSE
     "Water side economizer status: true = ON, false = OFF"
     annotation (Placement(transformation(extent={{-180,-80},{-140,-40}}),
       iconTransformation(extent={{-140,-60},{-100,-20}})));
@@ -61,7 +56,7 @@
     "Chiller stage vector, element value like x.5 means chiller stage x plus WSE"
     annotation (Placement(transformation(extent={{-40,90},{-20,110}})));
   Buildings.Controls.OBC.CDL.Conversions.BooleanToReal booToRea(
-    final realTrue=0.5) if haveWSE
+    final realTrue=0.5) if have_WSE
     "Convert boolean input to real output"
     annotation (Placement(transformation(extent={{-120,-70},{-100,-50}})));
   Buildings.Controls.OBC.CDL.Continuous.Add add2 "Add two real inputs"
@@ -82,7 +77,7 @@
   Buildings.Controls.OBC.CDL.Integers.MultiSum mulSumInt(
     final nin=totSta) "Current stage index"
     annotation (Placement(transformation(extent={{-60,-10},{-40,10}})));
-  Buildings.Controls.OBC.CDL.Continuous.Sources.Constant con4(final k=0) if not haveWSE
+  Buildings.Controls.OBC.CDL.Continuous.Sources.Constant con4(final k=0) if not have_WSE
     "Constant zero"
     annotation (Placement(transformation(extent={{-120,-10},{-100,10}})));
 
