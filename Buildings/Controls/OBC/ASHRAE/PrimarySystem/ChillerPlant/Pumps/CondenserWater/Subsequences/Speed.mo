within Buildings.Controls.OBC.ASHRAE.PrimarySystem.ChillerPlant.Pumps.CondenserWater.Subsequences;
block Speed
  "Output design speed of condenser water pumps at current stage"

  parameter Boolean have_WSE = true
<<<<<<< HEAD
    "Flag to indicate if the plant has water side economizer";
  parameter Integer totSta = 6
=======
    "Flag to indicate if the plant has water side economiser";
  parameter Integer totChiSta = 6
>>>>>>> 361480cc
    "Total number of stages, including the stages with a WSE, if applicable";
  parameter Real staVec[totSta] = {0, 0.5, 1, 1.5, 2, 2.5}
    "Chiller stage vector, element value like x.5 means chiller stage x plus WSE";
  parameter Real desConWatPumSpe[totSta] = {0, 0.5, 0.75, 0.6, 0.75, 0.9}
    "Design condenser water pump speed setpoint, according to current chiller stage and WSE status"
    annotation (Dialog(group="Setpoint according to stage"));
  parameter Real desConWatPumNum[totSta] = {0,1,1,2,2,2}
    "Design number of condenser water pumps that should be ON, according to current chiller stage and WSE status"
    annotation (Dialog(group="Setpoint according to stage"));

  Buildings.Controls.OBC.CDL.Interfaces.IntegerInput uChiSta
    "Current chiller stage index that does not include the WSE"
    annotation (Placement(transformation(extent={{-180,40},{-140,80}}),
      iconTransformation(extent={{-140,20},{-100,60}})));
  Buildings.Controls.OBC.CDL.Interfaces.BooleanInput uWSE if have_WSE
    "Water side economizer status: true = ON, false = OFF"
    annotation (Placement(transformation(extent={{-180,-80},{-140,-40}}),
      iconTransformation(extent={{-140,-60},{-100,-20}})));
  Buildings.Controls.OBC.CDL.Interfaces.IntegerOutput yConWatPumNum
    "Design number of operating condenser water pumps at current stage"
    annotation (Placement(transformation(extent={{140,-60},{180,-20}}),
      iconTransformation(extent={{100,-20},{140,20}})));
  Buildings.Controls.OBC.CDL.Interfaces.RealOutput yDesConWatPumSpe
    "Design condenser water pump speed at current stage"
    annotation (Placement(transformation(extent={{140,0},{180,40}}),
      iconTransformation(extent={{100,40},{140,80}})));

protected
  Buildings.Controls.OBC.CDL.Routing.RealExtractor conWatPumOn(
    final nin=totSta)  "Number of condenser water pump should be on"
    annotation (Placement(transformation(extent={{40,-50},{60,-30}})));
  Buildings.Controls.OBC.CDL.Routing.RealExtractor conWatPumSpe(
    final nin=totSta)   "Condenser water pump speed"
    annotation (Placement(transformation(extent={{80,10},{100,30}})));
  Buildings.Controls.OBC.CDL.Conversions.RealToInteger reaToInt
    "Convert real input to integer output"
    annotation (Placement(transformation(extent={{80,-50},{100,-30}})));
  Buildings.Controls.OBC.CDL.Continuous.Sources.Constant con1[totSta](
    final k=desConWatPumSpe) "Condenser water pump speed setpoint"
    annotation (Placement(transformation(extent={{40,10},{60,30}})));
  Buildings.Controls.OBC.CDL.Continuous.Sources.Constant con2[totSta](
    final k=desConWatPumNum) "Number of condenser water pump should be on"
    annotation (Placement(transformation(extent={{0,-50},{20,-30}})));
  Buildings.Controls.OBC.CDL.Conversions.IntegerToReal intToRea
    "Convert integer to real number"
    annotation (Placement(transformation(extent={{-120,50},{-100,70}})));
  Buildings.Controls.OBC.CDL.Continuous.Sources.Constant con3[totSta](
    final k=staVec)
    "Chiller stage vector, element value like x.5 means chiller stage x plus WSE"
    annotation (Placement(transformation(extent={{-40,90},{-20,110}})));
  Buildings.Controls.OBC.CDL.Conversions.BooleanToReal booToRea(
    final realTrue=0.5) if have_WSE
    "Convert boolean input to real output"
    annotation (Placement(transformation(extent={{-120,-70},{-100,-50}})));
  Buildings.Controls.OBC.CDL.Continuous.Add add2 "Add two real inputs"
    annotation (Placement(transformation(extent={{-80,50},{-60,70}})));
  Buildings.Controls.OBC.CDL.Routing.RealReplicator reaRep(
    final nout=totSta) "Replicate real input"
    annotation (Placement(transformation(extent={{-40,50},{-20,70}})));
  Buildings.Controls.OBC.CDL.Continuous.Add add1[totSta](
    final k1=fill(-1, totSta),
    final k2=fill(1, totSta)) "Add two real inputs"
    annotation (Placement(transformation(extent={{0,70},{20,90}})));
  Buildings.Controls.OBC.CDL.Continuous.GreaterEqualThreshold greEquThr[totSta](
    final threshold=fill(-0.1, totSta))  "Identify current stage"
    annotation (Placement(transformation(extent={{40,70},{60,90}})));
  Buildings.Controls.OBC.CDL.Conversions.BooleanToInteger booToInt[totSta]
    "Convert boolean to integer"
    annotation (Placement(transformation(extent={{80,70},{100,90}})));
  Buildings.Controls.OBC.CDL.Integers.MultiSum mulSumInt(
    final nin=totSta) "Current stage index"
    annotation (Placement(transformation(extent={{-60,-10},{-40,10}})));
  Buildings.Controls.OBC.CDL.Continuous.Sources.Constant con4(final k=0) if not have_WSE
    "Constant zero"
    annotation (Placement(transformation(extent={{-120,-10},{-100,10}})));

equation
  connect(con1.y,conWatPumSpe. u)
    annotation (Line(points={{62,20},{78,20}}, color={0,0,127}));
  connect(con2.y,conWatPumOn. u)
    annotation (Line(points={{22,-40},{38,-40}},color={0,0,127}));
  connect(uChiSta,intToRea. u)
    annotation (Line(points={{-160,60},{-122,60}},color={255,127,0}));
  connect(conWatPumSpe.y, yDesConWatPumSpe)
    annotation (Line(points={{102,20},{160,20}}, color={0,0,127}));
  connect(yConWatPumNum, reaToInt.y)
    annotation (Line(points={{160,-40},{102,-40}},color={255,127,0}));
  connect(conWatPumOn.y, reaToInt.u)
    annotation (Line(points={{62,-40},{78,-40}}, color={0,0,127}));
  connect(uWSE, booToRea.u)
    annotation (Line(points={{-160,-60},{-122,-60}}, color={255,0,255}));
  connect(intToRea.y, add2.u1)
    annotation (Line(points={{-98,60},{-90,60},{-90,66},{-82,66}}, color={0,0,127}));
  connect(booToRea.y, add2.u2)
    annotation (Line(points={{-98,-60},{-90,-60},{-90,54},{-82,54}}, color={0,0,127}));
  connect(add2.y, reaRep.u)
    annotation (Line(points={{-58,60},{-42,60}}, color={0,0,127}));
  connect(con3.y, add1.u1)
    annotation (Line(points={{-18,100},{-10,100},{-10,86},{-2,86}},color={0,0,127}));
  connect(reaRep.y, add1.u2)
    annotation (Line(points={{-18,60},{-8,60},{-8,74},{-2,74}}, color={0,0,127}));
  connect(add1.y,greEquThr. u)
    annotation (Line(points={{22,80},{38,80}}, color={0,0,127}));
  connect(greEquThr.y, booToInt.u)
    annotation (Line(points={{62,80},{78,80}}, color={255,0,255}));
  connect(mulSumInt.y, conWatPumSpe.index)
    annotation (Line(points={{-38,0},{90,0},{90,8}}, color={255,127,0}));
  connect(mulSumInt.y, conWatPumOn.index)
    annotation (Line(points={{-38,0},{-20,0},{-20,-70},{50,-70},{50,-52}},
      color={255,127,0}));
  connect(booToInt.y, mulSumInt.u)
    annotation (Line(points={{102,80},{120,80},{120,40},{-80,40},{-80,0},{-62,0}},
      color={255,127,0}));
  connect(con4.y, add2.u2)
    annotation (Line(points={{-98,0},{-90,0},{-90,54},{-82,54}}, color={0,0,127}));

annotation (
  defaultComponentName="conPumSpe",
  Icon(coordinateSystem(preserveAspectRatio=false, extent={{-100,-100},{100,100}}),
       graphics={
        Text(
          extent={{-100,150},{100,110}},
          lineColor={0,0,255},
          textString="%name"),
        Rectangle(
          extent={{-100,-100},{100,100}},
          lineColor={0,0,127},
          fillColor={255,255,255},
          fillPattern=FillPattern.Solid),
        Text(
          extent={{36,74},{96,50}},
          lineColor={0,0,127},
          pattern=LinePattern.Dash,
          textString="yConWatPumSpe"),
        Text(
          extent={{-98,-32},{-54,-48}},
          lineColor={255,0,255},
          pattern=LinePattern.Dash,
          textString="uWSE"),
        Text(
          extent={{36,14},{96,-10}},
          lineColor={255,127,0},
          pattern=LinePattern.Dash,
          textString="yConWatPumNum"),
        Text(
          extent={{-96,52},{-36,28}},
          lineColor={255,127,0},
          pattern=LinePattern.Dash,
          textString="uChiSta")}),
  Diagram(coordinateSystem(preserveAspectRatio=false, extent={{-140,-100},{140,120}})),
  Documentation(info="<html>
<p>
Block that outputs number of operating condenser water pumps and design pump speed 
for current stage, 
according to ASHRAE RP-1711 Advanced Sequences of Operation for HVAC Systems Phase II –
Central Plants and Hydronic Systems (Draft 6 on July 25, 2019), 
section 5.2.9 Condenser water pumps, part 5.2.9.6. This sequence is for plants
have variable speed condenser water pumps.
</p>
<p>
The number of operating condenser water pumps <code>yConWatPumNum</code> and design
condenser water pump speed <code>yDesConWatPumSpe</code> shall be set by chiller 
stage per the table below.
</p>
<table summary=\"summary\" border=\"1\">
<tr>
<th>Chiller stage </th> 
<th>Number of pump ON</th>  
<th>Design pump speed setpoint for current stage</th>
</tr>
<tr>
<td align=\"center\">0</td>
<td align=\"center\">0</td>
<td align=\"left\">N/A, Off</td>
</tr>
<tr>
<td align=\"center\">0+WSE</td>
<td align=\"center\">1</td>
<td align=\"left\">Per TAB to provide design flow through HX</td>
</tr>
<tr>
<td align=\"center\">1</td>
<td align=\"center\">1</td>
<td align=\"left\">Per TAB to provide design flow through chiller</td>
</tr>
<tr>
<td align=\"center\">1+WSE</td>
<td align=\"center\">2</td>
<td align=\"left\">Per TAB to provide at least design flow through both chiller and WSE</td>
</tr>
<tr>
<td align=\"center\">2</td>
<td align=\"center\">2</td>
<td align=\"left\">Per TAB to provide at least design flow through both chillers</td>
</tr>
<tr>
<td align=\"center\">2+WSE</td>
<td align=\"center\">2</td>
<td align=\"left\">Per TAB to provide at least design flow through both chillers and WSE, 
or 100% speed if design flow cannot be achieved.</td>
</tr>
</table>
<br/>
<p>
Note that this sequence is for plants with variable speed condenser water pumps and
the pumps are equally sized.
</p>
</html>", revisions="<html>
<ul>
<li>
January 28, 2019, by Jianjun Hu:<br/>
First implementation.
</li>
</ul>
</html>"));
end Speed;<|MERGE_RESOLUTION|>--- conflicted
+++ resolved
@@ -3,13 +3,8 @@
   "Output design speed of condenser water pumps at current stage"
 
   parameter Boolean have_WSE = true
-<<<<<<< HEAD
     "Flag to indicate if the plant has water side economizer";
   parameter Integer totSta = 6
-=======
-    "Flag to indicate if the plant has water side economiser";
-  parameter Integer totChiSta = 6
->>>>>>> 361480cc
     "Total number of stages, including the stages with a WSE, if applicable";
   parameter Real staVec[totSta] = {0, 0.5, 1, 1.5, 2, 2.5}
     "Chiller stage vector, element value like x.5 means chiller stage x plus WSE";
