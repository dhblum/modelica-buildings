within Buildings.Controls.OBC.ASHRAE.PrimarySystem.ChillerPlant.Pumps.ChilledWater.Validation;
model Controller "Validate chiller water pump control sequence"

  Buildings.Controls.OBC.ASHRAE.PrimarySystem.ChillerPlant.Pumps.ChilledWater.Controller
    heaNoLoc(nPum=3, nPum_nominal=3)
    "Pump speed control for plant with headered primary chilled water pump and without local DP sensor"
    annotation (Placement(transformation(extent={{40,120},{60,140}})));
  Buildings.Controls.OBC.CDL.Integers.Sources.Constant conInt[3](k={2,1,3})
    "Chilled water pump operating priority"
    annotation (Placement(transformation(extent={{-40,120},{-20,140}})));

  Buildings.Controls.OBC.ASHRAE.PrimarySystem.ChillerPlant.Pumps.ChilledWater.Controller
    dedNoLoc(
    isHeadered=false,
    nPum=3,
    nPum_nominal=3)
    "Pump speed control for plant with dedicated primary chilled water pump and without local DP sensor"
    annotation (Placement(transformation(extent={{40,60},{60,80}})));
  Buildings.Controls.OBC.ASHRAE.PrimarySystem.ChillerPlant.Pumps.ChilledWater.Controller
    dedLoc(
    isHeadered=false,
<<<<<<< HEAD
    haveLocalSensor=true,
=======
    have_LocalSensor=true,
>>>>>>> af3816eb
    nPum=3,
    nPum_nominal=3)
    "Pump speed control for plant with dedicated primary chilled water pump and with local DP sensor"
    annotation (Placement(transformation(extent={{40,-50},{60,-30}})));

  Buildings.Controls.OBC.CDL.Logical.Sources.Constant con(final k=true)
    "Constant true"
    annotation (Placement(transformation(extent={{-40,50},{-20,70}})));
  Buildings.Controls.OBC.CDL.Continuous.Sources.Sine chiWatFlo(
    final amplitude=0.25,
    final freqHz=1/3600,
    final offset=0.25) "Measured chilled water flow rate"
    annotation (Placement(transformation(extent={{-40,-20},{-20,0}})));
  Buildings.Controls.OBC.CDL.Continuous.Sources.Sine remPreSen1(
    final offset=8.4*6894.75,
    final freqHz=1/3600,
    final amplitude=0.2*6894.75) "Remote pressure difference sensor reading"
    annotation (Placement(transformation(extent={{-80,-40},{-60,-20}})));
  Buildings.Controls.OBC.CDL.Continuous.Sources.Sine remPreSen2(
    final offset=8.5*6894.75,
    final freqHz=1/3600,
    final startTime=2,
    final amplitude=0.05*6894.75) "Remote pressure difference sensor reading"
    annotation (Placement(transformation(extent={{-40,-60},{-20,-40}})));
  Buildings.Controls.OBC.CDL.Continuous.Sources.Constant difPreSet(
    final k=8.5*6894.75)
    "Pressure difference setpoint"
    annotation (Placement(transformation(extent={{-40,-100},{-20,-80}})));
  Buildings.Controls.OBC.CDL.Continuous.Sources.Sine locPreSen(
    final offset=8.5*6894.75,
    final freqHz=1/3600,
    final startTime=2,
    final amplitude=0.2*6894.75) "Local pressure difference sensor reading"
    annotation (Placement(transformation(extent={{-80,-80},{-60,-60}})));
  Buildings.Controls.OBC.CDL.Logical.Pre pre[3](
    final pre_u_start={true,true,false}) "Breaks algebraic loops"
    annotation (Placement(transformation(extent={{-40,80},{-20,100}})));
  Buildings.Controls.OBC.CDL.Logical.Pre pre1[3](
    final pre_u_start={true,true,false}) "Breaks algebraic loops"
    annotation (Placement(transformation(extent={{-40,10},{-20,30}})));
  Buildings.Controls.OBC.CDL.Logical.Pre pre2[3](
    final pre_u_start={true,true,false}) "Breaks algebraic loops"
    annotation (Placement(transformation(extent={{-40,-140},{-20,-120}})));

equation
  connect(conInt.y, heaNoLoc.uPumLeaLag)
    annotation (Line(points={{-18,130},{-4,130},{-4,139},{38,139}}, color={255,127,0}));
  connect(chiWatFlo.y, heaNoLoc.VChiWat_flow)
    annotation (Line(points={{-18,-10},{8,-10},{8,127},{38,127}},
      color={0,0,127}));
  connect(remPreSen1.y, heaNoLoc.dpChiWat_remote[1])
    annotation (Line(points={{-58,-30},{12,-30},{12,123},{38,123}},
      color={0,0,127}));
  connect(remPreSen2.y, heaNoLoc.dpChiWat_remote[2])
    annotation (Line(points={{-18,-50},{12,-50},{12,123},{38,123}},
      color={0,0,127}));
  connect(difPreSet.y, heaNoLoc.dpChiWatSet)
    annotation (Line(points={{-18,-90},{16,-90},{16,121},{38,121}},
      color={0,0,127}));
  connect(conInt.y, dedNoLoc.uPumLeaLag)
    annotation (Line(points={{-18,130},{-4,130},{-4,79},{38,79}}, color={255,127,0}));
  connect(chiWatFlo.y, dedNoLoc.VChiWat_flow)
    annotation (Line(points={{-18,-10},{8,-10},{8,67},{38,67}},
      color={0,0,127}));
  connect(remPreSen1.y, dedNoLoc.dpChiWat_remote[1])
    annotation (Line(points={{-58,-30},{12,-30},{12,63},{38,63}},
      color={0,0,127}));
  connect(remPreSen2.y, dedNoLoc.dpChiWat_remote[2])
    annotation (Line(points={{-18,-50},{12,-50},{12,63},{38,63}},
      color={0,0,127}));
  connect(difPreSet.y, dedNoLoc.dpChiWatSet)
    annotation (Line(points={{-18,-90},{16,-90},{16,61},{38,61}},
      color={0,0,127}));
  connect(conInt.y, dedLoc.uPumLeaLag)
    annotation (Line(points={{-18,130},{-4,130},{-4,-31},{38,-31}},
      color={255,127,0}));
  connect(chiWatFlo.y, dedLoc.VChiWat_flow)
    annotation (Line(points={{-18,-10},{8,-10},{8,-43},{38,-43}},
      color={0,0,127}));
  connect(locPreSen.y, dedLoc.dpChiWat_local)
    annotation (Line(points={{-58,-70},{8,-70},{8,-45},{38,-45}}, color={0,0,127}));
  connect(remPreSen1.y, dedLoc.dpChiWat_remote[1])
    annotation (Line(points={{-58,-30},{12,-30},{12,-47},{38,-47}},
      color={0,0,127}));
  connect(remPreSen2.y, dedLoc.dpChiWat_remote[2])
    annotation (Line(points={{-18,-50},{12,-50},{12,-47},{38,-47}},
      color={0,0,127}));
  connect(difPreSet.y, dedLoc.dpChiWatSet)
    annotation (Line(points={{-18,-90},{16,-90},{16,-49},{38,-49}}, color={0,0,127}));
  connect(heaNoLoc.yChiWatPum, pre.u)
    annotation (Line(points={{62,138},{80,138},{80,110},{-60,110},{-60,90},
      {-42,90}}, color={255,0,255}));
  connect(pre.y, heaNoLoc.uChiWatPum)
    annotation (Line(points={{-18,90},{0,90},{0,137},{38,137}}, color={255,0,255}));
  connect(dedNoLoc.yChiWatPum, pre1.u)
    annotation (Line(points={{62,78},{80,78},{80,40},{-60,40},{-60,20},{-42,20}},
      color={255,0,255}));
  connect(pre1.y, dedNoLoc.uChiWatPum)
    annotation (Line(points={{-18,20},{0,20},{0,77},{38,77}}, color={255,0,255}));
  connect(dedLoc.yChiWatPum, pre2.u)
    annotation (Line(points={{62,-32},{80,-32},{80,-110},{-60,-110},{-60,-130},
      {-42,-130}}, color={255,0,255}));
  connect(pre2.y, dedLoc.uChiWatPum)
    annotation (Line(points={{-18,-130},{0,-130},{0,-33},{38,-33}}, color={255,0,255}));
  connect(con.y, dedNoLoc.uLeaChiEna)
    annotation (Line(points={{-18,60},{4,60},{4,75},{38,75}}, color={255,0,255}));
  connect(con.y, dedNoLoc.uLeaChiSta)
    annotation (Line(points={{-18,60},{4,60},{4,73},{38,73}}, color={255,0,255}));
  connect(con.y, dedNoLoc.uLeaChiWatReq)
    annotation (Line(points={{-18,60},{4,60},{4,71},{38,71}}, color={255,0,255}));
  connect(con.y, dedLoc.uLeaChiEna)
    annotation (Line(points={{-18,60},{4,60},{4,-35},{38,-35}}, color={255,0,255}));
  connect(con.y, dedLoc.uLeaChiSta)
    annotation (Line(points={{-18,60},{4,60},{4,-37},{38,-37}}, color={255,0,255}));
  connect(con.y, dedLoc.uLeaChiWatReq)
    annotation (Line(points={{-18,60},{4,60},{4,-39},{38,-39}}, color={255,0,255}));
  connect(con.y, heaNoLoc.uChiIsoVal[1])
    annotation (Line(points={{-18,60},{4,60},{4,129},{38,129}}, color={255,0,255}));
  connect(con.y, heaNoLoc.uChiIsoVal[2])
    annotation (Line(points={{-18,60},{4,60},{4,129},{38,129}}, color={255,0,255}));

annotation (
  experiment(StopTime=3600.0, Tolerance=1e-06),
  __Dymola_Commands(file="modelica://Buildings/Resources/Scripts/Dymola/Controls/OBC/ASHRAE/PrimarySystem/ChillerPlant/Pumps/ChilledWater/Validation/Controller.mos"
    "Simulate and plot"),
  Documentation(info="<html>
<p>
This example validates
<a href=\"modelica://Buildings.Controls.OBC.ASHRAE.PrimarySystem.ChillerPlant.Pumps.ChilledWater.Controller\">
Buildings.Controls.OBC.ASHRAE.PrimarySystem.ChillerPlant.Pumps.ChilledWater.Controller</a>.
</p>
</html>", revisions="<html>
<ul>
<li>
Arpil 4, 2019, by Jianjun Hu:<br/>
First implementation.
</li>
</ul>
</html>"),
  Icon(coordinateSystem(preserveAspectRatio=false, extent={{-100,-100},{100,100}}),
                         graphics={
        Ellipse(lineColor = {75,138,73},
                fillColor={255,255,255},
                fillPattern = FillPattern.Solid,
                extent = {{-100,-100},{100,100}}),
        Polygon(lineColor = {0,0,255},
                fillColor = {75,138,73},
                pattern = LinePattern.None,
                fillPattern = FillPattern.Solid,
                points = {{-36,60},{64,0},{-36,-60},{-36,60}})}), Diagram(
        coordinateSystem(preserveAspectRatio=false, extent={{-100,-160},{100,160}})));
end Controller;<|MERGE_RESOLUTION|>--- conflicted
+++ resolved
@@ -19,11 +19,7 @@
   Buildings.Controls.OBC.ASHRAE.PrimarySystem.ChillerPlant.Pumps.ChilledWater.Controller
     dedLoc(
     isHeadered=false,
-<<<<<<< HEAD
-    haveLocalSensor=true,
-=======
     have_LocalSensor=true,
->>>>>>> af3816eb
     nPum=3,
     nPum_nominal=3)
     "Pump speed control for plant with dedicated primary chilled water pump and with local DP sensor"
