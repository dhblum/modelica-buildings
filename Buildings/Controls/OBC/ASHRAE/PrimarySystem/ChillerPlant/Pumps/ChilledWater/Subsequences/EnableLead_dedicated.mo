﻿within Buildings.Controls.OBC.ASHRAE.PrimarySystem.ChillerPlant.Pumps.ChilledWater.Subsequences;
block EnableLead_dedicated
  "Sequence to enable or disable the lead pump of plants with dedicated primary chilled water pumps"

  final parameter Real offTimThr(
    final unit="s",
    final quantity="Time")=180
      "Threshold to check lead chiller off time";

  Buildings.Controls.OBC.CDL.Interfaces.BooleanInput uPla
    "True: plant is enabled"
    annotation (Placement(transformation(extent={{-140,60},{-100,100}}),
      iconTransformation(extent={{-140,60},{-100,100}})));
  Buildings.Controls.OBC.CDL.Interfaces.BooleanInput uLeaChiEna
    "True: lead chiller is enabled"
    annotation (Placement(transformation(extent={{-140,0},{-100,40}}),
        iconTransformation(extent={{-140,10},{-100,50}})));
  Buildings.Controls.OBC.CDL.Interfaces.BooleanInput uLeaChiSta
    "True: lead chiller is proven on"
    annotation (Placement(transformation(extent={{-140,-50},{-100,-10}}),
        iconTransformation(extent={{-140,-50},{-100,-10}})));
  Buildings.Controls.OBC.CDL.Interfaces.BooleanInput uLeaChiWatReq
    "True: lead chiller is requesting chilled water"
    annotation (Placement(transformation(extent={{-140,-100},{-100,-60}})));
  Buildings.Controls.OBC.CDL.Interfaces.BooleanOutput yLea "Lead pump status"
    annotation (Placement(transformation(extent={{100,60},{140,100}}),
        iconTransformation(extent={{100,-20},{140,20}})));

  Buildings.Controls.OBC.CDL.Logical.Latch leaPumSta
    "Lead pump status"
    annotation (Placement(transformation(extent={{60,70},{80,90}})));

protected
  Buildings.Controls.OBC.CDL.Logical.Or or2 "Logical or"
    annotation (Placement(transformation(extent={{40,-40},{60,-20}})));
  Buildings.Controls.OBC.CDL.Logical.Not noChiWatReq "No chilled water request"
    annotation (Placement(transformation(extent={{-80,-90},{-60,-70}})));
  Buildings.Controls.OBC.CDL.Logical.Not proOff "Lead chiller proven off"
    annotation (Placement(transformation(extent={{-80,-40},{-60,-20}})));
  Buildings.Controls.OBC.CDL.Logical.Timer tim "Measures chiller OFF time"
    annotation (Placement(transformation(extent={{-40,-40},{-20,-20}})));
  Buildings.Controls.OBC.CDL.Continuous.GreaterEqualThreshold greEquThr(
    final threshold=offTimThr)
    "Check if the chiller has been OFF for more than 3 minutes"
    annotation (Placement(transformation(extent={{0,-40},{20,-20}})));
  Buildings.Controls.OBC.CDL.Logical.And and2 "Logical and"
    annotation (Placement(transformation(extent={{-40,10},{-20,30}})));
  Buildings.Controls.OBC.CDL.Logical.Not disLeaChi "Disabled lead chiller"
    annotation (Placement(transformation(extent={{-80,10},{-60,30}})));
  Buildings.Controls.OBC.CDL.Logical.Edge disLeaPum
    "Disable lead pump when the input has rising edge"
    annotation (Placement(transformation(extent={{0,10},{20,30}})));

equation
  connect(uLeaChiWatReq, noChiWatReq.u)
    annotation (Line(points={{-120,-80},{-82,-80}}, color={255,0,255}));
  connect(leaPumSta.y, yLea)
    annotation (Line(points={{82,80},{120,80}}, color={255,0,255}));
  connect(uLeaChiSta, proOff.u)
    annotation (Line(points={{-120,-30},{-82,-30}}, color={255,0,255}));
  connect(proOff.y, tim.u)
    annotation (Line(points={{-58,-30},{-42,-30}}, color={255,0,255}));
  connect(tim.y, greEquThr.u)
    annotation (Line(points={{-18,-30},{-2,-30}}, color={0,0,127}));
  connect(greEquThr.y, or2.u1)
    annotation (Line(points={{22,-30},{38,-30}}, color={255,0,255}));
  connect(noChiWatReq.y, or2.u2)
    annotation (Line(points={{-58,-80},{30,-80},{30,-38},{38,-38}},
      color={255,0,255}));
  connect(uLeaChiEna, disLeaChi.u)
    annotation (Line(points={{-120,20},{-82,20}}, color={255,0,255}));
  connect(disLeaChi.y, and2.u1)
    annotation (Line(points={{-58,20},{-42,20}}, color={255,0,255}));
  connect(or2.y, and2.u2)
    annotation (Line(points={{62,-30},{80,-30},{80,-10},{-50,-10},{-50,12},
      {-42,12}}, color={255,0,255}));
  connect(uPla, leaPumSta.u)
    annotation (Line(points={{-120,80},{58,80}}, color={255,0,255}));
  connect(and2.y, disLeaPum.u)
    annotation (Line(points={{-18,20},{-2,20}}, color={255,0,255}));
  connect(disLeaPum.y, leaPumSta.clr)
    annotation (Line(points={{22,20},{40,20},{40,74},{58,74}}, color={255,0,255}));

annotation (
  defaultComponentName="enaLeaChiPum",
  Icon(coordinateSystem(preserveAspectRatio=false), graphics={
        Rectangle(
          extent={{-100,-100},{100,100}},
          lineColor={0,0,127},
          fillColor={255,255,255},
          fillPattern=FillPattern.Solid),
        Text(
          extent={{-98,42},{-44,20}},
          lineColor={255,0,255},
          pattern=LinePattern.Dash,
          textString="uLeaChiEna"),
        Text(
          extent={{62,10},{98,-6}},
          lineColor={255,0,255},
          pattern=LinePattern.Dash,
          textString="yUp"),
        Text(
          extent={{-100,150},{100,110}},
          lineColor={0,0,255},
          textString="%name"),
        Text(
          extent={{-98,-18},{-44,-40}},
          lineColor={255,0,255},
          pattern=LinePattern.Dash,
          textString="uLeaChiOn"),
        Text(
          extent={{-98,-68},{-26,-90}},
          lineColor={255,0,255},
          pattern=LinePattern.Dash,
          textString="uLeaChiWatReq"),
        Text(
          extent={{-98,90},{-78,74}},
          lineColor={255,0,255},
          pattern=LinePattern.Dash,
          textString="uPla")}),
  Diagram(coordinateSystem(preserveAspectRatio=false)),
  Documentation(info="<html>
<p>
Block that enable and disable leading primary chilled water pump, for plants
<<<<<<< HEAD
with dedicated primary chilled water pumps and parallel chillers, 
according to ASHRAE RP-1711 Advanced Sequences of Operation for HVAC Systems Phase II –
Central Plants and Hydronic Systems (Draft on March, 2020), 
section 5.2.6 Primary chilled water pumps, part 5.2.6.5.
</p>
<p>
The lead primary chilled water pump should be enabled when the plant is enabled
(<code>uPla</code> = true). It should be disabled when the lead 
chiller is disabled (<code>uLeaChiEna</code> = false) and either the lead chiller
has been proven off (<code>uLeaChiSta</code> = false) for 3 minutes or is not
requesting chilled water flow (<code>uLeaChiWatReq</code> = false).
=======
with headered primary chilled water pumps and parallel chillers,
according to ASHRAE RP-1711 Advanced Sequences of Operation for HVAC Systems Phase II –
Central Plants and Hydronic Systems (Draft 6 on July 25, 2019),
section 5.2.6 Primary chilled water pumps, part 5.2.6.5.
</p>
<p>
The lead primary chilled water pump should be enabled when lead chiller is commanded
to run (<code>uLeaChiEna</code> = true). It should be disabled when the lead
chiller is disabled and either the lead chiller has been proven off (<code>uLeaChiSta</code>
= false) for 3 minutes or is not requesting chilled water flow
(<code>uLeaChiWatReq</code> = false).
>>>>>>> af3816eb
</p>
</html>", revisions="<html>
<ul>
<li>
August 1, 2020, by Jianjun Hu:<br/>
First implementation.
</li>
</ul>
</html>"));
end EnableLead_dedicated;<|MERGE_RESOLUTION|>--- conflicted
+++ resolved
@@ -122,7 +122,6 @@
   Documentation(info="<html>
 <p>
 Block that enable and disable leading primary chilled water pump, for plants
-<<<<<<< HEAD
 with dedicated primary chilled water pumps and parallel chillers, 
 according to ASHRAE RP-1711 Advanced Sequences of Operation for HVAC Systems Phase II –
 Central Plants and Hydronic Systems (Draft on March, 2020), 
@@ -134,19 +133,6 @@
 chiller is disabled (<code>uLeaChiEna</code> = false) and either the lead chiller
 has been proven off (<code>uLeaChiSta</code> = false) for 3 minutes or is not
 requesting chilled water flow (<code>uLeaChiWatReq</code> = false).
-=======
-with headered primary chilled water pumps and parallel chillers,
-according to ASHRAE RP-1711 Advanced Sequences of Operation for HVAC Systems Phase II –
-Central Plants and Hydronic Systems (Draft 6 on July 25, 2019),
-section 5.2.6 Primary chilled water pumps, part 5.2.6.5.
-</p>
-<p>
-The lead primary chilled water pump should be enabled when lead chiller is commanded
-to run (<code>uLeaChiEna</code> = true). It should be disabled when the lead
-chiller is disabled and either the lead chiller has been proven off (<code>uLeaChiSta</code>
-= false) for 3 minutes or is not requesting chilled water flow
-(<code>uLeaChiWatReq</code> = false).
->>>>>>> af3816eb
 </p>
 </html>", revisions="<html>
 <ul>
