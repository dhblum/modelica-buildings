--- conflicted
+++ resolved
@@ -4,11 +4,7 @@
 
   parameter Boolean isHeadered = true
     "Flag of headered chilled water pumps design: true=headered, false=dedicated";
-<<<<<<< HEAD
-  parameter Boolean haveLocalSensor = false
-=======
   parameter Boolean have_LocalSensor = false
->>>>>>> af3816eb
     "Flag of local DP sensor: true=local DP sensor hardwired to controller";
   parameter Integer nPum = 2
     "Total number of chilled water pumps";
@@ -26,11 +22,7 @@
     annotation (Dialog(group="Nominal conditions"));
   parameter Modelica.SIunits.PressureDifference maxLocDp=15*6894.75
     "Maximum chilled water loop local differential pressure setpoint"
-<<<<<<< HEAD
-    annotation (Dialog(group="Pump speed control when there is local DP sensor", enable=haveLocalSensor));
-=======
     annotation (Dialog(group="Pump speed control when there is local DP sensor", enable=have_LocalSensor));
->>>>>>> af3816eb
   parameter Buildings.Controls.OBC.CDL.Types.SimpleController controllerType=
     Buildings.Controls.OBC.CDL.Types.SimpleController.PI
     "Type of controller"
@@ -53,11 +45,7 @@
 
   final parameter Modelica.SIunits.PressureDifference minLocDp=5*6894.75
     "Minimum chilled water loop local differential pressure setpoint"
-<<<<<<< HEAD
-    annotation (Dialog(group="Pump speed control when there is local DP sensor", enable=haveLocalSensor));
-=======
     annotation (Dialog(group="Pump speed control when there is local DP sensor", enable=have_LocalSensor));
->>>>>>> af3816eb
   final parameter Integer pumInd[nPum]={i for i in 1:nPum}
     "Pump index, {1,2,...,n}";
 
@@ -92,11 +80,7 @@
       iconTransformation(extent={{-140,-50},{-100,-10}})));
   Buildings.Controls.OBC.CDL.Interfaces.RealInput dpChiWat_local(
     final unit="Pa",
-<<<<<<< HEAD
-    final quantity="PressureDifference") if haveLocalSensor
-=======
     final quantity="PressureDifference") if have_LocalSensor
->>>>>>> af3816eb
     "Chilled water differential static pressure from local sensor"
     annotation (Placement(transformation(extent={{-320,-180},{-280,-140}}),
       iconTransformation(extent={{-140,-70},{-100,-30}})));
@@ -150,11 +134,7 @@
     final controllerType=controllerType,
     final k=k,
     final Ti=Ti,
-<<<<<<< HEAD
-    final Td=Td) if haveLocalSensor
-=======
     final Td=Td) if have_LocalSensor
->>>>>>> af3816eb
     "Chilled water pump speed control with local DP sensor"
     annotation (Placement(transformation(extent={{-60,-210},{-40,-190}})));
   Buildings.Controls.OBC.ASHRAE.PrimarySystem.ChillerPlant.Pumps.ChilledWater.Subsequences.Speed_primary_remoteDp
@@ -166,11 +146,7 @@
     final controllerType=controllerType,
     final k=k,
     final Ti=Ti,
-<<<<<<< HEAD
-    final Td=Td) if not haveLocalSensor
-=======
     final Td=Td) if not have_LocalSensor
->>>>>>> af3816eb
     "Chilled water pump speed control with remote DP sensor"
     annotation (Placement(transformation(extent={{-60,-250},{-40,-230}})));
   Buildings.Controls.OBC.CDL.Logical.LogicalSwitch leaPumSta[nPum] "Lead pump status"
