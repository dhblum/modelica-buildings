--- conflicted
+++ resolved
@@ -436,11 +436,7 @@
     annotation (Line(points={{-178,70},{300,70}}, color={255,0,255}));
 
 annotation (
-<<<<<<< HEAD
-  defaultComponentName="chiWatPumCon",
-=======
   defaultComponentName="chiWatPum",
->>>>>>> 5cf84233
   Diagram(coordinateSystem(preserveAspectRatio=false,
           extent={{-280,-260},{280,260}}), graphics={
           Rectangle(
