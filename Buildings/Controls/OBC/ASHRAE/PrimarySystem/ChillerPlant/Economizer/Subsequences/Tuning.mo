within Buildings.Controls.OBC.ASHRAE.PrimarySystem.ChillerPlant.Economizer.Subsequences;
block Tuning
  "Defines a tuning parameter for the temperature prediction downstream of WSE"

  parameter Real step=0.02
  "Tuning step";

  parameter Modelica.SIunits.Time wseOnTimDec = 3600
  "Economizer enable time needed to allow decrease of the tuning parameter";

  parameter Modelica.SIunits.Time wseOnTimInc = 1800
  "Economizer enable time needed to allow increase of the tuning parameter";

  Buildings.Controls.OBC.CDL.Interfaces.BooleanInput uWseSta
    "WSE enable disable status"
    annotation (Placement(transformation(extent={{-360,100},{-320,140}}),
        iconTransformation(extent={{-140,30},{-100,70}})));

  Buildings.Controls.OBC.CDL.Interfaces.RealInput uTowFanSpeMax(
    final unit="1")
    "Maximum cooling tower fan speed signal"
    annotation (Placement(transformation(
    extent={{-360,-100},{-320,-60}}), iconTransformation(extent={{-140,-70},
      {-100,-30}})));

  Buildings.Controls.OBC.CDL.Interfaces.RealOutput y(
    final max=0.5,
    final min=-0.2,
    final start=initTunPar)
    "Tuning parameter for the waterside economizer outlet temperature prediction"
    annotation (Placement(transformation(extent={{320,-10},{340,10}}),
        iconTransformation(extent={{100,-10},{120,10}})));

protected
  final parameter Integer larInt=65535 "Large integer used to reset counters";

  final parameter Real antWinGai=1 "Anti-windup gain";

  final parameter Real initTunPar = 0
  "Initial value of the tuning parameter";

  Buildings.Controls.OBC.CDL.Continuous.MultiSum mulSum(final k={-1*step,step,1},
      nin=3)     "Multiple input sum"
    annotation (Placement(transformation(extent={{120,60},{140,80}})));

  Buildings.Controls.OBC.CDL.Continuous.Add add2(
    final k2=-1) "Anti-windup adder"
    annotation (Placement(transformation(extent={{200,20},{220,40}})));

  Buildings.Controls.OBC.CDL.Logical.Timer tim "Timer"
    annotation (Placement(transformation(extent={{-260,140},{-240,160}})));

  Buildings.Controls.OBC.CDL.Logical.FallingEdge falEdg "Falling edge"
    annotation (Placement(transformation(extent={{-220,90},{-200,110}})));

  Buildings.Controls.OBC.CDL.Logical.And and2 "And"
    annotation (Placement(transformation(extent={{-140,140},{-120,160}})));

  Buildings.Controls.OBC.CDL.Logical.Timer tim1 "Timer"
    annotation (Placement(transformation(extent={{-260,40},{-240,60}})));

  Buildings.Controls.OBC.CDL.Logical.FallingEdge falEdg1 "Falling edge"
    annotation (Placement(transformation(extent={{-220,-10},{-200,10}})));

  Buildings.Controls.OBC.CDL.Logical.And3 and1 "And"
    annotation (Placement(transformation(extent={{-140,0},{-120,20}})));

  Buildings.Controls.OBC.CDL.Continuous.LessThreshold lesThr(
    final threshold=wseOnTimInc) "Less than"
    annotation (Placement(transformation(extent={{-220,40},{-200,60}})));

  Buildings.Controls.OBC.CDL.Logical.Pre truHol1
    "Logical pre to capture true signal just before the WSE gets disabled"
    annotation (Placement(transformation(extent={{-180,40},{-160,60}})));

  Buildings.Controls.OBC.CDL.Continuous.Hysteresis hys(
    final uHigh=0.99,
    final uLow=0.98) "Checks if the signal is at its maximum"
    annotation (Placement(transformation(extent={{-280,-90},{-260,-70}})));

  Buildings.Controls.OBC.CDL.Discrete.TriggeredSampler triSam2(
    final y_start=0) "Sampler"
    annotation (Placement(transformation(extent={{-60,-90},{-40,-70}})));

  Buildings.Controls.OBC.CDL.Continuous.GreaterThreshold greThr(
    final threshold=0.5) "Greater or equal than"
    annotation (Placement(transformation(extent={{-20,-90},{0,-70}})));

  Buildings.Controls.OBC.CDL.Conversions.BooleanToReal booToRea "Conversion"
    annotation (Placement(transformation(extent={{-100,-90},{-80,-70}})));

  Buildings.Controls.OBC.CDL.Logical.Not not1 "Not"
    annotation (Placement(transformation(extent={{-260,-30},{-240,-10}})));

  Buildings.Controls.OBC.CDL.Logical.Not not2 "Not"
    annotation (Placement(transformation(extent={{-240,-150},{-220,-130}})));

  Buildings.Controls.OBC.CDL.Logical.And and5 "And"
    annotation (Placement(transformation(extent={{-200,-160},{-180,-140}})));

  Buildings.Controls.OBC.CDL.Logical.And and6 "And"
    annotation (Placement(transformation(extent={{-200,-120},{-180,-100}})));

  Buildings.Controls.OBC.CDL.Logical.Or and4 "And"
    annotation (Placement(transformation(extent={{-80,-120},{-60,-100}})));

  Buildings.Controls.OBC.CDL.Logical.Latch lat "Latch"
    annotation (Placement(transformation(extent={{-160,-140},{-140,-120}})));

  Buildings.Controls.OBC.CDL.Integers.OnCounter disCou
    "Counts the number of times the WSE got disabled"
    annotation (Placement(transformation(extent={{-100,140},{-80,160}})));

  Buildings.Controls.OBC.CDL.Integers.OnCounter disCou1
    "Counts the number of times the WSE got disabled"
    annotation (Placement(transformation(extent={{-100,0},{-80,20}})));

  Buildings.Controls.OBC.CDL.Conversions.IntegerToReal intToRea
    "Type converter"
    annotation (Placement(transformation(extent={{60,140},{80,160}})));

  Buildings.Controls.OBC.CDL.Conversions.IntegerToReal intToRea1
    "Type converter"
    annotation (Placement(transformation(extent={{60,0},{80,20}})));

  Buildings.Controls.OBC.CDL.Continuous.GreaterThreshold greThr1(
    final threshold=wseOnTimDec) "Greater than"
    annotation (Placement(transformation(extent={{-220,140},{-200,160}})));

  CDL.Integers.Max                                          maxInt
    "Greater or equal a threshold"
    annotation (Placement(transformation(extent={{-40,70},{-20,90}})));

  Buildings.Controls.OBC.CDL.Integers.GreaterEqualThreshold intGreEquThr1(
    final threshold=larInt) "Greater or equal a threshold"
    annotation (Placement(transformation(extent={{0,70},{20,90}})));

  Buildings.Controls.OBC.CDL.Logical.Pre truHol
    "Holds true signal for a shor period of time to catch the falling edge"
    annotation (Placement(transformation(extent={{-180,140},{-160,160}})));

  Buildings.Controls.OBC.CDL.Continuous.Limiter lim(
    final uMax=0.5,
    final uMin=-0.2) "Limiter"
    annotation (Placement(transformation(extent={{160,60},{180,80}})));

  Buildings.Controls.OBC.CDL.Continuous.IntegratorWithReset intWitRes(
    final k=antWinGai,
    final reset=Buildings.Controls.OBC.CDL.Types.Reset.Parameter)
    "Integrator with reset"
    annotation (Placement(transformation(extent={{240,0},{260,20}})));

equation
  connect(uWseSta, tim.u)
    annotation (Line(points={{-340,120},{-280,120},{-280,150},{-262,150}},
          color={255,0,255}));
  connect(uWseSta, tim1.u) annotation (Line(points={{-340,120},{-280,120},{-280,
          50},{-262,50}},color={255,0,255}));
  connect(lesThr.y, truHol1.u)
    annotation (Line(points={{-198,50},{-182,50}}, color={255,0,255}));
  connect(and1.u1, truHol1.y) annotation (Line(points={{-142,18},{-150,18},{-150,
          50},{-158,50}}, color={255,0,255}));
  connect(uTowFanSpeMax, hys.u)
    annotation (Line(points={{-340,-80},{-282,-80}}, color={0,0,127}));
  connect(triSam2.y, greThr.u)
    annotation (Line(points={{-38,-80},{-22,-80}}, color={0,0,127}));
  connect(booToRea.y, triSam2.u) annotation (Line(points={{-78,-80},{-62,-80}},
          color={0,0,127}));
<<<<<<< HEAD
  connect(uWseSta, falEdg.u) annotation (Line(points={{-340,120},{-280,120},{-280,
          100},{-222,100}},      color={255,0,255}));
  connect(falEdg.y, and2.u2) annotation (Line(points={{-198,100},{-150,100},{-150,
          142},{-142,142}},color={255,0,255}));
  connect(uWseSta, falEdg1.u) annotation (Line(points={{-340,120},{-280,120},{-280,
          0},{-222,0}}, color={255,0,255}));
  connect(and1.u2, falEdg1.y) annotation (Line(points={{-142,10},{-160,10},{-160,
          0},{-198,0}}, color={255,0,255}));
=======
  connect(uWseSta, falEdg.u) annotation (Line(points={{-342,120},{-240,120},{-240,
          100},{-182,100}}, color={255,0,255}));
  connect(falEdg.y, and2.u2) annotation (Line(points={{-158,100},{-100,100},{-100,
          142},{-82,142}}, color={255,0,255}));
  connect(uWseSta, falEdg1.u) annotation (Line(points={{-342,120},{-240,120},{-240,
          0},{-182,0}}, color={255,0,255}));
  connect(and1.u2, falEdg1.y) annotation (Line(points={{-82,10},{-120,10},{-120,
          0},{-158,0}}, color={255,0,255}));
>>>>>>> 6868588e
  connect(hys.y, booToRea.u)
    annotation (Line(points={{-258,-80},{-102,-80}},color={255,0,255}));
  connect(and4.y, triSam2.trigger) annotation (Line(points={{-58,-110},{-50,-110},
          {-50,-91.8}}, color={255,0,255}));
  connect(uWseSta, not1.u) annotation (Line(points={{-340,120},{-280,120},{-280,
          -20},{-262,-20}},color={255,0,255}));
  connect(hys.y, and6.u1) annotation (Line(points={{-258,-80},{-244,-80},{-244,-110},
          {-202,-110}}, color={255,0,255}));
  connect(not1.y, and6.u2) annotation (Line(points={{-238,-20},{-210,-20},{-210,
          -118},{-202,-118}},color={255,0,255}));
  connect(and4.u1, and6.y) annotation (Line(points={{-82,-110},{-178,-110}},
           color={255,0,255}));
  connect(uWseSta, and5.u2) annotation (Line(points={{-340,120},{-300,120},{-300,
          -158},{-202,-158}}, color={255,0,255}));
  connect(hys.y, not2.u) annotation (Line(points={{-258,-80},{-252,-80},{-252,-140},
          {-242,-140}}, color={255,0,255}));
  connect(and5.u1, not2.y)
    annotation (Line(points={{-202,-150},{-210,-150},{-210,-140},{-218,-140}},
          color={255,0,255}));
  connect(and5.y, lat.u) annotation (Line(points={{-178,-150},{-172,-150},{-172,
          -130},{-162,-130}}, color={255,0,255}));
  connect(lat.y, and4.u2) annotation (Line(points={{-138,-130},{-90,-130},{-90,-118},
          {-82,-118}}, color={255,0,255}));
  connect(greThr.y, and1.u3) annotation (Line(points={{2,-80},{10,-80},{10,-50},
          {-150,-50},{-150,2},{-142,2}},color={255,0,255}));
  connect(not1.y, lat.clr) annotation (Line(points={{-238,-20},{-168,-20},{-168,
          -136},{-162,-136}}, color={255,0,255}));
  connect(tim1.y, lesThr.u)
    annotation (Line(points={{-238,50},{-222,50}}, color={0,0,127}));
  connect(and1.y, disCou1.trigger)
    annotation (Line(points={{-118,10},{-102,10}},
                                                 color={255,0,255}));
  connect(intToRea.u, disCou.y)
    annotation (Line(points={{58,150},{-78,150}},color={255,127,0}));
  connect(and2.y, disCou.trigger)
    annotation (Line(points={{-118,150},{-102,150}},
                                                   color={255,0,255}));
  connect(y, y) annotation (Line(points={{330,0},{330,0}},  color={0,0,127}));
  connect(disCou1.y, intToRea1.u)
    annotation (Line(points={{-78,10},{58,10}},color={255,127,0}));
  connect(truHol.y, and2.u1)
    annotation (Line(points={{-158,150},{-142,150}},
                                                   color={255,0,255}));
  connect(greThr1.y, truHol.u)
    annotation (Line(points={{-198,150},{-182,150}}, color={255,0,255}));
  connect(tim.y, greThr1.u)
    annotation (Line(points={{-238,150},{-222,150}}, color={0,0,127}));
  connect(lim.y, y)
    annotation (Line(points={{182,70},{300,70},{300,0},{330,0}}, color={0,0,127}));
  connect(mulSum.y, lim.u)
    annotation (Line(points={{142,70},{158,70}}, color={0,0,127}));
  connect(lim.y, add2.u1) annotation (Line(points={{182,70},{190,70},{190,36},{198,
          36}},  color={0,0,127}));
  connect(mulSum.y, add2.u2) annotation (Line(points={{142,70},{152,70},{152,24},
          {198,24}}, color={0,0,127}));
  connect(add2.y, intWitRes.u) annotation (Line(points={{222,30},{230,30},{230,10},
          {238,10}},  color={0,0,127}));
  connect(maxInt.y, intGreEquThr1.u)
    annotation (Line(points={{-18,80},{-2,80}}, color={255,127,0}));
  connect(disCou.y, maxInt.u1) annotation (Line(points={{-78,150},{-60,150},{-60,
          86},{-42,86}}, color={255,127,0}));
  connect(disCou1.y, maxInt.u2) annotation (Line(points={{-78,10},{-60,10},{-60,
          74},{-42,74}}, color={255,127,0}));
  connect(intGreEquThr1.y, disCou.reset) annotation (Line(points={{22,80},{40,80},
          {40,120},{-90,120},{-90,138}}, color={255,0,255}));
  connect(intGreEquThr1.y, disCou1.reset) annotation (Line(points={{22,80},{40,80},
          {40,-10},{-90,-10},{-90,-2}}, color={255,0,255}));
  connect(intGreEquThr1.y, intWitRes.trigger) annotation (Line(points={{22,80},{
          40,80},{40,-10},{250,-10},{250,-2}}, color={255,0,255}));
  connect(intToRea.y, mulSum.u[1]) annotation (Line(points={{82,150},{100,150},
          {100,71.3333},{118,71.3333}},color={0,0,127}));
  connect(intToRea1.y, mulSum.u[2]) annotation (Line(points={{82,10},{100,10},{100,
          70},{118,70}}, color={0,0,127}));
  connect(intWitRes.y, mulSum.u[3]) annotation (Line(points={{262,10},{280,10},
          {280,-40},{100,-40},{100,68.6667},{118,68.6667}},color={0,0,127}));
  annotation (defaultComponentName = "wseTun",
        Icon(graphics={
        Rectangle(
        extent={{-100,-100},{100,100}},
        lineColor={0,0,127},
        fillColor={255,255,255},
        fillPattern=FillPattern.Solid),
        Text(
          extent={{-120,146},{100,108}},
          lineColor={0,0,255},
          textString="%name")}),
        Diagram(coordinateSystem(preserveAspectRatio=false,
          extent={{-320,-200},{320,200}})),
Documentation(info="<html>
<p>
Waterside economizer outlet temperature prediction tuning parameter subsequence 
per ASHRAE RP-1711, July Draft, section 5.2.3.3. 
</p>
<p>
The subsequence calculates the tuning parameter <code>y</code> as follows:
</p>
<ul>
<li>
Decrease <code>y</code> in <code>step</code> when the WSE is disabled if the WSE remained enabled for greater than <code>wseOnTimDec</code> time period.
</li>
<li>
Increase <code>y</code> in <code>step</code> when the WSE is disabled if the WSE 
remained enabled for less than <code>wseOnTimInc</code> time period and 
the cooling tower fan speed signal <code>uTowFanSpeMax</code> did not decrease 
below 100% speed while the WSE was enabled.
</li>
</ul>
<p>
<code>y</code> initializes at 0 upon first plant start up,
it does not get reinitialized at plant enable/disable and it is limited between -0.2 and 0.5.
In order to avoid large integer values above <code>larInt</code>, the counters 
get reset to 0 each time any of them reaches that value.
</p>
</html>",
revisions="<html>
<ul>
<li>
September 12, 2019, by Milica Grahovac:<br/>
Revised for performance.
</li>
<li>
October 13, 2018, by Milica Grahovac:<br/>
First implementation.
</li>
</ul>
</html>"));
end Tuning;<|MERGE_RESOLUTION|>--- conflicted
+++ resolved
@@ -39,8 +39,8 @@
   final parameter Real initTunPar = 0
   "Initial value of the tuning parameter";
 
-  Buildings.Controls.OBC.CDL.Continuous.MultiSum mulSum(final k={-1*step,step,1},
-      nin=3)     "Multiple input sum"
+  Buildings.Controls.OBC.CDL.Continuous.MultiSum mulSum(
+    final k={-1*step,step,1}, nin=3) "Multiple input sum"
     annotation (Placement(transformation(extent={{120,60},{140,80}})));
 
   Buildings.Controls.OBC.CDL.Continuous.Add add2(
@@ -127,7 +127,7 @@
     final threshold=wseOnTimDec) "Greater than"
     annotation (Placement(transformation(extent={{-220,140},{-200,160}})));
 
-  CDL.Integers.Max                                          maxInt
+  Buildings.Controls.OBC.CDL.Integers.Max maxInt
     "Greater or equal a threshold"
     annotation (Placement(transformation(extent={{-40,70},{-20,90}})));
 
@@ -166,25 +166,14 @@
     annotation (Line(points={{-38,-80},{-22,-80}}, color={0,0,127}));
   connect(booToRea.y, triSam2.u) annotation (Line(points={{-78,-80},{-62,-80}},
           color={0,0,127}));
-<<<<<<< HEAD
   connect(uWseSta, falEdg.u) annotation (Line(points={{-340,120},{-280,120},{-280,
-          100},{-222,100}},      color={255,0,255}));
+          100},{-222,100}}, color={255,0,255}));
   connect(falEdg.y, and2.u2) annotation (Line(points={{-198,100},{-150,100},{-150,
           142},{-142,142}},color={255,0,255}));
   connect(uWseSta, falEdg1.u) annotation (Line(points={{-340,120},{-280,120},{-280,
           0},{-222,0}}, color={255,0,255}));
   connect(and1.u2, falEdg1.y) annotation (Line(points={{-142,10},{-160,10},{-160,
           0},{-198,0}}, color={255,0,255}));
-=======
-  connect(uWseSta, falEdg.u) annotation (Line(points={{-342,120},{-240,120},{-240,
-          100},{-182,100}}, color={255,0,255}));
-  connect(falEdg.y, and2.u2) annotation (Line(points={{-158,100},{-100,100},{-100,
-          142},{-82,142}}, color={255,0,255}));
-  connect(uWseSta, falEdg1.u) annotation (Line(points={{-342,120},{-240,120},{-240,
-          0},{-182,0}}, color={255,0,255}));
-  connect(and1.u2, falEdg1.y) annotation (Line(points={{-82,10},{-120,10},{-120,
-          0},{-158,0}}, color={255,0,255}));
->>>>>>> 6868588e
   connect(hys.y, booToRea.u)
     annotation (Line(points={{-258,-80},{-102,-80}},color={255,0,255}));
   connect(and4.y, triSam2.trigger) annotation (Line(points={{-58,-110},{-50,-110},
@@ -215,19 +204,16 @@
   connect(tim1.y, lesThr.u)
     annotation (Line(points={{-238,50},{-222,50}}, color={0,0,127}));
   connect(and1.y, disCou1.trigger)
-    annotation (Line(points={{-118,10},{-102,10}},
-                                                 color={255,0,255}));
+    annotation (Line(points={{-118,10},{-102,10}}, color={255,0,255}));
   connect(intToRea.u, disCou.y)
     annotation (Line(points={{58,150},{-78,150}},color={255,127,0}));
   connect(and2.y, disCou.trigger)
-    annotation (Line(points={{-118,150},{-102,150}},
-                                                   color={255,0,255}));
+    annotation (Line(points={{-118,150},{-102,150}}, color={255,0,255}));
   connect(y, y) annotation (Line(points={{330,0},{330,0}},  color={0,0,127}));
   connect(disCou1.y, intToRea1.u)
-    annotation (Line(points={{-78,10},{58,10}},color={255,127,0}));
+    annotation (Line(points={{-78,10},{58,10}}, color={255,127,0}));
   connect(truHol.y, and2.u1)
-    annotation (Line(points={{-158,150},{-142,150}},
-                                                   color={255,0,255}));
+    annotation (Line(points={{-158,150},{-142,150}}, color={255,0,255}));
   connect(greThr1.y, truHol.u)
     annotation (Line(points={{-198,150},{-182,150}}, color={255,0,255}));
   connect(tim.y, greThr1.u)
