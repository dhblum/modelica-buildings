--- conflicted
+++ resolved
@@ -5,11 +5,7 @@
     annotation (Dialog(enable= not ((not have_WSE) and fixSpePum)));
   parameter Real minHeaPreValPos=0.1 "Minimum head pressure control valve position"
     annotation (Dialog(enable= (not ((not have_WSE) and (not fixSpePum)))));
-<<<<<<< HEAD
   parameter Boolean have_HeaPreConSig = false
-=======
-  parameter Boolean hasHeaPreConSig = false
->>>>>>> 361480cc
     "Flag indicating if there is head pressure control signal from chiller controller"
     annotation (Dialog(group="Plant"));
   parameter Boolean have_WSE = true
