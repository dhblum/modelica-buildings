--- conflicted
+++ resolved
@@ -2,7 +2,7 @@
 model SampleTrigger "Validation model for the SampleTrigger block"
 
   Buildings.Controls.OBC.CDL.Logical.Sources.SampleTrigger samTri(
-    period = 0.5, delay=0.5)
+    period = 0.5, shift=0.5)
     "Block that generates sample trigger signal"
     annotation (Placement(transformation(extent={{-30,20},{-10,40}})));
 
@@ -27,12 +27,6 @@
     annotation (Placement(transformation(extent={{20,-40},{40,-20}})));
 
 equation
-<<<<<<< HEAD
-  connect(ramp2.y, triggeredSampler.u)
-    annotation (Line(points={{-8,20},{18,20}}, color={0,0,127}));
-  connect(samTri.y, triggeredSampler.trigger) annotation (Line(points={{-8,-20},
-          {30,-20},{30,8},{30,8.2}}, color={255,0,255}));
-=======
   connect(ramp.y, triggeredSampler.u)
     annotation (Line(points={{-58,70},{18,70}},color={0,0,127}));
   connect(samTri.y, triggeredSampler.trigger) annotation (Line(points={{-8,30},{
@@ -41,7 +35,6 @@
           {30,-70},{30,-41.8}}, color={255,0,255}));
   connect(triggeredSampler1.u, ramp.y) annotation (Line(points={{18,-30},{-40,-30},
           {-40,70},{-58,70}}, color={0,0,127}));
->>>>>>> 8bc9b022
   annotation (
   experiment(StopTime=5.0, Tolerance=1e-06),
   __Dymola_Commands(file="modelica://Buildings/Resources/Scripts/Dymola/Controls/OBC/CDL/Logical/Sources/Validation/SampleTrigger.mos"
