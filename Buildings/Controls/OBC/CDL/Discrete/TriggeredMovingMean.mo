--- conflicted
+++ resolved
@@ -120,11 +120,7 @@
 <ul>
 <li>
 October 19, 2020, by Michael Wetter:<br/>
-<<<<<<< HEAD
-Removed non-used protected parameter <code>t0</code>.
-=======
 Removed non-needed protected parameter <code>t0</code>.
->>>>>>> 4e032172
 </li>
 <li>
 March 2, 2020, by Michael Wetter:<br/>
