within Buildings.Controls.OBC.CDL.Utilities;
block SunRiseSet "Sunrise and sunset time"

  parameter Modelica.SIunits.Angle lat(displayUnit="deg") "Latitude";
  parameter Modelica.SIunits.Angle lon(displayUnit="deg") "Longitude";
  parameter Modelica.SIunits.Time timZon(displayUnit="h") "Time zone";

<<<<<<< HEAD
  Modelica.SIunits.Time eqnTim "Equation of time";
  Modelica.SIunits.Time timDif "Time difference between local and civil time";
  Modelica.SIunits.Time timCor "Time correction factor";
  Modelica.SIunits.Angle decAng "Declination angle";
  Modelica.SIunits.Angle houAng "Solar hour angle";

=======
  Modelica.Blocks.Interfaces.RealInput nDay(quantity="Time", final unit="s")
    "Day number with units of seconds"
    annotation (Placement(transformation(extent={{-140,-20},{-100,20}}),
        iconTransformation(extent={{-140,-20},{-100,20}})));
>>>>>>> 9e32e439
  Modelica.Blocks.Interfaces.RealOutput sunRise(
    final quantity="Time",
    final unit="s",
    displayUnit="h") "Time of next sunrise"
    annotation (Placement(transformation(extent={{100,30},{120,50}})));
  Modelica.Blocks.Interfaces.RealOutput sunSet(
    final quantity="Time",
    final unit="s",
    displayUnit="h") "Time of next sunset"
    annotation (Placement(transformation(extent={{100,-52},{120,-32}})));

protected
  constant Real k1 = sin(23.45*2*Modelica.Constants.pi/360) "Intermediate constant";
  constant Real k2 = 2*Modelica.Constants.pi/365.25 "Intermediate constant";
<<<<<<< HEAD
  Real Bt "Intermediate variable used to calculate equation of time";
  Real cosHou "cosine of hour angle";
=======
  final parameter Modelica.SIunits.Time
    diff = -timZon+lon*43200/Modelica.Constants.pi
    "Difference between local and civil time";
  Real Bt "Intermediate variable used to calculate equation of time";

  Modelica.SIunits.Time eqnTim "Equation of time";
  Modelica.SIunits.Time locTim "Local time";
  Modelica.SIunits.Time solTim "Solar time";
  Modelica.SIunits.Angle houAng "Solar hour angle";
  Modelica.SIunits.Angle decAng "Declination angle";
  Modelica.SIunits.Angle zenAng "Zenith angle";
  Modelica.SIunits.Angle altAng "Altitude angle";

initial equation
  sunRise = 0;
  sunSet = 0;
>>>>>>> 9e32e439

equation

  Bt = Modelica.Constants.pi*((time + 86400)/86400 - 81)/182;

  eqnTim = 60*(9.87*Modelica.Math.sin(2*Bt) - 7.53*Modelica.Math.cos(Bt) - 1.5
      *Modelica.Math.sin(Bt));

  timDif = lon*43200/Modelica.Constants.pi - timZon;

  timCor = timDif + eqnTim;

  decAng = Modelica.Math.asin(-k1*Modelica.Math.cos((time/86400 + 10)*k2));

  cosHou = -Modelica.Math.tan(lat)*Modelica.Math.tan(decAng);

  if noEvent(abs(cosHou) < 1) then
    houAng = Modelica.Math.acos(cosHou);
    sunRise = (12 - houAng*24/(2*Modelica.Constants.pi) - timCor/3600)*3600;
    sunSet = (12 + houAng*24/(2*Modelica.Constants.pi) - timCor/3600)*3600;
  elseif noEvent(cosHou >= 1) then
    houAng = Modelica.Constants.pi;
    sunRise = 0;
    sunSet = 0;
  else
    houAng = 0;
    sunRise = (12 - houAng*24/(2*Modelica.Constants.pi) - timCor/3600)*3600;
    sunSet = (12 + houAng*24/(2*Modelica.Constants.pi) - timCor/3600)*3600;
  end if;

<<<<<<< HEAD
  annotation (Placement(transformation(extent={{-140,-20},{-100,20}}),
        iconTransformation(extent={{-140,-20},{-100,20}})),
  defaultComponentName="SunRiseSet",
  Documentation(info="<html>
<p>
This component calculates the sunrise and sunset time separately as two outputs.
The hours are output like step functions. </p>
<p>
During each day, the component outputs one sunrise time which keeps constant
until the next sunrise; sunset output works in the same fashion. </p>
<p>
When the sunrise and sunset time are identical,
it shows that there is no sunset on that day; </p>
<p>
when the sunrise and sunset time are zero,
it shows that there is no sunrise.</p>
<p>
Note that daylight savings time is not considered in this component.</p>
<h4>Validation </h4>
<p>
A validation can be found at
<a href=\"modelica://Buildings.Controls.OBC.CDL.Utilities.Validation.SunRiseSet\">
Buildings.Controls.OBC.CDL.Utilities.Validation.SunRiseSet</a>. </p>
</html>",
revisions="<html>
<ul>
<li>
November 27, 2018, by Kun Zhang:<br/>
First implementation.
This is for
issue <a href=\"https://github.com/ibpsa/modelica-ibpsa/issues/376\">829</a>.
</li>
</ul>
</html>"),
Icon(graphics={
=======
annotation (
  defaultComponentName="sunRiseSet",
  Documentation(info="<html>
  <p>
  This model outputs the sunrise and sunset time.
  </p>
  <p>
  At each sunrise, the output for the sunrise is updated with the next sunrise.
  At each sunset, the output for the sunset is updated with the next sunset.  
  </p>
  <h4>
  Validation
  </h4>
  <p>
  A validation can be found at
  <a href=\"modelica://Buildings.Controls.OBC.CDL.Utilities.Validation.SunRiseSet\">
  Buildings.Controls.OBC.CDL.Utilities.Validation.SunRiseSet</a>.
  </p>
  </html>",
  revisions="<html>
  <ul>
  <li>
  November 27, 2018, by Kun Zhang:<br/>
  First implementation.
  This is for
  issue <a href=\"https://github.com/ibpsa/modelica-ibpsa/issues/376\">829</a>.
  </li>
  </ul>
  </html>"),
  Icon(graphics={Rectangle(
        extent={{-100,-100},{100,100}},
        lineColor={0,0,127},
        fillColor={255,255,255},
        fillPattern=FillPattern.Solid),
>>>>>>> 9e32e439
          Text(
            extent={{-100,160},{100,106}},
            lineColor={0,0,255},
            textString="%name"),
          Ellipse(
            extent={{70,-100},{-70,20}},
            lineColor={238,46,47},
            startAngle=0,
            endAngle=180),
          Line(
            points={{-94,-40},{92,-40},{92,-40}},
            color={28,108,200},
            thickness=0.5),
          Line(points={{0,60},{0,32}}, color={238,46,47}),
          Line(points={{60,40},{40,20}}, color={238,46,47}),
          Line(points={{94,-6},{70,-6}}, color={238,46,47}),
          Line(
            points={{10,10},{-10,-10}},
            color={238,46,47},
            origin={-50,30},
            rotation=90),
          Line(points={{-70,-6},{-94,-6}}, color={238,46,47})}));
end SunRiseSet;<|MERGE_RESOLUTION|>--- conflicted
+++ resolved
@@ -5,19 +5,12 @@
   parameter Modelica.SIunits.Angle lon(displayUnit="deg") "Longitude";
   parameter Modelica.SIunits.Time timZon(displayUnit="h") "Time zone";
 
-<<<<<<< HEAD
   Modelica.SIunits.Time eqnTim "Equation of time";
   Modelica.SIunits.Time timDif "Time difference between local and civil time";
   Modelica.SIunits.Time timCor "Time correction factor";
   Modelica.SIunits.Angle decAng "Declination angle";
   Modelica.SIunits.Angle houAng "Solar hour angle";
 
-=======
-  Modelica.Blocks.Interfaces.RealInput nDay(quantity="Time", final unit="s")
-    "Day number with units of seconds"
-    annotation (Placement(transformation(extent={{-140,-20},{-100,20}}),
-        iconTransformation(extent={{-140,-20},{-100,20}})));
->>>>>>> 9e32e439
   Modelica.Blocks.Interfaces.RealOutput sunRise(
     final quantity="Time",
     final unit="s",
@@ -32,27 +25,8 @@
 protected
   constant Real k1 = sin(23.45*2*Modelica.Constants.pi/360) "Intermediate constant";
   constant Real k2 = 2*Modelica.Constants.pi/365.25 "Intermediate constant";
-<<<<<<< HEAD
   Real Bt "Intermediate variable used to calculate equation of time";
   Real cosHou "cosine of hour angle";
-=======
-  final parameter Modelica.SIunits.Time
-    diff = -timZon+lon*43200/Modelica.Constants.pi
-    "Difference between local and civil time";
-  Real Bt "Intermediate variable used to calculate equation of time";
-
-  Modelica.SIunits.Time eqnTim "Equation of time";
-  Modelica.SIunits.Time locTim "Local time";
-  Modelica.SIunits.Time solTim "Solar time";
-  Modelica.SIunits.Angle houAng "Solar hour angle";
-  Modelica.SIunits.Angle decAng "Declination angle";
-  Modelica.SIunits.Angle zenAng "Zenith angle";
-  Modelica.SIunits.Angle altAng "Altitude angle";
-
-initial equation
-  sunRise = 0;
-  sunSet = 0;
->>>>>>> 9e32e439
 
 equation
 
@@ -83,7 +57,6 @@
     sunSet = (12 + houAng*24/(2*Modelica.Constants.pi) - timCor/3600)*3600;
   end if;
 
-<<<<<<< HEAD
   annotation (Placement(transformation(extent={{-140,-20},{-100,20}}),
         iconTransformation(extent={{-140,-20},{-100,20}})),
   defaultComponentName="SunRiseSet",
@@ -119,42 +92,6 @@
 </ul>
 </html>"),
 Icon(graphics={
-=======
-annotation (
-  defaultComponentName="sunRiseSet",
-  Documentation(info="<html>
-  <p>
-  This model outputs the sunrise and sunset time.
-  </p>
-  <p>
-  At each sunrise, the output for the sunrise is updated with the next sunrise.
-  At each sunset, the output for the sunset is updated with the next sunset.  
-  </p>
-  <h4>
-  Validation
-  </h4>
-  <p>
-  A validation can be found at
-  <a href=\"modelica://Buildings.Controls.OBC.CDL.Utilities.Validation.SunRiseSet\">
-  Buildings.Controls.OBC.CDL.Utilities.Validation.SunRiseSet</a>.
-  </p>
-  </html>",
-  revisions="<html>
-  <ul>
-  <li>
-  November 27, 2018, by Kun Zhang:<br/>
-  First implementation.
-  This is for
-  issue <a href=\"https://github.com/ibpsa/modelica-ibpsa/issues/376\">829</a>.
-  </li>
-  </ul>
-  </html>"),
-  Icon(graphics={Rectangle(
-        extent={{-100,-100},{100,100}},
-        lineColor={0,0,127},
-        fillColor={255,255,255},
-        fillPattern=FillPattern.Solid),
->>>>>>> 9e32e439
           Text(
             extent={{-100,160},{100,106}},
             lineColor={0,0,255},
