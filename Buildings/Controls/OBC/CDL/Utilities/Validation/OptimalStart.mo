--- conflicted
+++ resolved
@@ -1,24 +1,12 @@
 within Buildings.Controls.OBC.CDL.Utilities.Validation;
 model OptimalStart
   extends Modelica.Icons.Example;
-<<<<<<< HEAD
   Buildings.Controls.OBC.CDL.Utilities.OptimalStart optimalStart
     annotation (Placement(transformation(extent={{0,-18},{20,2}})));
-  Buildings.Controls.SetPoints.OccupancySchedule occSch
-    annotation (Placement(transformation(extent={{-60,50},{-40,70}})));
-=======
-  Continuous.Sources.Sine TZon(
-    amplitude=8,
-    freqHz=1/172800,
-    offset=20 + 273.15,
-    startTime(displayUnit="h") = -3600)
-    annotation (Placement(transformation(extent={{-60,8},{-40,28}})));
->>>>>>> ce27461c
   Continuous.Sources.Constant TSetHea(k=22 + 273.15)
     annotation (Placement(transformation(extent={{-60,-30},{-40,-10}})));
   Continuous.Sources.Constant TSetCoo(k=24 + 273.15)
     annotation (Placement(transformation(extent={{-60,-70},{-40,-50}})));
-<<<<<<< HEAD
   Continuous.Sources.Pulse TZon(
     amplitude=10,
     period=43200,
@@ -35,20 +23,6 @@
           {-20,-60},{-20,-16},{-2,-16}}, color={0,0,127}));
   connect(TZon.y, optimalStart.TZon) annotation (Line(points={{-39,20},{-26,20},
           {-26,-8},{-2,-8}}, color={0,0,127}));
-=======
-  OptimalStartConstantTemperatureGradient
-    optimalStartConstantTemperatureGradient
-    annotation (Placement(transformation(extent={{0,-10},{20,10}})));
-equation
-  connect(optimalStartConstantTemperatureGradient.TSetZonCoo, TSetCoo.y)
-    annotation (Line(points={{-2,-8},{-20,-8},{-20,-60},{-39,-60}}, color={0,0,
-          127}));
-  connect(optimalStartConstantTemperatureGradient.TSetZonHea, TSetHea.y)
-    annotation (Line(points={{-2,-4},{-22,-4},{-22,-20},{-39,-20}}, color={0,0,
-          127}));
-  connect(optimalStartConstantTemperatureGradient.TZon, TZon.y) annotation (
-      Line(points={{-2,0},{-28,0},{-28,18},{-39,18}}, color={0,0,127}));
->>>>>>> ce27461c
   annotation (Icon(coordinateSystem(preserveAspectRatio=false)), Diagram(
         coordinateSystem(preserveAspectRatio=false)));
 end OptimalStart;