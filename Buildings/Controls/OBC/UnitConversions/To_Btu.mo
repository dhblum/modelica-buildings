--- conflicted
+++ resolved
@@ -4,20 +4,12 @@
   Buildings.Controls.OBC.CDL.Interfaces.RealInput u(
     final unit = "J",
     final quantity = "Energy")
-<<<<<<< HEAD
-    "Work in joule"
-=======
     "Energy in joule"
->>>>>>> 283f4367
     annotation (Placement(transformation(extent={{-140,-20},{-100,20}})));
 
   Buildings.Controls.OBC.CDL.Interfaces.RealOutput y(
     final quantity = "Energy")
-<<<<<<< HEAD
-    "Work in British thermal units"
-=======
     "Energy in British thermal units"
->>>>>>> 283f4367
     annotation (Placement(transformation(extent={{100,-20},{140,20}})));
 
 protected
