within Buildings.ThermalZones.Detailed.Validation.Initialization;
model MixedAir
  "Validation model for the correct initialization of the mixed air model"
  extends Modelica.Icons.Example;
  package MediumA = Buildings.Media.Air "Medium model";

  parameter Modelica.SIunits.Temperature T_start=273.15-15 "Initial value";

  parameter
    Buildings.HeatTransfer.Data.OpaqueConstructions.Insulation100Concrete200
    matLayExt "Construction material for exterior walls"
    annotation (Placement(transformation(extent={{-60,140},{-40,160}})));

  parameter Buildings.HeatTransfer.Data.OpaqueConstructions.Brick120 matLayPar
    "Construction material for partition walls"
    annotation (Placement(transformation(extent={{-20,140},{0,160}})));

  parameter Buildings.HeatTransfer.Data.OpaqueConstructions.Generic matLayRoo(
        material={
          HeatTransfer.Data.Solids.InsulationBoard(x=0.2),
          HeatTransfer.Data.Solids.Concrete(x=0.2)},
        final nLay=2) "Construction material for roof"
    annotation (Placement(transformation(extent={{20,140},{40,160}})));

  parameter Buildings.HeatTransfer.Data.OpaqueConstructions.Generic matLayFlo(
        material={
          HeatTransfer.Data.Solids.Concrete(x=0.2),
          HeatTransfer.Data.Solids.InsulationBoard(x=0.15),
          HeatTransfer.Data.Solids.Concrete(x=0.05)},
        final nLay=3) "Construction material for floor"
    annotation (Placement(transformation(extent={{60,140},{80,160}})));

  parameter Buildings.HeatTransfer.Data.GlazingSystems.DoubleClearAir13Clear glaSys(
    UFra=2,
    shade=Buildings.HeatTransfer.Data.Shades.Gray(),
    haveInteriorShade=false,
    haveExteriorShade=false) "Data record for the glazing system"
    annotation (Placement(transformation(extent={{100,140},{120,160}})));

  parameter Integer nConExtWin = 1 "Number of constructions with a window";
  parameter Integer nConBou = 1
    "Number of surface that are connected to constructions that are modeled inside the room";
  parameter Integer nSurBou = 1
    "Number of surface that are connected to the room air volume";

  Buildings.ThermalZones.Detailed.MixedAir roo(
    redeclare package Medium = MediumA,
    AFlo=6*4,
    hRoo=2.7,
    nConExt=2,
    datConExt(layers={matLayRoo, matLayExt},
           A={6*4, 6*3},
           til={Buildings.Types.Tilt.Ceiling, Buildings.Types.Tilt.Wall},
           azi={Buildings.Types.Azimuth.S, Buildings.Types.Azimuth.W}),
    nConExtWin=nConExtWin,
    datConExtWin(
              layers={matLayExt},
              each A=4*3,
              glaSys={glaSys},
              each hWin=2,
              each wWin=4,
              ove(wR={0},wL={0}, gap={0.1}, dep={1}),
              each fFra=0.1,
              each til=Buildings.Types.Tilt.Wall,
              azi={Buildings.Types.Azimuth.S}),
    nConPar=1,
    datConPar(layers={matLayPar}, each A=10,
           each til=Buildings.Types.Tilt.Wall),
    nConBou=1,
    datConBou(layers={matLayFlo}, each A=6*4,
           each til=Buildings.Types.Tilt.Floor),
    nSurBou=1,
    surBou(each A=6*3,
           each absIR=0.9,
           each absSol=0.9,
           each til=Buildings.Types.Tilt.Wall),
    linearizeRadiation = false,
    nPorts=1,
    energyDynamics=Modelica.Fluid.Types.Dynamics.FixedInitial,
    lat=0.73268921998722,
    T_start=T_start) "Room model"
    annotation (Placement(transformation(extent={{46,20},{86,60}})));

  Modelica.Blocks.Sources.Constant qConGai_flow(k=0) "Convective heat gain"
    annotation (Placement(transformation(extent={{-60,40},{-40,60}})));
  Modelica.Blocks.Sources.Constant qRadGai_flow(k=0) "Radiative heat gain"
    annotation (Placement(transformation(extent={{-60,80},{-40,100}})));
  Modelica.Blocks.Routing.Multiplex3 multiplex3_1
    annotation (Placement(transformation(extent={{-20,40},{0,60}})));
  Modelica.Blocks.Sources.Constant qLatGai_flow(k=0) "Latent heat gain"
    annotation (Placement(transformation(extent={{-62,2},{-42,22}})));
  Buildings.BoundaryConditions.WeatherData.ReaderTMY3 weaDat(
    filNam=Modelica.Utilities.Files.loadResource("modelica://Buildings/Resources/weatherdata/USA_IL_Chicago-OHare.Intl.AP.725300_TMY3.mos"),
    HInfHorSou=Buildings.BoundaryConditions.Types.DataSource.Parameter,
    HSou=Buildings.BoundaryConditions.Types.RadiationDataSource.Input_HGloHor_HDifHor,
    TDewPoiSou=Buildings.BoundaryConditions.Types.DataSource.Parameter,
    calTSky=Buildings.BoundaryConditions.Types.SkyTemperatureCalculation.TemperaturesAndSkyCover,
    relHumSou=Buildings.BoundaryConditions.Types.DataSource.Parameter,
    relHum=0,
    TDewPoi(displayUnit="K") = T_start,
    TDryBulSou=Buildings.BoundaryConditions.Types.DataSource.Input,
    TBlaSkySou=Buildings.BoundaryConditions.Types.DataSource.Input)
    annotation (Placement(transformation(extent={{160,140},{180,160}})));

  Modelica.Blocks.Sources.Constant uSha(k=0)
    "Control signal for the shading device"
    annotation (Placement(transformation(extent={{-20,90},{0,110}})));
  Modelica.Blocks.Routing.Replicator replicator(nout=max(1,nConExtWin))
    annotation (Placement(transformation(extent={{10,90},{30,110}})));
  Buildings.HeatTransfer.Sources.FixedTemperature TSoi[nConBou](each T=T_start)
    "Boundary condition for construction"
    annotation (Placement(transformation(
        extent={{10,-10},{-10,10}},
        origin={110,-10})));
  Buildings.HeatTransfer.Sources.FixedTemperature TBou[nSurBou](each T=T_start)
    "Boundary condition for construction" annotation (Placement(transformation(
        extent={{10,-10},{-10,10}},
        origin={150,-50})));
  HeatTransfer.Conduction.MultiLayer conOut[nSurBou](
    each A=6*4,
    each layers=matLayPar,
    each steadyStateInitial=true)
    "Construction that is modeled outside of room"
    annotation (Placement(transformation(extent={{100,-60},{120,-40}})));

  Buildings.Fluid.Sources.Boundary_pT boundary(
    nPorts=1,
    redeclare package Medium = MediumA,
    T=T_start) "Boundary condition"
    annotation (Placement(transformation(extent={{0,0},{20,20}})));

  Modelica.Blocks.Sources.Constant HSol(k=0) "Solar irradition"
    annotation (Placement(transformation(extent={{130,110},{150,130}})));
  Modelica.Blocks.Sources.Constant T(k=T_start)
    "Dry bulb and black body sky temperature"
    annotation (Placement(transformation(extent={{130,150},{150,170}})));
equation
  connect(qRadGai_flow.y, multiplex3_1.u1[1])  annotation (Line(
      points={{-39,90},{-32,90},{-32,57},{-22,57}},
      color={0,0,127},
      smooth=Smooth.None));
  connect(qConGai_flow.y, multiplex3_1.u2[1]) annotation (Line(
      points={{-39,50},{-22,50}},
      color={0,0,127},
      smooth=Smooth.None));

  connect(qLatGai_flow.y, multiplex3_1.u3[1])  annotation (Line(
      points={{-41,12},{-32,12},{-32,43},{-22,43}},
      color={0,0,127},
      smooth=Smooth.None));
  connect(multiplex3_1.y, roo.qGai_flow) annotation (Line(
      points={{1,50},{22,50},{22,48},{44.4,48}},
      color={0,0,127},
      smooth=Smooth.None));

  connect(weaDat.weaBus, roo.weaBus) annotation (Line(
      points={{180,150},{190,150},{190,57.9},{83.9,57.9}},
      color={255,204,51},
      thickness=0.5,
      smooth=Smooth.None));
  connect(uSha.y, replicator.u) annotation (Line(
      points={{1,100},{8,100}},
      color={0,0,127},
      smooth=Smooth.None));
  connect(TSoi.port, roo.surf_conBou)  annotation (Line(
      points={{100,-10},{72,-10},{72,24}},
      color={191,0,0},
      smooth=Smooth.None));
  connect(TBou.port,conOut. port_b) annotation (Line(
      points={{140,-50},{120,-50}},
      color={191,0,0},
      smooth=Smooth.None));
  connect(roo.surf_surBou, conOut.port_a) annotation (Line(
      points={{62.2,26},{62,26},{62,-50},{100,-50}},
      color={191,0,0},
      smooth=Smooth.None));
  connect(roo.uSha, replicator.y) annotation (Line(
      points={{44.4,58},{40,58},{40,100},{31,100}},
      color={0,0,127},
      smooth=Smooth.None));
  connect(roo.ports[1], boundary.ports[1]) annotation (Line(
      points={{51,30},{34,30},{34,10},{20,10}},
      color={0,127,255},
      smooth=Smooth.None));
  connect(HSol.y, weaDat.HGloHor_in) annotation (Line(
      points={{151,120},{154,120},{154,137},{159,137}},
      color={0,0,127},
      smooth=Smooth.None));
  connect(HSol.y, weaDat.HDifHor_in) annotation (Line(
      points={{151,120},{154,120},{154,140.5},{159,140.5}},
      color={0,0,127},
      smooth=Smooth.None));
  connect(T.y, weaDat.TDryBul_in) annotation (Line(
      points={{151,160},{154,160},{154,159},{159,159}},
      color={0,0,127},
      smooth=Smooth.None));
  connect(weaDat.TBlaSky_in, T.y) annotation (Line(
      points={{159,157},{155.5,157},{155.5,160},{151,160}},
      color={0,0,127},
      smooth=Smooth.None));
  annotation (Diagram(coordinateSystem(preserveAspectRatio=false,extent={{-100,
            -100},{200,200}})),
 __Dymola_Commands(file="modelica://Buildings/Resources/Scripts/Dymola/ThermalZones/Detailed/Validation/Initialization/MixedAir.mos"
        "Simulate and plot"),
    Documentation(info="<html>
<p>
This model tests the correct initialization of
<a href=\"modelica://Buildings.ThermalZones.Detailed.MixedAir\">
Buildings.ThermalZones.Detailed.MixedAir</a>.
<<<<<<< HEAD
The air temperature should start at <i>-15</i>&deg; C
and remain there.
</p>
<p>
Note that there are still very small heat flows even if all solar radiation
is set to zero and all boundary conditions and start values are set to
<i>-15</i>&deg; C.
The reasons are as follows:
=======
The air temperature starts at <i>-15</i>&circ; C
and remains there.
>>>>>>> bea755a6
</p>
</html>", revisions="<html>
<ul>
<li>
April 23, 2020, by Michael Wetter:<br/>
Updated documentation.
</li>
<li>
October 29, 2016, by Michael Wetter:<br/>
Corrected error in the documentation.
</li>
<li>
March 26, 2015, by Michael Wetter:<br/>
First implementation based on
<a href=\"modelica://Buildings.ThermalZones.Detailed.Validation.Initialization.MixedAir\">
Buildings.ThermalZones.Detailed.Examples.MixedAirInitialization</a>.
</li>
</ul>
</html>"),
    experiment(
      Tolerance=1e-06, StopTime=172800));
end MixedAir;<|MERGE_RESOLUTION|>--- conflicted
+++ resolved
@@ -207,19 +207,8 @@
 This model tests the correct initialization of
 <a href=\"modelica://Buildings.ThermalZones.Detailed.MixedAir\">
 Buildings.ThermalZones.Detailed.MixedAir</a>.
-<<<<<<< HEAD
-The air temperature should start at <i>-15</i>&deg; C
-and remain there.
-</p>
-<p>
-Note that there are still very small heat flows even if all solar radiation
-is set to zero and all boundary conditions and start values are set to
-<i>-15</i>&deg; C.
-The reasons are as follows:
-=======
 The air temperature starts at <i>-15</i>&circ; C
 and remains there.
->>>>>>> bea755a6
 </p>
 </html>", revisions="<html>
 <ul>
