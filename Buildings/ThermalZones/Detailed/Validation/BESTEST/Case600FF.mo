--- conflicted
+++ resolved
@@ -90,6 +90,7 @@
     nConExt=4,
     nConPar=0,
     nSurBou=0,
+    linearizeRadiation=false,
     datConExtWin(
       layers={matExtWal},
       A={8*2.7},
@@ -99,9 +100,7 @@
       fFra={0.001},
       til={Z_},
       azi={S_}),
-    lat=weaDat.lat,
-    massDynamics=Modelica.Fluid.Types.Dynamics.SteadyState)
-                    "Room model for Case 600"
+    lat=weaDat.lat) "Room model for Case 600"
     annotation (Placement(transformation(extent={{36,-30},{66,0}})));
   Modelica.Blocks.Sources.Constant qConGai_flow(k=80/48) "Convective heat gain"
     annotation (Placement(transformation(extent={{-56,64},{-48,72}})));
@@ -189,9 +188,7 @@
   Modelica.Thermal.HeatTransfer.Sensors.TemperatureSensor TRooAir
     "Room air temperature"
     annotation (Placement(transformation(extent={{-86,-28},{-78,-20}})));
-<<<<<<< HEAD
-=======
-  Buildings.Fluid.FixedResistances.PressureDrop heaCoo(
+  Buildings.Fluid.FixedResistances.FixedResistanceDpM   heaCoo(
     redeclare package Medium = MediumA,
     allowFlowReversal=false,
     m_flow_nominal=48*2.7*0.41/3600*1.2,
@@ -199,7 +196,6 @@
     linearized=true,
     from_dp=true) "Heater and cooler"
     annotation (Placement(transformation(extent={{4,-34},{16,-22}})));
->>>>>>> 93b65064
   replaceable parameter
     Buildings.ThermalZones.Detailed.Validation.BESTEST.Data.StandardResultsFreeFloating
       staRes(
