--- conflicted
+++ resolved
@@ -344,17 +344,11 @@
 </html>", revisions="<html>
 <ul>
 <li>
-<<<<<<< HEAD
-July 27, 2018, by Wei Tian and Xu Han:<br/>
-To fix the issue FFD fails in JModelica tests due to unsupported OS #612 at
-<a href=\"https://github.com/lbl-srg/modelica-buildings/issues/612\">issue 612</a>.
-=======
 January 12, 2019, by Michael Wetter:<br/>
 Removed <code>Evaluate</code> statement as the model is used with
 <code>fixed=false</code> which causes a warning in JModelica.
 </li>
 <li>
->>>>>>> 928e6ddf
 November 17, 2016, by Michael Wetter:<br/>
 Removed public parameter <code>uStart</code>, which is not needed and
 refactored model.<br/>
