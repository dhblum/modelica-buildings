--- conflicted
+++ resolved
@@ -27,17 +27,6 @@
     azi = {Buildings.Types.Azimuth.W, Buildings.Types.Azimuth.N},
     each stateAtSurface_a = false));
 
-<<<<<<< HEAD
-  replaceable
-    Data.Constructions.OpaqueConstructions.DividingWalls.CellAndElectricalDividingWall higIns
-    "High insulation wall. Between X3A closet and exterior, X3A closet and electrical room"
-    annotation (Placement(transformation(extent={{430,-208},{450,-188}})));
-  replaceable
-    Data.Constructions.OpaqueConstructions.DividingWalls.TestCellDividngWall celDiv
-    "Wall dividing the X3A closet and the X3B closet"
-    annotation (Placement(transformation(extent={{430,-178},{450,-158}})));
-  replaceable Data.Constructions.OpaqueConstructions.Roofs.ASHRAE_901_2010Roof roo
-=======
   replaceable parameter
     Data.Constructions.OpaqueConstructions.DividingWalls.CellAndElectricalDividingWall
                                                                       higIns
@@ -50,7 +39,6 @@
     annotation (Placement(transformation(extent={{430,-178},{450,-158}})));
   replaceable parameter Data.Constructions.OpaqueConstructions.Roofs.ASHRAE_901_2010Roof
                                                                    roo
->>>>>>> 9d27abf2
     "Construction of the roof of the closet in X3A"
     annotation(Placement(transformation(extent={{430,-148},{450,-128}})));
 
