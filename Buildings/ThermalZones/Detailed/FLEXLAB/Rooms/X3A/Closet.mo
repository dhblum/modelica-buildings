--- conflicted
+++ resolved
@@ -26,14 +26,9 @@
     azi = {Buildings.Types.Azimuth.W, Buildings.Types.Azimuth.E, Buildings.Types.Azimuth.N},
     each stateAtSurface_a = false));
 
-<<<<<<< HEAD
-  replaceable
-    Data.Constructions.OpaqueConstructions.DividingWalls.CellAndElectricalDividingWall higIns
-=======
   replaceable parameter
     Data.Constructions.OpaqueConstructions.DividingWalls.CellAndElectricalDividingWall
                                                                       higIns
->>>>>>> 9d27abf2
     "High insulation wall. Between X3A closet and exterior, X3A closet and electrical room"
     annotation (Placement(transformation(extent={{430,-208},{450,-188}})));
   replaceable parameter
