within Buildings.ThermalZones.EnergyPlus.Examples.VAVReheatRefBldgSmallOffice;
model FloorOpenLoop "Open loop model of one floor"
  extends Modelica.Icons.Example;

<<<<<<< HEAD
  replaceable package Medium = Buildings.Media.Air "Medium for air"
    annotation (__Dymola_choicesAllMatching=true);
=======
  replaceable package Medium = Buildings.Media.Air "Medium for air";

  parameter String idfName=Modelica.Utilities.Files.loadResource(
    "modelica://Buildings/Resources/Data/ThermalZones/EnergyPlus/Validation/RefBldgSmallOfficeNew2004_Chicago.idf")
    "Name of the IDF file";
  parameter String weaName = Modelica.Utilities.Files.loadResource(
    "modelica://Buildings/Resources/weatherdata/USA_IL_Chicago-OHare.Intl.AP.725300_TMY3.mos")
    "Name of the weather file";

>>>>>>> de6b173a
  final parameter Modelica.SIunits.Area AFlo=flo.AFlo "Floor area west";
  final parameter Modelica.SIunits.MassFlowRate mOut_flow = 2
    "Outside air infiltration for each room";

  BoundaryConditions.WeatherData.ReaderTMY3 weaDat(filNam=
        Modelica.Utilities.Files.loadResource("modelica://Buildings/Resources/weatherdata/USA_IL_Chicago-OHare.Intl.AP.725300_TMY3.mos"))
    annotation (Placement(transformation(extent={{-80,40},{-60,60}})));
  BoundaryConditions.WeatherData.Bus weaBus "Weather data bus"
    annotation (Placement(transformation(extent={{-50,40},{-30,60}})));
  replaceable Buildings.ThermalZones.EnergyPlus.Examples.VAVReheatRefBldgSmallOffice.BaseClasses.Floor flo(
    redeclare package Medium = Medium,
    use_windPressure=false) constrainedby
    Buildings.ThermalZones.EnergyPlus.Examples.VAVReheatRefBldgSmallOffice.BaseClasses.PartialFloor
    "One floor of the office building"
    annotation (Placement(transformation(extent={{32,-2},{86,28}})));
  Fluid.Sources.MassFlowSource_WeatherData bou[4](
    redeclare each package Medium = Medium,
    each m_flow=mOut_flow,
    each nPorts=1)
    "Infiltration, used to avoid that the absolute humidity is continuously increasing"
    annotation (Placement(transformation(extent={{-28,-30},{-8,-10}})));

  Fluid.Sources.Outside out(
    redeclare package Medium = Medium, nPorts=1)
    "Outside condition"
    annotation (Placement(transformation(extent={{-28,-64},{-8,-44}})));
  Fluid.FixedResistances.PressureDrop res(
    redeclare package Medium = Medium,
    m_flow_nominal=mOut_flow,
    dp_nominal=10,
    linearized=true)
    annotation (Placement(transformation(extent={{6,-64},{26,-44}})));
  Fluid.FixedResistances.PressureDrop res1[4](
    redeclare each package Medium = Medium,
    each m_flow_nominal=mOut_flow,
    each dp_nominal=10,
    each linearized=true) "Small flow resistance for inlet"
    annotation (Placement(transformation(extent={{4,-30},{24,-10}})));
equation
  connect(weaDat.weaBus, weaBus) annotation (Line(
      points={{-60,50},{-40,50}},
      color={255,204,51},
      thickness=0.5));
  connect(weaBus, flo.weaBus) annotation (Line(
      points={{-40,50},{66,50},{66,30.3077},{66.0435,30.3077}},
      color={255,204,51},
      thickness=0.5));
  connect(out.ports[1], res.port_a)
    annotation (Line(points={{-8,-54},{6,-54}},color={0,127,255}));
  connect(res.port_b, flo.portsCor[1])
    annotation (Line(points={{26,-54},{60,-54},{60,4},{51.7217,4},{51.7217,
          12.7692}},                                    color={0,127,255}));
  connect(weaBus, out.weaBus) annotation (Line(
      points={{-40,50},{-40,-53.8},{-28,-53.8}},
      color={255,204,51},
      thickness=0.5));
  connect(bou[:].ports[1], res1[:].port_a) annotation (Line(points={{-8,-20},{-2,
          -20},{-2,-20},{4,-20}},color={0,127,255}));
  connect(res1[1].port_b, flo.portsWes[1])
    annotation (Line(points={{24,-20},{37.1652,-20},{37.1652,12.7692}},color={0,127,255}));
  connect(res1[2].port_b, flo.portsNor[1]) annotation (Line(points={{24,-20},{
          46,-20},{46,20.6154},{51.7217,20.6154}},
                                               color={0,127,255}));
  connect(res1[3].port_b, flo.portsSou[1])
    annotation (Line(points={{24,-20},{51.7217,-20},{51.7217,4.46154}}, color={0,127,255}));
  connect(res1[4].port_b, flo.portsEas[1]) annotation (Line(points={{24,-20},{
          78.487,-20},{78.487,12.7692}},
                                  color={0,127,255}));
  connect(weaBus, bou[1].weaBus) annotation (Line(
      points={{-40,50},{-40,-19.8},{-28,-19.8}},
      color={255,204,51},
      thickness=0.5));
  connect(weaBus, bou[2].weaBus) annotation (Line(
      points={{-40,50},{-40,-20},{-28,-20},{-28,-19.8}},
      color={255,204,51},
      thickness=0.5));
  connect(weaBus, bou[3].weaBus) annotation (Line(
      points={{-40,50},{-40,-19.8},{-28,-19.8}},
      color={255,204,51},
      thickness=0.5));
  connect(weaBus, bou[4].weaBus) annotation (Line(
      points={{-40,50},{-40,-20},{-28,-20},{-28,-19.8}},
      color={255,204,51},
      thickness=0.5));
  annotation (
 __Dymola_Commands(file="modelica://Buildings/Resources/Scripts/Dymola/ThermalZones/EnergyPlus/Examples/VAVReheatRefBldgSmallOffice/FloorOpenLoop.mos"
        "Simulate and plot"),
experiment(
      StopTime=172800,
      Tolerance=1e-06),
Documentation(info="<html>
<p>
Test case of one floor of the small office DOE reference building.
</p>
</html>", revisions="<html>
<ul><li>
March 5, 2019, by Michael Wetter:<br/>
First implementation.
</li>
<ul><li>
March 4, 2020, by Milica Grahovac:<br/>
Declared the floor model as replaceable.
</li>
</ul>
</html>"));
end FloorOpenLoop;<|MERGE_RESOLUTION|>--- conflicted
+++ resolved
@@ -2,10 +2,6 @@
 model FloorOpenLoop "Open loop model of one floor"
   extends Modelica.Icons.Example;
 
-<<<<<<< HEAD
-  replaceable package Medium = Buildings.Media.Air "Medium for air"
-    annotation (__Dymola_choicesAllMatching=true);
-=======
   replaceable package Medium = Buildings.Media.Air "Medium for air";
 
   parameter String idfName=Modelica.Utilities.Files.loadResource(
@@ -15,7 +11,6 @@
     "modelica://Buildings/Resources/weatherdata/USA_IL_Chicago-OHare.Intl.AP.725300_TMY3.mos")
     "Name of the weather file";
 
->>>>>>> de6b173a
   final parameter Modelica.SIunits.Area AFlo=flo.AFlo "Floor area west";
   final parameter Modelica.SIunits.MassFlowRate mOut_flow = 2
     "Outside air infiltration for each room";
