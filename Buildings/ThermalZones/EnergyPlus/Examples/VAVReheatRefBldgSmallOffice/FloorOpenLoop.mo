within Buildings.ThermalZones.EnergyPlus.Examples.VAVReheatRefBldgSmallOffice;
model FloorOpenLoop "Open loop model of one floor"
  extends Modelica.Icons.Example;

  replaceable package Medium = Buildings.Media.Air "Medium for air";

  parameter String idfName=Modelica.Utilities.Files.loadResource(
    "modelica://Buildings/Resources/Data/ThermalZones/EnergyPlus/Validation/RefBldgSmallOffice/RefBldgSmallOfficeNew2004_Chicago.idf")
    "Name of the IDF file";
  parameter String weaName = Modelica.Utilities.Files.loadResource(
    "modelica://Buildings/Resources/weatherdata/USA_IL_Chicago-OHare.Intl.AP.725300_TMY3.mos")
    "Name of the weather file";

  final parameter Modelica.SIunits.Area AFlo=flo.AFlo "Floor area west";
  final parameter Modelica.SIunits.MassFlowRate mOut_flow = 2
    "Outside air infiltration for each room";

  BoundaryConditions.WeatherData.ReaderTMY3 weaDat(filNam=
        Modelica.Utilities.Files.loadResource(
        "modelica://Buildings/Resources/weatherdata/USA_IL_Chicago-OHare.Intl.AP.725300_TMY3.mos"))
    "Weather data reader"
    annotation (Placement(transformation(extent={{-80,40},{-60,60}})));
  BoundaryConditions.WeatherData.Bus weaBus "Weather data bus"
    annotation (Placement(transformation(extent={{-50,40},{-30,60}})));
  Buildings.ThermalZones.EnergyPlus.Examples.VAVReheatRefBldgSmallOffice.BaseClasses.Floor flo(
    redeclare package Medium = Medium)
    "One floor of the office building"
    annotation (Placement(transformation(extent={{32,-2},{86,28}})));
  Fluid.Sources.MassFlowSource_WeatherData bou[4](
    redeclare each package Medium = Medium,
    each m_flow=mOut_flow,
    each nPorts=1)
    "Infiltration, used to avoid that the absolute humidity is continuously increasing"
    annotation (Placement(transformation(extent={{-28,-30},{-8,-10}})));

  Fluid.Sources.Outside out(
    redeclare package Medium = Medium, nPorts=1)
    "Outside condition"
    annotation (Placement(transformation(extent={{-28,-64},{-8,-44}})));
  Fluid.FixedResistances.PressureDrop res(
    redeclare package Medium = Medium,
    m_flow_nominal=mOut_flow,
    dp_nominal=10,
    linearized=true)
    annotation (Placement(transformation(extent={{6,-64},{26,-44}})));
  Fluid.FixedResistances.PressureDrop res1[4](
    redeclare each package Medium = Medium,
    each m_flow_nominal=mOut_flow,
    each dp_nominal=10,
    each linearized=true) "Small flow resistance for inlet"
    annotation (Placement(transformation(extent={{4,-30},{24,-10}})));
equation
  connect(weaDat.weaBus, weaBus) annotation (Line(
      points={{-60,50},{-40,50}},
      color={255,204,51},
      thickness=0.5));
  connect(weaBus, flo.weaBus) annotation (Line(
      points={{-40,50},{66,50},{66,30.3077},{66.0435,30.3077}},
      color={255,204,51},
      thickness=0.5));
  connect(out.ports[1], res.port_a)
    annotation (Line(points={{-8,-54},{6,-54}},color={0,127,255}));
  connect(res.port_b, flo.portsCor[1])
    annotation (Line(points={{26,-54},{60,-54},{60,14},{51.7217,14},{51.7217,
          12.7692}},                                    color={0,127,255}));
  connect(weaBus, out.weaBus) annotation (Line(
      points={{-40,50},{-40,-53.8},{-28,-53.8}},
      color={255,204,51},
      thickness=0.5));
  connect(bou[:].ports[1], res1[:].port_a) annotation (Line(points={{-8,-20},{-2,
          -20},{-2,-20},{4,-20}},color={0,127,255}));
  connect(res1[1].port_b, flo.portsWes[1])
    annotation (Line(points={{24,-20},{37.1652,-20},{37.1652,12.7692}},color={0,127,255}));
  connect(res1[2].port_b, flo.portsNor[1]) annotation (Line(points={{24,-20},{
          46,-20},{46,20.6154},{51.7217,20.6154}},
                                               color={0,127,255}));
  connect(res1[3].port_b, flo.portsSou[1])
    annotation (Line(points={{24,-20},{51.7217,-20},{51.7217,4.46154}}, color={0,127,255}));
  connect(res1[4].port_b, flo.portsEas[1]) annotation (Line(points={{24,-20},{
          78.487,-20},{78.487,12.7692}},
                                  color={0,127,255}));
  connect(weaBus, bou[1].weaBus) annotation (Line(
      points={{-40,50},{-40,-19.8},{-28,-19.8}},
      color={255,204,51},
      thickness=0.5));
  connect(weaBus, bou[2].weaBus) annotation (Line(
      points={{-40,50},{-40,-20},{-28,-20},{-28,-19.8}},
      color={255,204,51},
      thickness=0.5));
  connect(weaBus, bou[3].weaBus) annotation (Line(
      points={{-40,50},{-40,-19.8},{-28,-19.8}},
      color={255,204,51},
      thickness=0.5));
  connect(weaBus, bou[4].weaBus) annotation (Line(
      points={{-40,50},{-40,-20},{-28,-20},{-28,-19.8}},
      color={255,204,51},
      thickness=0.5));
<<<<<<< HEAD
  annotation (
=======
  connect(building.weaBus, weaBus) annotation (Line(
      points={{-60,50},{-40,50}},
      color={255,204,51},
      thickness=0.5));
    annotation (
>>>>>>> dac44eda
 __Dymola_Commands(file="modelica://Buildings/Resources/Scripts/Dymola/ThermalZones/EnergyPlus/Examples/VAVReheatRefBldgSmallOffice/FloorOpenLoop.mos"
        "Simulate and plot"),
experiment(
      StopTime=172800,
      Tolerance=1e-06),
Documentation(info="<html>
<p>
Test case of one floor of the small office DOE reference building.
</p>
</html>", revisions="<html>
<ul>
<li>
March 5, 2019, by Michael Wetter:<br/>
First implementation.
</li>
<li>
March 4, 2020, by Milica Grahovac:<br/>
Declared the floor model as replaceable.
</li>
</ul>
</html>"));
end FloorOpenLoop;<|MERGE_RESOLUTION|>--- conflicted
+++ resolved
@@ -95,15 +95,11 @@
       points={{-40,50},{-40,-20},{-28,-20},{-28,-19.8}},
       color={255,204,51},
       thickness=0.5));
-<<<<<<< HEAD
-  annotation (
-=======
   connect(building.weaBus, weaBus) annotation (Line(
       points={{-60,50},{-40,50}},
       color={255,204,51},
       thickness=0.5));
     annotation (
->>>>>>> dac44eda
  __Dymola_Commands(file="modelica://Buildings/Resources/Scripts/Dymola/ThermalZones/EnergyPlus/Examples/VAVReheatRefBldgSmallOffice/FloorOpenLoop.mos"
         "Simulate and plot"),
 experiment(
