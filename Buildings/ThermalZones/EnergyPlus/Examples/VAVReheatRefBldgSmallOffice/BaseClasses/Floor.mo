within Buildings.ThermalZones.EnergyPlus.Examples.VAVReheatRefBldgSmallOffice.BaseClasses;
<<<<<<< HEAD
model Floor "Model of a floor of the building"
  extends
    Buildings.ThermalZones.EnergyPlus.Examples.VAVReheatRefBldgSmallOffice.BaseClasses.PartialFloor(
    final VRooCor=456.455,
    final VRooSou=346.022,
    final VRooNor=346.022,
    final VRooEas=205.265,
    final VRooWes=205.265,
    intGaiFra(table=[0,0; 24,0]),
    opeWesCor(wOpe=10*(17.69 + 8.46)/(40.76 + 24.13)),
    opeSouCor(wOpe=10*(17.69 + 8.46)/(40.76 + 24.13)),
    opeNorCor(wOpe=10*(17.69 + 8.46)/(40.76 + 24.13)),
    opeEasCor(wOpe=10*(17.69 + 8.46)/(40.76 + 24.13)),
    leaWes(res(m_flow(nominal=0.1))),
    leaSou(res(m_flow(nominal=0.1))),
    leaNor(res(m_flow(nominal=0.1))),
    leaEas(res(m_flow(nominal=0.1))));



  // Above, the volume V is for Spawn obtained in the initial equation section.
  // Hence it is not known when the model is compiled. This leads to a
  // warning in Dymola and an error in Optimica (Modelon#2020031339000191)
  // if used in an expression for the nominal attribute of lea*(res(m_flow(nominal=....))).
  // Assigning the nominal attribute to a constant avoids this warning and error.

  final parameter Modelica.SIunits.Area AFloCor=cor.AFlo "Floor area corridor";
  final parameter Modelica.SIunits.Area AFloSou=sou.AFlo "Floor area south";
  final parameter Modelica.SIunits.Area AFloNor=nor.AFlo "Floor area north";
  final parameter Modelica.SIunits.Area AFloEas=eas.AFlo "Floor area east";
  final parameter Modelica.SIunits.Area AFloWes=wes.AFlo "Floor area west";
  final parameter Modelica.SIunits.Area AFlo=AFloCor+AFloSou+AFloNor+AFloEas+AFloWes "Floor area west";


  Modelica.SIunits.Temperature TAirCor = cor.TAir
    "Air temperature corridor";
  Modelica.SIunits.Temperature TAirSou = sou.TAir
    "Air temperature south zone";
  Modelica.SIunits.Temperature TAirNor = nor.TAir
    "Air temperature north zone";
  Modelica.SIunits.Temperature TAirEas = eas.TAir
    "Air temperature east zone";
  Modelica.SIunits.Temperature TAirWes = wes.TAir
    "Air temperature west zone";

=======
model Floor
  "Model of a floor of the building"
  replaceable package Medium=Modelica.Media.Interfaces.PartialMedium
    "Medium model for air"
    annotation (choicesAllMatching=true);
  parameter Boolean use_windPressure=true
    "Set to true to enable wind pressure";
  parameter Real kIntNor(
    min=0,
    max=1)=1
    "Gain factor to scale internal heat gain in north zone";
  final parameter Modelica.SIunits.Area AFloCor=cor.AFlo
    "Floor area corridor";
  final parameter Modelica.SIunits.Area AFloSou=sou.AFlo
    "Floor area south";
  final parameter Modelica.SIunits.Area AFloNor=nor.AFlo
    "Floor area north";
  final parameter Modelica.SIunits.Area AFloEas=eas.AFlo
    "Floor area east";
  final parameter Modelica.SIunits.Area AFloWes=wes.AFlo
    "Floor area west";
  final parameter Modelica.SIunits.Area AFlo=AFloCor+AFloSou+AFloNor+AFloEas+AFloWes
    "Floor area west";
>>>>>>> 0dead434
  ThermalZone sou(
    redeclare package Medium=Medium,
    nPorts=5,
    zoneName="Perimeter_ZN_1")
    "South zone"
    annotation (Placement(transformation(extent={{144,-44},{184,-4}})));
  ThermalZone eas(
    redeclare package Medium=Medium,
    nPorts=5,
    zoneName="Perimeter_ZN_2")
    "East zone"
    annotation (Placement(transformation(extent={{304,56},{344,96}})));
  ThermalZone nor(
    redeclare package Medium=Medium,
    nPorts=5,
    zoneName="Perimeter_ZN_3")
    "North zone"
    annotation (Placement(transformation(extent={{144,116},{184,156}})));
  ThermalZone wes(
    redeclare package Medium=Medium,
    nPorts=5,
    zoneName="Perimeter_ZN_4")
    "West zone"
    annotation (Placement(transformation(extent={{12,36},{52,76}})));
  ThermalZone cor(
    redeclare package Medium=Medium,
    nPorts=11,
    zoneName="Core_ZN")
    "Core zone"
    annotation (Placement(transformation(extent={{144,36},{184,76}})));
  ThermalZone att(
    redeclare package Medium=Medium,
    zoneName="Attic")
    "Attic zone"
    annotation (Placement(transformation(extent={{310,400},{350,440}})));
<<<<<<< HEAD

  Modelica.Blocks.Sources.Constant qConGai_flow(k=0) "Convective heat gain"
=======
  Modelica.SIunits.Temperature TAirCor=cor.TAir
    "Air temperature corridor";
  Modelica.SIunits.Temperature TAirSou=sou.TAir
    "Air temperature south zone";
  Modelica.SIunits.Temperature TAirNor=nor.TAir
    "Air temperature north zone";
  Modelica.SIunits.Temperature TAirEas=eas.TAir
    "Air temperature east zone";
  Modelica.SIunits.Temperature TAirWes=wes.TAir
    "Air temperature west zone";
  Modelica.Fluid.Vessels.BaseClasses.VesselFluidPorts_b portsSou[2](
    redeclare package Medium=Medium)
    "Fluid inlets and outlets"
    annotation (Placement(transformation(extent={{70,-42},{110,-26}})));
  Modelica.Fluid.Vessels.BaseClasses.VesselFluidPorts_b portsEas[2](
    redeclare package Medium=Medium)
    "Fluid inlets and outlets"
    annotation (Placement(transformation(extent={{314,28},{354,44}})));
  Modelica.Fluid.Vessels.BaseClasses.VesselFluidPorts_b portsNor[2](
    redeclare package Medium=Medium)
    "Fluid inlets and outlets"
    annotation (Placement(transformation(extent={{70,118},{110,134}})));
  Modelica.Fluid.Vessels.BaseClasses.VesselFluidPorts_b portsWes[2](
    redeclare package Medium=Medium)
    "Fluid inlets and outlets"
    annotation (Placement(transformation(extent={{-50,38},{-10,54}})));
  Modelica.Fluid.Vessels.BaseClasses.VesselFluidPorts_b portsCor[2](
    redeclare package Medium=Medium)
    "Fluid inlets and outlets"
    annotation (Placement(transformation(extent={{70,38},{110,54}})));
  Modelica.Blocks.Math.MatrixGain gai(
    K=20*[
      0.4;
      0.4;
      0.2])
    "Matrix gain to split up heat gain in radiant, convective and latent gain"
    annotation (Placement(transformation(extent={{-100,100},{-80,120}})));
  Modelica.Blocks.Sources.Constant uSha(
    k=0)
    "Control signal for the shading device"
    annotation (Placement(transformation(extent={{-80,170},{-60,190}})));
  Modelica.Blocks.Routing.Replicator replicator(
    nout=1)
    annotation (Placement(transformation(extent={{-40,170},{-20,190}})));
  BoundaryConditions.WeatherData.Bus weaBus
    "Weather bus"
    annotation (Placement(transformation(extent={{200,190},{220,210}})));
  Buildings.Examples.VAVReheat.ThermalZones.RoomLeakage leaSou(
    redeclare package Medium=Medium,
    VRoo=346.022,
    s=27.69/18.46,
    azi=Buildings.Types.Azimuth.S,
    final use_windPressure=use_windPressure)
    "Model for air infiltration through the envelope"
    annotation (Placement(transformation(extent={{-58,380},{-22,420}})));
  Buildings.Examples.VAVReheat.ThermalZones.RoomLeakage leaEas(
    redeclare package Medium=Medium,
    VRoo=205.265,
    s=18.46/27.69,
    azi=Buildings.Types.Azimuth.E,
    final use_windPressure=use_windPressure)
    "Model for air infiltration through the envelope"
    annotation (Placement(transformation(extent={{-58,340},{-22,380}})));
  Buildings.Examples.VAVReheat.ThermalZones.RoomLeakage leaNor(
    redeclare package Medium=Medium,
    VRoo=346.022,
    s=27.69/18.46,
    azi=Buildings.Types.Azimuth.N,
    final use_windPressure=use_windPressure)
    "Model for air infiltration through the envelope"
    annotation (Placement(transformation(extent={{-56,300},{-20,340}})));
  Buildings.Examples.VAVReheat.ThermalZones.RoomLeakage leaWes(
    redeclare package Medium=Medium,
    VRoo=205.265,
    s=18.46/27.69,
    azi=Buildings.Types.Azimuth.W,
    final use_windPressure=use_windPressure)
    "Model for air infiltration through the envelope"
    annotation (Placement(transformation(extent={{-56,260},{-20,300}})));
  Modelica.Thermal.HeatTransfer.Sensors.TemperatureSensor temAirSou
    "Air temperature sensor"
    annotation (Placement(transformation(extent={{290,340},{310,360}})));
  Modelica.Thermal.HeatTransfer.Sensors.TemperatureSensor temAirEas
    "Air temperature sensor"
    annotation (Placement(transformation(extent={{292,310},{312,330}})));
  Modelica.Thermal.HeatTransfer.Sensors.TemperatureSensor temAirNor
    "Air temperature sensor"
    annotation (Placement(transformation(extent={{292,280},{312,300}})));
  Modelica.Thermal.HeatTransfer.Sensors.TemperatureSensor temAirWes
    "Air temperature sensor"
    annotation (Placement(transformation(extent={{292,248},{312,268}})));
  Modelica.Thermal.HeatTransfer.Sensors.TemperatureSensor temAirPer5
    "Air temperature sensor"
    annotation (Placement(transformation(extent={{294,218},{314,238}})));
  Modelica.Blocks.Routing.Multiplex5 multiplex5_1
    annotation (Placement(transformation(extent={{340,280},{360,300}})));
  Modelica.Blocks.Interfaces.RealOutput TRooAir[5](
    each unit="K",
    each displayUnit="degC")
    "Room air temperatures"
    annotation (Placement(transformation(extent={{380,150},{400,170}}),iconTransformation(extent={{380,150},{400,170}})));
  // Openings (wOpe) are set to about half the length of the core facing wall of a zone
  Airflow.Multizone.DoorDiscretizedOpen opeSouCor(
    redeclare package Medium=Medium,
    wOpe=9,
    forceErrorControlOnFlow=false)
    "Opening between perimeter1 and core"
    annotation (Placement(transformation(extent={{84,0},{104,20}})));
  Airflow.Multizone.DoorDiscretizedOpen opeEasCor(
    redeclare package Medium=Medium,
    wOpe=4,
    forceErrorControlOnFlow=false)
    "Opening between perimeter2 and core"
    annotation (Placement(transformation(extent={{250,38},{270,58}})));
  Airflow.Multizone.DoorDiscretizedOpen opeNorCor(
    redeclare package Medium=Medium,
    wOpe=9,
    forceErrorControlOnFlow=false)
    "Opening between perimeter3 and core"
    annotation (Placement(transformation(extent={{80,74},{100,94}})));
  Airflow.Multizone.DoorDiscretizedOpen opeWesCor(
    redeclare package Medium=Medium,
    wOpe=4,
    forceErrorControlOnFlow=false)
    "Opening between perimeter3 and core"
    annotation (Placement(transformation(extent={{20,-20},{40,0}})));
  Modelica.Blocks.Sources.CombiTimeTable intGaiFra(
    table=[
      0,0.05;
      8,0.05;
      9,0.9;
      12,0.9;
      12,0.8;
      13,0.8;
      13,1;
      17,1;
      19,0.1;
      24,0.05],
    timeScale=3600,
    extrapolation=Modelica.Blocks.Types.Extrapolation.Periodic)
    "Fraction of internal heat gain"
    annotation (Placement(transformation(extent={{-140,100},{-120,120}})));
  Buildings.Fluid.Sensors.RelativePressure senRelPre(
    redeclare package Medium=Medium)
    "Building pressure measurement"
    annotation (Placement(transformation(extent={{60,240},{40,260}})));
  Buildings.Fluid.Sources.Outside out(
    nPorts=1,
    redeclare package Medium=Medium)
    annotation (Placement(transformation(extent={{-58,240},{-38,260}})));
  Modelica.Blocks.Interfaces.RealOutput p_rel
    "Relative pressure signal of building static pressure"
    annotation (Placement(transformation(extent={{-10,-10},{10,10}},rotation=180,origin={-170,220})));
  Modelica.Blocks.Math.Gain gaiIntNor[3](
    each k=kIntNor)
    "Gain for internal heat gain amplification for north zone"
    annotation (Placement(transformation(extent={{-60,134},{-40,154}})));
  Modelica.Blocks.Math.Gain gaiIntSou[3](
    each k=2-kIntNor)
    "Gain to change the internal heat gain for south"
    annotation (Placement(transformation(extent={{-60,-38},{-40,-18}})));
  Modelica.Blocks.Sources.Constant qConGai_flow(
    k=0)
    "Convective heat gain"
>>>>>>> 0dead434
    annotation (Placement(transformation(extent={{214,420},{234,440}})));
  Modelica.Blocks.Sources.Constant qRadGai_flow(
    k=0)
    "Radiative heat gain"
    annotation (Placement(transformation(extent={{214,460},{234,480}})));
  Modelica.Blocks.Routing.Multiplex3 multiplex3_1 "Multiplex for internal gains"
    annotation (Placement(transformation(extent={{260,420},{280,440}})));
  Modelica.Blocks.Sources.Constant qLatGai_flow(
    k=0)
    "Latent heat gain"
    annotation (Placement(transformation(extent={{214,380},{234,400}})));
<<<<<<< HEAD

protected
  parameter String idfName=Modelica.Utilities.Files.loadResource(
    "modelica://Buildings/Resources/Data/ThermalZones/EnergyPlus/Validation/RefBldgSmallOffice/RefBldgSmallOfficeNew2004_Chicago.idf")
    "Name of the IDF file";

  parameter String weaName = Modelica.Utilities.Files.loadResource(
    "modelica://Buildings/Resources/weatherdata/USA_IL_Chicago-OHare.Intl.AP.725300_TMY3.mos")
    "Name of the weather file";

  inner Buildings.ThermalZones.EnergyPlus.Building building(
    idfName=idfName,
    weaName=weaName)
    "Building-level declarations"
    annotation (Placement(transformation(extent={{140,458},{160,478}})));

initial equation
  assert(abs(cor.V-VRooCor) < 0.01, "Volumes don't match. These had to be entered manually to avoid using a non-literal value.");
  assert(abs(sou.V-VRooSou) < 0.01, "Volumes don't match. These had to be entered manually to avoid using a non-literal value.");
  assert(abs(nor.V-VRooNor) < 0.01, "Volumes don't match. These had to be entered manually to avoid using a non-literal value.");
  assert(abs(eas.V-VRooEas) < 0.01, "Volumes don't match. These had to be entered manually to avoid using a non-literal value.");
  assert(abs(wes.V-VRooWes) < 0.01, "Volumes don't match. These had to be entered manually to avoid using a non-literal value.");
equation
  connect(gai.y, cor.qGai_flow)          annotation (Line(
      points={{-79,110},{120,110},{120,66},{142,66}},
      color={0,0,127},
      pattern=LinePattern.Dash,
      smooth=Smooth.None));
  connect(gai.y, eas.qGai_flow)          annotation (Line(
      points={{-79,110},{226,110},{226,86},{302,86}},
      color={0,0,127},
      pattern=LinePattern.Dash,
      smooth=Smooth.None));
  connect(gai.y, wes.qGai_flow)          annotation (Line(
      points={{-79,110},{-14,110},{-14,66},{10,66}},
      color={0,0,127},
      pattern=LinePattern.Dash,
      smooth=Smooth.None));
  connect(sou.heaPorAir, temAirSou.port) annotation (Line(
      points={{164,-24},{224,-24},{224,100},{264,100},{264,350},{290,350}},
      color={191,0,0},
      smooth=Smooth.None));
  connect(eas.heaPorAir, temAirEas.port) annotation (Line(
      points={{324,76},{286,76},{286,320},{292,320}},
      color={191,0,0},
      smooth=Smooth.None));
  connect(nor.heaPorAir, temAirNor.port) annotation (Line(
      points={{164,136},{164,136},{164,290},{292,290}},
      color={191,0,0},
      smooth=Smooth.None));
  connect(wes.heaPorAir, temAirWes.port) annotation (Line(
      points={{32,56},{70,56},{70,114},{186,114},{186,258},{292,258}},
      color={191,0,0},
      smooth=Smooth.None));
  connect(cor.heaPorAir, temAirPer5.port) annotation (Line(
      points={{164,56},{162,56},{162,228},{294,228}},
      color={191,0,0},
      smooth=Smooth.None));
  connect(sou.ports[1], portsSou[1]) annotation (Line(
      points={{160.8,-43.1},{114,-43.1},{114,-36},{80,-36}},
      color={0,127,255},
      smooth=Smooth.None));
  connect(sou.ports[2], portsSou[2]) annotation (Line(
      points={{162.4,-43.1},{124,-43.1},{124,-36},{100,-36}},
      color={0,127,255},
      smooth=Smooth.None));
  connect(eas.ports[1], portsEas[1]) annotation (Line(
      points={{320.8,56.9},{300,56.9},{300,36},{320,36}},
      color={0,127,255},
      smooth=Smooth.None,
      thickness=0.5));
  connect(eas.ports[2], portsEas[2]) annotation (Line(
      points={{322.4,56.9},{300,56.9},{300,36},{340,36}},
      color={0,127,255},
      smooth=Smooth.None,
      thickness=0.5));
  connect(nor.ports[1], portsNor[1]) annotation (Line(
      points={{160.8,116.9},{114,116.9},{114,124},{80,124}},
      color={0,127,255},
      smooth=Smooth.None));
  connect(nor.ports[2], portsNor[2]) annotation (Line(
      points={{162.4,116.9},{124,116.9},{124,124},{100,124}},
      color={0,127,255},
      smooth=Smooth.None));
  connect(wes.ports[1], portsWes[1]) annotation (Line(
      points={{28.8,36.9},{-12,36.9},{-12,44},{-40,44}},
      color={0,127,255},
      smooth=Smooth.None));
  connect(wes.ports[2], portsWes[2]) annotation (Line(
      points={{30.4,36.9},{-2,36.9},{-2,44},{-20,44}},
      color={0,127,255},
      smooth=Smooth.None));
  connect(cor.ports[1], portsCor[1]) annotation (Line(
      points={{160.364,36.9},{114,36.9},{114,46},{80,46}},
      color={0,127,255},
      smooth=Smooth.None));
  connect(cor.ports[2], portsCor[2]) annotation (Line(
      points={{161.091,36.9},{124,36.9},{124,46},{100,46}},
      color={0,127,255},
      smooth=Smooth.None));
  connect(leaSou.port_b, sou.ports[3]) annotation (Line(
      points={{-22,400},{-2,400},{-2,-72},{134,-72},{134,-43.1},{164,-43.1}},
      color={0,127,255},
      smooth=Smooth.None,
      thickness=0.5));
  connect(leaEas.port_b, eas.ports[3]) annotation (Line(
      points={{-22,360},{246,360},{246,56.9},{324,56.9}},
      color={0,127,255},
      smooth=Smooth.None,
      thickness=0.5));
  connect(leaNor.port_b, nor.ports[3]) annotation (Line(
      points={{-20,320},{138,320},{138,116.9},{164,116.9}},
      color={0,127,255},
      smooth=Smooth.None,
      thickness=0.5));
  connect(leaWes.port_b, wes.ports[3]) annotation (Line(
      points={{-20,280},{2,280},{2,36.9},{32,36.9}},
      color={0,127,255},
      smooth=Smooth.None,
      thickness=0.5));
  connect(opeSouCor.port_b1, cor.ports[3]) annotation (Line(
      points={{104,16},{116,16},{116,36.9},{161.818,36.9}},
      color={0,127,255},
      smooth=Smooth.None,
      thickness=0.5));
  connect(opeSouCor.port_a2, cor.ports[4]) annotation (Line(
      points={{104,4},{116,4},{116,36.9},{162.545,36.9}},
      color={0,127,255},
      smooth=Smooth.None,
      thickness=0.5));
  connect(opeSouCor.port_a1, sou.ports[4]) annotation (Line(
      points={{84,16},{74,16},{74,-20},{134,-20},{134,-43.1},{165.6,-43.1}},
      color={0,127,255},
      smooth=Smooth.None,
      thickness=0.5));
  connect(opeSouCor.port_b2, sou.ports[5]) annotation (Line(
      points={{84,4},{74,4},{74,-20},{134,-20},{134,-43.1},{167.2,-43.1}},
      color={0,127,255},
      smooth=Smooth.None,
      thickness=0.5));
  connect(opeEasCor.port_b1, eas.ports[4]) annotation (Line(
      points={{270,54},{290,54},{290,56.9},{325.6,56.9}},
      color={0,127,255},
      smooth=Smooth.None,
      thickness=0.5));
  connect(opeEasCor.port_a2, eas.ports[5]) annotation (Line(
      points={{270,42},{290,42},{290,56.9},{327.2,56.9}},
      color={0,127,255},
      smooth=Smooth.None,
      thickness=0.5));
  connect(opeEasCor.port_a1, cor.ports[5]) annotation (Line(
      points={{250,54},{190,54},{190,34},{142,34},{142,36.9},{163.273,36.9}},
      color={0,127,255},
      smooth=Smooth.None,
      thickness=0.5));
  connect(opeEasCor.port_b2, cor.ports[6]) annotation (Line(
      points={{250,42},{190,42},{190,34},{142,34},{142,36.9},{164,36.9}},
      color={0,127,255},
      smooth=Smooth.None,
      thickness=0.5));
  connect(opeNorCor.port_b1, nor.ports[4]) annotation (Line(
      points={{100,90},{124,90},{124,116.9},{165.6,116.9}},
      color={0,127,255},
      smooth=Smooth.None,
      thickness=0.5));
  connect(opeNorCor.port_a2, nor.ports[5]) annotation (Line(
      points={{100,78},{124,78},{124,116.9},{167.2,116.9}},
      color={0,127,255},
      smooth=Smooth.None,
      thickness=0.5));
  connect(opeNorCor.port_a1, cor.ports[7]) annotation (Line(
      points={{80,90},{76,90},{76,60},{142,60},{142,36.9},{164.727,36.9}},
      color={0,127,255},
      smooth=Smooth.None));
  connect(opeNorCor.port_b2, cor.ports[8]) annotation (Line(
      points={{80,78},{76,78},{76,60},{142,60},{142,36.9},{165.455,36.9}},
      color={0,127,255},
      smooth=Smooth.None,
      thickness=0.5));
  connect(opeWesCor.port_b1, cor.ports[9]) annotation (Line(
      points={{40,-4},{56,-4},{56,34},{116,34},{116,36.9},{166.182,36.9}},
      color={0,127,255},
      smooth=Smooth.None,
      thickness=0.5));
  connect(opeWesCor.port_a2, cor.ports[10]) annotation (Line(
      points={{40,-16},{56,-16},{56,34},{116,34},{116,36.9},{166.909,36.9}},
      color={0,127,255},
      smooth=Smooth.None,
      thickness=0.5));
  connect(opeWesCor.port_a1, wes.ports[4]) annotation (Line(
      points={{20,-4},{2,-4},{2,36.9},{33.6,36.9}},
      color={0,127,255},
      smooth=Smooth.None,
      thickness=0.5));
  connect(opeWesCor.port_b2, wes.ports[5]) annotation (Line(
      points={{20,-16},{2,-16},{2,36.9},{35.2,36.9}},
      color={0,127,255},
      smooth=Smooth.None,
      thickness=0.5));
  connect(cor.ports[11], senRelPre.port_a) annotation (Line(
      points={{167.636,36.9},{112,36.9},{112,250},{60,250}},
      color={0,127,255},
      smooth=Smooth.None,
      thickness=0.5));
  connect(gaiIntNor.y, nor.qGai_flow) annotation (Line(
      points={{-39,144},{52,144},{52,146},{142,146}},
      color={0,0,127},
      pattern=LinePattern.Dash));
  connect(gaiIntSou.y, sou.qGai_flow) annotation (Line(
      points={{-39,-28},{68,-28},{68,-14},{142,-14}},
      color={0,0,127},
      pattern=LinePattern.Dash));
  connect(multiplex3_1.u1[1], qRadGai_flow.y) annotation (Line(points={{258,437},
          {250,437},{250,470},{235,470}}, color={0,0,127}));
  connect(multiplex3_1.u2[1], qConGai_flow.y)
    annotation (Line(points={{258,430},{235,430}}, color={0,0,127}));
  connect(multiplex3_1.u3[1], qLatGai_flow.y) annotation (Line(points={{258,423},
          {258,422},{248,422},{248,390},{235,390}}, color={0,0,127}));
  connect(multiplex3_1.y, att.qGai_flow)
    annotation (Line(points={{281,430},{308,430}}, color={0,0,127}));
  annotation (Diagram(coordinateSystem(preserveAspectRatio=true,
        extent={{-160,-100},{380,500}},
        initialScale=0.1)),     Icon(coordinateSystem(
          preserveAspectRatio=true, extent={{-80,-80},{380,180}}),   graphics={
=======
equation
  connect(uSha.y,replicator.u)
    annotation (Line(points={{-59,180},{-42,180}},color={0,0,127},smooth=Smooth.None,pattern=LinePattern.Dash));
  connect(gai.y,cor.qGai_flow)
    annotation (Line(points={{-79,110},{120,110},{120,66},{142,66}},color={0,0,127},pattern=LinePattern.Dash,smooth=Smooth.None));
  connect(gai.y,eas.qGai_flow)
    annotation (Line(points={{-79,110},{226,110},{226,86},{302,86}},color={0,0,127},pattern=LinePattern.Dash,smooth=Smooth.None));
  connect(gai.y,wes.qGai_flow)
    annotation (Line(points={{-79,110},{-14,110},{-14,66},{10,66}},color={0,0,127},pattern=LinePattern.Dash,smooth=Smooth.None));
  connect(weaBus,leaSou.weaBus)
    annotation (Line(points={{210,200},{-80,200},{-80,400},{-58,400}},color={255,204,51},thickness=0.5,smooth=Smooth.None));
  connect(weaBus,leaEas.weaBus)
    annotation (Line(points={{210,200},{-80,200},{-80,360},{-58,360}},color={255,204,51},thickness=0.5,smooth=Smooth.None));
  connect(weaBus,leaNor.weaBus)
    annotation (Line(points={{210,200},{-80,200},{-80,320},{-56,320}},color={255,204,51},thickness=0.5,smooth=Smooth.None));
  connect(weaBus,leaWes.weaBus)
    annotation (Line(points={{210,200},{-80,200},{-80,280},{-56,280}},color={255,204,51},thickness=0.5,smooth=Smooth.None));
  connect(multiplex5_1.y,TRooAir)
    annotation (Line(points={{361,290},{372,290},{372,160},{390,160}},color={0,0,127},smooth=Smooth.None,pattern=LinePattern.Dash));
  connect(temAirSou.T,multiplex5_1.u1[1])
    annotation (Line(points={{310,350},{328,350},{328,300},{338,300}},color={0,0,127},smooth=Smooth.None,pattern=LinePattern.Dash));
  connect(temAirEas.T,multiplex5_1.u2[1])
    annotation (Line(points={{312,320},{324,320},{324,295},{338,295}},color={0,0,127},smooth=Smooth.None,pattern=LinePattern.Dash));
  connect(temAirNor.T,multiplex5_1.u3[1])
    annotation (Line(points={{312,290},{338,290}},color={0,0,127},smooth=Smooth.None,pattern=LinePattern.Dash));
  connect(temAirWes.T,multiplex5_1.u4[1])
    annotation (Line(points={{312,258},{324,258},{324,285},{338,285}},color={0,0,127},smooth=Smooth.None,pattern=LinePattern.Dash));
  connect(temAirPer5.T,multiplex5_1.u5[1])
    annotation (Line(points={{314,228},{322,228},{322,228},{332,228},{332,280},{338,280}},color={0,0,127},smooth=Smooth.None,pattern=LinePattern.Dash));
  connect(sou.heaPorAir,temAirSou.port)
    annotation (Line(points={{164,-24},{224,-24},{224,100},{264,100},{264,350},{290,350}},color={191,0,0},smooth=Smooth.None));
  connect(eas.heaPorAir,temAirEas.port)
    annotation (Line(points={{324,76},{286,76},{286,320},{292,320}},color={191,0,0},smooth=Smooth.None));
  connect(nor.heaPorAir,temAirNor.port)
    annotation (Line(points={{164,136},{164,136},{164,290},{292,290}},color={191,0,0},smooth=Smooth.None));
  connect(wes.heaPorAir,temAirWes.port)
    annotation (Line(points={{32,56},{70,56},{70,114},{186,114},{186,258},{292,258}},color={191,0,0},smooth=Smooth.None));
  connect(cor.heaPorAir,temAirPer5.port)
    annotation (Line(points={{164,56},{162,56},{162,228},{294,228}},color={191,0,0},smooth=Smooth.None));
  connect(sou.ports[1],portsSou[1])
    annotation (Line(points={{160.8,-43.1},{114,-43.1},{114,-34},{80,-34}},color={0,127,255},smooth=Smooth.None));
  connect(sou.ports[2],portsSou[2])
    annotation (Line(points={{162.4,-43.1},{124,-43.1},{124,-34},{100,-34}},color={0,127,255},smooth=Smooth.None));
  connect(eas.ports[1],portsEas[1])
    annotation (Line(points={{320.8,56.9},{300,56.9},{300,36},{324,36}},color={0,127,255},smooth=Smooth.None,thickness=0.5));
  connect(eas.ports[2],portsEas[2])
    annotation (Line(points={{322.4,56.9},{300,56.9},{300,36},{344,36}},color={0,127,255},smooth=Smooth.None,thickness=0.5));
  connect(nor.ports[1],portsNor[1])
    annotation (Line(points={{160.8,116.9},{114,116.9},{114,126},{80,126}},color={0,127,255},smooth=Smooth.None));
  connect(nor.ports[2],portsNor[2])
    annotation (Line(points={{162.4,116.9},{124,116.9},{124,126},{100,126}},color={0,127,255},smooth=Smooth.None));
  connect(wes.ports[1],portsWes[1])
    annotation (Line(points={{28.8,36.9},{-12,36.9},{-12,46},{-40,46}},color={0,127,255},smooth=Smooth.None));
  connect(wes.ports[2],portsWes[2])
    annotation (Line(points={{30.4,36.9},{-2,36.9},{-2,46},{-20,46}},color={0,127,255},smooth=Smooth.None));
  connect(cor.ports[1],portsCor[1])
    annotation (Line(points={{160.364,36.9},{114,36.9},{114,46},{80,46}},color={0,127,255},smooth=Smooth.None));
  connect(cor.ports[2],portsCor[2])
    annotation (Line(points={{161.091,36.9},{124,36.9},{124,46},{100,46}},color={0,127,255},smooth=Smooth.None));
  connect(leaSou.port_b,sou.ports[3])
    annotation (Line(points={{-22,400},{-2,400},{-2,-72},{134,-72},{134,-43.1},{164,-43.1}},color={0,127,255},smooth=Smooth.None,thickness=0.5));
  connect(leaEas.port_b,eas.ports[3])
    annotation (Line(points={{-22,360},{246,360},{246,56.9},{324,56.9}},color={0,127,255},smooth=Smooth.None,thickness=0.5));
  connect(leaNor.port_b,nor.ports[3])
    annotation (Line(points={{-20,320},{138,320},{138,116.9},{164,116.9}},color={0,127,255},smooth=Smooth.None,thickness=0.5));
  connect(leaWes.port_b,wes.ports[3])
    annotation (Line(points={{-20,280},{2,280},{2,36.9},{32,36.9}},color={0,127,255},smooth=Smooth.None,thickness=0.5));
  connect(opeSouCor.port_b1,cor.ports[3])
    annotation (Line(points={{104,16},{116,16},{116,36.9},{161.818,36.9}},color={0,127,255},smooth=Smooth.None,thickness=0.5));
  connect(opeSouCor.port_a2,cor.ports[4])
    annotation (Line(points={{104,4},{116,4},{116,36.9},{162.545,36.9}},color={0,127,255},smooth=Smooth.None,thickness=0.5));
  connect(opeSouCor.port_a1,sou.ports[4])
    annotation (Line(points={{84,16},{74,16},{74,-20},{134,-20},{134,-43.1},{165.6,-43.1}},color={0,127,255},smooth=Smooth.None,thickness=0.5));
  connect(opeSouCor.port_b2,sou.ports[5])
    annotation (Line(points={{84,4},{74,4},{74,-20},{134,-20},{134,-43.1},{167.2,-43.1}},color={0,127,255},smooth=Smooth.None,thickness=0.5));
  connect(opeEasCor.port_b1,eas.ports[4])
    annotation (Line(points={{270,54},{290,54},{290,56.9},{325.6,56.9}},color={0,127,255},smooth=Smooth.None,thickness=0.5));
  connect(opeEasCor.port_a2,eas.ports[5])
    annotation (Line(points={{270,42},{290,42},{290,56.9},{327.2,56.9}},color={0,127,255},smooth=Smooth.None,thickness=0.5));
  connect(opeEasCor.port_a1,cor.ports[5])
    annotation (Line(points={{250,54},{190,54},{190,34},{142,34},{142,36.9},{163.273,36.9}},color={0,127,255},smooth=Smooth.None,thickness=0.5));
  connect(opeEasCor.port_b2,cor.ports[6])
    annotation (Line(points={{250,42},{190,42},{190,34},{142,34},{142,36.9},{164,36.9}},color={0,127,255},smooth=Smooth.None,thickness=0.5));
  connect(opeNorCor.port_b1,nor.ports[4])
    annotation (Line(points={{100,90},{124,90},{124,116.9},{165.6,116.9}},color={0,127,255},smooth=Smooth.None,thickness=0.5));
  connect(opeNorCor.port_a2,nor.ports[5])
    annotation (Line(points={{100,78},{124,78},{124,116.9},{167.2,116.9}},color={0,127,255},smooth=Smooth.None,thickness=0.5));
  connect(opeNorCor.port_a1,cor.ports[7])
    annotation (Line(points={{80,90},{76,90},{76,60},{142,60},{142,36.9},{164.727,36.9}},color={0,127,255},smooth=Smooth.None));
  connect(opeNorCor.port_b2,cor.ports[8])
    annotation (Line(points={{80,78},{76,78},{76,60},{142,60},{142,36.9},{165.455,36.9}},color={0,127,255},smooth=Smooth.None,thickness=0.5));
  connect(opeWesCor.port_b1,cor.ports[9])
    annotation (Line(points={{40,-4},{56,-4},{56,34},{116,34},{116,36.9},{166.182,36.9}},color={0,127,255},smooth=Smooth.None,thickness=0.5));
  connect(opeWesCor.port_a2,cor.ports[10])
    annotation (Line(points={{40,-16},{56,-16},{56,34},{116,34},{116,36.9},{166.909,36.9}},color={0,127,255},smooth=Smooth.None,thickness=0.5));
  connect(opeWesCor.port_a1,wes.ports[4])
    annotation (Line(points={{20,-4},{2,-4},{2,36.9},{33.6,36.9}},color={0,127,255},smooth=Smooth.None,thickness=0.5));
  connect(opeWesCor.port_b2,wes.ports[5])
    annotation (Line(points={{20,-16},{2,-16},{2,36.9},{35.2,36.9}},color={0,127,255},smooth=Smooth.None,thickness=0.5));
  connect(intGaiFra.y,gai.u)
    annotation (Line(points={{-119,110},{-102,110}},color={0,0,127},smooth=Smooth.None,pattern=LinePattern.Dash));
  connect(cor.ports[11],senRelPre.port_a)
    annotation (Line(points={{167.636,36.9},{110,36.9},{110,250},{60,250}},color={0,127,255},smooth=Smooth.None,thickness=0.5));
  connect(out.weaBus,weaBus)
    annotation (Line(points={{-58,250.2},{-70,250.2},{-70,250},{-80,250},{-80,200},{210,200}},color={255,204,51},thickness=0.5,smooth=Smooth.None),Text(string="%second",index=1,extent={{6,3},{6,3}}));
  connect(out.ports[1],senRelPre.port_b)
    annotation (Line(points={{-38,250},{40,250}},color={0,127,255},smooth=Smooth.None,thickness=0.5));
  connect(senRelPre.p_rel,p_rel)
    annotation (Line(points={{50,241},{50,220},{-170,220}},color={0,0,127},smooth=Smooth.None,pattern=LinePattern.Dash));
  connect(gai.y,gaiIntNor.u)
    annotation (Line(points={{-79,110},{-68,110},{-68,144},{-62,144}},color={0,0,127},pattern=LinePattern.Dash));
  connect(gaiIntNor.y,nor.qGai_flow)
    annotation (Line(points={{-39,144},{52,144},{52,146},{142,146}},color={0,0,127},pattern=LinePattern.Dash));
  connect(gai.y,gaiIntSou.u)
    annotation (Line(points={{-79,110},{-68,110},{-68,-28},{-62,-28}},color={0,0,127},pattern=LinePattern.Dash));
  connect(gaiIntSou.y,sou.qGai_flow)
    annotation (Line(points={{-39,-28},{68,-28},{68,-14},{142,-14}},color={0,0,127},pattern=LinePattern.Dash));
  connect(multiplex3_1.u1[1],qRadGai_flow.y)
    annotation (Line(points={{258,437},{250,437},{250,470},{235,470}},color={0,0,127}));
  connect(multiplex3_1.u2[1],qConGai_flow.y)
    annotation (Line(points={{258,430},{235,430}},color={0,0,127}));
  connect(multiplex3_1.u3[1],qLatGai_flow.y)
    annotation (Line(points={{258,423},{258,422},{248,422},{248,390},{235,390}},color={0,0,127}));
  connect(multiplex3_1.y,att.qGai_flow)
    annotation (Line(points={{281,430},{308,430}},color={0,0,127}));
  annotation (
    Diagram(
      coordinateSystem(
        preserveAspectRatio=true,
        extent={{-160,-100},{400,500}},
        initialScale=0.1)),
    Icon(
      coordinateSystem(
        preserveAspectRatio=true,
        extent={{-160,-100},{400,500}}),
      graphics={
>>>>>>> 0dead434
        Rectangle(
          extent={{-80,-80},{380,180}},
          lineColor={95,95,95},
          fillColor={95,95,95},
          fillPattern=FillPattern.Solid),
        Rectangle(
          extent={{-60,160},{360,-60}},
          pattern=LinePattern.None,
          lineColor={117,148,176},
          fillColor={170,213,255},
          fillPattern=FillPattern.Sphere),
        Rectangle(
          extent={{0,-80},{294,-60}},
          lineColor={95,95,95},
          fillColor={255,255,255},
          fillPattern=FillPattern.Solid),
        Rectangle(
          extent={{0,-74},{294,-66}},
          lineColor={95,95,95},
          fillColor={170,213,255},
          fillPattern=FillPattern.Solid),
        Rectangle(
          extent={{8,8},{294,100}},
          lineColor={95,95,95},
          fillColor={95,95,95},
          fillPattern=FillPattern.Solid),
        Rectangle(
          extent={{20,88},{280,22}},
          pattern=LinePattern.None,
          lineColor={117,148,176},
          fillColor={170,213,255},
          fillPattern=FillPattern.Sphere),
        Polygon(
          points={{-56,170},{20,94},{12,88},{-62,162},{-56,170}},
          smooth=Smooth.None,
          fillColor={95,95,95},
          fillPattern=FillPattern.Solid,
          pattern=LinePattern.None),
        Polygon(
          points={{290,16},{366,-60},{358,-66},{284,8},{290,16}},
          smooth=Smooth.None,
          fillColor={95,95,95},
          fillPattern=FillPattern.Solid,
          pattern=LinePattern.None),
        Polygon(
          points={{284,96},{360,168},{368,162},{292,90},{284,96}},
          smooth=Smooth.None,
          fillColor={95,95,95},
          fillPattern=FillPattern.Solid,
          pattern=LinePattern.None),
        Rectangle(
          extent={{-80,120},{-60,-20}},
          lineColor={95,95,95},
          fillColor={255,255,255},
          fillPattern=FillPattern.Solid),
        Rectangle(
          extent={{-74,120},{-66,-20}},
          lineColor={95,95,95},
          fillColor={170,213,255},
          fillPattern=FillPattern.Solid),
        Polygon(
          points={{-64,-56},{18,22},{26,16},{-58,-64},{-64,-56}},
          smooth=Smooth.None,
          fillColor={95,95,95},
          fillPattern=FillPattern.Solid,
          pattern=LinePattern.None),
        Rectangle(
          extent={{360,122},{380,-18}},
          lineColor={95,95,95},
          fillColor={255,255,255},
          fillPattern=FillPattern.Solid),
        Rectangle(
          extent={{366,122},{374,-18}},
          lineColor={95,95,95},
          fillColor={170,213,255},
          fillPattern=FillPattern.Solid),
        Rectangle(
          extent={{2,170},{296,178}},
          lineColor={95,95,95},
          fillColor={170,213,255},
          fillPattern=FillPattern.Solid),
        Rectangle(
          extent={{2,160},{296,180}},
          lineColor={95,95,95},
          fillColor={255,255,255},
          fillPattern=FillPattern.Solid),
        Rectangle(
          extent={{2,166},{296,174}},
          lineColor={95,95,95},
          fillColor={170,213,255},
          fillPattern=FillPattern.Solid),
<<<<<<< HEAD
          Bitmap(extent={{192,-58},{342,-18}},
          fileName="modelica://Buildings/Resources/Images/ThermalZones/EnergyPlus/spawn_icon_darkbluetxmedres.png",
          visible=not usePrecompiledFMU)}),
    Documentation(info="<html>
=======
        Text(
          extent={{-84,234},{-62,200}},
          lineColor={0,0,255},
          textString="dP")}),
    Documentation(
      info="<html>
>>>>>>> 0dead434
<p>
Model of one floor of the DOE reference office building.
</p>
<h4>Implementation</h4>
<p>
Compared to the base class, which has been built for the models in
<a href=\"modelica://Buildings.Examples.VAVReheat\">
Buildings.Examples.VAVReheat</a> which are for a larger building,
the instances of
<a href=\"modelica://Buildings.Airflow.Multizone.DoorDiscretizedOpen\">
Buildings.Airflow.Multizone.DoorDiscretizedOpen</a> are made smaller.
Their length has been reduced proportionally
to the difference in length of the walls of the core zone of the two buildings.
See also <a href=\"modelica://Buildings.ThermalZones.EnergyPlus.Examples.VAVReheatRefBldgSmallOffice\">
Buildings.ThermalZones.EnergyPlus.Examples.VAVReheatRefBldgSmallOffice</a>
for a description of the differences in these buildings.
</p>
</html>",
      revisions="<html>
<ul>
<li>
November 15, 2019, by Milica Grahovac:<br/>
Added extend from a partial floor model.
</li>
<li>
May 1, 2013, by Michael Wetter:<br/>
Declared the parameter record to be a parameter, as declaring its elements
to be parameters does not imply that the whole record has the variability of a parameter.
</li>
</ul>
</html>"));
end Floor;<|MERGE_RESOLUTION|>--- conflicted
+++ resolved
@@ -1,37 +1,14 @@
 within Buildings.ThermalZones.EnergyPlus.Examples.VAVReheatRefBldgSmallOffice.BaseClasses;
-<<<<<<< HEAD
 model Floor "Model of a floor of the building"
   extends
-    Buildings.ThermalZones.EnergyPlus.Examples.VAVReheatRefBldgSmallOffice.BaseClasses.PartialFloor(
-    final VRooCor=456.455,
-    final VRooSou=346.022,
-    final VRooNor=346.022,
-    final VRooEas=205.265,
-    final VRooWes=205.265,
-    intGaiFra(table=[0,0; 24,0]),
-    opeWesCor(wOpe=10*(17.69 + 8.46)/(40.76 + 24.13)),
-    opeSouCor(wOpe=10*(17.69 + 8.46)/(40.76 + 24.13)),
-    opeNorCor(wOpe=10*(17.69 + 8.46)/(40.76 + 24.13)),
-    opeEasCor(wOpe=10*(17.69 + 8.46)/(40.76 + 24.13)),
-    leaWes(res(m_flow(nominal=0.1))),
-    leaSou(res(m_flow(nominal=0.1))),
-    leaNor(res(m_flow(nominal=0.1))),
-    leaEas(res(m_flow(nominal=0.1))));
-
-
-
-  // Above, the volume V is for Spawn obtained in the initial equation section.
-  // Hence it is not known when the model is compiled. This leads to a
-  // warning in Dymola and an error in Optimica (Modelon#2020031339000191)
-  // if used in an expression for the nominal attribute of lea*(res(m_flow(nominal=....))).
-  // Assigning the nominal attribute to a constant avoids this warning and error.
+    Buildings.ThermalZones.EnergyPlus.Examples.VAVReheatRefBldgSmallOffice.BaseClasses.PartialFloor;
 
   final parameter Modelica.SIunits.Area AFloCor=cor.AFlo "Floor area corridor";
   final parameter Modelica.SIunits.Area AFloSou=sou.AFlo "Floor area south";
   final parameter Modelica.SIunits.Area AFloNor=nor.AFlo "Floor area north";
   final parameter Modelica.SIunits.Area AFloEas=eas.AFlo "Floor area east";
   final parameter Modelica.SIunits.Area AFloWes=wes.AFlo "Floor area west";
-  final parameter Modelica.SIunits.Area AFlo=AFloCor+AFloSou+AFloNor+AFloEas+AFloWes "Floor area west";
+  final parameter Modelica.SIunits.Area AFlo=AFloCor+AFloSou+AFloNor+AFloEas+AFloWes "Total floor area";
 
 
   Modelica.SIunits.Temperature TAirCor = cor.TAir
@@ -45,247 +22,45 @@
   Modelica.SIunits.Temperature TAirWes = wes.TAir
     "Air temperature west zone";
 
-=======
-model Floor
-  "Model of a floor of the building"
-  replaceable package Medium=Modelica.Media.Interfaces.PartialMedium
-    "Medium model for air"
-    annotation (choicesAllMatching=true);
-  parameter Boolean use_windPressure=true
-    "Set to true to enable wind pressure";
-  parameter Real kIntNor(
-    min=0,
-    max=1)=1
-    "Gain factor to scale internal heat gain in north zone";
-  final parameter Modelica.SIunits.Area AFloCor=cor.AFlo
-    "Floor area corridor";
-  final parameter Modelica.SIunits.Area AFloSou=sou.AFlo
-    "Floor area south";
-  final parameter Modelica.SIunits.Area AFloNor=nor.AFlo
-    "Floor area north";
-  final parameter Modelica.SIunits.Area AFloEas=eas.AFlo
-    "Floor area east";
-  final parameter Modelica.SIunits.Area AFloWes=wes.AFlo
-    "Floor area west";
-  final parameter Modelica.SIunits.Area AFlo=AFloCor+AFloSou+AFloNor+AFloEas+AFloWes
-    "Floor area west";
->>>>>>> 0dead434
   ThermalZone sou(
-    redeclare package Medium=Medium,
+    redeclare package Medium = Medium,
     nPorts=5,
-    zoneName="Perimeter_ZN_1")
-    "South zone"
+    zoneName="Perimeter_ZN_1") "South zone"
     annotation (Placement(transformation(extent={{144,-44},{184,-4}})));
   ThermalZone eas(
-    redeclare package Medium=Medium,
+    redeclare package Medium = Medium,
     nPorts=5,
-    zoneName="Perimeter_ZN_2")
-    "East zone"
+    zoneName="Perimeter_ZN_2") "East zone"
     annotation (Placement(transformation(extent={{304,56},{344,96}})));
   ThermalZone nor(
-    redeclare package Medium=Medium,
+    redeclare package Medium = Medium,
     nPorts=5,
-    zoneName="Perimeter_ZN_3")
-    "North zone"
+    zoneName="Perimeter_ZN_3") "North zone"
     annotation (Placement(transformation(extent={{144,116},{184,156}})));
   ThermalZone wes(
-    redeclare package Medium=Medium,
+    redeclare package Medium = Medium,
     nPorts=5,
-    zoneName="Perimeter_ZN_4")
-    "West zone"
+    zoneName="Perimeter_ZN_4") "West zone"
     annotation (Placement(transformation(extent={{12,36},{52,76}})));
   ThermalZone cor(
-    redeclare package Medium=Medium,
+    redeclare package Medium = Medium,
     nPorts=11,
-    zoneName="Core_ZN")
-    "Core zone"
+    zoneName="Core_ZN") "Core zone"
     annotation (Placement(transformation(extent={{144,36},{184,76}})));
+
   ThermalZone att(
-    redeclare package Medium=Medium,
-    zoneName="Attic")
-    "Attic zone"
+    redeclare package Medium = Medium,
+    zoneName="Attic") "Attic zone"
     annotation (Placement(transformation(extent={{310,400},{350,440}})));
-<<<<<<< HEAD
 
   Modelica.Blocks.Sources.Constant qConGai_flow(k=0) "Convective heat gain"
-=======
-  Modelica.SIunits.Temperature TAirCor=cor.TAir
-    "Air temperature corridor";
-  Modelica.SIunits.Temperature TAirSou=sou.TAir
-    "Air temperature south zone";
-  Modelica.SIunits.Temperature TAirNor=nor.TAir
-    "Air temperature north zone";
-  Modelica.SIunits.Temperature TAirEas=eas.TAir
-    "Air temperature east zone";
-  Modelica.SIunits.Temperature TAirWes=wes.TAir
-    "Air temperature west zone";
-  Modelica.Fluid.Vessels.BaseClasses.VesselFluidPorts_b portsSou[2](
-    redeclare package Medium=Medium)
-    "Fluid inlets and outlets"
-    annotation (Placement(transformation(extent={{70,-42},{110,-26}})));
-  Modelica.Fluid.Vessels.BaseClasses.VesselFluidPorts_b portsEas[2](
-    redeclare package Medium=Medium)
-    "Fluid inlets and outlets"
-    annotation (Placement(transformation(extent={{314,28},{354,44}})));
-  Modelica.Fluid.Vessels.BaseClasses.VesselFluidPorts_b portsNor[2](
-    redeclare package Medium=Medium)
-    "Fluid inlets and outlets"
-    annotation (Placement(transformation(extent={{70,118},{110,134}})));
-  Modelica.Fluid.Vessels.BaseClasses.VesselFluidPorts_b portsWes[2](
-    redeclare package Medium=Medium)
-    "Fluid inlets and outlets"
-    annotation (Placement(transformation(extent={{-50,38},{-10,54}})));
-  Modelica.Fluid.Vessels.BaseClasses.VesselFluidPorts_b portsCor[2](
-    redeclare package Medium=Medium)
-    "Fluid inlets and outlets"
-    annotation (Placement(transformation(extent={{70,38},{110,54}})));
-  Modelica.Blocks.Math.MatrixGain gai(
-    K=20*[
-      0.4;
-      0.4;
-      0.2])
-    "Matrix gain to split up heat gain in radiant, convective and latent gain"
-    annotation (Placement(transformation(extent={{-100,100},{-80,120}})));
-  Modelica.Blocks.Sources.Constant uSha(
-    k=0)
-    "Control signal for the shading device"
-    annotation (Placement(transformation(extent={{-80,170},{-60,190}})));
-  Modelica.Blocks.Routing.Replicator replicator(
-    nout=1)
-    annotation (Placement(transformation(extent={{-40,170},{-20,190}})));
-  BoundaryConditions.WeatherData.Bus weaBus
-    "Weather bus"
-    annotation (Placement(transformation(extent={{200,190},{220,210}})));
-  Buildings.Examples.VAVReheat.ThermalZones.RoomLeakage leaSou(
-    redeclare package Medium=Medium,
-    VRoo=346.022,
-    s=27.69/18.46,
-    azi=Buildings.Types.Azimuth.S,
-    final use_windPressure=use_windPressure)
-    "Model for air infiltration through the envelope"
-    annotation (Placement(transformation(extent={{-58,380},{-22,420}})));
-  Buildings.Examples.VAVReheat.ThermalZones.RoomLeakage leaEas(
-    redeclare package Medium=Medium,
-    VRoo=205.265,
-    s=18.46/27.69,
-    azi=Buildings.Types.Azimuth.E,
-    final use_windPressure=use_windPressure)
-    "Model for air infiltration through the envelope"
-    annotation (Placement(transformation(extent={{-58,340},{-22,380}})));
-  Buildings.Examples.VAVReheat.ThermalZones.RoomLeakage leaNor(
-    redeclare package Medium=Medium,
-    VRoo=346.022,
-    s=27.69/18.46,
-    azi=Buildings.Types.Azimuth.N,
-    final use_windPressure=use_windPressure)
-    "Model for air infiltration through the envelope"
-    annotation (Placement(transformation(extent={{-56,300},{-20,340}})));
-  Buildings.Examples.VAVReheat.ThermalZones.RoomLeakage leaWes(
-    redeclare package Medium=Medium,
-    VRoo=205.265,
-    s=18.46/27.69,
-    azi=Buildings.Types.Azimuth.W,
-    final use_windPressure=use_windPressure)
-    "Model for air infiltration through the envelope"
-    annotation (Placement(transformation(extent={{-56,260},{-20,300}})));
-  Modelica.Thermal.HeatTransfer.Sensors.TemperatureSensor temAirSou
-    "Air temperature sensor"
-    annotation (Placement(transformation(extent={{290,340},{310,360}})));
-  Modelica.Thermal.HeatTransfer.Sensors.TemperatureSensor temAirEas
-    "Air temperature sensor"
-    annotation (Placement(transformation(extent={{292,310},{312,330}})));
-  Modelica.Thermal.HeatTransfer.Sensors.TemperatureSensor temAirNor
-    "Air temperature sensor"
-    annotation (Placement(transformation(extent={{292,280},{312,300}})));
-  Modelica.Thermal.HeatTransfer.Sensors.TemperatureSensor temAirWes
-    "Air temperature sensor"
-    annotation (Placement(transformation(extent={{292,248},{312,268}})));
-  Modelica.Thermal.HeatTransfer.Sensors.TemperatureSensor temAirPer5
-    "Air temperature sensor"
-    annotation (Placement(transformation(extent={{294,218},{314,238}})));
-  Modelica.Blocks.Routing.Multiplex5 multiplex5_1
-    annotation (Placement(transformation(extent={{340,280},{360,300}})));
-  Modelica.Blocks.Interfaces.RealOutput TRooAir[5](
-    each unit="K",
-    each displayUnit="degC")
-    "Room air temperatures"
-    annotation (Placement(transformation(extent={{380,150},{400,170}}),iconTransformation(extent={{380,150},{400,170}})));
-  // Openings (wOpe) are set to about half the length of the core facing wall of a zone
-  Airflow.Multizone.DoorDiscretizedOpen opeSouCor(
-    redeclare package Medium=Medium,
-    wOpe=9,
-    forceErrorControlOnFlow=false)
-    "Opening between perimeter1 and core"
-    annotation (Placement(transformation(extent={{84,0},{104,20}})));
-  Airflow.Multizone.DoorDiscretizedOpen opeEasCor(
-    redeclare package Medium=Medium,
-    wOpe=4,
-    forceErrorControlOnFlow=false)
-    "Opening between perimeter2 and core"
-    annotation (Placement(transformation(extent={{250,38},{270,58}})));
-  Airflow.Multizone.DoorDiscretizedOpen opeNorCor(
-    redeclare package Medium=Medium,
-    wOpe=9,
-    forceErrorControlOnFlow=false)
-    "Opening between perimeter3 and core"
-    annotation (Placement(transformation(extent={{80,74},{100,94}})));
-  Airflow.Multizone.DoorDiscretizedOpen opeWesCor(
-    redeclare package Medium=Medium,
-    wOpe=4,
-    forceErrorControlOnFlow=false)
-    "Opening between perimeter3 and core"
-    annotation (Placement(transformation(extent={{20,-20},{40,0}})));
-  Modelica.Blocks.Sources.CombiTimeTable intGaiFra(
-    table=[
-      0,0.05;
-      8,0.05;
-      9,0.9;
-      12,0.9;
-      12,0.8;
-      13,0.8;
-      13,1;
-      17,1;
-      19,0.1;
-      24,0.05],
-    timeScale=3600,
-    extrapolation=Modelica.Blocks.Types.Extrapolation.Periodic)
-    "Fraction of internal heat gain"
-    annotation (Placement(transformation(extent={{-140,100},{-120,120}})));
-  Buildings.Fluid.Sensors.RelativePressure senRelPre(
-    redeclare package Medium=Medium)
-    "Building pressure measurement"
-    annotation (Placement(transformation(extent={{60,240},{40,260}})));
-  Buildings.Fluid.Sources.Outside out(
-    nPorts=1,
-    redeclare package Medium=Medium)
-    annotation (Placement(transformation(extent={{-58,240},{-38,260}})));
-  Modelica.Blocks.Interfaces.RealOutput p_rel
-    "Relative pressure signal of building static pressure"
-    annotation (Placement(transformation(extent={{-10,-10},{10,10}},rotation=180,origin={-170,220})));
-  Modelica.Blocks.Math.Gain gaiIntNor[3](
-    each k=kIntNor)
-    "Gain for internal heat gain amplification for north zone"
-    annotation (Placement(transformation(extent={{-60,134},{-40,154}})));
-  Modelica.Blocks.Math.Gain gaiIntSou[3](
-    each k=2-kIntNor)
-    "Gain to change the internal heat gain for south"
-    annotation (Placement(transformation(extent={{-60,-38},{-40,-18}})));
-  Modelica.Blocks.Sources.Constant qConGai_flow(
-    k=0)
-    "Convective heat gain"
->>>>>>> 0dead434
     annotation (Placement(transformation(extent={{214,420},{234,440}})));
-  Modelica.Blocks.Sources.Constant qRadGai_flow(
-    k=0)
-    "Radiative heat gain"
+  Modelica.Blocks.Sources.Constant qRadGai_flow(k=0) "Radiative heat gain"
     annotation (Placement(transformation(extent={{214,460},{234,480}})));
   Modelica.Blocks.Routing.Multiplex3 multiplex3_1 "Multiplex for internal gains"
     annotation (Placement(transformation(extent={{260,420},{280,440}})));
-  Modelica.Blocks.Sources.Constant qLatGai_flow(
-    k=0)
-    "Latent heat gain"
+  Modelica.Blocks.Sources.Constant qLatGai_flow(k=0) "Latent heat gain"
     annotation (Placement(transformation(extent={{214,380},{234,400}})));
-<<<<<<< HEAD
 
 protected
   parameter String idfName=Modelica.Utilities.Files.loadResource(
@@ -308,6 +83,12 @@
   assert(abs(nor.V-VRooNor) < 0.01, "Volumes don't match. These had to be entered manually to avoid using a non-literal value.");
   assert(abs(eas.V-VRooEas) < 0.01, "Volumes don't match. These had to be entered manually to avoid using a non-literal value.");
   assert(abs(wes.V-VRooWes) < 0.01, "Volumes don't match. These had to be entered manually to avoid using a non-literal value.");
+  assert(abs(opeWesCor.wOpe-4) == 0.0, "wOpe in west zone doesn't match");
+
+  Modelica.Utilities.Streams.print(String(leaEas.s)+ ", MG test");
+  Modelica.Utilities.Streams.print(String(VRooWes)+ ", MG test");
+  Modelica.Utilities.Streams.print(String(opeWesCor.wOpe)+ ", MG test");
+  Modelica.Utilities.Streams.print(String(nor.T_start)+ ", MG test");
 equation
   connect(gai.y, cor.qGai_flow)          annotation (Line(
       points={{-79,110},{120,110},{120,66},{142,66}},
@@ -510,144 +291,6 @@
         extent={{-160,-100},{380,500}},
         initialScale=0.1)),     Icon(coordinateSystem(
           preserveAspectRatio=true, extent={{-80,-80},{380,180}}),   graphics={
-=======
-equation
-  connect(uSha.y,replicator.u)
-    annotation (Line(points={{-59,180},{-42,180}},color={0,0,127},smooth=Smooth.None,pattern=LinePattern.Dash));
-  connect(gai.y,cor.qGai_flow)
-    annotation (Line(points={{-79,110},{120,110},{120,66},{142,66}},color={0,0,127},pattern=LinePattern.Dash,smooth=Smooth.None));
-  connect(gai.y,eas.qGai_flow)
-    annotation (Line(points={{-79,110},{226,110},{226,86},{302,86}},color={0,0,127},pattern=LinePattern.Dash,smooth=Smooth.None));
-  connect(gai.y,wes.qGai_flow)
-    annotation (Line(points={{-79,110},{-14,110},{-14,66},{10,66}},color={0,0,127},pattern=LinePattern.Dash,smooth=Smooth.None));
-  connect(weaBus,leaSou.weaBus)
-    annotation (Line(points={{210,200},{-80,200},{-80,400},{-58,400}},color={255,204,51},thickness=0.5,smooth=Smooth.None));
-  connect(weaBus,leaEas.weaBus)
-    annotation (Line(points={{210,200},{-80,200},{-80,360},{-58,360}},color={255,204,51},thickness=0.5,smooth=Smooth.None));
-  connect(weaBus,leaNor.weaBus)
-    annotation (Line(points={{210,200},{-80,200},{-80,320},{-56,320}},color={255,204,51},thickness=0.5,smooth=Smooth.None));
-  connect(weaBus,leaWes.weaBus)
-    annotation (Line(points={{210,200},{-80,200},{-80,280},{-56,280}},color={255,204,51},thickness=0.5,smooth=Smooth.None));
-  connect(multiplex5_1.y,TRooAir)
-    annotation (Line(points={{361,290},{372,290},{372,160},{390,160}},color={0,0,127},smooth=Smooth.None,pattern=LinePattern.Dash));
-  connect(temAirSou.T,multiplex5_1.u1[1])
-    annotation (Line(points={{310,350},{328,350},{328,300},{338,300}},color={0,0,127},smooth=Smooth.None,pattern=LinePattern.Dash));
-  connect(temAirEas.T,multiplex5_1.u2[1])
-    annotation (Line(points={{312,320},{324,320},{324,295},{338,295}},color={0,0,127},smooth=Smooth.None,pattern=LinePattern.Dash));
-  connect(temAirNor.T,multiplex5_1.u3[1])
-    annotation (Line(points={{312,290},{338,290}},color={0,0,127},smooth=Smooth.None,pattern=LinePattern.Dash));
-  connect(temAirWes.T,multiplex5_1.u4[1])
-    annotation (Line(points={{312,258},{324,258},{324,285},{338,285}},color={0,0,127},smooth=Smooth.None,pattern=LinePattern.Dash));
-  connect(temAirPer5.T,multiplex5_1.u5[1])
-    annotation (Line(points={{314,228},{322,228},{322,228},{332,228},{332,280},{338,280}},color={0,0,127},smooth=Smooth.None,pattern=LinePattern.Dash));
-  connect(sou.heaPorAir,temAirSou.port)
-    annotation (Line(points={{164,-24},{224,-24},{224,100},{264,100},{264,350},{290,350}},color={191,0,0},smooth=Smooth.None));
-  connect(eas.heaPorAir,temAirEas.port)
-    annotation (Line(points={{324,76},{286,76},{286,320},{292,320}},color={191,0,0},smooth=Smooth.None));
-  connect(nor.heaPorAir,temAirNor.port)
-    annotation (Line(points={{164,136},{164,136},{164,290},{292,290}},color={191,0,0},smooth=Smooth.None));
-  connect(wes.heaPorAir,temAirWes.port)
-    annotation (Line(points={{32,56},{70,56},{70,114},{186,114},{186,258},{292,258}},color={191,0,0},smooth=Smooth.None));
-  connect(cor.heaPorAir,temAirPer5.port)
-    annotation (Line(points={{164,56},{162,56},{162,228},{294,228}},color={191,0,0},smooth=Smooth.None));
-  connect(sou.ports[1],portsSou[1])
-    annotation (Line(points={{160.8,-43.1},{114,-43.1},{114,-34},{80,-34}},color={0,127,255},smooth=Smooth.None));
-  connect(sou.ports[2],portsSou[2])
-    annotation (Line(points={{162.4,-43.1},{124,-43.1},{124,-34},{100,-34}},color={0,127,255},smooth=Smooth.None));
-  connect(eas.ports[1],portsEas[1])
-    annotation (Line(points={{320.8,56.9},{300,56.9},{300,36},{324,36}},color={0,127,255},smooth=Smooth.None,thickness=0.5));
-  connect(eas.ports[2],portsEas[2])
-    annotation (Line(points={{322.4,56.9},{300,56.9},{300,36},{344,36}},color={0,127,255},smooth=Smooth.None,thickness=0.5));
-  connect(nor.ports[1],portsNor[1])
-    annotation (Line(points={{160.8,116.9},{114,116.9},{114,126},{80,126}},color={0,127,255},smooth=Smooth.None));
-  connect(nor.ports[2],portsNor[2])
-    annotation (Line(points={{162.4,116.9},{124,116.9},{124,126},{100,126}},color={0,127,255},smooth=Smooth.None));
-  connect(wes.ports[1],portsWes[1])
-    annotation (Line(points={{28.8,36.9},{-12,36.9},{-12,46},{-40,46}},color={0,127,255},smooth=Smooth.None));
-  connect(wes.ports[2],portsWes[2])
-    annotation (Line(points={{30.4,36.9},{-2,36.9},{-2,46},{-20,46}},color={0,127,255},smooth=Smooth.None));
-  connect(cor.ports[1],portsCor[1])
-    annotation (Line(points={{160.364,36.9},{114,36.9},{114,46},{80,46}},color={0,127,255},smooth=Smooth.None));
-  connect(cor.ports[2],portsCor[2])
-    annotation (Line(points={{161.091,36.9},{124,36.9},{124,46},{100,46}},color={0,127,255},smooth=Smooth.None));
-  connect(leaSou.port_b,sou.ports[3])
-    annotation (Line(points={{-22,400},{-2,400},{-2,-72},{134,-72},{134,-43.1},{164,-43.1}},color={0,127,255},smooth=Smooth.None,thickness=0.5));
-  connect(leaEas.port_b,eas.ports[3])
-    annotation (Line(points={{-22,360},{246,360},{246,56.9},{324,56.9}},color={0,127,255},smooth=Smooth.None,thickness=0.5));
-  connect(leaNor.port_b,nor.ports[3])
-    annotation (Line(points={{-20,320},{138,320},{138,116.9},{164,116.9}},color={0,127,255},smooth=Smooth.None,thickness=0.5));
-  connect(leaWes.port_b,wes.ports[3])
-    annotation (Line(points={{-20,280},{2,280},{2,36.9},{32,36.9}},color={0,127,255},smooth=Smooth.None,thickness=0.5));
-  connect(opeSouCor.port_b1,cor.ports[3])
-    annotation (Line(points={{104,16},{116,16},{116,36.9},{161.818,36.9}},color={0,127,255},smooth=Smooth.None,thickness=0.5));
-  connect(opeSouCor.port_a2,cor.ports[4])
-    annotation (Line(points={{104,4},{116,4},{116,36.9},{162.545,36.9}},color={0,127,255},smooth=Smooth.None,thickness=0.5));
-  connect(opeSouCor.port_a1,sou.ports[4])
-    annotation (Line(points={{84,16},{74,16},{74,-20},{134,-20},{134,-43.1},{165.6,-43.1}},color={0,127,255},smooth=Smooth.None,thickness=0.5));
-  connect(opeSouCor.port_b2,sou.ports[5])
-    annotation (Line(points={{84,4},{74,4},{74,-20},{134,-20},{134,-43.1},{167.2,-43.1}},color={0,127,255},smooth=Smooth.None,thickness=0.5));
-  connect(opeEasCor.port_b1,eas.ports[4])
-    annotation (Line(points={{270,54},{290,54},{290,56.9},{325.6,56.9}},color={0,127,255},smooth=Smooth.None,thickness=0.5));
-  connect(opeEasCor.port_a2,eas.ports[5])
-    annotation (Line(points={{270,42},{290,42},{290,56.9},{327.2,56.9}},color={0,127,255},smooth=Smooth.None,thickness=0.5));
-  connect(opeEasCor.port_a1,cor.ports[5])
-    annotation (Line(points={{250,54},{190,54},{190,34},{142,34},{142,36.9},{163.273,36.9}},color={0,127,255},smooth=Smooth.None,thickness=0.5));
-  connect(opeEasCor.port_b2,cor.ports[6])
-    annotation (Line(points={{250,42},{190,42},{190,34},{142,34},{142,36.9},{164,36.9}},color={0,127,255},smooth=Smooth.None,thickness=0.5));
-  connect(opeNorCor.port_b1,nor.ports[4])
-    annotation (Line(points={{100,90},{124,90},{124,116.9},{165.6,116.9}},color={0,127,255},smooth=Smooth.None,thickness=0.5));
-  connect(opeNorCor.port_a2,nor.ports[5])
-    annotation (Line(points={{100,78},{124,78},{124,116.9},{167.2,116.9}},color={0,127,255},smooth=Smooth.None,thickness=0.5));
-  connect(opeNorCor.port_a1,cor.ports[7])
-    annotation (Line(points={{80,90},{76,90},{76,60},{142,60},{142,36.9},{164.727,36.9}},color={0,127,255},smooth=Smooth.None));
-  connect(opeNorCor.port_b2,cor.ports[8])
-    annotation (Line(points={{80,78},{76,78},{76,60},{142,60},{142,36.9},{165.455,36.9}},color={0,127,255},smooth=Smooth.None,thickness=0.5));
-  connect(opeWesCor.port_b1,cor.ports[9])
-    annotation (Line(points={{40,-4},{56,-4},{56,34},{116,34},{116,36.9},{166.182,36.9}},color={0,127,255},smooth=Smooth.None,thickness=0.5));
-  connect(opeWesCor.port_a2,cor.ports[10])
-    annotation (Line(points={{40,-16},{56,-16},{56,34},{116,34},{116,36.9},{166.909,36.9}},color={0,127,255},smooth=Smooth.None,thickness=0.5));
-  connect(opeWesCor.port_a1,wes.ports[4])
-    annotation (Line(points={{20,-4},{2,-4},{2,36.9},{33.6,36.9}},color={0,127,255},smooth=Smooth.None,thickness=0.5));
-  connect(opeWesCor.port_b2,wes.ports[5])
-    annotation (Line(points={{20,-16},{2,-16},{2,36.9},{35.2,36.9}},color={0,127,255},smooth=Smooth.None,thickness=0.5));
-  connect(intGaiFra.y,gai.u)
-    annotation (Line(points={{-119,110},{-102,110}},color={0,0,127},smooth=Smooth.None,pattern=LinePattern.Dash));
-  connect(cor.ports[11],senRelPre.port_a)
-    annotation (Line(points={{167.636,36.9},{110,36.9},{110,250},{60,250}},color={0,127,255},smooth=Smooth.None,thickness=0.5));
-  connect(out.weaBus,weaBus)
-    annotation (Line(points={{-58,250.2},{-70,250.2},{-70,250},{-80,250},{-80,200},{210,200}},color={255,204,51},thickness=0.5,smooth=Smooth.None),Text(string="%second",index=1,extent={{6,3},{6,3}}));
-  connect(out.ports[1],senRelPre.port_b)
-    annotation (Line(points={{-38,250},{40,250}},color={0,127,255},smooth=Smooth.None,thickness=0.5));
-  connect(senRelPre.p_rel,p_rel)
-    annotation (Line(points={{50,241},{50,220},{-170,220}},color={0,0,127},smooth=Smooth.None,pattern=LinePattern.Dash));
-  connect(gai.y,gaiIntNor.u)
-    annotation (Line(points={{-79,110},{-68,110},{-68,144},{-62,144}},color={0,0,127},pattern=LinePattern.Dash));
-  connect(gaiIntNor.y,nor.qGai_flow)
-    annotation (Line(points={{-39,144},{52,144},{52,146},{142,146}},color={0,0,127},pattern=LinePattern.Dash));
-  connect(gai.y,gaiIntSou.u)
-    annotation (Line(points={{-79,110},{-68,110},{-68,-28},{-62,-28}},color={0,0,127},pattern=LinePattern.Dash));
-  connect(gaiIntSou.y,sou.qGai_flow)
-    annotation (Line(points={{-39,-28},{68,-28},{68,-14},{142,-14}},color={0,0,127},pattern=LinePattern.Dash));
-  connect(multiplex3_1.u1[1],qRadGai_flow.y)
-    annotation (Line(points={{258,437},{250,437},{250,470},{235,470}},color={0,0,127}));
-  connect(multiplex3_1.u2[1],qConGai_flow.y)
-    annotation (Line(points={{258,430},{235,430}},color={0,0,127}));
-  connect(multiplex3_1.u3[1],qLatGai_flow.y)
-    annotation (Line(points={{258,423},{258,422},{248,422},{248,390},{235,390}},color={0,0,127}));
-  connect(multiplex3_1.y,att.qGai_flow)
-    annotation (Line(points={{281,430},{308,430}},color={0,0,127}));
-  annotation (
-    Diagram(
-      coordinateSystem(
-        preserveAspectRatio=true,
-        extent={{-160,-100},{400,500}},
-        initialScale=0.1)),
-    Icon(
-      coordinateSystem(
-        preserveAspectRatio=true,
-        extent={{-160,-100},{400,500}}),
-      graphics={
->>>>>>> 0dead434
         Rectangle(
           extent={{-80,-80},{380,180}},
           lineColor={95,95,95},
@@ -739,19 +382,10 @@
           lineColor={95,95,95},
           fillColor={170,213,255},
           fillPattern=FillPattern.Solid),
-<<<<<<< HEAD
           Bitmap(extent={{192,-58},{342,-18}},
           fileName="modelica://Buildings/Resources/Images/ThermalZones/EnergyPlus/spawn_icon_darkbluetxmedres.png",
           visible=not usePrecompiledFMU)}),
     Documentation(info="<html>
-=======
-        Text(
-          extent={{-84,234},{-62,200}},
-          lineColor={0,0,255},
-          textString="dP")}),
-    Documentation(
-      info="<html>
->>>>>>> 0dead434
 <p>
 Model of one floor of the DOE reference office building.
 </p>
@@ -770,7 +404,7 @@
 for a description of the differences in these buildings.
 </p>
 </html>",
-      revisions="<html>
+revisions="<html>
 <ul>
 <li>
 November 15, 2019, by Milica Grahovac:<br/>
