within Buildings.ThermalZones.ReducedOrder.RC;
model OneElement "Thermal Zone with one element for exterior walls"
  extends Buildings.Fluid.Interfaces.LumpedVolumeDeclarations;

  parameter Modelica.SIunits.Volume VAir "Air volume of the zone"
    annotation(Dialog(group="Thermal zone"));
  parameter Modelica.SIunits.CoefficientOfHeatTransfer hRad
    "Coefficient of heat transfer for linearized radiation exchange between walls"
    annotation(Dialog(group="Thermal zone"));
  parameter Integer nOrientations(min=1) "Number of orientations"
    annotation(Dialog(group="Thermal zone"));
  parameter Integer nPorts=0 "Number of fluid ports"
    annotation(Evaluate=true,
    Dialog(connectorSizing=true, tab="General",group="Ports"));
  parameter Modelica.SIunits.Area AWin[nOrientations]
    "Vector of areas of windows by orientations"
    annotation(Dialog(group="Windows"));
  parameter Modelica.SIunits.Area ATransparent[nOrientations] "Vector of areas of transparent (solar radiation transmittend) elements by
    orientations"
    annotation(Dialog(group="Windows"));
  parameter Modelica.SIunits.CoefficientOfHeatTransfer hConWin
    "Convective coefficient of heat transfer of windows (indoor)"
    annotation(Dialog(group="Windows"));
  parameter Modelica.SIunits.ThermalResistance RWin "Resistor for windows"
    annotation(Dialog(group="Windows"));
  parameter Modelica.SIunits.TransmissionCoefficient gWin
    "Total energy transmittance of windows"
    annotation(Dialog(group="Windows"));
  parameter Real ratioWinConRad
    "Ratio for windows between indoor convective and radiative heat emission"
    annotation(Dialog(group="Windows"));
  parameter Boolean indoorPortWin = false
    "Additional heat port at indoor surface of windows"
    annotation(Dialog(group="Windows"),choices(checkBox = true));
  parameter Modelica.SIunits.Area AExt[nOrientations]
    "Vector of areas of exterior walls by orientations"
    annotation(Dialog(group="Exterior walls"));
  parameter Modelica.SIunits.CoefficientOfHeatTransfer hConExt
    "Convective coefficient of heat transfer of exterior walls (indoor)"
    annotation(Dialog(group="Exterior walls"));
  parameter Integer nExt(min = 1) "Number of RC-elements of exterior walls"
    annotation(Dialog(group="Exterior walls"));
  parameter Modelica.SIunits.ThermalResistance RExt[nExt](
    each min=Modelica.Constants.small)
    "Vector of resistances of exterior walls, from inside to outside"
    annotation(Dialog(group="Exterior walls"));
  parameter Modelica.SIunits.ThermalResistance RExtRem(
    min=Modelica.Constants.small)
    "Resistance of remaining resistor RExtRem between capacity n and outside"
    annotation(Dialog(group="Exterior walls"));
  parameter Modelica.SIunits.HeatCapacity CExt[nExt](
    each min=Modelica.Constants.small)
    "Vector of heat capacities of exterior walls, from inside to outside"
    annotation(Dialog(group="Exterior walls"));
  parameter Boolean indoorPortExtWalls = false
    "Additional heat port at indoor surface of exterior walls"
    annotation(Dialog(group="Exterior walls"),choices(checkBox = true));
  parameter Boolean use_moisture_balance = false
    "If true, input connector QLat_flow is enabled and room air computes moisture balance"
    annotation(choices(checkBox = true));

  Modelica.Blocks.Interfaces.RealInput solRad[nOrientations](
    each final quantity="RadiantEnergyFluenceRate",
    each final unit="W/m2") if sum(ATransparent) > 0
    "Solar radiation transmitted through windows"
    annotation (
    Placement(transformation(extent={{-280,120},{-240,160}}),
    iconTransformation(extent={{-260,140},{-240,160}})));

  Modelica.Blocks.Interfaces.RealInput QLat_flow(final unit="W") if
    use_moisture_balance and ATot >0
    "Latent heat gains for the room"
    annotation (Placement(transformation(extent={{-280,-150},{-240,-110}}),
        iconTransformation(extent={{-260,-130},{-240,-110}})));

  Modelica.Blocks.Interfaces.RealOutput TAir(
    final quantity="ThermodynamicTemperature",
    final unit="K",
    displayUnit="degC") if ATot > 0 or VAir > 0 "Indoor air temperature"
    annotation (Placement(transformation(extent={{240,150},{260,170}}),
    iconTransformation(extent={{240,150},{260,170}})));

  Modelica.Blocks.Interfaces.RealOutput TRad(
    final quantity="ThermodynamicTemperature",
    final unit="K",
    displayUnit="degC") if ATot > 0 "Mean indoor radiation temperature"
    annotation (Placement(transformation(extent={{240,110},{260,130}}),
    iconTransformation(extent={{240,110},{260,130}})));

  Modelica.Fluid.Vessels.BaseClasses.VesselFluidPorts_b ports[nPorts](
    redeclare each final package Medium = Medium)
    "Auxiliary fluid inlets and outlets to indoor air volume"
    annotation (
    Placement(transformation(
    extent={{-45,-12},{45,12}},
    origin={85,-180}),iconTransformation(
    extent={{-30.5,-8},{30.5,8}},
    origin={150,-179.5})));
  Modelica.Thermal.HeatTransfer.Interfaces.HeatPort_a extWall if ATotExt > 0
    "Ambient port for exterior walls"
    annotation (Placement(transformation(
    extent={{-250,-50},{-230,-30}}), iconTransformation(extent={{-250,-50},{
            -230,-30}})));
  Modelica.Thermal.HeatTransfer.Interfaces.HeatPort_a window if ATotWin > 0
    "Ambient port for windows"
    annotation (Placement(transformation(extent={{-250,30},{-230,50}}),
    iconTransformation(extent={{-250,30},{-230,50}})));
  Modelica.Thermal.HeatTransfer.Interfaces.HeatPort_a intGainsConv if
    ATot > 0 or VAir > 0
    "Auxiliary port for sensible internal convective gains"
    annotation (Placement(
    transformation(extent={{230,30},{250,50}}), iconTransformation(extent={{230,30},
    {250,50}})));
  Modelica.Thermal.HeatTransfer.Interfaces.HeatPort_a intGainsRad if ATot > 0
    "Auxiliary port for internal radiative gains"
    annotation (Placement(
    transformation(extent={{230,70},{250,90}}),
    iconTransformation(extent={{230,70},{250,90}})));
  Modelica.Thermal.HeatTransfer.Interfaces.HeatPort_a windowIndoorSurface if
    indoorPortWin "Auxiliary port at indoor surface of windows"
    annotation (Placement(transformation(extent={{-210,-190},{-190,-170}}),
    iconTransformation(extent={{-210,-190},{-190,-170}})));
  Modelica.Thermal.HeatTransfer.Interfaces.HeatPort_a extWallIndoorSurface if
    indoorPortExtWalls "Auxiliary port at indoor surface of exterior walls"
    annotation (Placement(
    transformation(extent={{-170,-190},{-150,-170}}), iconTransformation(
    extent={{-170,-190},{-150,-170}})));

  Fluid.MixingVolumes.MixingVolume volAir(
    redeclare final package Medium = Medium,
    final nPorts=nPorts,
    m_flow_nominal=VAir*6/3600*1.2,
    final V=VAir,
    final energyDynamics=energyDynamics,
    final massDynamics=massDynamics,
    final p_start=p_start,
    final T_start=T_start,
    final X_start=X_start,
    final C_start=C_start,
    final C_nominal=C_nominal,
    final mSenFac=mSenFac,
    final use_C_flow=false) if VAir > 0 and not use_moisture_balance
    "Indoor air volume"
    annotation (Placement(transformation(extent={{42,-26},{22,-6}})));
  Fluid.MixingVolumes.MixingVolumeMoistAir volMoiAir(
    redeclare final package Medium = Medium,
    final nPorts=nPorts,
    m_flow_nominal=VAir*6/3600*1.2,
    final V=VAir,
    final energyDynamics=energyDynamics,
    final massDynamics=massDynamics,
    final p_start=p_start,
    final T_start=T_start,
    final X_start=X_start,
    final C_start=C_start,
    final C_nominal=C_nominal,
    final mSenFac=mSenFac,
    final use_C_flow=false) if VAir > 0 and use_moisture_balance
    "Indoor air volume"
    annotation (Placement(transformation(extent={{-20,-26},{0,-6}})));
  Modelica.Thermal.HeatTransfer.Components.ThermalResistor resWin(final R=RWin) if
    ATotWin > 0 "Resistor for windows"
    annotation (Placement(transformation(extent={{-180,30},{-160,50}})));
  Modelica.Thermal.HeatTransfer.Sources.PrescribedHeatFlow convHeatSol(
    final alpha=0) if
    ratioWinConRad > 0 and (ATot > 0 or VAir > 0) and sum(ATransparent) > 0
    "Solar heat considered as convection"
    annotation (Placement(transformation(extent={{-166,114},{-146,134}})));
  Modelica.Thermal.HeatTransfer.Sources.PrescribedHeatFlow radHeatSol[
    nOrientations](each final alpha=0) if ATot > 0 and sum(ATransparent) > 0
    "Solar heat considered as radiation"
    annotation (Placement(transformation(extent={{-166,136},{-146,156}})));
  BaseClasses.ThermSplitter thermSplitterIntGains(
    final splitFactor=splitFactor,
    final nOut=dimension,
    final nIn=1) if ATot > 0
    "Splits incoming internal gains into separate gains for each wall element,
    weighted by their area"
    annotation (Placement(transformation(extent={{210,76},{190,96}})));
  BaseClasses.ThermSplitter thermSplitterSolRad(
    final splitFactor=splitFactorSolRad,
    final nOut=dimension,
    final nIn=nOrientations) if ATot > 0 and sum(ATransparent) > 0
    "Splits incoming solar radiation into separate gains for each wall element,
    weighted by their area"
    annotation (Placement(transformation(extent={{-138,138},{-122,154}})));
  BaseClasses.ExteriorWall extWallRC(
    final n=nExt,
    final RExt=RExt,
    final CExt=CExt,
    final RExtRem=RExtRem,
    final T_start=T_start) if ATotExt > 0 "RC-element for exterior walls"
    annotation (Placement(transformation(extent={{-158,-50},{-178,-28}})));

protected
  constant Modelica.SIunits.SpecificEnergy h_fg=
    Buildings.Media.Air.enthalpyOfCondensingGas(273.15+37) "Latent heat of water vapor";
  parameter Modelica.SIunits.Area ATot=sum(AArray) "Sum of wall surface areas";
  parameter Modelica.SIunits.Area ATotExt=sum(AExt)
    "Sum of exterior wall surface areas";
  parameter Modelica.SIunits.Area ATotWin=sum(AWin)
    "Sum of window surface areas";
  parameter Modelica.SIunits.Area[:] AArray = {ATotExt, ATotWin}
    "List of all wall surface areas";
  parameter Integer dimension = sum({if A>0 then 1 else 0 for A in AArray})
    "Number of non-zero wall surface areas";
  parameter Real splitFactor[dimension, 1]=
    BaseClasses.splitFacVal(dimension, 1, AArray, fill(0, 1), fill(0, 1))
    "Share of each wall surface area that is non-zero";
  parameter Real splitFactorSolRad[dimension, nOrientations]=
    BaseClasses.splitFacVal(dimension, nOrientations, AArray, AExt, AWin)
    "Share of each wall surface area that is non-zero, for each orientation separately";
  Modelica.Thermal.HeatTransfer.Components.Convection convExtWall(dT(start=0)) if
                                                                     ATotExt > 0
    "Convective heat transfer of exterior walls"
    annotation (Placement(transformation(extent={{-114,-30},{-94,-50}})));
  Modelica.Blocks.Sources.Constant hConExtWall_const(
  final k=ATotExt*hConExt) if ATotExt > 0
    "Coefficient of convective heat transfer for exterior walls"
    annotation (Placement(transformation(
    extent={{5,-5},{-5,5}},
    rotation=-90,
    origin={-104,-61})));
  Modelica.Thermal.HeatTransfer.Components.Convection convWin if ATotWin > 0
    "Convective heat transfer of windows"
    annotation (Placement(transformation(extent={{-116,30},{-96,50}})));
  Modelica.Blocks.Sources.Constant hConWin_const(final k=ATotWin*hConWin)
    "Coefficient of convective heat transfer for windows"
    annotation (Placement(transformation(
    extent={{-6,-6},{6,6}},
    rotation=-90,
    origin={-106,68})));
  Modelica.Blocks.Math.Gain eRadSol[nOrientations](
    final k=gWin*(1 - ratioWinConRad)*ATransparent) if sum(ATransparent) > 0
    "Emission coefficient of solar radiation considered as radiation"
    annotation (Placement(transformation(extent={{-206,141},{-196,151}})));
  Modelica.Blocks.Math.Gain eConvSol[nOrientations](
    final k=gWin*ratioWinConRad*ATransparent) if
    ratioWinConRad > 0 and sum(ATransparent) > 0
    "Emission coefficient of solar radiation considered as convection"
    annotation (Placement(transformation(extent={{-206,119},{-196,129}})));
  Modelica.Thermal.HeatTransfer.Components.ThermalConductor resExtWallWin(
      final G=min(ATotExt, ATotWin)*hRad) if ATotExt > 0 and ATotWin > 0
    "Resistor between exterior walls and windows"
    annotation (Placement(
        transformation(
        extent={{-10,-10},{10,10}},
        rotation=-90,
        origin={-146,10})));
  Modelica.Thermal.HeatTransfer.Sensors.TemperatureSensor senTAir if
    ATot > 0 or VAir > 0 "Indoor air temperature sensor"
    annotation (Placement(transformation(extent={{80,-10},{100,10}})));
  Modelica.Thermal.HeatTransfer.Sensors.TemperatureSensor senTRad if
    ATot > 0 "Mean indoor radiation temperatur sensor"
    annotation (Placement(
    transformation(
    extent={{-10,-10},{10,10}},
    rotation=90,
    origin={210,110})));
  Modelica.Blocks.Math.Sum sumSolRad(final nin=nOrientations) if
    ratioWinConRad > 0 and sum(ATransparent) > 0
    "Sums up solar radiation from different directions"
    annotation (Placement(transformation(extent={{-186,118},{-174,130}})));

  Modelica.Blocks.Math.Gain mWat_flow(
    final k(unit="kg/J") = 1/h_fg,
    u(final unit="W"),
    y(final unit="kg/s")) if
       use_moisture_balance and ATot >0 "Water flow rate due to latent heat gain"
    annotation (Placement(transformation(extent={{-200,-100},{-180,-80}})));

  Modelica.Thermal.HeatTransfer.Sources.PrescribedHeatFlow conQLat_flow if
    use_moisture_balance and ATot >0
    "Converter for latent heat flow rate"
    annotation (Placement(transformation(extent={{-202,-130},{-182,-110}})));
equation
  connect(volAir.ports, ports)
    annotation (Line(
      points={{32,-26},{32,-46},{86,-46},{86,-180},{85,-180}},
      color={0,127,255},
      smooth=Smooth.None));

  connect(volMoiAir.ports, ports) annotation (Line(
      points={{-10,-26},{-10,-46},{86,-46},{86,-180},{85,-180}},
      color={0,127,255},
      smooth=Smooth.None));

  connect(resWin.port_a, window)
    annotation (Line(
    points={{-180,40},{-240,40}},
    color={191,0,0},
    smooth=Smooth.None));
  connect(resWin.port_b, convWin.solid)
    annotation (Line(
    points={{-160,40},{-116,40}},
    color={191,0,0},
    smooth=Smooth.None));
  connect(eRadSol.y, radHeatSol.Q_flow)
    annotation (Line(
    points={{-195.5,146},{-166,146}},
    color={0,0,127},
    smooth=Smooth.None));
  connect(thermSplitterIntGains.portIn[1], intGainsRad)
    annotation (Line(
    points={{210,86},{220,86},{220,80},{240,80}},
    color={191,0,0},
    smooth=Smooth.None));
  connect(radHeatSol.port, thermSplitterSolRad.portIn)
    annotation (Line(
    points={{-146,146},{-138,146}},
    color={191,0,0},
    smooth=Smooth.None));
  connect(extWallRC.port_b, extWall)
    annotation (Line(
    points={{-178,-40},{-240,-40}},
    color={191,0,0},
    smooth=Smooth.None));
  connect(extWallRC.port_a, convExtWall.solid)
    annotation (Line(
    points={{-158,-40},{-114,-40}},
    color={191,0,0},
    smooth=Smooth.None));
  if ATotExt > 0 and ATotWin > 0 then
    connect(thermSplitterSolRad.portOut[1], convExtWall.solid)
      annotation (
      Line(
      points={{-122,146},{-68,146},{-68,-12},{-126,-12},{-126,-40},{-114,-40}},
      color={191,0,0},
      smooth=Smooth.None));
    connect(thermSplitterIntGains.portOut[1], convExtWall.solid)
      annotation (Line(
      points={{190,86},{-62,86},{-62,-16},{-118,-16},{-118,-40},{-114,-40}},
      color={191,0,0},
      smooth=Smooth.None));
    connect(thermSplitterSolRad.portOut[2], convWin.solid)
      annotation (
      Line(points={{-122,146},{-76,146},{-76,94},{-134,94},{-134,40},{-116,40}},
      color={191,0,0}));
    connect(thermSplitterIntGains.portOut[2], convWin.solid)
      annotation (
      Line(points={{190,86},{190,86},{-120,86},{-120,64},{-120,40},{-116,40}},
      color={191,0,0}));
  elseif not ATotExt > 0 and ATotWin > 0 then
    connect(thermSplitterSolRad.portOut[1], convWin.solid);
    connect(thermSplitterIntGains.portOut[1], convWin.solid);
  elseif ATotExt > 0 and not ATotWin > 0 then
    connect(thermSplitterSolRad.portOut[1], convExtWall.solid);
    connect(thermSplitterIntGains.portOut[1], convExtWall.solid);
  end if;
  connect(eRadSol.u, solRad)
    annotation (Line(points={{-207,146},{-214,146},{-214,140},{-260,140}},
    color={0,0,127}));
  connect(resExtWallWin.port_b, convExtWall.solid)
    annotation (Line(points={{-146,0},{-144,0},{-144,-40},{-114,-40}},
    color={191,0,0}));
  connect(resExtWallWin.port_a, convWin.solid)
    annotation (Line(points={{-146,20},{-146,40},{-116,40}}, color={191,0,0}));
  connect(hConWin_const.y, convWin.Gc)
    annotation (Line(points={{-106,61.4},{-106,50},{-106,50}},
    color={0,0,127}));
  connect(hConExtWall_const.y, convExtWall.Gc)
    annotation (Line(points={{-104,-55.5},{-104,-22},{-104,-22},{-104,-50}},
    color={0,0,127}));
  connect(convExtWall.fluid, senTAir.port)
    annotation (Line(points={{-94,-40},{66,-40},{66,0},{80,0}},
    color={191,0,0}));
  connect(convHeatSol.port, senTAir.port)
    annotation (Line(
    points={{-146,124},{-62,124},{-62,92},{66,92},{66,0},{80,0}},
    color={191,0,0},
    pattern=LinePattern.Dash));
  connect(intGainsConv, senTAir.port)
    annotation (Line(points={{240,40},{66,40},{66,0},{80,0}},
    color={191,0,0}));
  connect(convWin.fluid, senTAir.port)
    annotation (Line(points={{-96,40},{66,40},{66,0},{80,0}},
    color={191,0,0}));
  connect(volAir.heatPort, senTAir.port)
    annotation (Line(points={{42,-16},{42,0},{80,0}},
                                                    color={191,0,0}));
  connect(volMoiAir.heatPort, senTAir.port)
    annotation (Line(points={{-20,-16},{-20,0},{80,0}}, color={191,0,0}));
  connect(senTAir.T, TAir)
    annotation (Line(points={{100,0},{108,0},{108,160},{250,160}},
    color={0,0,127}));
  connect(convWin.solid, windowIndoorSurface)
    annotation (Line(points={{-116,40},{-130,40},{-130,-10},{-212,-10},{-212,
    -146},{-200,-146},{-200,-180}},
    color={191,0,0}));
  connect(convExtWall.solid, extWallIndoorSurface)
    annotation (Line(points={{-114,-40},{-134,-40},{-152,-40},{-152,-58},{-208,
    -58},{-208,-140},{-160,-140},{-160,-180}},
    color={191,0,0}));
  connect(senTRad.port, thermSplitterIntGains.portIn[1])
    annotation (
    Line(points={{210,100},{210,100},{210,100},{210,86}}, color={191,
    0,0}));
  connect(senTRad.T, TRad)
    annotation (Line(points={{210,120},{210,128},{228,128},{228,128},{228,120},
    {250,120}}, color={0,0,127}));
  connect(solRad, eConvSol.u)
    annotation (Line(
    points={{-260,140},{-226,140},{-226,124},{-207,124}},
    color={0,0,127},
    pattern=LinePattern.Dash));
  connect(eConvSol.y, sumSolRad.u)
    annotation (Line(
    points={{-195.5,124},{-187.2,124}},
    color={0,0,127},
    pattern=LinePattern.Dash));
  connect(sumSolRad.y, convHeatSol.Q_flow)
    annotation (Line(points={{-173.4,124},{-166,124}}, color={0,0,127}));
  if use_moisture_balance then
    connect(mWat_flow.y, volMoiAir.mWat_flow) annotation (Line(
        points={{-179,-90},{-168,-90},{-168,-80},{-34,-80},{-34,-8},{-22,-8}},
        color={0,0,127},
        pattern=LinePattern.Dash));

  end if;
  connect(conQLat_flow.port, volMoiAir.heatPort) annotation (Line(points={{-182,
          -120},{-166,-120},{-166,-82},{-32,-82},{-32,-16},{-20,-16}}, color={191,
          0,0}));
  connect(mWat_flow.u, QLat_flow) annotation (Line(points={{-202,-90},{-232,-90},
          {-232,-130},{-260,-130}}, color={0,0,127}));
  connect(conQLat_flow.Q_flow, QLat_flow)
    annotation (Line(points={{-202,-120},{-232,-120},{-232,-130},{-260,-130}},
                                                       color={0,0,127}));
  annotation (defaultComponentName="theZon",Diagram(coordinateSystem(
  preserveAspectRatio=false, extent={{-240,-180},{240,180}},
  grid={2,2}),  graphics={
  Rectangle(
    extent={{-206,80},{-92,26}},
    lineColor={0,0,255},
    fillColor={215,215,215},
    fillPattern=FillPattern.Solid),
  Rectangle(
    extent={{-218,174},{-118,115}},
    lineColor={0,0,255},
    fillColor={215,215,215},
    fillPattern=FillPattern.Solid),
  Text(
    extent={{-201,180},{-144,152}},
    lineColor={0,0,255},
    fillColor={215,215,215},
    fillPattern=FillPattern.Solid,
    textString="Solar Radiation"),
  Rectangle(
    extent={{-204,-20},{-86,-74}},
    lineColor={0,0,255},
    fillColor={215,215,215},
    fillPattern=FillPattern.Solid),
  Text(
    extent={{-201,-59},{-146,-76}},
    lineColor={0,0,255},
    fillColor={215,215,215},
    fillPattern=FillPattern.Solid,
    textString="Exterior Walls"),
  Text(
    extent={{-202,82},{-168,64}},
    lineColor={0,0,255},
    fillColor={215,215,215},
    fillPattern=FillPattern.Solid,
    textString="Windows"),
  Rectangle(
    extent={{-30,20},{50,-32}},
    lineColor={0,0,255},
    fillColor={215,215,215},
    fillPattern=FillPattern.Solid),
  Text(
    extent={{-11,18},{26,4}},
    lineColor={0,0,255},
    fillColor={215,215,215},
    fillPattern=FillPattern.Solid,
    textString="Indoor Air")}),
  Icon(coordinateSystem(preserveAspectRatio=false, extent={{-240,-180},{240,180}},
  grid={2,2}),
   graphics={
  Rectangle(
    extent={{-240,180},{240,-180}},
    lineColor={0,0,0},
    fillColor={215,215,215},
    fillPattern=FillPattern.Forward),
  Rectangle(
    extent={{-230,170},{230,-170}},
    lineColor={0,0,0},
    fillColor={230,230,230},
    fillPattern=FillPattern.Solid),
  Line(
    points={{-226,-170},{-124,-74},{-124,76},{-230,170}},
    color={0,0,0},
    smooth=Smooth.None),
  Line(
    points={{-124,76},{2,76},{124,76},{230,170}},
    color={0,0,0},
    smooth=Smooth.None),
  Line(
    points={{124,76},{124,-74},{230,-170}},
    color={0,0,0},
    smooth=Smooth.None),
  Line(
    points={{-124,-74},{124,-74}},
    color={0,0,0},
    smooth=Smooth.None),
  Text(
    extent={{-260,266},{24,182}},
    lineColor={0,0,255},
    lineThickness=0.5,
    fillColor={236,99,92},
    fillPattern=FillPattern.Solid,
    textString="%name"),
  Text(
    extent={{-67,60},{57,-64}},
    lineColor={0,0,0},
    textString="1")}),
  Documentation(info="<html>
<p>
This model merges all thermal masses into one
element, parameterized by the length of the RC-chain
<code>nExt,</code> the vector of the capacities <code>CExt[nExt]</code> that is
connected via the vector of resistances <code>RExt[nExt]</code> and
<code>RExtRem</code> to the ambient and indoor air.
By default, the model neglects all
internal thermal masses that are not directly connected to the ambient.
However, the thermal capacity of the room air can be increased by
using the parameter <code>mSenFac</code>.
</p>
<p>
The image below shows the RC-network of this model.
</p>
<p align=\"center\">
<img src=\"modelica://Buildings/Resources/Images/ThermalZones/ReducedOrder/RC/OneElement.png\" alt=\"image\"/>
</p>
  </html>",
revisions="<html>
<ul>
<<<<<<< HEAD
=======
<li>
October 9, 2019, by Michael Wetter:<br/>
Refactored addition of moisture to also account for the energy content of the
water vapor.<br/>
This is for <a href=\"https://github.com/ibpsa/modelica-ibpsa/issues/1209\">Buildings, issue 1209</a>.
</li>
  <li>
  September 24, 2019, by Martin Kremer:<br/>
  Added possibility to consider moisture balance. <br/>
  Defined <code>volAir</code> conditional. Added conditional <code>volMoistAir</code> and corresponding in- and output connectors.
  </li>
>>>>>>> 615a9446
  <li>
  July 11, 2019, by Katharina Brinkmann:<br/>
  Renamed <code>alphaRad</code> to <code>hRad</code>,
  <code>alphaWin</code> to <code>hConWin</code>,
  <code>alphaExt</code> to <code>hConExt</code>,
  <code>alphaExtWallConst</code> to <code>hConExtWall_const</code>,
  <code>alphaWinConst</code> to <code>hConWin_const</code>
  </li>
  <li>
  January 25, 2019, by Michael Wetter:<br/>
  Added start value to avoid warning in JModelica.
  </li>
  <li>
  September 26, 2016, by Moritz Lauster:<br/>
  Added conditional statements to solar radiation part.<br/>
  Deleted conditional statements of
  <code>splitFactor</code> and <code>splitFactorSolRad</code>.
  </li>
  <li>
  April 17, 2015, by Moritz Lauster:<br/>
  First implementation.
  </li>
</ul>
</html>"));
end OneElement;<|MERGE_RESOLUTION|>--- conflicted
+++ resolved
@@ -533,8 +533,6 @@
   </html>",
 revisions="<html>
 <ul>
-<<<<<<< HEAD
-=======
 <li>
 October 9, 2019, by Michael Wetter:<br/>
 Refactored addition of moisture to also account for the energy content of the
@@ -546,7 +544,6 @@
   Added possibility to consider moisture balance. <br/>
   Defined <code>volAir</code> conditional. Added conditional <code>volMoistAir</code> and corresponding in- and output connectors.
   </li>
->>>>>>> 615a9446
   <li>
   July 11, 2019, by Katharina Brinkmann:<br/>
   Renamed <code>alphaRad</code> to <code>hRad</code>,
