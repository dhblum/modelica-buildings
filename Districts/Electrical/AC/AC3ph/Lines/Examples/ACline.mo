within Districts.Electrical.AC.AC3ph.Lines.Examples;
model ACline
  extends Modelica.Icons.Example;
  Sources.FixedVoltage V(
    f=50,
    V=380,
    Phi=0)
    annotation (Placement(transformation(extent={{-80,0},{-60,20}})));
  Line line(
    V_nominal=380,
<<<<<<< HEAD
    l=2000)
    annotation (Placement(transformation(extent={{-40,0},{-20,20}})));
  Loads.LoadRL loadRL(P_nominal=2500) annotation (Placement(
=======
    l=2000,
    P_nominal=5000,
    mode=Districts.Electrical.Types.CableMode.commercial,
    commercialCable=Districts.Electrical.Transmission.CommercialCables.Cu35())
    annotation (Placement(transformation(extent={{-10,-10},{10,10}},
        rotation=0,
        origin={-30,10})));
  Loads.InductiveLoadP
               loadRL(P_nominal=2500) annotation (Placement(
>>>>>>> 7bb0f6f9
        transformation(
        extent={{-10,-10},{10,10}},
        rotation=0,
        origin={10,10})));
equation
  connect(line.terminal_n, V.terminal) annotation (Line(
      points={{-40,10},{-60,10}},
      color={0,120,120},
      smooth=Smooth.None));
  connect(line.terminal_p, loadRL.terminal) annotation (Line(
      points={{-20,10},{0,10}},
      color={0,120,120},
      smooth=Smooth.None));
  annotation (Diagram(coordinateSystem(preserveAspectRatio=false, extent={{-100,
            -100},{100,100}}),        graphics));
end ACline;<|MERGE_RESOLUTION|>--- conflicted
+++ resolved
@@ -8,11 +8,6 @@
     annotation (Placement(transformation(extent={{-80,0},{-60,20}})));
   Line line(
     V_nominal=380,
-<<<<<<< HEAD
-    l=2000)
-    annotation (Placement(transformation(extent={{-40,0},{-20,20}})));
-  Loads.LoadRL loadRL(P_nominal=2500) annotation (Placement(
-=======
     l=2000,
     P_nominal=5000,
     mode=Districts.Electrical.Types.CableMode.commercial,
@@ -22,7 +17,6 @@
         origin={-30,10})));
   Loads.InductiveLoadP
                loadRL(P_nominal=2500) annotation (Placement(
->>>>>>> 7bb0f6f9
         transformation(
         extent={{-10,-10},{10,10}},
         rotation=0,
